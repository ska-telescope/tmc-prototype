--- conflicted
+++ resolved
@@ -13,7 +13,6 @@
 
 # PROTECTED REGION ID(CspMasterLeafNode.import) ENABLED START #
 # Tango imports
-import os
 import tango
 from tango import ApiUtil, DebugIt, AttrWriteType
 from tango.server import run, command, device_property, attribute
@@ -21,13 +20,14 @@
 # Additional import
 from ska.base import SKABaseDevice
 from ska.base.commands import ResultCode
+
 from tmc.common.tango_server_helper import TangoServerHelper
+
 from . import const
 from .telescope_on_command import TelescopeOn
 from .telescope_off_command import TelescopeOff
 from .telescope_standby_command import TelescopeStandby
 from .device_data import DeviceData
-from .cspmastersimulator import get_csp_master_sim
 
 # PROTECTED REGION END #    //  CspMasterLeafNode imports
 
@@ -245,10 +245,6 @@
 
     """
     # PROTECTED REGION END #    //  CspMasterLeafNode.main
-<<<<<<< HEAD
-    
-    
-=======
 
     # Check if standalone mode is enabled
     try:
@@ -267,6 +263,5 @@
     return ret_val
 
 
->>>>>>> 89573ac1
 if __name__ == "__main__":
     main()