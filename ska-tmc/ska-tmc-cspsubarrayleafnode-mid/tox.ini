[tox]
envlist = py37

[testenv]
setenv = PIP_DISABLE_VERSION_CHECK = 1
install_command = python -m pip install --extra-index-url https://artefact.skao.int/repository/pypi-internal/simple {opts} {packages}
deps =
    -rrequirements.txt  # runtime requirements
    -rrequirements-tst.txt   # test/development requirements
commands =
    # this ugly hack is here because:
    # https://github.com/tox-dev/tox/issues/149
    python -m pip install -U --extra-index-url https://artefact.skao.int/repository/pypi-internal/simple -r{toxinidir}/requirements.txt
<<<<<<< HEAD
    # As version installed for lmcbaseclasses is old, hence installing it separately from other packages
    python -m pip install -U --extra-index-url https://nexus.engageska-portugal.pt/repository/pypi/simple lmcbaseclasses==0.7.2
    python -m pip install -U git+https://github.com/ska-sa/tango-simlib.git@kmadisa/Configure-device-server-to-manually-push-events #egg=tango-simlib
=======
>>>>>>> a6998292
    python -m pytest {posargs}

# use system site-packages for pytango
# sitepackages = true
sitepackages = false<|MERGE_RESOLUTION|>--- conflicted
+++ resolved
@@ -11,12 +11,7 @@
     # this ugly hack is here because:
     # https://github.com/tox-dev/tox/issues/149
     python -m pip install -U --extra-index-url https://artefact.skao.int/repository/pypi-internal/simple -r{toxinidir}/requirements.txt
-<<<<<<< HEAD
-    # As version installed for lmcbaseclasses is old, hence installing it separately from other packages
-    python -m pip install -U --extra-index-url https://nexus.engageska-portugal.pt/repository/pypi/simple lmcbaseclasses==0.7.2
-    python -m pip install -U git+https://github.com/ska-sa/tango-simlib.git@kmadisa/Configure-device-server-to-manually-push-events #egg=tango-simlib
-=======
->>>>>>> a6998292
+    python -m pip install -U git+https://github.com/ska-sa/tango-simlib.git@kmadisa/Configure-device-server-to-manually-push-events#egg=tango-simlib
     python -m pytest {posargs}
 
 # use system site-packages for pytango
