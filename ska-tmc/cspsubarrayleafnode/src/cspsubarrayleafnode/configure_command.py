--- conflicted
+++ resolved
@@ -100,18 +100,6 @@
         :param argin:DevString. The string in JSON format. The JSON contains following values:
 
         Example:
-<<<<<<< HEAD
-        {"interface":"https://schema.skao.int/ska-csp-configure/2.0","subarray":{"subarray_name":
-        "science period 23"},"common":{"config_id":"sbi-mvp01-20200325-00001-science_A",
-        "frequency_band":"1","subarray_id":"1"},"cbf":{"delayModelSubscriptionPoint":
-        "ska_mid/tm_leaf_node/csp_subarray01/delayModel","fsp":[{"fsp_id":1,"function_mode":"CORR",
-        "frequency_slice_id":1,"integration_factor":1,"zoom_factor":0,"channel_averaging_map":
-        [[0,2],[744,0]],"channel_offset":0,"output_link_map":[[0,0],[200,1]],},{"fsp_id":2,
-        "function_mode":"CORR","frequency_slice_id":2,"integration_factor":1,"zoom_factor":1,
-        "channel_averaging_map":[[0,2],[744,0]],"channel_offset":744,"output_link_map":[[0,4],
-        [200,5]],"zoom_window_tuning":650000}],"vlbi":{}},"pss":{},"pst":{},"pointing":{"target":
-        {"system":"ICRS","target_name":"Polaris Australis","ra":"21:08:47.92","dec":"-88:57:22.9"}}}
-=======
         {"interface":"https://schema.skao.int/ska-csp-configure/2.0","subarray":{"subarray_name":"science period 23"},
         "common":{"config_id":"sbi-mvp01-20200325-00001-science_A","frequency_band":"1","subarray_id":"1"},"cbf":
         {"delay_model_subscription_point":"ska_mid/tm_leaf_node/csp_subarray01/delayModel","fsp":[{"fsp_id":1,
@@ -121,7 +109,6 @@
         "channel_offset":744,"output_link_map":[[0,4],[200,5]],"zoom_window_tuning":650000}],"vlbi":{}},"pss":{},
         "pst":{},"pointing":{"target":{"reference_frame":"ICRS","target_name":"Polaris Australis","ra":"21:08:47.92",
         "dec":"-88:57:22.9"}}}
->>>>>>> a9018ed4
 
         Note: Enter the json string without spaces as a input.
 
