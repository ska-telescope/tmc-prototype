# Standard Python imports
import contextlib
import importlib
import sys
import json
import types
import pytest
import tango
import mock
from mock import Mock
from mock import MagicMock
from os.path import dirname, join
from datetime import datetime, timedelta
import pytz

# Tango imports
from tango.test_context import DeviceTestContext

# Additional import
from mccssubarrayleafnode import MccsSubarrayLeafNode, const, release
from ska.base.control_model import HealthState, ObsState, LoggingLevel
from tmc.common.tango_client import TangoClient
from tmc.common.tango_server_helper import TangoServerHelper
from mccssubarrayleafnode.device_data import DeviceData


@pytest.fixture(scope="function")
def tango_context():
    with fake_tango_system(MccsSubarrayLeafNode) as tango_context:
        yield tango_context


configure_input_file = "command_Configure.json"
path = join(dirname(__file__), "data", configure_input_file)
with open(path, "r") as f:
    configure_str = f.read()

invalid_json_file = "invalid_json.json"
path = join(dirname(__file__), "data", invalid_json_file)
with open(path, "r") as f:
    invalid_json_str = f.read()

scan_input_file = "command_Scan.json"
path = join(dirname(__file__), "data", scan_input_file)
with open(path, "r") as f:
    scan_input_str = f.read()


@pytest.fixture(scope="function")
def event_subscription():
    event_subscription_map = {}
    with mock.patch.object(TangoClient, "_get_deviceproxy", return_value=Mock()):
        tango_client_object = TangoClient("low-mccs/subarray/01")
        tango_client_object.deviceproxy.command_inout_asynch.side_effect = lambda command_name, argument, callback, *args, **kwargs: event_subscription_map.update(
            {command_name: callback}
        )
        yield event_subscription_map


@pytest.fixture(scope="function")
def mock_tango_server_helper():
    mccs_subarray1_fqdn = "low-mccs/subarray/01"
    tango_server_obj = TangoServerHelper.get_instance()
    tango_server_obj.read_property = Mock(return_value = mccs_subarray1_fqdn)
    yield tango_server_obj


@pytest.fixture(scope="function")
def mock_tango_client():
    with mock.patch.object(
        TangoClient, "_get_deviceproxy", return_value=MagicMock()
    ) as mock_obj:
        tango_client_obj = TangoClient("low-mccs/subarray/01")
        yield tango_client_obj


@pytest.fixture(scope="function")
def mock_mccs_subarray_proxy(mock_tango_client):
    with fake_tango_system(MccsSubarrayLeafNode) as tango_context:
        tango_client_object = mock_tango_client
        yield tango_context.device, tango_client_object
       

@pytest.fixture(scope="function")
<<<<<<< HEAD
def mock_obstate_check():
    dut_properties = {"MccsSubarrayFQDN": "low-mccs/subarray/01"}
    with mock.patch.object(
            TangoClient, "_get_deviceproxy", return_value=Mock()
        ) as mock_obj:
        tango_client_obj = TangoClient(dut_properties["MccsSubarrayFQDN"])
        with mock.patch.object(
            TangoClient, "get_attribute", Mock(return_value = ObsState.EMPTY)
        ) as mock_obj_obstate:
            yield tango_client_obj
=======
def mock_mccs_controller_proxy():
    with fake_tango_system(MccsSubarrayLeafNode) as tango_context:
        with mock.patch.object(TangoClient, "_get_deviceproxy", return_value=Mock()):
            tango_client_object = TangoClient("low-mccs/control/control")
            yield tango_context.device, tango_client_object

>>>>>>> d3cf8815

@pytest.fixture(
    scope="function",
    params=[
        (
            "Configure",
            configure_str,
            const.CMD_CONFIGURE,
            ObsState.IDLE,
            const.ERR_DEVFAILED_MSG,
        ),
        (
            "Configure",
            configure_str,
            const.CMD_CONFIGURE,
            ObsState.READY,
            const.ERR_DEVFAILED_MSG,
        ),
        (
            "Scan",
            scan_input_str,
            const.CMD_SCAN,
            ObsState.READY,
            const.ERR_DEVFAILED_MSG,
        ),
    ],
)
def command_with_arg(request):
    cmd_name, cmd_arg, requested_cmd, obs_state, error_msg = request.param
    return cmd_name, cmd_arg, requested_cmd, obs_state, error_msg


@pytest.fixture(
    scope="function",
    params=[
        ("End", const.CMD_END, ObsState.READY, const.ERR_END_INVOKING_CMD),
        ("EndScan", const.CMD_ENDSCAN, ObsState.SCANNING, const.ERR_ENDSCAN_COMMAND),
        ("Abort", const.CMD_ABORT, ObsState.IDLE, const.ERR_ABORT_COMMAND),
        ("Abort", const.CMD_ABORT, ObsState.RESETTING, const.ERR_ABORT_COMMAND),
        ("Abort", const.CMD_ABORT, ObsState.READY, const.ERR_ABORT_COMMAND),
        ("Abort", const.CMD_ABORT, ObsState.CONFIGURING, const.ERR_ABORT_COMMAND),
        ("Abort", const.CMD_ABORT, ObsState.SCANNING, const.ERR_ABORT_COMMAND),
        (
            "ObsReset",
            const.CMD_OBSRESET,
            ObsState.ABORTED,
            const.ERR_OBSRESET_INVOKING_CMD,
        ),
        (
            "ObsReset",
            const.CMD_OBSRESET,
            ObsState.FAULT,
            const.ERR_OBSRESET_INVOKING_CMD,
        ),
        ("Restart", const.CMD_RESTART, ObsState.ABORTED, const.ERR_RESTART_COMMAND),
        ("Restart", const.CMD_RESTART, ObsState.FAULT, const.ERR_RESTART_COMMAND),
    ],
)
def command_without_arg(request):
    cmd_name, requested_cmd, obs_state, error_msg = request.param
    return cmd_name, requested_cmd, obs_state, error_msg


def test_command_with_arg_in_allowed_obsstate_with_callback_method(
    mock_obstate_check, mock_mccs_subarray_proxy, event_subscription, command_with_arg, mock_tango_server_helper
):
    device_proxy, mccs_subarray_client = mock_mccs_subarray_proxy
    cmd_name, cmd_arg, requested_cmd, obs_state, _ = command_with_arg
    mccs_subarray_client.get_attribute.side_effect = Mock(return_value = obs_state)
    device_proxy.command_inout(cmd_name, cmd_arg)
    dummy_event = command_callback(requested_cmd)
    event_subscription[requested_cmd](dummy_event)
    assert const.STR_COMMAND + requested_cmd in device_proxy.activityMessage


def test_command_without_arg_in_allowed_obsstate_with_callback_method(
    mock_obstate_check, mock_mccs_subarray_proxy, event_subscription, command_without_arg, mock_tango_server_helper
):
    device_proxy, mccs_subarray_client = mock_mccs_subarray_proxy
    cmd_name, requested_cmd, obs_state, _ = command_without_arg
    mccs_subarray_client.get_attribute.side_effect = Mock(return_value = obs_state)
    device_proxy.command_inout(cmd_name)
    dummy_event = command_callback(requested_cmd)
    event_subscription[requested_cmd](dummy_event)
    assert const.STR_COMMAND + requested_cmd in device_proxy.activityMessage


@pytest.mark.xfail
def test_configure_with_correct_configuration_data_when_mccs_subarray_is_idle(
    mock_mccs_subarray_proxy
):
    device_proxy, mccs_subarray_client = mock_mccs_subarray_proxy
    mccs_subarray_client.deviceproxy.obsState = ObsState.IDLE
    device_proxy.Configure(configure_str)

    sky_coordinates = []
    station_ids = []
    argin_json = json.loads(configure_str)
    station_beam_pointings = argin_json["subarray_beams"][0]
    azimuth_coord = station_beam_pointings["target"]["Az"]
    elevation_coord = station_beam_pointings["target"]["El"]

    # Append current timestamp into sky_coordinates set
    time_t0 = datetime.today() + timedelta(seconds=0)
    time_t0_utc = (time_t0.astimezone(pytz.UTC)).timestamp()
    sky_coordinates.append(time_t0_utc)

    # Append Azimuth and Azimuth_rate into sky_coordinates set
    sky_coordinates.append(azimuth_coord)
    sky_coordinates.append(0.0)

    # Append Elevation and Elevation_rate into sky_coordinates set
    sky_coordinates.append(elevation_coord)
    sky_coordinates.append(0.0)

    # Add in sky_coordinates set in station_beam_pointings
    station_beam_pointings["sky_coordinates"] = sky_coordinates
    # Add station_id in station_beam_pointings
    for station in argin_json["stations"]:
        station_ids.append(station["station_id"])
    station_beam_pointings["station_id"] = station_ids

    # Remove target block from station_beam_pointings
    station_beam_pointings.pop("target", None)
    argin_json["subarray_beams"][0] = station_beam_pointings
    argin_json["station_beams"] = argin_json["subarray_beams"]
    argin_json.pop("subarray_beams", None)

    mccs_subarray_client.deviceproxy.command_inout_asynch.assert_called_with(
        const.CMD_CONFIGURE,
        json.dumps(argin_json),
        any_method(with_name="configure_cmd_ended_cb"),
    )


def test_command_with_callback_method_with_event_error(
    mock_obstate_check, mock_mccs_subarray_proxy, event_subscription, command_without_arg, mock_tango_server_helper
):
    device_proxy, mccs_subarray_client = mock_mccs_subarray_proxy
    cmd_name, requested_cmd, obs_state, _ = command_without_arg
    mccs_subarray_client.get_attribute.side_effect = Mock(return_value = obs_state)
    device_proxy.command_inout(cmd_name)
    dummy_event = command_callback_with_event_error(requested_cmd)
    event_subscription[requested_cmd](dummy_event)
    assert const.ERR_INVOKING_CMD + requested_cmd in device_proxy.activityMessage


def test_command_with_callback_method_with_event_error_with_arg(
    mock_obstate_check, mock_mccs_subarray_proxy, event_subscription, command_with_arg, mock_tango_server_helper
):
    device_proxy, mccs_subarray_client = mock_mccs_subarray_proxy
    cmd_name, cmd_arg, requested_cmd, obs_state, _ = command_with_arg
    mccs_subarray_client.get_attribute.side_effect = Mock(return_value = obs_state)
    device_proxy.command_inout(cmd_name, cmd_arg)
    dummy_event = command_callback_with_event_error(requested_cmd)
    event_subscription[requested_cmd](dummy_event)
    assert const.ERR_INVOKING_CMD + requested_cmd in device_proxy.activityMessage


def test_command_with_arg_to_raise_devfailed_exception(
    mock_obstate_check, mock_mccs_subarray_proxy, command_with_arg, mock_tango_server_helper
):
    device_proxy, mccs_subarray_client = mock_mccs_subarray_proxy
    cmd_name, cmd_arg, _, obs_state, error_msg = command_with_arg
    mccs_subarray_client.get_attribute.side_effect = Mock(return_value = obs_state)
    mccs_subarray_client.deviceproxy.command_inout_asynch.side_effect = (
        raise_devfailed_exception
    )
    with pytest.raises(tango.DevFailed) as df:
        device_proxy.command_inout(cmd_name, cmd_arg)
    assert error_msg in str(df.value)


@pytest.fixture(
    scope="function",
    params=[
        (
            "Configure",
            configure_str,
            ObsState.EMPTY,
            "Unable to invoke Configure command",
        ),
        ("Scan", scan_input_str, ObsState.IDLE, const.ERR_DEVICE_NOT_READY),
    ],
)
def command_with_arg_incorrect_obstate(request):
    cmd_name, cmd_arg, obs_state, error_msg = request.param
    return cmd_name, cmd_arg, obs_state, error_msg


def test_command_incorrect_obsstate_with_arg(
    mock_obstate_check, mock_mccs_subarray_proxy, command_with_arg_incorrect_obstate, mock_tango_server_helper
):
    device_proxy, mccs_subarray_client = mock_mccs_subarray_proxy
    cmd_name, cmd_arg, obs_state, error_msg = command_with_arg_incorrect_obstate
    mccs_subarray_client.get_attribute.side_effect = Mock(return_value = obs_state)
    with pytest.raises(tango.DevFailed) as df:
        device_proxy.command_inout(cmd_name, cmd_arg)
    assert error_msg in str(df)


def test_command_without_arg_to_raise_devfailed_exception(
    mock_obstate_check, mock_mccs_subarray_proxy, command_without_arg, mock_tango_server_helper
):
    device_proxy, mccs_subarray_client = mock_mccs_subarray_proxy
    cmd_name, _, obs_state, error_msg = command_without_arg
    mccs_subarray_client.get_attribute.side_effect = Mock(return_value = obs_state)
    mccs_subarray_client.deviceproxy.command_inout_asynch.side_effect = (
        raise_devfailed_exception
    )
    with pytest.raises(tango.DevFailed) as df:
        device_proxy.command_inout(cmd_name)
    assert error_msg in str(df)


@pytest.fixture(
    scope="function",
    params=[
        ("End", ObsState.READY, const.CMD_END, "end_cmd_ended_cb"),
        ("Endscan", ObsState.SCANNING, const.CMD_ENDSCAN, "endscan_cmd_ended_cb"),
        ("Abort", ObsState.IDLE, const.CMD_ABORT, "abort_cmd_ended_cb"),
        ("Abort", ObsState.RESETTING, const.CMD_ABORT, "abort_cmd_ended_cb"),
        ("Abort", ObsState.READY, const.CMD_ABORT, "abort_cmd_ended_cb"),
        ("Abort", ObsState.CONFIGURING, const.CMD_ABORT, "abort_cmd_ended_cb"),
        ("Abort", ObsState.SCANNING, const.CMD_ABORT, "abort_cmd_ended_cb"),
        ("ObsReset", ObsState.ABORTED, const.CMD_OBSRESET, "obsreset_cmd_ended_cb"),
        ("ObsReset", ObsState.FAULT, const.CMD_OBSRESET, "obsreset_cmd_ended_cb"),
        ("Restart",  ObsState.ABORTED, const.CMD_RESTART, "restart_cmd_ended_cb"),
        ("Restart",  ObsState.FAULT, const.CMD_RESTART, "restart_cmd_ended_cb"),
    ],
)
def command_with_correct_obsstate(request):
    cmd_name, obs_state, requested_cmd, cmd_callbk = request.param
    return cmd_name, obs_state, requested_cmd, cmd_callbk


def test_command_with_correct_obsstate(
    mock_obstate_check, mock_mccs_subarray_proxy, command_with_correct_obsstate, mock_tango_server_helper
):
    device_proxy, mccs_subarray_client = mock_mccs_subarray_proxy
    cmd_name, obs_state, requested_cmd, cmd_callbk = command_with_correct_obsstate
    mccs_subarray_client.get_attribute.side_effect = Mock(return_value = obs_state)
    device_proxy.command_inout(cmd_name)
    mccs_subarray_client.deviceproxy.command_inout_asynch.assert_called_with(
        requested_cmd, None, any_method(with_name=cmd_callbk)
    )


def test_read_activity_message(tango_context):
    # test case for method read_activityMessage
    tango_context.device.activityMessage = "test"
    assert tango_context.device.activityMessage == "test"


def test_write_activity_message(tango_context):
    # test case for method write_activityMessage
    tango_context.device.activityMessage = "test"
    assert tango_context.device.activityMessage == "test"


def create_dummy_event_state(proxy_mock, device_fqdn, attribute, attr_value):
    fake_event = Mock()
    fake_event.err = False
    fake_event.attr_name = f"{device_fqdn}/{attribute}"
    fake_event.attr_value.value = attr_value
    fake_event.device = proxy_mock
    return fake_event


def test_scan_should_command_mccs_subarray_to_start_its_scan_when_it_is_ready(
    mock_obstate_check, mock_mccs_subarray_proxy, mock_tango_server_helper
):
    device_proxy, mccs_subarray_client = mock_mccs_subarray_proxy
    mccs_subarray_client.get_attribute.side_effect = Mock(return_value = ObsState.READY)
    device_proxy.Scan(scan_input_str)
    mccs_subarray_client.deviceproxy.command_inout_asynch.assert_called_with(
        const.CMD_SCAN, scan_input_str, any_method(with_name="scan_cmd_ended_cb")
    )


def test_end_should_command_mccs_subarray_should_not_end_when_it_is_not_idle_or_ready(
    mock_obstate_check, mock_mccs_subarray_proxy, mock_tango_server_helper
):
    device_proxy, mccs_subarray_client = mock_mccs_subarray_proxy
    mccs_subarray_client.get_attribute.side_effect = Mock(return_value = ObsState.EMPTY)
    with pytest.raises(tango.DevFailed) as df:
        device_proxy.End()
    assert const.ERR_DEVICE_NOT_READY in str(df)


def test_end_scan_should_not_command_mccs_subarray_to_end_scan_when_it_is_idle(
    mock_obstate_check, mock_mccs_subarray_proxy, mock_tango_server_helper
):
    device_proxy, mccs_subarray_client = mock_mccs_subarray_proxy
    mccs_subarray_client.get_attribute.side_effect = Mock(return_value = ObsState.IDLE)
    with pytest.raises(tango.DevFailed) as df:
        device_proxy.EndScan()
    assert const.ERR_DEVICE_NOT_SCANNING in str(df)


def test_abort_should_not_command_mccs_subarray_when_it_is_aborted(
    mock_mccs_subarray_proxy, mock_obstate_check, mock_tango_server_helper
):
    device_proxy, mccs_subarray_client = mock_mccs_subarray_proxy
    mccs_subarray_client.get_attribute.side_effect = Mock(return_value = ObsState.ABORTED)
    with pytest.raises(tango.DevFailed) as df:
        device_proxy.Abort()
    assert const.ERR_ABORT_COMMAND in str(df)


def test_restart_command_when_mccs_subarray_is_not_in_aborted(
    mock_mccs_controller_proxy,
):
    device_proxy, mccs_subarray_client = mock_mccs_controller_proxy
    mccs_subarray_client.deviceproxy.obsState = ObsState.READY
    mccs_subarray_client.deviceproxy.command_inout_asynch.side_effect = raise_devfailed_exception
    with pytest.raises(tango.DevFailed) as df:
        device_proxy.Restart()
    assert const.ERR_RESTART_COMMAND in str(df)

def test_restart_when_mccs_subarray_is_in_aborted(
    mock_mccs_controller_proxy,
):
    device_proxy, mccs_subarray_client = mock_mccs_controller_proxy
    inp_arg = {"subarray_id": 1}
    input_mccs = json.dumps(inp_arg)
    mccs_subarray_client.deviceproxy.obsState = ObsState.ABORTED
    device_proxy.Restart()
    mccs_subarray_client.deviceproxy.command_inout_asynch.assert_called_with(
        const.CMD_RESTART, input_mccs, any_method(with_name="restart_cmd_ended_cb")
    )

def any_method(with_name=None):
    class AnyMethod:
        def __eq__(self, other):
            if not isinstance(other, types.MethodType):
                return False
            return other.__func__.__name__ == with_name if with_name else True

    return AnyMethod()


def command_callback(command_name):
    fake_event = MagicMock()
    fake_event.err = False
    fake_event.cmd_name = f"{command_name}"
    return fake_event


def command_callback_with_event_error(command_name):
    fake_event = MagicMock()
    fake_event.err = True
    fake_event.errors = "Event error in Command Callback"
    fake_event.cmd_name = f"{command_name}"
    return fake_event


def command_callback_with_devfailed_exception():
    # "This function is called when command is failed with DevFailed exception."
    tango.Except.throw_exception(
        const.ERR_DEVFAILED_MSG,
        const.ERR_CALLBACK_CMD_FAILED,
        " ",
        tango.ErrSeverity.ERR,
    )


def command_callback_with_command_exception():
    # "This function is called when there is exception in command calling."
    return Exception("Exception in command callback")


def raise_devfailed_exception(*args):
    # "This function is called to raise DevFailed exception."
    tango.Except.throw_exception(
        "MccsSubarrayLeafNode_CommandFailed",
        const.ERR_DEVFAILED_MSG,
        " ",
        tango.ErrSeverity.ERR,
    )


def assert_activity_message(device_proxy, expected_message):
    assert device_proxy.activityMessage == expected_message  # reads tango attribute


@contextlib.contextmanager
def fake_tango_system(
    device_under_test,
    initial_dut_properties={},
    proxies_to_mock={},
    device_proxy_import_path="tango.DeviceProxy",
):
    with mock.patch(device_proxy_import_path) as patched_constructor:
        patched_constructor.side_effect = lambda device_fqdn: proxies_to_mock.get(
            device_fqdn, Mock()
        )
        patched_module = importlib.reload(sys.modules[device_under_test.__module__])

    device_under_test = getattr(patched_module, device_under_test.__name__)

    device_test_context = DeviceTestContext(
        device_under_test, properties=initial_dut_properties
    )
    device_test_context.start()
    yield device_test_context
    device_test_context.stop()<|MERGE_RESOLUTION|>--- conflicted
+++ resolved
@@ -82,7 +82,6 @@
        
 
 @pytest.fixture(scope="function")
-<<<<<<< HEAD
 def mock_obstate_check():
     dut_properties = {"MccsSubarrayFQDN": "low-mccs/subarray/01"}
     with mock.patch.object(
@@ -93,14 +92,14 @@
             TangoClient, "get_attribute", Mock(return_value = ObsState.EMPTY)
         ) as mock_obj_obstate:
             yield tango_client_obj
-=======
+            
+@pytest.fixture(scope="function")
 def mock_mccs_controller_proxy():
     with fake_tango_system(MccsSubarrayLeafNode) as tango_context:
         with mock.patch.object(TangoClient, "_get_deviceproxy", return_value=Mock()):
             tango_client_object = TangoClient("low-mccs/control/control")
             yield tango_context.device, tango_client_object
 
->>>>>>> d3cf8815
 
 @pytest.fixture(
     scope="function",
@@ -328,8 +327,8 @@
         ("Abort", ObsState.SCANNING, const.CMD_ABORT, "abort_cmd_ended_cb"),
         ("ObsReset", ObsState.ABORTED, const.CMD_OBSRESET, "obsreset_cmd_ended_cb"),
         ("ObsReset", ObsState.FAULT, const.CMD_OBSRESET, "obsreset_cmd_ended_cb"),
-        ("Restart",  ObsState.ABORTED, const.CMD_RESTART, "restart_cmd_ended_cb"),
-        ("Restart",  ObsState.FAULT, const.CMD_RESTART, "restart_cmd_ended_cb"),
+        # ("Restart",  ObsState.ABORTED, const.CMD_RESTART, "restart_cmd_ended_cb"),
+        # ("Restart",  ObsState.FAULT, const.CMD_RESTART, "restart_cmd_ended_cb"),
     ],
 )
 def command_with_correct_obsstate(request):
@@ -346,6 +345,31 @@
     device_proxy.command_inout(cmd_name)
     mccs_subarray_client.deviceproxy.command_inout_asynch.assert_called_with(
         requested_cmd, None, any_method(with_name=cmd_callbk)
+    )
+
+
+@pytest.fixture(
+    scope="function",
+    params=[
+        ("Restart",  ObsState.ABORTED, const.CMD_RESTART, "restart_cmd_ended_cb"),
+        ("Restart",  ObsState.FAULT, const.CMD_RESTART, "restart_cmd_ended_cb"),
+    ],
+)
+def test_command_with_correct_obsstate_for_restart(request):
+    cmd_name, obs_state, requested_cmd, cmd_callbk = request.param
+    return cmd_name, obs_state, requested_cmd, cmd_callbk
+
+def test_command_with_correct_obsstate_for_restart_aborted_fault(
+    mock_obstate_check, mock_mccs_subarray_proxy, test_command_with_correct_obsstate_for_restart, mock_tango_server_helper
+):
+    device_proxy, mccs_subarray_client = mock_mccs_subarray_proxy
+    inp_arg = {"subarray_id": 1}
+    input_mccs = json.dumps(inp_arg)
+    cmd_name, obs_state, requested_cmd, cmd_callbk = test_command_with_correct_obsstate_for_restart
+    mccs_subarray_client.get_attribute.side_effect = Mock(return_value = obs_state)
+    device_proxy.command_inout(cmd_name)
+    mccs_subarray_client.deviceproxy.command_inout_asynch.assert_called_with(
+        requested_cmd, input_mccs, any_method(with_name=cmd_callbk)
     )
 
 
@@ -412,26 +436,28 @@
 
 
 def test_restart_command_when_mccs_subarray_is_not_in_aborted(
-    mock_mccs_controller_proxy,
+    mock_obstate_check, mock_mccs_controller_proxy, mock_tango_server_helper
 ):
     device_proxy, mccs_subarray_client = mock_mccs_controller_proxy
-    mccs_subarray_client.deviceproxy.obsState = ObsState.READY
+    mccs_subarray_client.get_attribute.side_effect = Mock(return_value = ObsState.READY)
     mccs_subarray_client.deviceproxy.command_inout_asynch.side_effect = raise_devfailed_exception
     with pytest.raises(tango.DevFailed) as df:
         device_proxy.Restart()
     assert const.ERR_RESTART_COMMAND in str(df)
 
+
 def test_restart_when_mccs_subarray_is_in_aborted(
-    mock_mccs_controller_proxy,
+    mock_obstate_check, mock_mccs_controller_proxy, mock_tango_server_helper
 ):
     device_proxy, mccs_subarray_client = mock_mccs_controller_proxy
     inp_arg = {"subarray_id": 1}
     input_mccs = json.dumps(inp_arg)
-    mccs_subarray_client.deviceproxy.obsState = ObsState.ABORTED
+    mccs_subarray_client.get_attribute.side_effect = Mock(return_value = ObsState.ABORTED)
     device_proxy.Restart()
     mccs_subarray_client.deviceproxy.command_inout_asynch.assert_called_with(
         const.CMD_RESTART, input_mccs, any_method(with_name="restart_cmd_ended_cb")
     )
+
 
 def any_method(with_name=None):
     class AnyMethod:
