--- conflicted
+++ resolved
@@ -14,17 +14,10 @@
 RUN python3 -m pip install ska-telescope-model==0.1.4
 # install transaction id
 RUN python3 -m pip install install ska-log-transactions
-<<<<<<< HEAD
 # install ska tmc common package
 RUN python3 -m pip install skatmccommon==0.1.2+b01374cf
 
-
-
-
-=======
->>>>>>> 42db807e
-# install all local TMC packages
-RUN python3 -m pip install skatmccommon==0.1.2+b01374cf
+RUN python3 -m pip install \
     /app/tmcprototype/centralnode \
     /app/tmcprototype/centralnodelow \
     /app/tmcprototype/cspmasterleafnode \
