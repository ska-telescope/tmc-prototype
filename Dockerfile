FROM nexus.engageska-portugal.pt/ska-docker/ska-python-buildenv:9.3.2 AS buildenv
FROM nexus.engageska-portugal.pt/ska-docker/ska-python-runtime:9.3.2 AS runtime

# create ipython profile to so that itango doesn't fail if ipython hasn't run yet
RUN ipython profile create

#install lmc-base-classes
USER root
RUN python3 -m pip install ska-logging==0.3.0
RUN python3 -m pip install lmcbaseclasses==0.6.5
# install cdm-shared-library
RUN python3 -m pip install cdm-shared-library==2.0.0
#install ska-telescope-model
RUN python3 -m pip install ska-telescope-model==0.1.4

# install all local TMC packages
RUN python3 -m pip install \
    /app/tmcprototype/centralnode \
    /app/tmcprototype/centralnodelow \
    /app/tmcprototype/cspmasterleafnode \
    /app/tmcprototype/cspsubarrayleafnode \
    /app/tmcprototype/dishleafnode \
    /app/tmcprototype/dishmaster \
    /app/tmcprototype/sdpmasterleafnode \
    /app/tmcprototype/sdpsubarrayleafnode \
    /app/tmcprototype/mccsmasterleafnode \
    /app/tmcprototype/mccssubarrayleafnode \
<<<<<<< HEAD
    /app/tmcprototype/subarraynodelow
=======
    /app/tmcprototype/subarraynode 
>>>>>>> 7791141d

USER tango

CMD ["/usr/local/bin/CentralNodeDS"]<|MERGE_RESOLUTION|>--- conflicted
+++ resolved
@@ -25,11 +25,8 @@
     /app/tmcprototype/sdpsubarrayleafnode \
     /app/tmcprototype/mccsmasterleafnode \
     /app/tmcprototype/mccssubarrayleafnode \
-<<<<<<< HEAD
-    /app/tmcprototype/subarraynodelow
-=======
-    /app/tmcprototype/subarraynode 
->>>>>>> 7791141d
+    /app/tmcprototype/subarraynodelow \
+    /app/tmcprototype/subarraynode
 
 USER tango
 
