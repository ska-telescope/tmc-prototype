FROM nexus.engageska-portugal.pt/ska-docker/ska-python-buildenv:9.3.2 AS buildenv
FROM nexus.engageska-portugal.pt/ska-docker/ska-python-runtime:9.3.2 AS runtime

# create ipython profile to so that itango doesn't fail if ipython hasn't run yet
RUN ipython profile create

#install lmc-base-classes
USER root
RUN python3 -m pip install ska-logging==0.3.0
RUN python3 -m pip install lmcbaseclasses==0.6.5
# install cdm-shared-library
RUN python3 -m pip install cdm-shared-library==2.0.0
#install ska-telescope-model
RUN python3 -m pip install ska-telescope-model==0.1.4

# install all local TMC packages
RUN python3 -m pip install \
    /app/tmcprototype/centralnode \
    /app/tmcprototype/centralnodelow \
    /app/tmcprototype/cspmasterleafnode \
    /app/tmcprototype/cspsubarrayleafnode \
    /app/tmcprototype/dishleafnode \
    /app/tmcprototype/dishmaster \
    /app/tmcprototype/sdpmasterleafnode \
    /app/tmcprototype/sdpsubarrayleafnode \
    /app/tmcprototype/subarraynode \
<<<<<<< HEAD
    /app/tmcprototype/mccsmasterleafnode \
    /app/tmcprototype/mccssubarrayleafnode
=======
    /app/tmcprototype/subarraynodelow

>>>>>>> cc5f9c4a
USER tango

CMD ["/usr/local/bin/CentralNodeDS"]<|MERGE_RESOLUTION|>--- conflicted
+++ resolved
@@ -24,13 +24,10 @@
     /app/tmcprototype/sdpmasterleafnode \
     /app/tmcprototype/sdpsubarrayleafnode \
     /app/tmcprototype/subarraynode \
-<<<<<<< HEAD
     /app/tmcprototype/mccsmasterleafnode \
     /app/tmcprototype/mccssubarrayleafnode
-=======
     /app/tmcprototype/subarraynodelow
 
->>>>>>> cc5f9c4a
 USER tango
 
 CMD ["/usr/local/bin/CentralNodeDS"]