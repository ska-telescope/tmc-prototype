import logging
import time

import mock
import pytest
from ska_tmc_common.op_state_model import TMCOpStateModel

from ska_tmc_sdpmasterleafnode.manager.component_manager import (
    SdpMLNComponentManager,
)
<<<<<<< HEAD
=======

# from ska_tmc_sdpsubarrayleafnode.manager.component_manager import (
#     SdpSLNComponentManager,
# )
>>>>>>> 247f2cc9
from ska_tmc_sdpsubarrayleafnode.model.input import SdpSLNInputParameter
from tests.helpers.helper_adapter_factory import HelperAdapterFactory

logger = logging.getLogger(__name__)

SLEEP_TIME = 0.5
TIMEOUT = 100

SDP_SUBARRAY_DEVICE = "mid_sdp/elt/subarray_1"
SDP_MASTER_DEVICE = "mid_sdp/elt/master"


def count_faulty_devices(cm):
    result = 0
    for devInfo in cm.checked_devices:
        if devInfo.unresponsive:
            result += 1
    return result


def create_cm(cm_class, device):
    op_state_model = TMCOpStateModel(logger)
    if cm_class == "SdpMLNComponentManager":
        cm = SdpMLNComponentManager(
            op_state_model,
            logger=logger,
        )
<<<<<<< HEAD
=======
    # elif cm_class == "SdpSLNComponentManager":
    #     cm = SdpSLNComponentManager(op_state_model, logger=logger)
>>>>>>> 247f2cc9
    else:
        log_msg = f"Unknown component manager class {cm_class}"
        logger.error(log_msg)

    cm.get_device()
    start_time = time.time()
    time.sleep(SLEEP_TIME)
    elapsed_time = time.time() - start_time
    if elapsed_time > TIMEOUT:
        pytest.fail("Timeout occurred while executing the test")

    return cm, start_time


def get_sdpsln_command_obj(command_class, obsstate_value=None):
    input_parameter = SdpSLNInputParameter(None)
    cm, start_time = create_cm(
        "SdpSLNComponentManager", input_parameter, SDP_SUBARRAY_DEVICE
    )
    elapsed_time = time.time() - start_time
    logger.info(
        "checked %s devices in %s", len(cm.checked_devices), elapsed_time
    )
    dev_name = "mid_sdp/elt/subarray_1"
    cm.update_device_obs_state(dev_name, obsstate_value)

    adapter_factory = HelperAdapterFactory()

    attrs = {"fetch_skuid.return_value": 123}
    skuid = mock.Mock(**attrs)

    command_obj = command_class(cm, cm.op_state_model, adapter_factory, skuid)
    return cm, command_obj, adapter_factory


def get_sdpmln_command_obj(command_class):
    cm, _ = create_cm("SdpMLNComponentManager", SDP_MASTER_DEVICE)
    adapter_factory = HelperAdapterFactory()

    attrs = {"fetch_skuid.return_value": 123}
    skuid = mock.Mock(**attrs)

    command_obj = command_class(cm, cm.op_state_model, adapter_factory, skuid)
    return cm, command_obj, adapter_factory<|MERGE_RESOLUTION|>--- conflicted
+++ resolved
@@ -8,13 +8,9 @@
 from ska_tmc_sdpmasterleafnode.manager.component_manager import (
     SdpMLNComponentManager,
 )
-<<<<<<< HEAD
-=======
-
-# from ska_tmc_sdpsubarrayleafnode.manager.component_manager import (
-#     SdpSLNComponentManager,
-# )
->>>>>>> 247f2cc9
+from ska_tmc_sdpsubarrayleafnode.manager.component_manager import (
+    SdpSLNComponentManager,
+)
 from ska_tmc_sdpsubarrayleafnode.model.input import SdpSLNInputParameter
 from tests.helpers.helper_adapter_factory import HelperAdapterFactory
 
@@ -35,23 +31,23 @@
     return result
 
 
-def create_cm(cm_class, device):
+def create_cm(cm_class, input_parameter, device):
     op_state_model = TMCOpStateModel(logger)
     if cm_class == "SdpMLNComponentManager":
         cm = SdpMLNComponentManager(
             op_state_model,
             logger=logger,
         )
-<<<<<<< HEAD
-=======
-    # elif cm_class == "SdpSLNComponentManager":
-    #     cm = SdpSLNComponentManager(op_state_model, logger=logger)
->>>>>>> 247f2cc9
+        cm.get_device()
+    elif cm_class == "SdpSLNComponentManager":
+        cm = SdpSLNComponentManager(
+            op_state_model, _input_parameter=input_parameter, logger=logger
+        )
+        cm.add_device(device)
     else:
         log_msg = f"Unknown component manager class {cm_class}"
         logger.error(log_msg)
 
-    cm.get_device()
     start_time = time.time()
     time.sleep(SLEEP_TIME)
     elapsed_time = time.time() - start_time
@@ -70,8 +66,7 @@
     logger.info(
         "checked %s devices in %s", len(cm.checked_devices), elapsed_time
     )
-    dev_name = "mid_sdp/elt/subarray_1"
-    cm.update_device_obs_state(dev_name, obsstate_value)
+    cm.update_device_obs_state(SDP_SUBARRAY_DEVICE, obsstate_value)
 
     adapter_factory = HelperAdapterFactory()
 
@@ -83,7 +78,7 @@
 
 
 def get_sdpmln_command_obj(command_class):
-    cm, _ = create_cm("SdpMLNComponentManager", SDP_MASTER_DEVICE)
+    cm, _ = create_cm("SdpMLNComponentManager", None, SDP_MASTER_DEVICE)
     adapter_factory = HelperAdapterFactory()
 
     attrs = {"fetch_skuid.return_value": 123}
