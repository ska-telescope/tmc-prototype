--- conflicted
+++ resolved
@@ -3,15 +3,7 @@
 import time
 from typing import List
 
-import mock
 from ska_tmc_common.enum import LivelinessProbeType
-<<<<<<< HEAD
-from ska_tmc_common.op_state_model import TMCOpStateModel
-=======
->>>>>>> c0301887
-from ska_tmc_common.test_helpers.helper_adapter_factory import (
-    HelperAdapterFactory,
-)
 
 from ska_tmc_sdpmasterleafnode.manager.component_manager import (
     SdpMLNComponentManager,
@@ -29,13 +21,10 @@
 SDP_SUBARRAY_DEVICE_LOW = "low-sdp/subarray/01"
 SDP_MASTER_DEVICE_MID = "mid-sdp/control/0"
 SDP_MASTER_DEVICE_LOW = "low-sdp/control/0"
-<<<<<<< HEAD
 SDP_SUBARRAY_LEAF_NODE_MID = "ska_mid/tm_leaf_node/sdp_subarray01"
 SDP_SUBARRAY_LEAF_NODE_LOW = "ska_low/tm_leaf_node/sdp_subarray01"
-=======
 SDP_MASTER_LEAF_DEVICE_MID = "ska_mid/tm_leaf_node/sdp_master"
 SDP_MASTER_LEAF_DEVICE_LOW = "ska_low/tm_leaf_node/sdp_master"
->>>>>>> c0301887
 
 
 def count_faulty_devices(cm):
@@ -49,7 +38,6 @@
 
 def create_cm(cm_class, device):
     """Create Component Manager"""
-    adapter_factory = HelperAdapterFactory()
     if cm_class == "SdpMLNComponentManager":
         cm = SdpMLNComponentManager(
             device,
@@ -58,14 +46,7 @@
         )
     elif cm_class == "SdpSLNComponentManager":
         cm = SdpSLNComponentManager(
-<<<<<<< HEAD
             device, logger=logger, _liveliness_probe=LivelinessProbeType.NONE
-=======
-            device,
-            adapter_factory,
-            logger,
-            _liveliness_probe=LivelinessProbeType.NONE,
->>>>>>> c0301887
         )
     else:
         log_msg = f"Unknown component manager class {cm_class}"
@@ -75,59 +56,11 @@
     return cm, start_time
 
 
-def get_sdpsln_command_obj(
-    command_class,
-    device,
-    obsstate_value=None,
-):
-    """Returns component manager and command class object for Sdp
-    Subarray Leaf Node"""
-    cm, start_time = create_cm("SdpSLNComponentManager", device)
-    cm.stop_liveliness_probe()
-    elapsed_time = time.time() - start_time
-    logger.info(
-        "checked %s device in %s", cm.get_device().dev_name, elapsed_time
-    )
-    cm.update_device_obs_state(obsstate_value)
-
-    adapter_factory = HelperAdapterFactory()
-
-    attrs = {"fetch_skuid.return_value": 123}
-    skuid = mock.Mock(**attrs)
-
-    command_obj = command_class(cm, cm.op_state_model, adapter_factory, skuid)
-    return cm, command_obj, adapter_factory
-
-
-def get_sdpmln_command_obj(command_class, device):
-    """Returns component manager and command class object for Sdp Master Leaf
-    Node"""
-    cm, _ = create_cm("SdpMLNComponentManager", device)
-    attrs = {"fetch_skuid.return_value": 123}
-    skuid = mock.Mock(**attrs)
-<<<<<<< HEAD
-    cm.sdp_master_dev_name = devices
-    command_obj = command_class(cm, cm.op_state_model, adapter_factory, skuid)
-    return cm, command_obj, adapter_factory
-
-
-def event_remover(change_event_callbacks, attributes: List[str]) -> None:
-    """Removes residual events from the queue."""
-    for attribute in attributes:
-        try:
-            iterable = change_event_callbacks._mock_consumer_group._views[
-=======
-    cm.sdp_master_device_name = device
-    command_obj = command_class(cm, skuid)
-    return cm, command_obj
-
-
 def event_remover(group_callback, attributes: List[str]) -> None:
     """Removes residual events from the queue."""
     for attribute in attributes:
         try:
             iterable = group_callback._mock_consumer_group._views[
->>>>>>> c0301887
                 attribute
             ]._iterable
             for node in iterable:
