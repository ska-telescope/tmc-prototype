--- conflicted
+++ resolved
@@ -3,7 +3,11 @@
 import time
 from typing import List
 
+import mock
 from ska_tmc_common.enum import LivelinessProbeType
+from ska_tmc_common.test_helpers.helper_adapter_factory import (
+    HelperAdapterFactory,
+)
 
 from ska_tmc_sdpmasterleafnode.manager.component_manager import (
     SdpMLNComponentManager,
@@ -27,11 +31,12 @@
 SDP_MASTER_LEAF_DEVICE_LOW = "ska_low/tm_leaf_node/sdp_master"
 
 
+
 def count_faulty_devices(cm):
     """Count faulty devices"""
     result = 0
-    for dev_info in cm.checked_devices:
-        if dev_info.unresponsive:
+    for devInfo in cm.checked_devices:
+        if devInfo.unresponsive:
             result += 1
     return result
 
@@ -41,8 +46,7 @@
     if cm_class == "SdpMLNComponentManager":
         cm = SdpMLNComponentManager(
             device,
-            logger,
-            _liveliness_probe=LivelinessProbeType.NONE,
+            logger=logger,
         )
     elif cm_class == "SdpSLNComponentManager":
         cm = SdpSLNComponentManager(
@@ -56,7 +60,6 @@
     return cm, start_time
 
 
-<<<<<<< HEAD
 def get_sdpsln_command_obj(
     command_class,
     devices,
@@ -93,13 +96,10 @@
 
 
 def event_remover(change_event_callbacks, attributes: List[str]) -> None:
-=======
-def event_remover(group_callback, attributes: List[str]) -> None:
->>>>>>> 7f514d45
     """Removes residual events from the queue."""
     for attribute in attributes:
         try:
-            iterable = group_callback._mock_consumer_group._views[
+            iterable = change_event_callbacks._mock_consumer_group._views[
                 attribute
             ]._iterable
             for node in iterable:
