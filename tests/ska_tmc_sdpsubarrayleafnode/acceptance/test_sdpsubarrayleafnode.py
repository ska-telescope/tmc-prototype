import pytest
import tango
from pytest_bdd import given, parsers, scenarios, then, when
from ska_control_model import HealthState, ObsState
from ska_tango_base.commands import ResultCode
from ska_tmc_common.dev_factory import DevFactory
from tango import Database, DeviceProxy

from tests.settings import event_remover, logger
from tests.ska_tmc_sdpsubarrayleafnode.integration.common import (
    wait_for_final_sdp_subarray_obsstate,
)


@given(
    "a TANGO ecosystem with a set of devices deployed",
    target_fixture="device_list",
)
def device_list():
    db = Database()
    return db.get_device_exported("*")


@given(
    parsers.parse("a SdpSubarrayLeafNode device"),
    target_fixture="sdpsubarrayleaf_node",
)
def sdpsubarrayleaf_node():
    database = Database()
    instance_list = database.get_device_exported_for_class(
        "SdpSubarrayLeafNode"
    )
    for instance in instance_list.value_string:
        return DeviceProxy(instance)


@when(parsers.parse("I call the command {command_name}"))
def call_command(
    sdpsubarrayleaf_node, command_name: str, json_factory
) -> None:
    try:
        if command_name == "AssignResources":
            logger.info(
                f"sdpsubarrayleaf_node: {sdpsubarrayleaf_node.dev_name()}"
            )
            assign_res_string = json_factory("command_AssignResources")
            pytest.command_result = sdpsubarrayleaf_node.command_inout(
                command_name, assign_res_string
            )
<<<<<<< HEAD

        # To do in SAH-1352
        # elif command_name == "Configure":
        #     logger.info(
        #         f"sdpsubarrayleaf_node: {sdpsubarrayleaf_node.dev_name()}"
        #     )
        #     configure_string = json_factory("command_Configure")
        #     pytest.command_result = sdpsubarrayleaf_node.command_inout(
        #         command_name, configure_string
        #     )
        # To do in SAH-1352
        # elif command_name == "End":
        #     # Perform end logic here
        #     pytest.command_result = sdpsubarrayleaf_node.command_inout(
        #         command_name
        #     )

=======
        elif command_name == "Configure":
            logger.info(
                f"sdpsubarrayleaf_node: {sdpsubarrayleaf_node.dev_name()}"
            )
            configure_string = json_factory("command_Configure")
            pytest.command_result = sdpsubarrayleaf_node.command_inout(
                command_name, configure_string
            )
        elif command_name == "Scan":
            logger.info(
                f"sdpsubarrayleaf_node: {sdpsubarrayleaf_node.dev_name()}"
            )
            scan_string = json_factory("command_Scan")
            pytest.command_result = sdpsubarrayleaf_node.command_inout(
                command_name, scan_string
            )
        elif command_name == "EndScan":
            pytest.command_result = sdpsubarrayleaf_node.command_inout(
                command_name
            )
        elif command_name == "End":
            pytest.command_result = sdpsubarrayleaf_node.command_inout(
                command_name
            )
>>>>>>> 828f9419
        else:
            pytest.command_result = sdpsubarrayleaf_node.command_inout(
                command_name
            )
    except Exception as ex:
        assert "DeviceUnresponsive" in str(ex)
        pytest.command_result = "DeviceUnresponsive"


@then(
    parsers.parse(
        "the command is queued and executed in less than {seconds} ss"
    )
)
def check_command(
    sdpsubarrayleaf_node, command_name: str, change_event_callbacks
) -> None:
    dev_factory = DevFactory()

    sdp_sln_obsstate = dev_factory.get_device(sdpsubarrayleaf_node)
    sdp_subarray_leafnode_healthState = sdp_sln_obsstate.read_attribute(
        "healthState"
    ).value
    logger.info(
        "Current SdpSubarray leaf node healthstate is {}".format(
            sdp_subarray_leafnode_healthState
        )
    )
    assert sdp_subarray_leafnode_healthState == HealthState.OK

    if pytest.command_result == "CommandNotAllowed":
        return

    assert pytest.command_result[0][0] == ResultCode.QUEUED
    unique_id = pytest.command_result[1][0]

    assert unique_id.endswith(str(command_name))
    sdpsubarrayleaf_node.subscribe_event(
        "longRunningCommandResult",
        tango.EventType.CHANGE_EVENT,
        change_event_callbacks["longRunningCommandResult"],
    )

    if command_name == "AssignResources":
        wait_for_final_sdp_subarray_obsstate(sdp_sln_obsstate, ObsState.IDLE)
        sdp_subarray_leafnode_obsstate = sdp_sln_obsstate.read_attribute(
            "sdpSubarrayObsState"
        ).value
        assert sdp_subarray_leafnode_obsstate == ObsState.IDLE

    elif command_name == "Configure":
        wait_for_final_sdp_subarray_obsstate(sdp_sln_obsstate, ObsState.READY)
        sdp_subarray_leafnode_obsstate = sdp_sln_obsstate.read_attribute(
            "sdpSubarrayObsState"
        ).value
        assert sdp_subarray_leafnode_obsstate == ObsState.READY

    elif command_name == "Scan":
        sdp_subarray_leafnode_obsstate = sdp_sln_obsstate.read_attribute(
            "sdpSubarrayObsState"
        ).value
        assert sdp_subarray_leafnode_obsstate == ObsState.SCANNING

    elif command_name == "EndScan":
        wait_for_final_sdp_subarray_obsstate(sdp_sln_obsstate, ObsState.READY)
        sdp_subarray_leafnode_obsstate = sdp_sln_obsstate.read_attribute(
            "sdpSubarrayObsState"
        ).value
        assert sdp_subarray_leafnode_obsstate == ObsState.READY

    elif command_name == "End":
        wait_for_final_sdp_subarray_obsstate(sdp_sln_obsstate, ObsState.IDLE)
        sdp_subarray_leafnode_obsstate = sdp_sln_obsstate.read_attribute(
            "sdpSubarrayObsState"
        ).value
        assert sdp_subarray_leafnode_obsstate == ObsState.IDLE

    elif command_name == "ReleaseAllResources":
        wait_for_final_sdp_subarray_obsstate(sdp_sln_obsstate, ObsState.EMPTY)
        sdp_subarray_leafnode_obsstate = sdp_sln_obsstate.read_attribute(
            "sdpSubarrayObsState"
        ).value
        assert sdp_subarray_leafnode_obsstate == ObsState.EMPTY

    sdpsubarrayleaf_node.subscribe_event(
        "longRunningCommandResult",
        tango.EventType.CHANGE_EVENT,
        change_event_callbacks["longRunningCommandResult"],
    )

    change_event_callbacks["longRunningCommandResult"].assert_change_event(
        (unique_id, str(ResultCode.OK.value)),
        lookahead=4,
    )

    event_remover(
        change_event_callbacks,
        [
            "longRunningCommandResult",
        ],
    )


scenarios(
    "../ska_tmc_sdpsubarrayleafnode/features/sdpsubarrayleafnode.feature"
)<|MERGE_RESOLUTION|>--- conflicted
+++ resolved
@@ -47,25 +47,6 @@
             pytest.command_result = sdpsubarrayleaf_node.command_inout(
                 command_name, assign_res_string
             )
-<<<<<<< HEAD
-
-        # To do in SAH-1352
-        # elif command_name == "Configure":
-        #     logger.info(
-        #         f"sdpsubarrayleaf_node: {sdpsubarrayleaf_node.dev_name()}"
-        #     )
-        #     configure_string = json_factory("command_Configure")
-        #     pytest.command_result = sdpsubarrayleaf_node.command_inout(
-        #         command_name, configure_string
-        #     )
-        # To do in SAH-1352
-        # elif command_name == "End":
-        #     # Perform end logic here
-        #     pytest.command_result = sdpsubarrayleaf_node.command_inout(
-        #         command_name
-        #     )
-
-=======
         elif command_name == "Configure":
             logger.info(
                 f"sdpsubarrayleaf_node: {sdpsubarrayleaf_node.dev_name()}"
@@ -90,7 +71,6 @@
             pytest.command_result = sdpsubarrayleaf_node.command_inout(
                 command_name
             )
->>>>>>> 828f9419
         else:
             pytest.command_result = sdpsubarrayleaf_node.command_inout(
                 command_name
@@ -149,6 +129,7 @@
         assert sdp_subarray_leafnode_obsstate == ObsState.READY
 
     elif command_name == "Scan":
+        wait_for_final_sdp_subarray_obsstate(sdp_sln_obsstate, ObsState.SCANNING)
         sdp_subarray_leafnode_obsstate = sdp_sln_obsstate.read_attribute(
             "sdpSubarrayObsState"
         ).value
