import pytest
import tango
from ska_tango_base.commands import ResultCode
from ska_tango_base.control_model import ObsState
from ska_tmc_common.dev_factory import DevFactory

from tests.settings import event_remover, logger
from tests.ska_tmc_sdpsubarrayleafnode.integration.common import (
    tear_down,
    wait_and_assert_sdp_subarray_obsstate,
)


def release_resources(
    tango_context, sdpsaln_name, device, json_factory, change_event_callbacks
):
    logger.info("%s", tango_context)
    dev_factory = DevFactory()
    sdp_subarray_ln_proxy = dev_factory.get_device(sdpsaln_name)
    sdp_subarray = dev_factory.get_device(device)
    try:
        sdp_subarray_ln_proxy.subscribe_event(
            "longRunningCommandsInQueue",
            tango.EventType.CHANGE_EVENT,
            change_event_callbacks["longRunningCommandsInQueue"],
        )

        sdp_subarray_ln_proxy.subscribe_event(
            "longRunningCommandResult",
            tango.EventType.CHANGE_EVENT,
            change_event_callbacks["longRunningCommandResult"],
        )

        change_event_callbacks[
            "longRunningCommandsInQueue"
        ].assert_change_event(
            None,
        )
        result, unique_id = sdp_subarray_ln_proxy.On()
        logger.info(f"Command ID: {unique_id} Returned result: {result}")
        change_event_callbacks[
            "longRunningCommandsInQueue"
        ].assert_change_event(
            ("On",),
        )
        logger.info(f"Command ID: {unique_id} Returned result: {result}")
        assert result[0] == ResultCode.QUEUED

        change_event_callbacks["longRunningCommandResult"].assert_change_event(
            (unique_id[0], str(int(ResultCode.OK))),
            lookahead=3,
        )
        assign_input_str = json_factory("command_AssignResources")
        result, unique_id = sdp_subarray_ln_proxy.AssignResources(
            assign_input_str
        )
        change_event_callbacks[
            "longRunningCommandsInQueue"
        ].assert_change_event(
            (
                "On",
                "AssignResources",
            ),
        )
        logger.info(f"Command ID: {unique_id} Returned result: {result}")
        assert result[0] == ResultCode.QUEUED

        change_event_callbacks["longRunningCommandResult"].assert_change_event(
            (unique_id[0], str(int(ResultCode.OK))),
            lookahead=4,
        )
        wait_and_assert_sdp_subarray_obsstate(
            sdp_subarray_ln_proxy, ObsState.IDLE
        )
        result, unique_id = sdp_subarray_ln_proxy.ReleaseAllResources()
        change_event_callbacks[
            "longRunningCommandsInQueue"
        ].assert_change_event(
            (
                "On",
                "AssignResources",
                "ReleaseAllResources",
            ),
        )
        logger.info(f"Command ID: {unique_id} Returned result: {result}")
        assert result[0] == ResultCode.QUEUED

<<<<<<< HEAD
    change_event_callbacks["longRunningCommandResult"].assert_change_event(
        (unique_id[0], str(int(ResultCode.OK))),
        lookahead=6,
    )

    wait_for_final_sdp_subarray_obsstate(sdp_subarray_ln_proxy, ObsState.EMPTY)
    event_remover(
        change_event_callbacks,
        ["longRunningCommandResult", "longRunningCommandsInQueue"],
    )
    tear_down(dev_factory, sdp_subarray)
=======
        change_event_callbacks["longRunningCommandResult"].assert_change_event(
            (unique_id[0], str(int(ResultCode.OK))),
            lookahead=4,
        )
        wait_and_assert_sdp_subarray_obsstate(
            sdp_subarray_ln_proxy, ObsState.EMPTY
        )
        event_remover(
            change_event_callbacks,
            ["longRunningCommandResult", "longRunningCommandsInQueue"],
        )
        tear_down(dev_factory, sdp_subarray, sdp_subarray_ln_proxy)
    except Exception as e:
        tear_down(dev_factory, sdp_subarray, sdp_subarray_ln_proxy)
        raise Exception(e)
>>>>>>> 66404f93


@pytest.mark.post_deployment
@pytest.mark.SKA_mid
@pytest.mark.parametrize(
    "device",
    [("mid-sdp/subarray/01")],
)
def test_release_res_command_mid(
    tango_context, device, json_factory, change_event_callbacks
):
    return release_resources(
        tango_context,
        "ska_mid/tm_leaf_node/sdp_subarray01",
        device,
        json_factory,
        change_event_callbacks,
    )


@pytest.mark.post_deployment
@pytest.mark.SKA_low
@pytest.mark.parametrize(
    "device",
    [("low-sdp/subarray/01")],
)
def test_release_res_command_low(
    tango_context,
    device,
    json_factory,
    change_event_callbacks,
):
    return release_resources(
        tango_context,
        "ska_low/tm_leaf_node/sdp_subarray01",
        device,
        json_factory,
        change_event_callbacks,
    )<|MERGE_RESOLUTION|>--- conflicted
+++ resolved
@@ -85,19 +85,6 @@
         logger.info(f"Command ID: {unique_id} Returned result: {result}")
         assert result[0] == ResultCode.QUEUED
 
-<<<<<<< HEAD
-    change_event_callbacks["longRunningCommandResult"].assert_change_event(
-        (unique_id[0], str(int(ResultCode.OK))),
-        lookahead=6,
-    )
-
-    wait_for_final_sdp_subarray_obsstate(sdp_subarray_ln_proxy, ObsState.EMPTY)
-    event_remover(
-        change_event_callbacks,
-        ["longRunningCommandResult", "longRunningCommandsInQueue"],
-    )
-    tear_down(dev_factory, sdp_subarray)
-=======
         change_event_callbacks["longRunningCommandResult"].assert_change_event(
             (unique_id[0], str(int(ResultCode.OK))),
             lookahead=4,
@@ -113,7 +100,6 @@
     except Exception as e:
         tear_down(dev_factory, sdp_subarray, sdp_subarray_ln_proxy)
         raise Exception(e)
->>>>>>> 66404f93
 
 
 @pytest.mark.post_deployment
