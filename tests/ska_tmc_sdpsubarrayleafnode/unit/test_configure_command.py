--- conflicted
+++ resolved
@@ -6,23 +6,9 @@
 import pytest
 from ska_tango_base.commands import ResultCode
 from ska_tango_base.control_model import ObsState
-<<<<<<< HEAD
-from ska_tmc_common.test_helpers.helper_adapter_factory import (
-    HelperAdapterFactory,
-)
-
-from ska_tmc_sdpsubarrayleafnode.commands.configure_command import Configure
-from ska_tmc_sdpsubarrayleafnode.model.input import SdpSLNInputParameter
-from tests.settings import (
-    SDP_SUBARRAY_DEVICE,
-    create_cm,
-    get_sdpsln_command_obj,
-    logger,
-=======
 from ska_tmc_common.exceptions import InvalidObsStateError
 from ska_tmc_common.test_helpers.helper_adapter_factory import (
     HelperAdapterFactory,
->>>>>>> e7f51381
 )
 
 from ska_tmc_sdpsubarrayleafnode.commands import Configure
@@ -46,12 +32,7 @@
     assert configure_command.check_allowed()
     (result_code, _) = configure_command.do(configure_input_str)
     assert result_code == ResultCode.OK
-<<<<<<< HEAD
-    dev_name = "mid_sdp/elt/subarray_1"
-    adapter = my_adapter_factory.get_or_create_adapter(dev_name)
-=======
     adapter = adapter_factory.get_or_create_adapter(sdp_subarray_device)
->>>>>>> e7f51381
     adapter.proxy.Configure.assert_called()
 
 
@@ -70,12 +51,7 @@
     assert configure_command.check_allowed()
     (result_code, _) = configure_command.do(json.dumps(json_argument))
     assert result_code == ResultCode.OK
-<<<<<<< HEAD
-    dev_name = "mid_sdp/elt/subarray_1"
-    adapter = my_adapter_factory.get_or_create_adapter(dev_name)
-=======
     adapter = adapter_factory.get_or_create_adapter(sdp_subarray_device)
->>>>>>> e7f51381
     adapter.proxy.Configure.assert_called()
 
 
@@ -84,21 +60,8 @@
     tango_context, sdp_subarray_device
 ):
     logger.info("%s", tango_context)
-<<<<<<< HEAD
-    input_parameter = SdpSLNInputParameter(None)
-    cm, start_time = create_cm(
-        "SdpSLNComponentManager", input_parameter, SDP_SUBARRAY_DEVICE
-    )
-    elapsed_time = time.time() - start_time
-    logger.info(
-        "checked %s devices in %s", len(cm.checked_devices), elapsed_time
-    )
-
-    my_adapter_factory = HelperAdapterFactory()
-=======
     cm, _ = create_cm("SdpSLNComponentManager", sdp_subarray_device)
     adapter_factory = HelperAdapterFactory()
->>>>>>> e7f51381
 
     attrs = {"fetch_skuid.return_value": 123}
     skuid = mock.Mock(**attrs)
@@ -107,13 +70,9 @@
     failing_dev = "mid_sdp/elt/subarray_1"
     attrs = {"Configure.side_effect": Exception}
     subarrayMock = mock.Mock(**attrs)
-<<<<<<< HEAD
-    my_adapter_factory.get_or_create_adapter(failing_dev, proxy=subarrayMock)
-=======
     adapter_factory.get_or_create_adapter(
         sdp_subarray_device, proxy=subarrayMock
     )
->>>>>>> e7f51381
 
     configure_command = Configure(
         cm, cm.op_state_model, my_adapter_factory, skuid
@@ -123,11 +82,7 @@
     assert configure_command.check_allowed()
     (result_code, message) = configure_command.do(configure_input_str)
     assert result_code == ResultCode.FAILED
-<<<<<<< HEAD
-    assert failing_dev in message
-=======
     assert sdp_subarray_device in message
->>>>>>> e7f51381
 
 
 @pytest.mark.sdpsln
