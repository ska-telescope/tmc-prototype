--- conflicted
+++ resolved
@@ -4,40 +4,17 @@
 import pytest
 from ska_tango_base.commands import ResultCode
 from ska_tango_base.control_model import ObsState
-<<<<<<< HEAD
-from ska_tmc_common.test_helpers.helper_adapter_factory import (
-    HelperAdapterFactory,
-)
-
-from ska_tmc_sdpsubarrayleafnode.commands.restart_command import Restart
-from ska_tmc_sdpsubarrayleafnode.exceptions import (
-    DeviceUnresponsive,
-    InvalidObsStateError,
-)
-from ska_tmc_sdpsubarrayleafnode.model.input import SdpSLNInputParameter
-from tests.settings import (
-    SDP_SUBARRAY_DEVICE,
-    create_cm,
-    get_sdpsln_command_obj,
-    logger,
-=======
 from ska_tmc_common.exceptions import DeviceUnresponsive, InvalidObsStateError
 from ska_tmc_common.test_helpers.helper_adapter_factory import (
     HelperAdapterFactory,
->>>>>>> e7f51381
 )
 
 from ska_tmc_sdpsubarrayleafnode.commands import Restart
 from tests.settings import create_cm, get_sdpsln_command_obj, logger
 
-<<<<<<< HEAD
-@pytest.mark.sdpsln
-def test_telescope_restart_command(tango_context):
-=======
 
 @pytest.mark.sdpsln
 def test_telescope_restart_command(tango_context, sdp_subarray_device):
->>>>>>> e7f51381
     logger.info("%s", tango_context)
     cm, restart_command, my_adapter_factory = get_sdpsln_command_obj(
         Restart, obsstate_value=ObsState.ABORTED
@@ -45,23 +22,13 @@
     assert restart_command.check_allowed()
     (result_code, _) = restart_command.do()
     assert result_code == ResultCode.OK
-<<<<<<< HEAD
-    dev_name = "mid_sdp/elt/subarray_1"
-    cm.get_device(dev_name).obsState == ObsState.EMPTY
-    adapter = my_adapter_factory.get_or_create_adapter(dev_name)
-=======
     cm.get_device().obsState == ObsState.EMPTY
     adapter = my_adapter_factory.get_or_create_adapter(sdp_subarray_device)
->>>>>>> e7f51381
     adapter.proxy.Restart.assert_called()
 
 
 @pytest.mark.sdpsln
-<<<<<<< HEAD
-def test_telescope_restart_command_fail_subarray(tango_context):
-=======
 def test_restart_command_fail_subarray(tango_context, sdp_subarray_device):
->>>>>>> e7f51381
     logger.info("%s", tango_context)
     cm, start_time = create_cm("SdpSLNComponentManager", sdp_subarray_device)
     elapsed_time = time.time() - start_time
@@ -90,11 +57,7 @@
 
 
 @pytest.mark.sdpsln
-<<<<<<< HEAD
-def test_telescope_restart_fail_check_allowed_with_invalid_obsState(
-=======
 def test_restart_fail_check_allowed_with_invalid_obsState(
->>>>>>> e7f51381
     tango_context,
 ):
 
@@ -110,13 +73,9 @@
 
 
 @pytest.mark.sdpsln
-<<<<<<< HEAD
-def test_telescope_restart_fail_check_allowed(tango_context):
-=======
 def test_restart_fail_check_allowed_with_device_undesponsive(
     tango_context,
 ):
->>>>>>> e7f51381
 
     logger.info("%s", tango_context)
     cm, restart_command, _ = get_sdpsln_command_obj(
