import json
import time
from os.path import dirname, join

import mock
import pytest
from ska_tango_base.commands import ResultCode
from ska_tango_base.control_model import ObsState
<<<<<<< HEAD
from ska_tmc_common.test_helpers.helper_adapter_factory import (
    HelperAdapterFactory,
)

from ska_tmc_sdpsubarrayleafnode.commands.assign_resources_command import (
    AssignResources,
)
from ska_tmc_sdpsubarrayleafnode.model.input import SdpSLNInputParameter
from tests.settings import (
    SDP_SUBARRAY_DEVICE,
    create_cm,
    get_sdpsln_command_obj,
    logger,
=======
from ska_tmc_common.exceptions import DeviceUnresponsive, InvalidObsStateError
from ska_tmc_common.test_helpers.helper_adapter_factory import (
    HelperAdapterFactory,
>>>>>>> e7f51381
)

from ska_tmc_sdpsubarrayleafnode.commands import AssignResources
from tests.settings import create_cm, get_sdpsln_command_obj, logger


def get_assign_input_str(assign_input_file="command_AssignResources.json"):
    path = join(dirname(__file__), "..", "..", "data", assign_input_file)
    with open(path, "r") as f:
        assign_input_str = f.read()
    return assign_input_str


@pytest.mark.sdpsln
def test_telescope_assign_resources_command(
    tango_context, sdp_subarray_device
):
    logger.info("%s", tango_context)
    _, assign_res_command, adapter_factory = get_sdpsln_command_obj(
        AssignResources, ObsState.IDLE
    )

    assign_input_str = get_assign_input_str()
    assert assign_res_command.check_allowed()
    (result_code, _) = assign_res_command.do(assign_input_str)
    assert result_code == ResultCode.OK
<<<<<<< HEAD
    dev_name = "mid_sdp/elt/subarray_1"
    adapter = my_adapter_factory.get_or_create_adapter(dev_name)
=======
    adapter = adapter_factory.get_or_create_adapter(sdp_subarray_device)
>>>>>>> e7f51381
    adapter.proxy.AssignResources.assert_called()


@pytest.mark.sdpsln
def test_telescope_assign_resources_command_missing_eb_id_key(
    tango_context, sdp_subarray_device
):
    logger.info("%s", tango_context)
    _, assign_res_command, adapter_factory = get_sdpsln_command_obj(
        AssignResources, ObsState.IDLE
    )
    assign_input_str = get_assign_input_str()
    json_argument = json.loads(assign_input_str)
    json_argument["eb_id"] = ""
    assert assign_res_command.check_allowed()
    (result_code, _) = assign_res_command.do(json.dumps(json_argument))
    assert result_code == ResultCode.OK
<<<<<<< HEAD
    dev_name = "mid_sdp/elt/subarray_1"
    adapter = my_adapter_factory.get_or_create_adapter(dev_name)
=======
    adapter = adapter_factory.get_or_create_adapter(sdp_subarray_device)
>>>>>>> e7f51381
    adapter.proxy.AssignResources.assert_called()


@pytest.mark.sdpsln
@pytest.mark.assign
def test_assign_resources_command_fail_subarray(
    tango_context, sdp_subarray_device
):
    logger.info("%s", tango_context)
<<<<<<< HEAD
    input_parameter = SdpSLNInputParameter(None)
    cm, start_time = create_cm(
        "SdpSLNComponentManager", input_parameter, SDP_SUBARRAY_DEVICE
    )
    elapsed_time = time.time() - start_time
    logger.info(
        "checked %s devices in %s", len(cm.checked_devices), elapsed_time
    )

    my_adapter_factory = HelperAdapterFactory()
=======
    cm, _ = create_cm("SdpSLNComponentManager", sdp_subarray_device)
    adapter_factory = HelperAdapterFactory()
>>>>>>> e7f51381

    attrs = {"fetch_skuid.return_value": 123}
    skuid = mock.Mock(**attrs)

    # include exception in AssignResources command
    failing_dev = "mid_sdp/elt/subarray_1"
    attrs = {"AssignResources.side_effect": Exception}
    subarrayMock = mock.Mock(**attrs)
<<<<<<< HEAD
    my_adapter_factory.get_or_create_adapter(failing_dev, proxy=subarrayMock)

=======
    adapter_factory.get_or_create_adapter(
        sdp_subarray_device, proxy=subarrayMock
    )
    cm.update_device_obs_state(ObsState.EMPTY)
>>>>>>> e7f51381
    assign_res_command = AssignResources(
        cm, cm.op_state_model, my_adapter_factory, skuid
    )
    assign_input_str = get_assign_input_str()
    assert assign_res_command.check_allowed()
    (result_code, message) = assign_res_command.do(assign_input_str)
    assert result_code == ResultCode.FAILED
<<<<<<< HEAD
    assert failing_dev in message
=======
    assert sdp_subarray_device in message
>>>>>>> e7f51381


@pytest.mark.sdpsln
def test_assign_resources_command_empty_input_json(tango_context):
    logger.info("%s", tango_context)
    _, assign_res_command, _ = get_sdpsln_command_obj(
        AssignResources, ObsState.IDLE
    )
    assert assign_res_command.check_allowed()
    (result_code, _) = assign_res_command.do("")
    assert result_code == ResultCode.FAILED


@pytest.mark.sdpsln
def test_assign_resources_command_missing_scan_types(tango_context):
    logger.info("%s", tango_context)
    _, assign_res_command, _ = get_sdpsln_command_obj(
        AssignResources, ObsState.IDLE
    )
    scan_types_key = "scan_types"
    assign_input_str = get_assign_input_str()
    json_argument = json.loads(assign_input_str)
    del json_argument[scan_types_key]
    assert assign_res_command.check_allowed()
    (result_code, message) = assign_res_command.do(json.dumps(json_argument))
    assert result_code == ResultCode.FAILED
    assert scan_types_key in message


@pytest.mark.sdpsln
def test_assign_resources_command_fail_check_allowed_with_invalid_obsState(
    tango_context,
):
    logger.info("%s", tango_context)
    cm, assign_res_command, _ = get_sdpsln_command_obj(
        AssignResources, obsstate_value=ObsState.READY
    )
    cm.get_device().update_unresponsive(False)
    with pytest.raises(
        InvalidObsStateError,
        match="AssignResources command is not allowed in current observation state",
    ):
        assign_res_command.check_allowed()


@pytest.mark.sdpsln
def test_telescope_assign_resources_command_fail_check_allowed_with_device_unresponsive(
    tango_context,
):
    logger.info("%s", tango_context)
    cm, assign_res_command, _ = get_sdpsln_command_obj(
        AssignResources, obsstate_value=ObsState.EMPTY
    )
    cm.get_device().update_unresponsive(True)
    with pytest.raises(
        DeviceUnresponsive, match="SDP subarray device is not available"
    ):
        assign_res_command.check_allowed()<|MERGE_RESOLUTION|>--- conflicted
+++ resolved
@@ -1,30 +1,13 @@
 import json
-import time
 from os.path import dirname, join
 
 import mock
 import pytest
 from ska_tango_base.commands import ResultCode
 from ska_tango_base.control_model import ObsState
-<<<<<<< HEAD
-from ska_tmc_common.test_helpers.helper_adapter_factory import (
-    HelperAdapterFactory,
-)
-
-from ska_tmc_sdpsubarrayleafnode.commands.assign_resources_command import (
-    AssignResources,
-)
-from ska_tmc_sdpsubarrayleafnode.model.input import SdpSLNInputParameter
-from tests.settings import (
-    SDP_SUBARRAY_DEVICE,
-    create_cm,
-    get_sdpsln_command_obj,
-    logger,
-=======
 from ska_tmc_common.exceptions import DeviceUnresponsive, InvalidObsStateError
 from ska_tmc_common.test_helpers.helper_adapter_factory import (
     HelperAdapterFactory,
->>>>>>> e7f51381
 )
 
 from ska_tmc_sdpsubarrayleafnode.commands import AssignResources
@@ -51,12 +34,7 @@
     assert assign_res_command.check_allowed()
     (result_code, _) = assign_res_command.do(assign_input_str)
     assert result_code == ResultCode.OK
-<<<<<<< HEAD
-    dev_name = "mid_sdp/elt/subarray_1"
-    adapter = my_adapter_factory.get_or_create_adapter(dev_name)
-=======
     adapter = adapter_factory.get_or_create_adapter(sdp_subarray_device)
->>>>>>> e7f51381
     adapter.proxy.AssignResources.assert_called()
 
 
@@ -74,12 +52,7 @@
     assert assign_res_command.check_allowed()
     (result_code, _) = assign_res_command.do(json.dumps(json_argument))
     assert result_code == ResultCode.OK
-<<<<<<< HEAD
-    dev_name = "mid_sdp/elt/subarray_1"
-    adapter = my_adapter_factory.get_or_create_adapter(dev_name)
-=======
     adapter = adapter_factory.get_or_create_adapter(sdp_subarray_device)
->>>>>>> e7f51381
     adapter.proxy.AssignResources.assert_called()
 
 
@@ -89,50 +62,27 @@
     tango_context, sdp_subarray_device
 ):
     logger.info("%s", tango_context)
-<<<<<<< HEAD
-    input_parameter = SdpSLNInputParameter(None)
-    cm, start_time = create_cm(
-        "SdpSLNComponentManager", input_parameter, SDP_SUBARRAY_DEVICE
-    )
-    elapsed_time = time.time() - start_time
-    logger.info(
-        "checked %s devices in %s", len(cm.checked_devices), elapsed_time
-    )
-
-    my_adapter_factory = HelperAdapterFactory()
-=======
     cm, _ = create_cm("SdpSLNComponentManager", sdp_subarray_device)
     adapter_factory = HelperAdapterFactory()
->>>>>>> e7f51381
 
     attrs = {"fetch_skuid.return_value": 123}
     skuid = mock.Mock(**attrs)
 
     # include exception in AssignResources command
-    failing_dev = "mid_sdp/elt/subarray_1"
     attrs = {"AssignResources.side_effect": Exception}
     subarrayMock = mock.Mock(**attrs)
-<<<<<<< HEAD
-    my_adapter_factory.get_or_create_adapter(failing_dev, proxy=subarrayMock)
-
-=======
     adapter_factory.get_or_create_adapter(
         sdp_subarray_device, proxy=subarrayMock
     )
     cm.update_device_obs_state(ObsState.EMPTY)
->>>>>>> e7f51381
     assign_res_command = AssignResources(
-        cm, cm.op_state_model, my_adapter_factory, skuid
+        cm, cm.op_state_model, adapter_factory, skuid
     )
     assign_input_str = get_assign_input_str()
     assert assign_res_command.check_allowed()
     (result_code, message) = assign_res_command.do(assign_input_str)
     assert result_code == ResultCode.FAILED
-<<<<<<< HEAD
-    assert failing_dev in message
-=======
     assert sdp_subarray_device in message
->>>>>>> e7f51381
 
 
 @pytest.mark.sdpsln
