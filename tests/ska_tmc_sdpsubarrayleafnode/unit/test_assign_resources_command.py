import logging
from os.path import dirname, join

import pytest
from ska_tango_base.commands import ResultCode, TaskStatus
from ska_tango_base.control_model import ObsState
from ska_tmc_common.adapters import AdapterType
from ska_tmc_common.device_info import DeviceInfo
from ska_tmc_common.exceptions import DeviceUnresponsive, InvalidObsStateError
from ska_tmc_common.test_helpers.helper_adapter_factory import (
    HelperAdapterFactory,
)

from ska_tmc_sdpsubarrayleafnode.commands import AssignResources
from tests.settings import (
    SDP_SUBARRAY_DEVICE_LOW,
    SDP_SUBARRAY_DEVICE_MID,
    create_cm,
    logger,
)


def get_assign_input_str(assign_input_file="command_AssignResources.json"):
    path = join(dirname(__file__), "..", "..", "data", assign_input_file)
    with open(path, "r") as f:
        assign_input_str = f.read()
    return assign_input_str


@pytest.mark.sdpsln
@pytest.mark.parametrize(
    "devices", [SDP_SUBARRAY_DEVICE_MID, SDP_SUBARRAY_DEVICE_LOW]
)
def test_telescope_assign_resources_command(
    tango_context, devices, task_callback, caplog
):
    logger.info("%s", tango_context)
    cm, _ = create_cm("SdpSLNComponentManager", devices)
    assert cm.is_command_allowed("AssignResources")
    assign_input_str = get_assign_input_str()
    cm.assign_resources(assign_input_str, task_callback=task_callback)
    task_callback.assert_against_call(
        call_kwargs={"status": TaskStatus.QUEUED}
    )
    task_callback.assert_against_call(
        call_kwargs={"status": TaskStatus.IN_PROGRESS}
    )
    caplog.set_level(logging.DEBUG, logger="ska_tango_testing.mock")
    task_callback.assert_against_call(
        call_kwargs={"status": TaskStatus.COMPLETED, "result": ResultCode.OK}
    )


@pytest.mark.sdpsln
@pytest.mark.parametrize(
    "devices", [SDP_SUBARRAY_DEVICE_MID, SDP_SUBARRAY_DEVICE_LOW]
)
def test_assign_resources_command_fail_subarray(
    tango_context, devices, task_callback
):
    logger.info("%s", tango_context)
    cm, _ = create_cm("SdpSLNComponentManager", devices)
    adapter_factory = HelperAdapterFactory()
    failing_dev = devices
    assign_input_str = get_assign_input_str()

    adapter_factory.get_or_create_adapter(
        failing_dev,
        AdapterType.SDPSUBARRAY,
        attrs={"AssignResources.side_effect": Exception},
    )
    assign_command = AssignResources(cm, logger)
    assign_command.adapter_factory = adapter_factory
    assign_command.assign_resources(assign_input_str, logger, task_callback)
    task_callback.assert_against_call(
        call_kwargs={"status": TaskStatus.IN_PROGRESS}
    )
    task_callback.assert_against_call(
        status=TaskStatus.COMPLETED, result=ResultCode.FAILED
    )


@pytest.mark.sdpsln
@pytest.mark.parametrize(
    "devices", [SDP_SUBARRAY_DEVICE_MID, SDP_SUBARRAY_DEVICE_LOW]
)
def test_assign_resources_command_empty_input_json(
    tango_context, devices, task_callback
):
    logger.info("%s", tango_context)
    cm, _ = create_cm("SdpSLNComponentManager", devices)
    assign_input_str = ""
    cm.assign_resources(assign_input_str, task_callback=task_callback)
    task_callback.assert_against_call(
        call_kwargs={"status": TaskStatus.QUEUED}
    )
    task_callback.assert_against_call(
        call_kwargs={"status": TaskStatus.IN_PROGRESS}
    )
    task_callback.assert_against_call(
        status=TaskStatus.COMPLETED, result=ResultCode.FAILED
    )


@pytest.mark.sdpsln
@pytest.mark.parametrize(
    "devices", [SDP_SUBARRAY_DEVICE_MID, SDP_SUBARRAY_DEVICE_LOW]
)
def test_assign_resources_command_fail_check_allowed_with_invalid_obsState(
    tango_context, devices
):
    logger.info("%s", tango_context)
<<<<<<< HEAD
    cm, _, _ = get_sdpsln_command_obj(
        AssignResources, devices, obsstate_value=ObsState.SCANNING
    )
=======
    cm, _ = create_cm("SdpSLNComponentManager", devices)
    cm.update_device_obs_state(ObsState.READY)
>>>>>>> 2a5b8fb8
    with pytest.raises(InvalidObsStateError):
        cm.is_command_allowed("AssignResources")


@pytest.mark.sdpsln
@pytest.mark.parametrize(
    "devices", [SDP_SUBARRAY_DEVICE_MID, SDP_SUBARRAY_DEVICE_LOW]
)
def test_telescope_assign_resources_command_fail_check_allowed_with_device_unresponsive(  # noqa:E501
    tango_context, devices
):
    logger.info("%s", tango_context)
    cm, _ = create_cm("SdpSLNComponentManager", devices)
    cm._device = DeviceInfo(devices, _unresponsive=True)
    with pytest.raises(DeviceUnresponsive):
        cm.is_command_allowed("AssignResources")<|MERGE_RESOLUTION|>--- conflicted
+++ resolved
@@ -110,14 +110,8 @@
     tango_context, devices
 ):
     logger.info("%s", tango_context)
-<<<<<<< HEAD
-    cm, _, _ = get_sdpsln_command_obj(
-        AssignResources, devices, obsstate_value=ObsState.SCANNING
-    )
-=======
     cm, _ = create_cm("SdpSLNComponentManager", devices)
     cm.update_device_obs_state(ObsState.READY)
->>>>>>> 2a5b8fb8
     with pytest.raises(InvalidObsStateError):
         cm.is_command_allowed("AssignResources")
 
