--- conflicted
+++ resolved
@@ -77,14 +77,8 @@
     tango_context, devices
 ):
     logger.info("%s", tango_context)
-<<<<<<< HEAD
-    cm, release_command, _ = get_sdpsln_command_obj(
-        ReleaseAllResources, devices, obsstate_value=ObsState.SCANNING
-    )
-=======
     cm, _ = create_cm("SdpSLNComponentManager", devices)
     cm.update_device_obs_state(ObsState.READY)
->>>>>>> 2a5b8fb8
     with pytest.raises(InvalidObsStateError):
         cm.is_command_allowed("ReleaseAllResources")
 
