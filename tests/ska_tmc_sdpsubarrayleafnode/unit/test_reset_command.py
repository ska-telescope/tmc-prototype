--- conflicted
+++ resolved
@@ -16,13 +16,9 @@
 
 
 @pytest.mark.sdpsln
-<<<<<<< HEAD
-def test_telescope_reset_fail_check_allowed(tango_context):
-=======
 def test_telescope_reset_fail_check_allowed_with_device_unresponsive(
     tango_context,
 ):
->>>>>>> e7f51381
 
     logger.info("%s", tango_context)
     cm, reset_command, _ = get_sdpsln_command_obj(Reset, None)
