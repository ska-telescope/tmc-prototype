--- conflicted
+++ resolved
@@ -29,10 +29,6 @@
     acceptance: run with real deployment and outside the context of the ska tmc repository
     sdpmln: run on SdpMasterLeafNode only
     sdpsln: run on SdpSubarrayLeafNode only
-<<<<<<< HEAD
-
-=======
->>>>>>> e7f51381
 bdd_features_base_dir = tests/features
 
 
