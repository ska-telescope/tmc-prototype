--- conflicted
+++ resolved
@@ -7,25 +7,14 @@
 def test_sdpmaster_working(tango_context, sdp_master_device):
     logger.info("%s", tango_context)
     cm, _ = create_cm("SdpMLNComponentManager", None, sdp_master_device)
-<<<<<<< HEAD
-    devInfo = cm.get_device()
-    assert not devInfo.unresponsive
-=======
     dev_info = cm.get_device()
     assert not dev_info.unresponsive
->>>>>>> baef57fb
 
 
 @pytest.mark.sdpmln
 def test_sdp_master_unresponsive(tango_context, sdp_master_device):
     logger.info("%s", tango_context)
     cm, _ = create_cm("SdpMLNComponentManager", None, sdp_master_device)
-<<<<<<< HEAD
-    devInfo = cm.get_device()
-    devInfo.update_unresponsive(True)
-    assert devInfo.unresponsive
-=======
     dev_info = cm.get_device()
     dev_info.update_unresponsive(True)
-    assert dev_info.unresponsive
->>>>>>> baef57fb
+    assert dev_info.unresponsive