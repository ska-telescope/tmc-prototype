--- conflicted
+++ resolved
@@ -1,84 +1,3 @@
-<<<<<<< HEAD
-# import pytest
-# import tango
-# from ska_tango_base.commands import ResultCode
-# from ska_tmc_common.dev_factory import DevFactory
-
-# from tests.settings import event_remover, logger
-
-
-# def on_command(tango_context, sdpmln_name, group_callback):
-#     logger.info("%s", tango_context)
-#     dev_factory = DevFactory()
-#     sdpmln_node = dev_factory.get_device(sdpmln_name)
-#     sdpmln_node.subscribe_event(
-#         "longRunningCommandsInQueue",
-#         tango.EventType.CHANGE_EVENT,
-#         group_callback["longRunningCommandsInQueue"],
-#     )
-#     group_callback["longRunningCommandsInQueue"].assert_change_event(
-#         None,
-#     )
-#     # initial_len = len(sdpmln_node.commandExecuted)
-#     # availablity_value = sdpmln_node.read_attribute(
-#     #     "isSubsystemAvailable"
-#     # ).value
-#     # assert availablity_value
-#     result, unique_id = sdpmln_node.On()
-#     logger.info(result)
-#     logger.info(unique_id)
-#     # assert result[0] == ResultCode.QUEUED
-#     # start_time = time.time()
-#     # while len(sdpmln_node.commandExecuted) != initial_len + 1:
-#     #     time.sleep(SLEEP_TIME)
-#     #     elapsed_time = time.time() - start_time
-#     #     if elapsed_time > TIMEOUT:
-#     #         pytest.fail("Timeout occurred while executing the test")
-
-#     # for command in sdpmln_node.commandExecuted:
-#     #     if command[0] == unique_id[0]:
-#     #         assert command[2] == "ResultCode.OK"
-#     group_callback["longRunningCommandsInQueue"].assert_change_event(
-#         ("On",),
-#     )
-#     logger.info(f"Command ID: {unique_id} Returned result: {result}")
-#     assert result[0] == ResultCode.QUEUED
-#     sdpmln_node.subscribe_event(
-#         "longRunningCommandResult",
-#         tango.EventType.CHANGE_EVENT,
-#         group_callback["longRunningCommandResult"],
-#     )
-#     group_callback["longRunningCommandResult"].assert_change_event(
-#         (unique_id[0], str(int(ResultCode.OK))),
-#         lookahead=2,
-#     )
-
-#     group_callback["longRunningCommandsInQueue"].assert_change_event(
-#         None,
-#         lookahead=2,
-#     )
-#     event_remover(
-#         group_callback,
-#         ["longRunningCommandResult", "longRunningCommandsInQueue"],
-#     )
-
-
-# @pytest.mark.ontest5
-# @pytest.mark.post_deployment
-# @pytest.mark.SKA_mid
-# def test_on_command_mid(tango_context, group_callback):
-#     on_command(
-#         tango_context, "ska_mid/tm_leaf_node/sdp_master", group_callback
-#     )
-
-
-# @pytest.mark.post_deployment
-# @pytest.mark.SKA_low
-# def test_on_command_low(tango_context, group_callback):
-#     on_command(
-#         tango_context, "ska_low/tm_leaf_node/sdp_master", group_callback
-#     )
-=======
 import pytest
 import tango
 from ska_tango_base.commands import ResultCode
@@ -148,5 +67,4 @@
 @pytest.mark.post_deployment
 @pytest.mark.SKA_low
 def test_on_command_low(tango_context, group_callback):
-    on_command(tango_context, SDP_MASTER_LEAF_DEVICE_LOW, group_callback)
->>>>>>> e3915acf
+    on_command(tango_context, SDP_MASTER_LEAF_DEVICE_LOW, group_callback)