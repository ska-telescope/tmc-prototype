import pytest
from ska_tango_base.commands import ResultCode
from ska_tmc_common.exceptions import DeviceUnresponsive
from ska_tmc_common.test_helpers.helper_adapter_factory import (
    HelperAdapterFactory,
)

from ska_tmc_sdpmasterleafnode.commands import Disable
from tests.settings import create_cm, get_sdpmln_command_obj, logger


@pytest.mark.sdpmln
def test_disable_command(tango_context, sdp_master_device):
    logger.info("%s", tango_context)
    _, disable_command, adapter_factory = get_sdpmln_command_obj(
        Disable, sdp_master_device
    )
    assert disable_command.check_allowed()
    (result_code, _) = disable_command.do()
    assert result_code == ResultCode.OK
    adapter = adapter_factory.get_or_create_adapter(sdp_master_device)
    adapter.proxy.Disable.assert_called()


@pytest.mark.sdpmln
def test_disable_command_fail_sdp_master(tango_context, sdp_master_device):
    logger.info("%s", tango_context)
    cm, _ = create_cm("SdpMLNComponentManager", None, sdp_master_device)
    adapter_factory = HelperAdapterFactory()
    cm._sdp_master_dev_name = sdp_master_device
    # include exception in Disable command
    adapter_factory.get_or_create_adapter(
        sdp_master_device, attrs={"Disable.side_effect": Exception}
    )

    disable_command = Disable(cm, cm.op_state_model, adapter_factory)
    assert disable_command.check_allowed()
    (result_code, message) = disable_command.do()
    assert result_code == ResultCode.FAILED
    assert sdp_master_device in message


@pytest.mark.sdpmln
def test_disable_fail_check_allowed(tango_context, sdp_master_device):

    logger.info("%s", tango_context)
    cm, disable_command, _ = get_sdpmln_command_obj(Disable, sdp_master_device)
<<<<<<< HEAD
    devInfo = cm.get_device()
    devInfo.update_unresponsive(True)
=======
    dev_info = cm.get_device()
    dev_info.update_unresponsive(True)
>>>>>>> baef57fb
    with pytest.raises(DeviceUnresponsive):
        disable_command.check_allowed()<|MERGE_RESOLUTION|>--- conflicted
+++ resolved
@@ -45,12 +45,7 @@
 
     logger.info("%s", tango_context)
     cm, disable_command, _ = get_sdpmln_command_obj(Disable, sdp_master_device)
-<<<<<<< HEAD
-    devInfo = cm.get_device()
-    devInfo.update_unresponsive(True)
-=======
     dev_info = cm.get_device()
     dev_info.update_unresponsive(True)
->>>>>>> baef57fb
     with pytest.raises(DeviceUnresponsive):
         disable_command.check_allowed()