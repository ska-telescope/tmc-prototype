import logging

import pytest
from ska_tango_base.commands import ResultCode, TaskStatus
from ska_tmc_common.device_info import DeviceInfo
from ska_tmc_common.exceptions import CommandNotAllowed, DeviceUnresponsive
from ska_tmc_common.test_helpers.helper_adapter_factory import (
    HelperAdapterFactory,
)
from tango import DevState

from ska_tmc_sdpmasterleafnode.commands import Off
from tests.settings import (
    SDP_MASTER_DEVICE_LOW,
    SDP_MASTER_DEVICE_MID,
    create_cm,
    logger,
)


@pytest.mark.parametrize(
    "sdp_master_device", [SDP_MASTER_DEVICE_MID, SDP_MASTER_DEVICE_LOW]
)
def test_off_command(tango_context, sdp_master_device, task_callback):
    cm, _ = create_cm("SdpMLNComponentManager", sdp_master_device)
    assert cm.is_command_allowed("Off")
<<<<<<< HEAD
    cm.off_command(task_callback=task_callback)
=======
    cm.submit_off_command(task_callback=task_callback)
>>>>>>> e3915acf
    task_callback.assert_against_call(
        call_kwargs={"status": TaskStatus.QUEUED}
    )
    task_callback.assert_against_call(
        call_kwargs={"status": TaskStatus.IN_PROGRESS}
    )
    task_callback.assert_against_call(
        call_kwargs={"status": TaskStatus.COMPLETED, "result": ResultCode.OK}
    )


@pytest.mark.parametrize(
    "sdp_master_device", [SDP_MASTER_DEVICE_MID, SDP_MASTER_DEVICE_LOW]
)
def test_off_command_fail_sdp_master(
    tango_context, sdp_master_device, task_callback, caplog
):
    cm, _ = create_cm("SdpMLNComponentManager", sdp_master_device)
    adapter_factory = HelperAdapterFactory()
    cm.sdp_master_device_name = sdp_master_device
    # include exception in Off command
    adapter_factory.get_or_create_adapter(
        sdp_master_device, attrs={"Off.side_effect": Exception}
    )
<<<<<<< HEAD
    off_command = Off(cm, cm.op_state_model, adapter_factory, logger)
=======
    off_command = Off(cm, logger)
    off_command.adapter_factory = adapter_factory
>>>>>>> e3915acf
    off_command.off(logger, task_callback=task_callback)
    caplog.set_level(logging.DEBUG, logger="ska_tango_testing.mock")
    task_callback.assert_against_call(
        call_kwargs={"status": TaskStatus.IN_PROGRESS}
    )
    task_callback.assert_against_call(
        status=TaskStatus.COMPLETED, result=ResultCode.FAILED
    )


@pytest.mark.parametrize(
    "sdp_master_device", [SDP_MASTER_DEVICE_MID, SDP_MASTER_DEVICE_LOW]
)
def test_off_command_is_not_allowed_device_unresponsive(
    tango_context, sdp_master_device
):
    cm, _ = create_cm("SdpMLNComponentManager", sdp_master_device)
    cm._device = DeviceInfo(sdp_master_device, _unresponsive=True)
    pytest.raises(DeviceUnresponsive)


@pytest.mark.parametrize(
    "sdp_master_device", [SDP_MASTER_DEVICE_MID, SDP_MASTER_DEVICE_LOW]
)
def test_off_fail_is_allowed(tango_context, sdp_master_device):
    logger.info("%s", tango_context)
    cm, _ = create_cm("SdpMLNComponentManager", sdp_master_device)
    cm.op_state_model._op_state = DevState.FAULT
    with pytest.raises(CommandNotAllowed):
        cm.is_command_allowed("Off")<|MERGE_RESOLUTION|>--- conflicted
+++ resolved
@@ -24,11 +24,7 @@
 def test_off_command(tango_context, sdp_master_device, task_callback):
     cm, _ = create_cm("SdpMLNComponentManager", sdp_master_device)
     assert cm.is_command_allowed("Off")
-<<<<<<< HEAD
-    cm.off_command(task_callback=task_callback)
-=======
     cm.submit_off_command(task_callback=task_callback)
->>>>>>> e3915acf
     task_callback.assert_against_call(
         call_kwargs={"status": TaskStatus.QUEUED}
     )
@@ -53,12 +49,8 @@
     adapter_factory.get_or_create_adapter(
         sdp_master_device, attrs={"Off.side_effect": Exception}
     )
-<<<<<<< HEAD
-    off_command = Off(cm, cm.op_state_model, adapter_factory, logger)
-=======
     off_command = Off(cm, logger)
     off_command.adapter_factory = adapter_factory
->>>>>>> e3915acf
     off_command.off(logger, task_callback=task_callback)
     caplog.set_level(logging.DEBUG, logger="ska_tango_testing.mock")
     task_callback.assert_against_call(
