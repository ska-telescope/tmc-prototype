--- conflicted
+++ resolved
@@ -1,10 +1,5 @@
 # pylint: disable=unused-argument
 import logging
-<<<<<<< HEAD
-=======
-from queue import Empty, Queue
-
->>>>>>> f98601fd
 import pytest
 import tango
 from ska_tmc_common.dev_factory import DevFactory
@@ -64,190 +59,4 @@
             logging.info("test context set")
             yield context
     else:
-<<<<<<< HEAD
-        yield None
-=======
-        yield None
-
-
-@pytest.fixture(scope="function")
-def tango_change_event_helper(device_under_test):
-    """
-    Return a helper for testing tango change events.
-
-    To use it, call the subscribe method with the name of the attribute
-    for which you want change events. The returned value will be a
-    callback handler that you can interrogate with
-    ``assert_not_called``, ``assert_call``, ``assert_calls``, and
-    ``value`` methods.
-
-    .. code-block:: py
-
-        state_callback = tango_change_event_helper.subscribe("state")
-        state_callback.assert_call(DevState.OFF)
-
-        # Check that we can't turn off a device that isn't on
-        with pytest.raises(DevFailed):
-            device_under_test.Off()
-        state_callback.assert_not_called()
-
-        # Now turn it on and check that we can turn it off
-        device_under_test.On()
-        state_callback.assert_call(DevState.ON)
-
-        # Or we can test a sequence of events
-        device_under_test.Off()
-        device_under_test.On()
-        state_callback.assert_calls([DevState.OFF, DevState.ON])
-
-    :param device_under_test: a :py:class:`tango.DeviceProxy` to the
-        device under test, running in a
-        :py:class:`tango.test_context.DeviceTestContext`.
-    :type device_under_test: :py:class:`tango.DeviceProxy`
-    """
-
-    class _Callback:
-        """
-        Private callback handler class.
-
-        An instance is returned by the tango_change_event_helper each
-        time it is used to subscribe to a change event.
-        """
-
-        @staticmethod
-        def subscribe(attribute_name):
-            """
-            Return an instance that is subscribed to change events on a named attribute.
-
-            :param attribute_name: name of the attribute for which
-                change events will be subscribed
-            :type attribute_name: str
-            :return: an event subscriber helper object
-            :rtype: object
-            """
-            return _Callback(attribute_name)
-
-        def __init__(self, attribute_name):
-            """
-            Initialise a new instance.
-
-            The instance will be subscribed to change events on the
-            named attribute.
-
-            :param attribute_name: name of the attribute for which
-                change events will be subscribed
-            :type attribute_name: str
-            """
-            self._value = None
-            self._values_queue = Queue()
-            self._errors = []
-            self._attribute_name = attribute_name
-
-            # Subscription will result in an immediate
-            # synchronous callback with the current value,
-            # so keep this as the last step in __init__.
-            self._id = device_under_test.subscribe_event(
-                attribute_name, EventType.CHANGE_EVENT, self
-            )
-
-        def __del__(self):
-            """Unsubscribe from events before object is destroyed."""
-            if hasattr(self, "_id"):
-                device_under_test.unsubscribe_event(self._id)
-
-        def __call__(self, event_data):
-            """
-            Event subscription callback.
-
-            :param event_data: data about the change events
-            :type event_data: :py:class:`tango.EventData`
-            """
-            if event_data.err:
-                error = event_data.errors[0]
-                self._errors.append(
-                    "Event callback error: [%s] %s"
-                    % (error.reason, error.desc)
-                )
-            else:
-                self._values_queue.put(event_data.attr_value.value)
-
-        def _next(self):
-            """
-            Get the attribute value from the next event.
-
-            A value is returned if there is already one,  or if it
-            arrives in time.
-
-            :return: the attribute value reported in next change event,
-                or None if there is no event
-            :rtype: same as attribute type
-            """
-            assert not self._errors, f"Some errors: {self._errors}"
-            try:
-                return self._values_queue.get(timeout=1.5)
-            except Empty:
-                return None
-
-        def assert_not_called(self):
-            """
-            Assert that there are no new callbacks calls.
-
-            (That is, there are no callback calls that have not already
-            been consumed by an ``assert_call`` or ``assert_calls``.)
-            """
-            assert self._values_queue.empty()
-
-        def assert_call(self, value):
-            """
-            Assert a call that has been made on this callback.
-
-            Specifically, asserts that this callback has been called
-            with a change event that updates the attribute value to a
-            given value.
-
-            Note that this method consumes a single event, but may leave
-            other events unconsumed.
-
-            :param value: the value that the attribute is asserted to
-                have been changed to
-            :type value: same as the attribute type
-            """
-            assert self._next() == value
-
-        def assert_calls(self, values):
-            """
-            Assert a sequence of calls that have been made on this callback.
-
-            Specifically, assert that this callback has been called with
-            a sequence of change events that update the attribute values
-            to the given sequence of values.
-
-            Note that this method consumes the events associated with
-            the given values, but may leave subsequent events
-            unconsumed.
-
-            :param values: sequence of values that the attribute
-                is asserted to have been changed to
-            :type values: list
-            """
-            for value in values:
-                self.assert_call(value)
-
-        def wait_for_lrc_id(self, unique_id: str):
-            """
-            Wait for longRunningCommandResult unique ID to be the same as the parameter.
-
-            :param unique_id: The long running command unique ID
-            :type unique_id: str
-            """
-            assert (
-                self._attribute_name == "longRunningCommandResult"
-            ), "Method only available for longRunningCommandResult"
-            while True:
-                next_val = self._next()
-                assert next_val, "No more events"
-                if unique_id == next_val[0]:
-                    break
-
-    yield _Callback
->>>>>>> f98601fd
+        yield None