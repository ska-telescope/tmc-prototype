# pylint: disable=unused-argument
"""Conftest file for SDP Leaf Node"""
import json
import logging
from os.path import dirname, join

import pytest
import tango
from ska_tango_testing.mock import MockCallable

# from ska_tango_testing.mock.tango import MockTangoEventCallbackGroup
from ska_tango_testing.mock.tango import MockTangoEventCallbackGroup
from ska_tmc_common.dev_factory import DevFactory
from ska_tmc_common.test_helpers.helper_base_device import HelperBaseDevice
from ska_tmc_common.test_helpers.helper_subarray_device import (
    HelperSubArrayDevice,
)
from tango.test_context import MultiDeviceTestContext

# from tango.test_utils import DeviceTestContext

# from ska_tmc_sdpsubarrayleafnode.sdp_subarray_leaf_node import (
#     SdpSubarrayLeafNode,
# )

SDPSUBARRAYLEAFNODE_MID = "ska_mid/tm_leaf_node/sdp_subarray01"
SDPSUBARRAYLEAFNODE_LOW = "ska_low/tm_leaf_node/sdp_subarray01"
MID_SDP_SUBARRAY = "mid-sdp/subarray/01"
LOW_SDP_SUBARRAY = "low-sdp/subarray/01"


def pytest_sessionstart(session):
    """
    Pytest hook; prints info about tango version.
    :param session: a pytest Session object
    :type session: :py:class:`pytest.Session`
    """
    print(tango.utils.info())


def pytest_addoption(parser):
    """
    Pytest hook; implemented to add the `--true-context` option, used to
    indicate that a true Tango subsystem is available, so there is no
    need for a :py:class:`tango.test_context.MultiDeviceTestContext`.
    :param parser: the command line options parser
    :type parser: :py:class:`argparse.ArgumentParser`
    """
    parser.addoption(
        "--true-context",
        action="store_true",
        default=False,
        help=(
            "Tell pytest that you have a true Tango context and don't "
            "need to spin up a Tango test context"
        ),
    )


@pytest.fixture
def sdp_master_device():
    """Return SDP Master Device"""
    return "mid-sdp/control/0"


@pytest.fixture
def csp_master_device():
    """Return CSP Master Device"""
    return "mid_csp/elt/master"


# pylint: disable=redefined-outer-name
@pytest.fixture()
def devices_to_load():
    """Returns all devices to load"""
    return (
        {
            "class": HelperSubArrayDevice,
            "devices": [
                {"name": "mid-sdp/subarray/01"},
                {"name": "low-sdp/subarray/01"},
            ],
        },
        {
            "class": HelperBaseDevice,
            "devices": [
                {"name": "mid-sdp/control/0"},
                {"name": "low-sdp/control/0"},
            ],
        },
    )


@pytest.fixture
def tango_context(devices_to_load, request):
    """Provide context to run devices without database"""
    true_context = request.config.getoption("--true-context")
    logging.info("true context: %s", true_context)
    if not true_context:
        with MultiDeviceTestContext(devices_to_load, process=False) as context:
            DevFactory._test_context = context
            logging.info("test context set")
            yield context
    else:
        yield None


# pylint: enable=redefined-outer-name


# @pytest.fixture
# def sdpsln_device(request):
#     """Create DeviceProxy for tests"""
#     true_context = request.config.getoption("--true-context")
#     if not true_context:
#         with DeviceTestContext(SdpSubarrayLeafNode) as proxy:
#             yield proxy
#     else:
#         database = tango.Database()
#         instance_list = database.get_device_exported_for_class(
#             "SdpSubarrayLeafNode"
#         )
#         for instance in instance_list.value_string:
#             yield tango.DeviceProxy(instance)
#             break


@pytest.fixture(scope="session")
def sdp_subarray_device():
    """Returns SDP Subarray 1 device name"""
    return "mid-sdp/subarray/01"


def get_input_str(path):
    """
    Returns input json string
    :rtype: String
    """
    with open(path, "r", encoding="utf-8") as f:
        input_arg = json.load(f)
    return json.dumps(input_arg)


@pytest.fixture
def json_factory():
    """
    Json factory for getting json files
    """

    def _get_json(slug):
        return get_input_str(join(dirname(__file__), "data", f"{slug}.json"))

    return _get_json


@pytest.fixture()
def change_event_callbacks() -> MockTangoEventCallbackGroup:
    """
    Return a dictionary of Tango device change event callbacks with asynchrony
    support.

    :return: a collections.defaultdict that returns change event
        callbacks by name.
    """
    return MockTangoEventCallbackGroup(
        "longRunningCommandResult",
        "sdpSubarrayObsState",
        timeout=30.0,
    )


# pylint: disable= redefined-outer-name
@pytest.fixture
def task_callback() -> MockCallable:
    """Creates a mock callable for asynchronous testing

    :rtype: MockCallable
    """
    task_callback = MockCallable(5)
    return task_callback


<<<<<<< HEAD
# pylint: disable= redefined-outer-name
=======
>>>>>>> e3915acf
@pytest.fixture
def group_callback() -> MockTangoEventCallbackGroup:
    """Creates a mock callback group for asynchronous testing

    :rtype: MockTangoEventCallbackGroup
    """
    group_callback = MockTangoEventCallbackGroup(
        "longRunningCommandsInQueue",
        "longRunningCommandResult",
        "longRunningCommandIDsInQueue",
        timeout=15,
    )
    return group_callback<|MERGE_RESOLUTION|>--- conflicted
+++ resolved
@@ -180,10 +180,7 @@
     return task_callback
 
 
-<<<<<<< HEAD
 # pylint: disable= redefined-outer-name
-=======
->>>>>>> e3915acf
 @pytest.fixture
 def group_callback() -> MockTangoEventCallbackGroup:
     """Creates a mock callback group for asynchronous testing
