# pylint: disable=unused-argument
import logging

import pytest
import tango
from ska_tmc_common.dev_factory import DevFactory
from ska_tmc_common.test_helpers.helper_state_device import HelperStateDevice
from ska_tmc_common.test_helpers.helper_subarray_device import (
    HelperSubArrayDevice,
)
from tango.test_context import MultiDeviceTestContext
from tango.test_utils import DeviceTestContext

from ska_tmc_sdpsubarrayleafnode.sdp_subarray_leaf_node import (
    SdpSubarrayLeafNode,
)


def pytest_sessionstart(session):
    """
    Pytest hook; prints info about tango version.
    :param session: a pytest Session object
    :type session: :py:class:`pytest.Session`
    """
    print(tango.utils.info())


def pytest_addoption(parser):
    """
    Pytest hook; implemented to add the `--true-context` option, used to
    indicate that a true Tango subsystem is available, so there is no
    need for a :py:class:`tango.test_context.MultiDeviceTestContext`.
    :param parser: the command line options parser
    :type parser: :py:class:`argparse.ArgumentParser`
    """
    parser.addoption(
        "--true-context",
        action="store_true",
        default=False,
        help=(
            "Tell pytest that you have a true Tango context and don't "
            "need to spin up a Tango test context"
        ),
    )


@pytest.fixture
<<<<<<< HEAD
def sdp_master_device():
    return "mid_sdp/elt/master"


@pytest.fixture()
=======
>>>>>>> e7f51381
def devices_to_load():
    return (
        {
            "class": HelperSubArrayDevice,
            "devices": [
                {"name": "mid_sdp/elt/subarray_1"},
            ],
        },
        {
            "class": HelperStateDevice,
            "devices": [
                {"name": "mid_sdp/elt/master"},
            ],
        },
    )


@pytest.fixture
def tango_context(devices_to_load, request):
    true_context = request.config.getoption("--true-context")
    logging.info("true context: %s", true_context)
    if not true_context:
        with MultiDeviceTestContext(devices_to_load, process=False) as context:
            DevFactory._test_context = context
            logging.info("test context set")
            yield context
    else:
        yield None


@pytest.fixture
def sdpsln_device(request):
    """Create DeviceProxy for tests"""
    true_context = request.config.getoption("--true-context")
    if not true_context:
        with DeviceTestContext(SdpSubarrayLeafNode) as proxy:
            yield proxy
    else:
        database = tango.Database()
        instance_list = database.get_device_exported_for_class(
            "SdpSubarrayLeafNode"
        )
        for instance in instance_list.value_string:
            yield tango.DeviceProxy(instance)
            break


@pytest.fixture(scope="session")
def sdp_subarray_device():
    return "mid_sdp/elt/subarray_1"<|MERGE_RESOLUTION|>--- conflicted
+++ resolved
@@ -45,14 +45,6 @@
 
 
 @pytest.fixture
-<<<<<<< HEAD
-def sdp_master_device():
-    return "mid_sdp/elt/master"
-
-
-@pytest.fixture()
-=======
->>>>>>> e7f51381
 def devices_to_load():
     return (
         {
