--- conflicted
+++ resolved
@@ -1,5 +1,5 @@
 #
-# Docker compose file for testing the TMC prototype in CI environment. 
+# Docker compose file for testing the TMC prototype in CI environment.
 # The current setup provides one container each for Tango DB, databaseds service,
 # Central Node, CspMasterLeafNode, two Subarray Nodes in two separate containers,
 # four Dish Leaf Nodes in four separate containers, four Dish Masters in four separate containers
@@ -64,7 +64,6 @@
       - -ORBendPoint
       - giop:tcp::10000
 
-<<<<<<< HEAD
 #  add-devs-and-props:
 #    image: ${DOCKER_REGISTRY_HOST}/${DOCKER_REGISTRY_USER}/tmcprototype:latest
 #    depends_on:
@@ -109,8 +108,6 @@
 #      sh -c "wait-for-it.sh ${TANGO_HOST} --timeout=30 --strict --
 #             /venv/bin/python /app/tmcprototype/configurePollingAndEvents.py"
 
-=======
->>>>>>> 9d80591a
   tmclogger:
     image: ${DOCKER_REGISTRY_HOST}/${DOCKER_REGISTRY_USER}/lmcbaseclasses:latest
     depends_on:
@@ -133,10 +130,7 @@
       - databaseds
       - rsyslog-tmcprototype
       - dsconfig
-<<<<<<< HEAD
-#      - add-devs-and-props
-=======
->>>>>>> 9d80591a
+#      - add-devs-and-props
     network_mode: ${NETWORK_MODE}
     container_name: ${CONTAINER_NAME_PREFIX}dishmaster1
     environment:
@@ -154,10 +148,7 @@
       - databaseds
       - rsyslog-tmcprototype
       - dsconfig
-<<<<<<< HEAD
-#      - add-devs-and-props
-=======
->>>>>>> 9d80591a
+#      - add-devs-and-props
     network_mode: ${NETWORK_MODE}
     container_name: ${CONTAINER_NAME_PREFIX}dishmaster2
     environment:
@@ -175,10 +166,7 @@
       - databaseds
       - rsyslog-tmcprototype
       - dsconfig
-<<<<<<< HEAD
-#      - add-devs-and-props
-=======
->>>>>>> 9d80591a
+#      - add-devs-and-props
     network_mode: ${NETWORK_MODE}
     container_name: ${CONTAINER_NAME_PREFIX}dishmaster3
     environment:
@@ -196,10 +184,7 @@
       - databaseds
       - rsyslog-tmcprototype
       - dsconfig
-<<<<<<< HEAD
-#      - add-devs-and-props
-=======
->>>>>>> 9d80591a
+#      - add-devs-and-props
     network_mode: ${NETWORK_MODE}
     container_name: ${CONTAINER_NAME_PREFIX}dishmaster4
     environment:
@@ -217,10 +202,7 @@
       - databaseds
       - rsyslog-tmcprototype
       - dishmaster1
-<<<<<<< HEAD
-#      - add-devs-and-props
-=======
->>>>>>> 9d80591a
+#      - add-devs-and-props
     network_mode: ${NETWORK_MODE}
     container_name: ${CONTAINER_NAME_PREFIX}dishleafnode1
     environment:
@@ -239,10 +221,7 @@
       - databaseds
       - rsyslog-tmcprototype
       - dishmaster2
-<<<<<<< HEAD
-#      - add-devs-and-props
-=======
->>>>>>> 9d80591a
+#      - add-devs-and-props
     network_mode: ${NETWORK_MODE}
     container_name: ${CONTAINER_NAME_PREFIX}dishleafnode2
     environment:
@@ -261,10 +240,7 @@
       - databaseds
       - rsyslog-tmcprototype
       - dishmaster3
-<<<<<<< HEAD
-#      - add-devs-and-props
-=======
->>>>>>> 9d80591a
+#      - add-devs-and-props
     network_mode: ${NETWORK_MODE}
     container_name: ${CONTAINER_NAME_PREFIX}dishleafnode3
     environment:
@@ -283,10 +259,7 @@
       - databaseds
       - rsyslog-tmcprototype
       - dishmaster4
-<<<<<<< HEAD
-#      - add-devs-and-props
-=======
->>>>>>> 9d80591a
+#      - add-devs-and-props
     network_mode: ${NETWORK_MODE}
     container_name: ${CONTAINER_NAME_PREFIX}dishleafnode4
     environment:
@@ -323,10 +296,7 @@
     depends_on:
     - databaseds
     - rsyslog-tmcprototype
-<<<<<<< HEAD
 #    - add-devs-and-props
-=======
->>>>>>> 9d80591a
     - cspmaster
     network_mode: ${NETWORK_MODE}
     container_name: ${CONTAINER_NAME_PREFIX}cspmasterleafnode
@@ -387,12 +357,9 @@
       - dishleafnode2
       - dishleafnode3
       - dishleafnode4
-<<<<<<< HEAD
       - sdpsubarrayleafnode
       - cspsubarrayleafnode
 #      - add-devs-and-props
-=======
->>>>>>> 9d80591a
     network_mode: ${NETWORK_MODE}
     container_name: ${CONTAINER_NAME_PREFIX}subarraynode1
     environment:
@@ -425,12 +392,9 @@
       - dishleafnode2
       - dishleafnode3
       - dishleafnode4
-<<<<<<< HEAD
       - sdpsubarrayleafnode
       - cspsubarrayleafnode
 #      - add-devs-and-props
-=======
->>>>>>> 9d80591a
     network_mode: ${NETWORK_MODE}
     container_name: ${CONTAINER_NAME_PREFIX}subarraynode2
     environment:
@@ -498,11 +462,8 @@
       - subarraynode1
       - subarraynode2
       - cspmasterleafnode
-<<<<<<< HEAD
       - sdpmasterleafnode
 #      - add-devs-and-props
-=======
->>>>>>> 9d80591a
     network_mode: ${NETWORK_MODE}
     container_name: ${CONTAINER_NAME_PREFIX}centralnode
     environment:
@@ -564,11 +525,8 @@
     image: ${DOCKER_REGISTRY_HOST}/${DOCKER_REGISTRY_USER}/tmalarmhandler
     depends_on:
       - databaseds
-<<<<<<< HEAD
       - dsconfig
 #      - add-devs-and-props
-=======
->>>>>>> 9d80591a
     network_mode: ${NETWORK_MODE}
     container_name: ${CONTAINER_NAME_PREFIX}tmalarmhandler
     environment:
@@ -576,8 +534,6 @@
     command: >
       sh -c "wait-for-it.sh ${TANGO_HOST} --timeout=30 --strict --
             ./app/alarmhandler-srv 01"
-
-<<<<<<< HEAD
 #  configure-alarms:
 #    image: ${DOCKER_REGISTRY_HOST}/${DOCKER_REGISTRY_USER}/tmcprototype:latest
 #    depends_on:
@@ -595,74 +551,56 @@
 #      sh -c "wait-for-it.sh ${TANGO_HOST} --timeout=30 --strict --
 #             /venv/bin/python /app/tmcprototype/TMAlarmHandler/configure_alarms.py"
 
-=======
->>>>>>> 9d80591a
   cbftestmaster:
     image: ${DOCKER_REGISTRY_HOST}/ska-docker/csplmc:latest
     network_mode: ${NETWORK_MODE}
     container_name: ${CONTAINER_NAME_PREFIX}cbftestmaster
-    depends_on:
-    - databaseds
-    - rsyslog-tmcprototype
-    - dsconfig
-<<<<<<< HEAD
-#    - add-devs-and-props
-=======
->>>>>>> 9d80591a
-    environment:
-    - TANGO_HOST=${TANGO_HOST}
-    command: >
-      sh -c "wait-for-it.sh ${TANGO_HOST} --timeout=30 --strict --
-             sudo ln -sf /var/run/rsyslog/dev/log /dev/log &&\
-             /venv/bin/python /app/csplmc/CbfTestMaster/CbfTestMaster.py test"
-    volumes_from:
-    - rsyslog-tmcprototype:rw
-
-  cspmaster:
-    image: ${DOCKER_REGISTRY_HOST}/ska-docker/csplmc:latest
-    network_mode: ${NETWORK_MODE}
-    container_name: ${CONTAINER_NAME_PREFIX}cspmaster
-    depends_on:
-    - databaseds
-    - cbftestmaster
-    - rsyslog-tmcprototype
-<<<<<<< HEAD
-    - dsconfig
-#    - add-devs-and-props
-=======
->>>>>>> 9d80591a
-    environment:
-    - TANGO_HOST=${TANGO_HOST}
-    command: >
-      sh -c "wait-for-it.sh ${TANGO_HOST} --timeout=30 --strict --
-             sudo ln -sf /var/run/rsyslog/dev/log /dev/log &&\
-             /venv/bin/python /app/csplmc/CspMaster/CspMaster/CspMaster.py 01"
-    volumes_from:
-    - rsyslog-tmcprototype:rw
-
-<<<<<<< HEAD
-  sdpmaster:
-    image: ${DOCKER_REGISTRY_HOST}/${DOCKER_REGISTRY_USER}/tmcprototype:latest
     depends_on:
     - databaseds
     - rsyslog-tmcprototype
     - dsconfig
 #    - add-devs-and-props
+    environment:
+    - TANGO_HOST=${TANGO_HOST}
+    command: >
+      sh -c "wait-for-it.sh ${TANGO_HOST} --timeout=30 --strict --
+             sudo ln -sf /var/run/rsyslog/dev/log /dev/log &&\
+             /venv/bin/python /app/csplmc/CbfTestMaster/CbfTestMaster.py test"
+    volumes_from:
+    - rsyslog-tmcprototype:rw
+
+  cspmaster:
+    image: ${DOCKER_REGISTRY_HOST}/ska-docker/csplmc:latest
+    network_mode: ${NETWORK_MODE}
+    container_name: ${CONTAINER_NAME_PREFIX}cspmaster
+    depends_on:
+    - databaseds
+    - cbftestmaster
+    - rsyslog-tmcprototype
+    - dsconfig
+#    - add-devs-and-props
+    environment:
+    - TANGO_HOST=${TANGO_HOST}
+    command: >
+      sh -c "wait-for-it.sh ${TANGO_HOST} --timeout=30 --strict --
+             sudo ln -sf /var/run/rsyslog/dev/log /dev/log &&\
+             /venv/bin/python /app/csplmc/CspMaster/CspMaster/CspMaster.py 01"
+    volumes_from:
+    - rsyslog-tmcprototype:rw
+
+  sdpmaster:
+    image: ${DOCKER_REGISTRY_HOST}/${DOCKER_REGISTRY_USER}/tmcprototype:latest
+    depends_on:
+    - databaseds
+    - rsyslog-tmcprototype
+    - dsconfig
+#    - add-devs-and-props
     network_mode: ${NETWORK_MODE}
     container_name: ${CONTAINER_NAME_PREFIX}sdpmaster
-=======
-  dsconfigdump:
-    image: nexus.engageska-portugal.pt/ska-docker/tango-dsconfig:latest
-    network_mode: ${NETWORK_MODE}
-    container_name: ${CONTAINER_NAME_PREFIX}dsconfigdump
-    depends_on:
-    - databaseds
->>>>>>> 9d80591a
-    environment:
-    - TANGO_HOST=${TANGO_HOST}
-    command: >
-      sh -c "wait-for-it.sh ${TANGO_HOST} --timeout=30 --strict --
-<<<<<<< HEAD
+    environment:
+    - TANGO_HOST=${TANGO_HOST}
+    command: >
+      sh -c "wait-for-it.sh ${TANGO_HOST} --timeout=30 --strict --
              sudo ln -sf /var/run/rsyslog/dev/log /dev/log &&\
              /venv/bin/python /app/tmcprototype/SdpMaster/SdpMaster/SdpMaster.py 01"
     volumes_from:
@@ -680,9 +618,6 @@
 #      sh -c "wait-for-it.sh ${TANGO_HOST} --timeout=30 --strict --
 #             python -m dsconfig.dump && sleep infinity"
 
-=======
-             python -m dsconfig.dump && sleep infinity"
->>>>>>> 9d80591a
   dsconfig:
     image: nexus.engageska-portugal.pt/ska-docker/tango-dsconfig:latest
     network_mode: ${NETWORK_MODE}
@@ -693,11 +628,7 @@
       - TANGO_HOST=${TANGO_HOST}
     command: >
       sh -c "wait-for-it.sh ${TANGO_HOST} --timeout=30 --strict --
-<<<<<<< HEAD
              json2tango -w -a -u /tmc-prototype/tmcprototype/devices.json &&
-=======
-             json2tango -w -a -u /tmc-prototype/tmcprototype/devices.json  &&
->>>>>>> 9d80591a
              sleep infinity"
     volumes:
       - .:/tmc-prototype