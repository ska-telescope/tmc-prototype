--- conflicted
+++ resolved
@@ -12,14 +12,11 @@
 #   - dishleafnode: Dish Leaf Node
 #   - subarraynode: Subarray Node
 #   - centralnode: Central Node
-<<<<<<< HEAD
 #   - cspmasterleafnode: CSP Master Leaf Node
-=======
 #   - tmclogger: Logger for TMC
 #   - tmclogviewer: Log viewer for TMC prototype
 #   - tm-alarmhandler: TM AlarmHandler service
 #   - configure-alarms: Alarm configuration for TM AlarmHandler
->>>>>>> aa701771
 # Requires:
 #   - None
 #
@@ -454,9 +451,12 @@
     - TANGO_HOST=${TANGO_HOST}
     command: >
       sh -c "wait-for-it.sh ${TANGO_HOST} --timeout=30 --strict --
-             tango_admin --check-device mid_csp_cbf/sub_elt/master ||\
-             tango_admin --add-server CbfTestMaster/test CbfTestMaster mid_csp_cbf/sub_elt/master &&\
+             sudo ln -sf /var/run/rsyslog/dev/log /dev/log &&\
              /venv/bin/python /app/csplmc/CbfTestMaster/CbfTestMaster.py test"
+#      sh -c "wait-for-it.sh ${TANGO_HOST} --timeout=30 --strict --
+#             tango_admin --check-device mid_csp_cbf/sub_elt/master ||\
+#             tango_admin --add-server CbfTestMaster/test CbfTestMaster mid_csp_cbf/sub_elt/master &&\
+#             /venv/bin/python /app/csplmc/CbfTestMaster/CbfTestMaster.py test"
     volumes_from:
     - rsyslog-tmcprototype:rw
 
@@ -472,9 +472,12 @@
       - TANGO_HOST=${TANGO_HOST}
       command: >
         sh -c "wait-for-it.sh ${TANGO_HOST} --timeout=30 --strict --
-               tango_admin --check-device mid_csp/elt/master ||\
-               tango_admin --add-server CspMaster/csp CspMaster mid_csp/elt/master &&\
-               tango_admin --ping-device mid_csp_cbf/sub_elt/master 10 &&\
+               sudo ln -sf /var/run/rsyslog/dev/log /dev/log &&\
                /venv/bin/python /app/csplmc/CspMaster/CspMaster/CspMaster.py csp"
+#        sh -c "wait-for-it.sh ${TANGO_HOST} --timeout=30 --strict --
+#               tango_admin --check-device mid_csp/elt/master ||\
+#               tango_admin --add-server CspMaster/csp CspMaster mid_csp/elt/master &&\
+#               tango_admin --ping-device mid_csp_cbf/sub_elt/master 10 &&\
+#               /venv/bin/python /app/csplmc/CspMaster/CspMaster/CspMaster.py csp"
       volumes_from:
       - rsyslog-tmcprototype:rw