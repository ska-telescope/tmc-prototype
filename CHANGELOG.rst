###########
Change Log
###########

All notable changes to this project will be documented in this file.
This project adheres to `Semantic Versioning <http://semver.org/>`_.

[Master]
************

Fixed
------
<<<<<<< HEAD
[0.19.2]
*  Update Abort() to notify observers
=======
[0.19.1]
*  Resolved SKB-658.
>>>>>>> 2bea7af6

[0.19.0]
*  Implemented Exception handling for End, Scan and EndScan commands.

[0.18.0]
*  Resolve SKB-525 update with command callback tracker changes.

[0.17.3]
*  Fixed SKB-618(Fix KeyError for Missing 'resources' Key in SDP Subarray AssignResources Command)

[0.17.2]
********
* Resolved skb-536
* The SDP Subarray Device can transition to the ABORTING state before reaching the ABORTED state.
* Updated the .readthdocs.yaml
* Fixed documentation missing information issue
* Fixed Logger strings.
* Improved the test case execution time.


[0.17.1]
********
* Remove a spam log from component manager method

[0.17.0]
********
* Utilized the ska-tmc-common v0.20.2 which has new liveliness probe implementation

[0.16.5]
******
* Utilized the latest ska-tmc-common 0.19.7 which clears abort event in tracker thread.

[0.16.4]
******
* Resolving the issues of error propagation.

[0.16.3]
******
* Enable polling of all attributes by setting and pushing archive 
events to resolve SKB-434

[0.16.2]
******
* Improve loggers statement and version of common


[0.16.1]
******
* Enable obsState check for Abort commad


[0.16.0]
------
* Update Sdp master leaf node and Sdp Subarray Leaf Node to use Base class v1.0.0 and pytango v9.5.0

[0.15.1]
------
* CommandTimeOut Device property added to Sdp Subarray Leaf Node device

[0.15.0]
************
* Updated pytango v9.4.2
* Updated ska-tango-base library v0.19.1
* Updated ska-tango-base chart v0.4.8
* Updated ska-tango-util chart v0.4.10
* Updated ska-tmc-common v0.14.0

[0.1.2]
************

Release of feature SP-354
-----

* Accept configuration as strings (JSON) from OET for following commands:
    * AssignResources
    * ReleaseResources
* Accept Dish, CSP and SDP configuration as JSON string from OET
* Configure Dishes, CSP subarray and SDP subarray
* Accept Scan command with time (in seconds) from OET and perform simple scan for the duration
* Accept EndSB command from OET
* Calculate dummy delay models and provide them to CSP subarray periodically


[0.1.1]
************

Release for SP-142 demo
-----

* Accept configuration as strings (JSON) from OET for following commands:
    * AssignResources
    * ReleaseResources
* Accept Dish configuration as JSON string from OET


[0.1.0]
************

Added
-----

* Monitoring and control functionality with hierarchy of nodes
* Automatic control actions on Alerts using Elettra Alarm Handler
* LMC simulator for Dish
* Allocation and Deallocation of receptors in Subarray
* Basic configuration (setting target pointing coordinates) of a Subarray
* Commands and Events propagation
* TANGO group commands
* Conversion of Ra-Dec to Az-El coordinates using KATPoint
* Calculate Az-El periodically in Dish Leaf Node and implement tracking functionality in Dish Master
* Interface between the TMC and CSP Master:
	* Develop a CSP Master Leaf Node
	* Monitor/subscribe CSP Master attributes from CSP Master Leaf Node
	* Modify aggregation of overall Telescope Health (residing in Central Node) to include CSP Master health
	* Modify StartUpTelescope command on Central Node to start CSP Master device
* Accept configuration as strings (JSON) from OET for following commands:
    * AssignResources
    * ReleaseResources

Fixed
-----

* `Issue #26: AssignResources command is disabled in SubArray <https://github.com/ska-telescope/ska-tmc/issues/26>`_
* `Issue #12: make up fails <https://github.com/ska-telescope/ska-tmc/issues/12>`_
* `Issue #11: missing katpoint dependency <https://github.com/ska-telescope/ska-tmc/issues/11>`_
* `Issue #10: ska-registry.av.it.pt <https://github.com/ska-telescope/ska-tmc/issues/10>`_<|MERGE_RESOLUTION|>--- conflicted
+++ resolved
@@ -10,13 +10,11 @@
 
 Fixed
 ------
-<<<<<<< HEAD
 [0.19.2]
 *  Update Abort() to notify observers
-=======
+
 [0.19.1]
 *  Resolved SKB-658.
->>>>>>> 2bea7af6
 
 [0.19.0]
 *  Implemented Exception handling for End, Scan and EndScan commands.
