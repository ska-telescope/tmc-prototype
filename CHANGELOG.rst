###########
Change Log
###########

All notable changes to this project will be documented in this file.
This project adheres to `Semantic Versioning <http://semver.org/>`_.

[Master]
************

Fixed
------
<<<<<<< HEAD
[0.19.3]
*  Fixed SKB-592 issue with variable initialization.
  
[0.19.2]
*  Update Abort() to notify observers

[0.19.1]
*  Resolved SKB-658.
=======
[0.19.1]
*  Updated FQDNs and device servers as per ADR-9 in process of resolution of bug SKB-690 
>>>>>>> 07d11ea0

[0.19.0]
*  Implemented Exception handling for End, Scan and EndScan commands.

[0.18.0]
*  Resolve SKB-525 update with command callback tracker changes.

[0.17.3]
*  Fixed SKB-618(Fix KeyError for Missing 'resources' Key in SDP Subarray AssignResources Command)

[0.17.2]
********
* Resolved skb-536
* The SDP Subarray Device can transition to the ABORTING state before reaching the ABORTED state.
* Updated the .readthdocs.yaml
* Fixed documentation missing information issue
* Fixed Logger strings.
* Improved the test case execution time.


[0.17.1]
********
* Remove a spam log from component manager method

[0.17.0]
********
* Utilized the ska-tmc-common v0.20.2 which has new liveliness probe implementation

[0.16.5]
******
* Utilized the latest ska-tmc-common 0.19.7 which clears abort event in tracker thread.

[0.16.4]
******
* Resolving the issues of error propagation.

[0.16.3]
******
* Enable polling of all attributes by setting and pushing archive 
events to resolve SKB-434

[0.16.2]
******
* Improve loggers statement and version of common


[0.16.1]
******
* Enable obsState check for Abort commad


[0.16.0]
------
* Update Sdp master leaf node and Sdp Subarray Leaf Node to use Base class v1.0.0 and pytango v9.5.0

[0.15.1]
------
* CommandTimeOut Device property added to Sdp Subarray Leaf Node device

[0.15.0]
************
* Updated pytango v9.4.2
* Updated ska-tango-base library v0.19.1
* Updated ska-tango-base chart v0.4.8
* Updated ska-tango-util chart v0.4.10
* Updated ska-tmc-common v0.14.0

[0.1.2]
************

Release of feature SP-354
-----

* Accept configuration as strings (JSON) from OET for following commands:
    * AssignResources
    * ReleaseResources
* Accept Dish, CSP and SDP configuration as JSON string from OET
* Configure Dishes, CSP subarray and SDP subarray
* Accept Scan command with time (in seconds) from OET and perform simple scan for the duration
* Accept EndSB command from OET
* Calculate dummy delay models and provide them to CSP subarray periodically


[0.1.1]
************

Release for SP-142 demo
-----

* Accept configuration as strings (JSON) from OET for following commands:
    * AssignResources
    * ReleaseResources
* Accept Dish configuration as JSON string from OET


[0.1.0]
************

Added
-----

[0.20.0]
*********
* Updated latest common repository to include changes related to index error

[0.20.0]
*********
* Added AdminMode functionality.

* Monitoring and control functionality with hierarchy of nodes
* Automatic control actions on Alerts using Elettra Alarm Handler
* LMC simulator for Dish
* Allocation and Deallocation of receptors in Subarray
* Basic configuration (setting target pointing coordinates) of a Subarray
* Commands and Events propagation
* TANGO group commands
* Conversion of Ra-Dec to Az-El coordinates using KATPoint
* Calculate Az-El periodically in Dish Leaf Node and implement tracking functionality in Dish Master
* Interface between the TMC and CSP Master:
	* Develop a CSP Master Leaf Node
	* Monitor/subscribe CSP Master attributes from CSP Master Leaf Node
	* Modify aggregation of overall Telescope Health (residing in Central Node) to include CSP Master health
	* Modify StartUpTelescope command on Central Node to start CSP Master device
* Accept configuration as strings (JSON) from OET for following commands:
    * AssignResources
    * ReleaseResources

Fixed
-----

* `Issue #26: AssignResources command is disabled in SubArray <https://github.com/ska-telescope/ska-tmc/issues/26>`_
* `Issue #12: make up fails <https://github.com/ska-telescope/ska-tmc/issues/12>`_
* `Issue #11: missing katpoint dependency <https://github.com/ska-telescope/ska-tmc/issues/11>`_
* `Issue #10: ska-registry.av.it.pt <https://github.com/ska-telescope/ska-tmc/issues/10>`_<|MERGE_RESOLUTION|>--- conflicted
+++ resolved
@@ -10,7 +10,9 @@
 
 Fixed
 ------
-<<<<<<< HEAD
+[0.21.0]
+Updated FQDN's as per ADR-9
+
 [0.19.3]
 *  Fixed SKB-592 issue with variable initialization.
   
@@ -19,10 +21,6 @@
 
 [0.19.1]
 *  Resolved SKB-658.
-=======
-[0.19.1]
-*  Updated FQDNs and device servers as per ADR-9 in process of resolution of bug SKB-690 
->>>>>>> 07d11ea0
 
 [0.19.0]
 *  Implemented Exception handling for End, Scan and EndScan commands.
