--- conflicted
+++ resolved
@@ -10,10 +10,9 @@
 
 Fixed
 ------
-<<<<<<< HEAD
-[0.19.1]
+[0.20.3]
 *  Updated FQDNs and device servers as per ADR-9 in process of resolution of bug SKB-690 
-=======
+
 [0.19.3]
 *  Fixed SKB-592 issue with variable initialization.
   
@@ -22,7 +21,6 @@
 
 [0.19.1]
 *  Resolved SKB-658.
->>>>>>> fde7d1e4
 
 [0.19.0]
 *  Implemented Exception handling for End, Scan and EndScan commands.
