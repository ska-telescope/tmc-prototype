--- conflicted
+++ resolved
@@ -126,14 +126,8 @@
                             "SdpSubarrayLNFQDN": [
                                 "ska_mid/tm_leaf_node/sdp_subarray01"
                             ],
-<<<<<<< HEAD
-                            "CspSubarrayNodeFQDN": [
-                                "mid_csp/elt/subarray_01"
-=======
                             "CspSubarrayFQDN": [
-                                "mid_csp/elt/subarray01"
->>>>>>> 5612b2cc
-                            ],
+                                "mid_csp/elt/subarray_01"],
                             "SdpSubarrayFQDN": [
                                 "mid_sdp/elt/subarray_1"
                             ],
@@ -208,19 +202,11 @@
                             "SdpSubarrayLNFQDN": [
                                 "ska_mid/tm_leaf_node/sdp_subarray02"
                             ],
-<<<<<<< HEAD
-                            "CspSubarrayNodeFQDN": [
+                            "CspSubarrayFQDN": [
                                 "mid_csp/elt/subarray_02"
                             ],
-                            "SdpSubarrayNodeFQDN": [
+                            "SdpSubarrayFQDN": [
                                 "mid_sdp/elt/subarray_2"
-=======
-                            "CspSubarrayFQDN": [
-                                "mid_csp/elt/subarray01"
-                            ],
-                            "SdpSubarrayFQDN": [
-                                "mid_sdp/elt/subarray_1"
->>>>>>> 5612b2cc
                             ],
                             "SkaLevel": [
                                 "1"
@@ -501,7 +487,7 @@
                             }
                         },
                         "properties": {
-                            "CspSubarrayNodeFQDN": [
+                            "CspSubarrayFQDN": [
                                 "mid_csp/elt/subarray_01"
                             ],
                             "SkaLevel": [
@@ -552,14 +538,8 @@
                             }
                         },
                         "properties": {
-<<<<<<< HEAD
-                            "CspSubarrayNodeFQDN": [
-                                "mid_csp/elt/subarray_02"
-=======
                             "CspSubarrayFQDN": [
-                                "mid_csp/elt/subarray01"
->>>>>>> 5612b2cc
-                            ],
+                                "mid_csp/elt/subarray_02"],
                             "SkaLevel": [
                                 "3"
                             ],
@@ -641,7 +621,7 @@
                             }
                         },
                         "properties": {
-                            "SdpSubarrayNodeFQDN": [
+                            "SdpSubarrayFQDN": [
                                 "mid_sdp/elt/subarray_1"
                             ],
                             "SkaLevel": [
@@ -686,7 +666,7 @@
                             }
                         },
                         "properties": {
-                            "SdpSubarrayNodeFQDN": [
+                            "SdpSubarrayFQDN": [
                                 "mid_sdp/elt/subarray_2"
                             ],
                             "SkaLevel": [
