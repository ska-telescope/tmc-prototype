--- conflicted
+++ resolved
@@ -249,33 +249,6 @@
         handler = self.get_command_object("Configure")
         result_code, unique_id = handler(argin)
         return [result_code], [unique_id]
-
-    def is_Configure_allowed(self) -> bool:
-        """
-        Checks whether Configure command is allowed to be run in \
-        current device state. \
-
-        :return: True if Configure command is allowed to be run in \
-        current device state \
-
-        :rtype: boolean
-        """
-        return self.component_manager.is_command_allowed("Configure")
-
-    @command(
-        dtype_in="str",
-        doc_in="The string in JSON format",
-        dtype_out="DevVarLongStringArray",
-        doc_out="information-only string",
-    )
-    @DebugIt()
-    def Configure(self, argin: str) -> tuple:
-        """
-        This command invokes the Configure() command on Csp Subarray.
-        """
-        handler = self.get_command_object("Configure")
-        result_code, unique_id = handler(argin)
-        return ([result_code], [unique_id])
 
     def is_Off_allowed(self):
         """
@@ -388,14 +361,9 @@
             ("On", "on"),
             ("Off", "off"),
             ("AssignResources", "assign_resources"),
-<<<<<<< HEAD
-            ("ReleaseAllResources", "release_all_resources"),
             ("Configure", "configure"),
             ("End", "end"),
-=======
-            ("Configure", "configure"),
-            ("ReleaseAllResources", "release_all_resource"),
->>>>>>> e95752cd
+            ("ReleaseAllResources", "release_all_resources"),
         ]:
             self.register_command_object(
                 command_name,
