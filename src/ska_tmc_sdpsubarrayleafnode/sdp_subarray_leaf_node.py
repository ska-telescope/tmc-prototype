--- conflicted
+++ resolved
@@ -24,12 +24,8 @@
     Restart,
     Scan,
 )
-<<<<<<< HEAD
-from ska_tmc_sdpsubarrayleafnode.model.input import SdpSLNInputParameter
-=======
 from ska_tmc_sdpsubarrayleafnode.manager import SdpSLNComponentManager
 
->>>>>>> e7f51381
 
 class SdpSubarrayLeafNode(SKABaseDevice):
     """
@@ -547,20 +543,10 @@
         cm = SdpSLNComponentManager(
             self.SdpSubarrayFQDN,
             self.op_state_model,
-<<<<<<< HEAD
-            _input_parameter=SdpSLNInputParameter(None),
-=======
->>>>>>> e7f51381
             logger=self.logger,
             _update_device_callback=self.update_device_callback,
             sleep_time=self.SleepTime,
         )
-<<<<<<< HEAD
-        cm.input_parameter.sdp_subarray_dev_name = self.SdpSubarrayFQDN or ""
-        cm.update_input_parameter()
-=======
-
->>>>>>> e7f51381
         return cm
 
     def init_command_objects(self):
