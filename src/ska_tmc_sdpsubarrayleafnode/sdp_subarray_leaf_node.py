--- conflicted
+++ resolved
@@ -17,25 +17,6 @@
 from tango.server import attribute, command, device_property, run
 
 from ska_tmc_sdpsubarrayleafnode import release
-<<<<<<< HEAD
-
-# TODO : Will get Uncommented after refactoring for command is done.
-# from ska_tmc_sdpsubarrayleafnode.commands import (
-#     Abort,
-#     AssignResources,
-#     Configure,
-#     End,
-#     EndScan,
-#     ObsReset,
-#     Off,
-#     On,
-#     ReleaseResources,
-#     Reset,
-#     Restart,
-#     Scan,
-# )
-=======
->>>>>>> e3915acf
 from ska_tmc_sdpsubarrayleafnode.manager import SdpSLNComponentManager
 
 
@@ -719,23 +700,7 @@
         """
         super().init_command_objects()
         args = ()
-<<<<<<< HEAD
-        for command_name, command_class in [
-            #     ("On", On),
-            #     ("Off", Off),
-            #     ("AssignResources", AssignResources),
-            #     ("ReleaseResources", ReleaseResources),
-            #     ("Configure", Configure),
-            #     ("Scan", Scan),
-            #     ("EndScan", EndScan),
-            #     ("End", End),
-            #     ("ObsReset", ObsReset),
-            #     ("Abort", Abort),
-            #     ("Restart", Restart),
-        ]:
-=======
         for command_name, command_class in []:
->>>>>>> e3915acf
             command_obj = command_class(
                 self.component_manager,
                 self.op_state_model,
@@ -743,16 +708,6 @@
                 logger=self.logger,
             )
             self.register_command_object(command_name, command_obj)
-<<<<<<< HEAD
-        # self.register_command_object(
-        #     "Reset",
-        #     Reset(
-        #         self.component_manager,
-        #         self.op_state_model,
-        #         self.logger,
-        #     ),
-        # )
-=======
         self.register_command_object(
             "Reset",
             # Reset(
@@ -761,7 +716,6 @@
             #     self.logger,
             # ),
         )
->>>>>>> e3915acf
 
 
 # ----------
