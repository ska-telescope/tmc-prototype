--- conflicted
+++ resolved
@@ -99,12 +99,8 @@
 
         self.update_lrcr_callback = _update_lrcr_callback
         self._lrc_result = ("", "")
-<<<<<<< HEAD
-        self.on_command_object = On(self, self.logger)
-        self.off_command_object = Off(self, self.logger)
-=======
         self.on_command = On(self, self.logger)
->>>>>>> b4c52d9a
+        self.off_command = Off(self, self.logger)
 
     def stop(self):
         """Stops the event receiver and liveliness probe"""
@@ -336,13 +332,13 @@
         self.logger.info("On command queued for execution")
         return task_status, response
 
-    def off_command(self, task_callback=None) -> Tuple[TaskStatus, str]:
+    def off(self, task_callback=None) -> Tuple[TaskStatus, str]:
         """Submits the Off command for execution.
 
         :rtype: tuple
         """
         task_status, response = self.submit_task(
-            self.off_command_object.off,
+            self.off_command.off,
             args=[self.logger],
             task_callback=task_callback,
         )
