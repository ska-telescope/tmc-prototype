# pylint: disable=no-member
# pylint: disable=abstract-method
"""
This module provided a reference implementation of a BaseComponentManager.

It is provided for explanatory purposes, and to support testing of this
package.
"""
import time
from typing import Tuple

from ska_tango_base.commands import ResultCode
from ska_tango_base.control_model import ObsState
from ska_tango_base.executor import TaskStatus
<<<<<<< HEAD

# from ska_tmc_common.command_executor import CommandExecutor
from ska_tmc_common.device_info import SubArrayDeviceInfo

# from ska_tmc_sdpsubarrayleafnode.liveliness_probe import (
#     LivelinessProbeType,
#     SingleDeviceLivelinessProbe,
# )
from ska_tmc_common.enum import LivelinessProbeType
from ska_tmc_common.exceptions import CommandNotAllowed, DeviceUnresponsive
from ska_tmc_common.lrcr_callback import LRCRCallback
from ska_tmc_common.tmc_component_manager import TmcLeafNodeComponentManager
from tango import DevState

from ska_tmc_sdpsubarrayleafnode.commands.off_command import Off
=======
from ska_tmc_common.device_info import SubArrayDeviceInfo
from ska_tmc_common.enum import LivelinessProbeType
from ska_tmc_common.exceptions import CommandNotAllowed, DeviceUnresponsive
from ska_tmc_common.lrcr_callback import LRCRCallback
from ska_tmc_common.tmc_component_manager import TmcLeafNodeComponentManager
from tango import DevState

>>>>>>> c59bf74b
from ska_tmc_sdpsubarrayleafnode.commands.on_command import On
from ska_tmc_sdpsubarrayleafnode.manager.event_receiver import (
    SdpSLNEventReceiver,
)


class SdpSLNComponentManager(TmcLeafNodeComponentManager):
    """
    A component manager for The SDP Subarray Leaf Node component.

    It supports:

    * Monitoring its component, e.g. detect that it has been turned off
      or on
    """

    def __init__(
        self,
        sdp_subarray_dev_name,
        logger=None,
        _liveliness_probe=LivelinessProbeType.SINGLE_DEVICE,
        _event_receiver: bool = True,
        communication_state_callback=None,
        component_state_callback=None,
<<<<<<< HEAD
        _update_device_callback=None,  # ??
        update_command_in_progress_callback=None,  # ??
=======
>>>>>>> c59bf74b
        _update_sdp_subarray_obs_state_callback=None,
        _update_lrcr_callback=None,
        max_workers=5,
        proxy_timeout=500,
        sleep_time=1,
        timeout=30,
        _update_availablity_callback=None,
        command_timeout: int = 15,
    ):
        """
        Initialise a new ComponentManager instance.

        :param op_state_model: the op state model used by this component
            manager
        :param logger: a logger for this component manager
        :param _component: allows setting of the component to be
            managed; for testing purposes only
        """
        self._device = None
        self.update_availablity_callback = _update_availablity_callback
        super().__init__(
            logger,
            _liveliness_probe=_liveliness_probe,
            _event_receiver=False,
            communication_state_callback=communication_state_callback,
            component_state_callback=component_state_callback,
            max_workers=max_workers,
            proxy_timeout=proxy_timeout,
            sleep_time=sleep_time,
        )

        self._sdp_subarray_dev_name = sdp_subarray_dev_name
        self._device = SubArrayDeviceInfo(self._sdp_subarray_dev_name, False)

        if _event_receiver:
            self.event_receiver = SdpSLNEventReceiver(
                self,
                logger,
                proxy_timeout=proxy_timeout,
                sleep_time=sleep_time,
            )
            self.event_receiver.start()

        self.timeout = timeout

        self.liveliness_probe = _liveliness_probe
        self.command_timeout = command_timeout
        self.assign_id = None
        # pylint: enable=line-too-long
        self.long_running_result_callback = LRCRCallback(self.logger)
        self._update_sdp_subarray_obs_state_callback = (
            _update_sdp_subarray_obs_state_callback
        )

        self.update_lrcr_callback = _update_lrcr_callback
        self._lrc_result = ("", "")
        self.on_command_object = On(self, self.logger)
<<<<<<< HEAD
        self.off_command_object = Off(self, self.logger)

    def stop(self):
        """Stops the event receiver and liveliness probe"""
=======

    def stop(self):
        """Method to stop the liveliness probe."""
>>>>>>> c59bf74b
        self.stop_liveliness_probe()
        self._event_receiver.stop()

    def get_device(self):
        """
        Return the device info our of the monitoring loop with name dev_name

        :param None:
        :return: a device info
        :rtype: DeviceInfo
        """
        return self._device

    def update_input_parameter(self):
        """Update input parameter"""
        with self.lock:
            self.input_parameter.update(self)

    def update_event_failure(self):
        """Update event failures"""
        with self.lock:
            dev_info = self.get_device()
            dev_info.last_event_arrived = time.time()
            dev_info.update_unresponsive(False)

    def update_device_obs_state(self, obs_state):
        """
        Update a monitored device obs state,
        and call the relative callbacks if available

        :param dev_name: name of the device
        :type dev_name: str
        :param obs_state: obs state of the device
        :type obs_state: ObsState
        """
        self.logger.info(f"Obs State value {obs_state}")
        with self.lock:
            dev_info = self.get_device()
            dev_info.obs_state = obs_state
            dev_info.last_event_arrived = time.time()
            dev_info.update_unresponsive(False)
            self.logger.info(f"Obs State value updated to {obs_state}")
            if self._update_sdp_subarray_obs_state_callback:
                self._update_sdp_subarray_obs_state_callback(obs_state)

    def device_failed(
        self, device_info, exception
    ):  # pylint: disable=arguments-differ
        """
        Set a device to failed and call the relative callback if available

        :param device_info: a device info
        :type device_info: DeviceInfo
        :param exception: an exception
        :type: Exception
        """
        device_info.update_unresponsive(True, exception)

        with self.lock:
            if self.update_availablity_callback is not None:
                self.update_availablity_callback(False)

    def update_ping_info(self, ping: int, dev_name: str) -> None:
        """
        Update a device with the correct ping information.

        :param dev_name: name of the device
        :type dev_name: str
        :param ping: device response time
        :type ping: int
        """
        with self.lock:
            self._device.ping = ping
            self._device.update_unresponsive(False)
            if self.update_availablity_callback is not None:
                self.logger.info(
                    "Calling update_availablity_callback from update_ping_info"
                )
                self.update_availablity_callback(True)

    def get_obs_state(self) -> ObsState:
        """
        Get Current device obsState
        """
        return self.get_device().obs_state

    def update_command_result(self, command_name, value: str):
        """Updates the long running command result callback"""
        self.logger.info(
            "Recieved longRunningCommandResult event with value: %s",
            value,
        )
        try:
            # Ignoring ResultCode events
            int(value)
        except ValueError:
            if command_name == "AssignResources":
                self.logger.info(
                    "Updating LRCRCallback with value: %s for Assign",
                    value,
                )
                self.long_running_result_callback(
                    self.assign_id, ResultCode.FAILED, exception_msg=value
                )

    @property
    def lrc_result(self) -> tuple[str, str]:
        """
        Returns the longRunningCommandResult attribute.

        :return: the longRunningCommandResult
        :rtype: spectrum
        """
        return self._lrc_result

    @lrc_result.setter
    def lrc_result(self, value: str) -> None:
        """
        Sets the longRunningCommandResult value

        :param value: the new longRunningCommandResult value
        :type value: str
        """
        if self._lrc_result != value:
            self._lrc_result = value
            self._invoke_lrcr_callback()

    def _invoke_lrcr_callback(self):
        """This method calls longRunningCommandResult callback"""
        if self.update_lrcr_callback is not None:
            self.update_lrcr_callback(self._lrc_result)

<<<<<<< HEAD
    def is_command_allowed(self):
=======
    def is_command_allowed(self, command_name: str):
>>>>>>> c59bf74b
        """
        Checks whether this command is allowed
        It checks that the device is in the right state
        to execute this command and that all the
        component needed for the operation are not unresponsive

        :return: True if this command is allowed

        :rtype: boolean

        """
        if self.op_state_model.op_state in [DevState.FAULT, DevState.UNKNOWN]:
            raise CommandNotAllowed(
                "The invocation of the {} command on this device".format(
                    __class__
                )
                + "is not allowed."
                + "Reason: The current operational state is"
                + "{}".format(self.op_state_model.op_state)
                + "The command has NOT been executed."
                + "This device will continue with normal operation."
            )

        device_info = self.get_device()
        if device_info is None or device_info.unresponsive:
            raise DeviceUnresponsive(
                """The invocation of the command on this device is not allowed.
                Reason: SDP subarray device is not available.
                The command has NOT been executed.
                This device will continue with normal operation."""
            )

        self.logger.debug(f"Checking is command allowed for {command_name}")

        if command_name in ["AssignResources", "ReleaseAllResources"]:
            # Checking obsState of Csp Subarray device
            if self.get_device().obs_state not in [
                ObsState.IDLE,
                ObsState.EMPTY,
            ]:
                self.raise_invalid_obsstate_error(command_name)

        elif command_name in ["Configure", "End"]:
            if self.get_device().obs_state not in [
                ObsState.IDLE,
                ObsState.READY,
            ]:
                self.raise_invalid_obsstate_error(command_name)

        elif command_name == "Scan":
            if self.get_device().obs_state not in [ObsState.READY]:
                self.raise_invalid_obsstate_error(command_name)

        elif command_name == "EndScan":
            if self.get_device().obs_state not in [
                ObsState.SCANNING,
            ]:
                self.raise_invalid_obsstate_error(command_name)
        elif command_name == "Restart":
            if self.get_device().obs_state not in [
                ObsState.FAULT,
                ObsState.ABORTED,
            ]:
                self.raise_invalid_obsstate_error(command_name)

        elif command_name == "Abort":
            if self.get_device().obs_state not in [
                ObsState.SCANNING,
                ObsState.CONFIGURING,
                ObsState.RESOURCING,
                ObsState.IDLE,
                ObsState.READY,
            ]:
                self.raise_invalid_obsstate_error(command_name)
        else:
            self.logger.info(
                "Command is not refactored yet on CspSubarrayLeafNode."
            )
        return True

    def on_command(self, task_callback=None) -> Tuple[TaskStatus, str]:
        """Submits the On command for execution.

        :rtype: tuple
        """
        task_status, response = self.submit_task(
            self.on_command_object.on,
            args=[self.logger],
            task_callback=task_callback,
        )
        self.logger.info("On command queued for execution")
<<<<<<< HEAD
        return task_status, response

    def off_command(self, task_callback=None) -> Tuple[TaskStatus, str]:
        """Submits the Off command for execution.

        :rtype: tuple
        """
        task_status, response = self.submit_task(
            self.off_command_object.off,
            args=[self.logger],
            task_callback=task_callback,
        )
        self.logger.info("Off command queued for execution")
=======
>>>>>>> c59bf74b
        return task_status, response<|MERGE_RESOLUTION|>--- conflicted
+++ resolved
@@ -12,23 +12,6 @@
 from ska_tango_base.commands import ResultCode
 from ska_tango_base.control_model import ObsState
 from ska_tango_base.executor import TaskStatus
-<<<<<<< HEAD
-
-# from ska_tmc_common.command_executor import CommandExecutor
-from ska_tmc_common.device_info import SubArrayDeviceInfo
-
-# from ska_tmc_sdpsubarrayleafnode.liveliness_probe import (
-#     LivelinessProbeType,
-#     SingleDeviceLivelinessProbe,
-# )
-from ska_tmc_common.enum import LivelinessProbeType
-from ska_tmc_common.exceptions import CommandNotAllowed, DeviceUnresponsive
-from ska_tmc_common.lrcr_callback import LRCRCallback
-from ska_tmc_common.tmc_component_manager import TmcLeafNodeComponentManager
-from tango import DevState
-
-from ska_tmc_sdpsubarrayleafnode.commands.off_command import Off
-=======
 from ska_tmc_common.device_info import SubArrayDeviceInfo
 from ska_tmc_common.enum import LivelinessProbeType
 from ska_tmc_common.exceptions import CommandNotAllowed, DeviceUnresponsive
@@ -36,7 +19,7 @@
 from ska_tmc_common.tmc_component_manager import TmcLeafNodeComponentManager
 from tango import DevState
 
->>>>>>> c59bf74b
+from ska_tmc_sdpsubarrayleafnode.commands.off_command import Off
 from ska_tmc_sdpsubarrayleafnode.commands.on_command import On
 from ska_tmc_sdpsubarrayleafnode.manager.event_receiver import (
     SdpSLNEventReceiver,
@@ -61,11 +44,8 @@
         _event_receiver: bool = True,
         communication_state_callback=None,
         component_state_callback=None,
-<<<<<<< HEAD
-        _update_device_callback=None,  # ??
-        update_command_in_progress_callback=None,  # ??
-=======
->>>>>>> c59bf74b
+        # _update_device_callback=None,  # ??
+        # update_command_in_progress_callback=None,  # ??
         _update_sdp_subarray_obs_state_callback=None,
         _update_lrcr_callback=None,
         max_workers=5,
@@ -123,16 +103,10 @@
         self.update_lrcr_callback = _update_lrcr_callback
         self._lrc_result = ("", "")
         self.on_command_object = On(self, self.logger)
-<<<<<<< HEAD
         self.off_command_object = Off(self, self.logger)
 
     def stop(self):
         """Stops the event receiver and liveliness probe"""
-=======
-
-    def stop(self):
-        """Method to stop the liveliness probe."""
->>>>>>> c59bf74b
         self.stop_liveliness_probe()
         self._event_receiver.stop()
 
@@ -145,6 +119,11 @@
         :rtype: DeviceInfo
         """
         return self._device
+
+    # def update_device_info(self, sdp_subarray_dev_name):
+    #     """Updates the device info"""
+    #     self._sdp_subarray_dev_name = sdp_subarray_dev_name
+    #     self._device = SubArrayDeviceInfo(self._sdp_subarray_dev_name, False)
 
     def update_input_parameter(self):
         """Update input parameter"""
@@ -265,11 +244,7 @@
         if self.update_lrcr_callback is not None:
             self.update_lrcr_callback(self._lrc_result)
 
-<<<<<<< HEAD
-    def is_command_allowed(self):
-=======
     def is_command_allowed(self, command_name: str):
->>>>>>> c59bf74b
         """
         Checks whether this command is allowed
         It checks that the device is in the right state
@@ -302,52 +277,6 @@
                 This device will continue with normal operation."""
             )
 
-        self.logger.debug(f"Checking is command allowed for {command_name}")
-
-        if command_name in ["AssignResources", "ReleaseAllResources"]:
-            # Checking obsState of Csp Subarray device
-            if self.get_device().obs_state not in [
-                ObsState.IDLE,
-                ObsState.EMPTY,
-            ]:
-                self.raise_invalid_obsstate_error(command_name)
-
-        elif command_name in ["Configure", "End"]:
-            if self.get_device().obs_state not in [
-                ObsState.IDLE,
-                ObsState.READY,
-            ]:
-                self.raise_invalid_obsstate_error(command_name)
-
-        elif command_name == "Scan":
-            if self.get_device().obs_state not in [ObsState.READY]:
-                self.raise_invalid_obsstate_error(command_name)
-
-        elif command_name == "EndScan":
-            if self.get_device().obs_state not in [
-                ObsState.SCANNING,
-            ]:
-                self.raise_invalid_obsstate_error(command_name)
-        elif command_name == "Restart":
-            if self.get_device().obs_state not in [
-                ObsState.FAULT,
-                ObsState.ABORTED,
-            ]:
-                self.raise_invalid_obsstate_error(command_name)
-
-        elif command_name == "Abort":
-            if self.get_device().obs_state not in [
-                ObsState.SCANNING,
-                ObsState.CONFIGURING,
-                ObsState.RESOURCING,
-                ObsState.IDLE,
-                ObsState.READY,
-            ]:
-                self.raise_invalid_obsstate_error(command_name)
-        else:
-            self.logger.info(
-                "Command is not refactored yet on CspSubarrayLeafNode."
-            )
         return True
 
     def on_command(self, task_callback=None) -> Tuple[TaskStatus, str]:
@@ -361,7 +290,6 @@
             task_callback=task_callback,
         )
         self.logger.info("On command queued for execution")
-<<<<<<< HEAD
         return task_status, response
 
     def off_command(self, task_callback=None) -> Tuple[TaskStatus, str]:
@@ -375,6 +303,4 @@
             task_callback=task_callback,
         )
         self.logger.info("Off command queued for execution")
-=======
->>>>>>> c59bf74b
         return task_status, response