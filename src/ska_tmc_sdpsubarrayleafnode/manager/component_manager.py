# pylint: disable=no-member, arguments-renamed, arguments-differ
# pylint: disable=abstract-method
"""
This module provided a reference implementation of a BaseComponentManager.

It is provided for explanatory purposes, and to support testing of this
package.
"""
import time

from ska_tango_base.commands import ResultCode
from ska_tango_base.control_model import ObsState

# from ska_tmc_common.command_executor import CommandExecutor
from ska_tmc_common.device_info import SubArrayDeviceInfo
from ska_tmc_common.lrcr_callback import LRCRCallback
from ska_tmc_common.tmc_component_manager import TmcLeafNodeComponentManager

from ska_tmc_sdpsubarrayleafnode.liveliness_probe import (
    LivelinessProbeType,
    SingleDeviceLivelinessProbe,
)
from ska_tmc_sdpsubarrayleafnode.manager.event_receiver import (
    SdpSLNEventReceiver,
)


class SdpSLNComponentManager(TmcLeafNodeComponentManager):
    """
    A component manager for The SDP Subarray Leaf Node component.

    It supports:

    * Monitoring its component, e.g. detect that it has been turned off
      or on
    """

    def __init__(
        self,
        sdp_subarray_dev_name,
        op_state_model,
        logger=None,
        _liveliness_probe=LivelinessProbeType.SINGLE_DEVICE,
        _update_device_callback=None,
        _update_sdp_subarray_obs_state_callback=None,
        _update_lrcr_callback=None,
        monitoring_loop=False,
        event_receiver=True,
        max_workers=5,
        proxy_timeout=500,
        sleep_time=1,
        timeout=30,
        _update_availablity_callback=None,
        command_timeout: int = 15,
    ):
        """
        Initialise a new ComponentManager instance.

        :param op_state_model: the op state model used by this component
            manager
        :param logger: a logger for this component manager
        :param _component: allows setting of the component to be
            managed; for testing purposes only
        """
        super().__init__(
            op_state_model,
            logger,
            monitoring_loop,
            event_receiver,
            max_workers,
            proxy_timeout,
            sleep_time,
        )

        self.update_device_info(sdp_subarray_dev_name)
        if event_receiver:
            self.event_receiver = SdpSLNEventReceiver(
                self,
                logger,
                proxy_timeout=proxy_timeout,
                sleep_time=sleep_time,
            )
            self.event_receiver.start()

<<<<<<< HEAD
        # pylint: disable=line-too-long
        # self.command_executor = CommandExecutor(
        #     logger,
        #     _update_command_in_progress_callback=update_command_in_progress_callback,  # noqa:E501
        # )
=======
>>>>>>> e3915acf
        self.timeout = timeout
        self._update_availablity_callback = _update_availablity_callback

        self.liveliness_probe = SingleDeviceLivelinessProbe(
            self,
            logger=self.logger,
            proxy_timeout=500,
            sleep_time=1,
        )
        self.command_timeout = command_timeout
        self.assign_id = None
        # pylint: enable=line-too-long
        self.long_running_result_callback = LRCRCallback(self.logger)
        self._update_sdp_subarray_obs_state_callback = (
            _update_sdp_subarray_obs_state_callback
        )

        self.update_lrcr_callback = _update_lrcr_callback
        self._lrc_result = ("", "")

        self.start_liveliness_probe(LivelinessProbeType.SINGLE_DEVICE)

    def stop(self):
<<<<<<< HEAD
        """stop the liveliness probe"""
=======
        """
        Method used to Stop the liveliness probe and event receiver
        for given devices.
        """
>>>>>>> e3915acf
        self.stop_liveliness_probe()
        self._event_receiver.stop()

    def get_device(self):
        """
        Return the device info our of the monitoring loop with name dev_name

        :param None:
        :return: a device info
        :rtype: DeviceInfo
        """
        return self._device

    def start_liveliness_probe(self, lp: LivelinessProbeType) -> None:
        """Starts Liveliness Probe for the given device.

        :param lp: enum of class LivelinessProbeType
        """
        try:
            if lp == LivelinessProbeType.SINGLE_DEVICE:
                self.liveliness_probe.start()
            else:
                self.logger.warning("Liveliness Probe is not running")
        except Exception as e:
            self.logger.error(
                f"An error occurred during\
                    Liveliness Probe start: {str(e)}"
            )

    def stop_liveliness_probe(self) -> None:
        """Stops the liveliness probe"""
        if self.liveliness_probe:
            self.liveliness_probe.stop()

    def update_device_info(self, sdp_subarray_dev_name):
        """Updates the device info"""
        self._sdp_subarray_dev_name = sdp_subarray_dev_name
        self._device = SubArrayDeviceInfo(self._sdp_subarray_dev_name, False)

    def update_input_parameter(self):
        """Update input parameter"""
        with self.lock:
            self.input_parameter.update(self)

    def update_event_failure(self):
        """Update event failures"""
        with self.lock:
            dev_info = self.get_device()
            dev_info.last_event_arrived = time.time()
            dev_info.update_unresponsive(False)

    def update_device_obs_state(self, obs_state):
        """
        Update a monitored device obs state,
        and call the relative callbacks if available

        :param dev_name: name of the device
        :type dev_name: str
        :param obs_state: obs state of the device
        :type obs_state: ObsState
        """
        self.logger.info(f"Obs State value {obs_state}")
        with self.lock:
            dev_info = self.get_device()
            dev_info.obs_state = obs_state
            dev_info.last_event_arrived = time.time()
            dev_info.update_unresponsive(False)
            self.logger.info(f"Obs State value updated to {obs_state}")
            if self._update_sdp_subarray_obs_state_callback:
                self._update_sdp_subarray_obs_state_callback(obs_state)

    def device_failed(
        self, device_info, exception
    ):  # pylint: disable=arguments-differ
        """
        Set a device to failed and call the relative callback if available

        :param device_info: a device info
        :type device_info: DeviceInfo
        :param exception: an exception
        :type: Exception
        """
        device_info.update_unresponsive(True, exception)

        with self.lock:
            if self._update_availablity_callback is not None:
                self._update_availablity_callback(False)

    def update_ping_info(self, ping: int) -> None:
        """
        Update a device with the correct ping information.

        :param dev_name: name of the device
        :type dev_name: str
        :param ping: device response time
        :type ping: int
        """
        with self.lock:
            self._device.ping = ping
            self._device.update_unresponsive(False)
            if self._update_availablity_callback:
                self._update_availablity_callback(True)

    def get_obs_state(self) -> ObsState:
        """
        Get Current device obsState
        """
        return self.get_device().obs_state

    def update_command_result(self, command_name, value: str):
        """Updates the long running command result callback"""
        self.logger.info(
            "Recieved longRunningCommandResult event with value: %s",
            value,
        )
        try:
            # Ignoring ResultCode events
            int(value)
        except ValueError:
            if command_name == "AssignResources":
                self.logger.info(
                    "Updating LRCRCallback with value: %s for Assign",
                    value,
                )
                self.long_running_result_callback(
                    self.assign_id, ResultCode.FAILED, exception_msg=value
                )

    @property
    def lrc_result(self) -> tuple[str, str]:
        """
        Returns the longRunningCommandResult attribute.

        :return: the longRunningCommandResult
        :rtype: spectrum
        """
        return self._lrc_result

    @lrc_result.setter
    def lrc_result(self, value: str) -> None:
        """
        Sets the longRunningCommandResult value

        :param value: the new longRunningCommandResult value
        :type value: str
        """
        if self._lrc_result != value:
            self._lrc_result = value
            self._invoke_lrcr_callback()

    def _invoke_lrcr_callback(self):
        """This method calls longRunningCommandResult callback"""
        if self.update_lrcr_callback is not None:
            self.update_lrcr_callback(self._lrc_result)

    def add_to_queue(self, handler, argin=None):
        """This methods add command to queue"""
        unique_id = self.command_executor.enqueue_command(handler, argin)
        self.assign_id = unique_id
        return unique_id<|MERGE_RESOLUTION|>--- conflicted
+++ resolved
@@ -82,14 +82,6 @@
             )
             self.event_receiver.start()
 
-<<<<<<< HEAD
-        # pylint: disable=line-too-long
-        # self.command_executor = CommandExecutor(
-        #     logger,
-        #     _update_command_in_progress_callback=update_command_in_progress_callback,  # noqa:E501
-        # )
-=======
->>>>>>> e3915acf
         self.timeout = timeout
         self._update_availablity_callback = _update_availablity_callback
 
@@ -113,14 +105,10 @@
         self.start_liveliness_probe(LivelinessProbeType.SINGLE_DEVICE)
 
     def stop(self):
-<<<<<<< HEAD
-        """stop the liveliness probe"""
-=======
         """
         Method used to Stop the liveliness probe and event receiver
         for given devices.
         """
->>>>>>> e3915acf
         self.stop_liveliness_probe()
         self._event_receiver.stop()
 
