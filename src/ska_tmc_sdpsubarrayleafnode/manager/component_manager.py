# pylint: disable=no-member, arguments-renamed, arguments-differ
# pylint: disable=abstract-method
"""
This module provided a reference implementation of a BaseComponentManager.

It is provided for explanatory purposes, and to support testing of this
package.
"""
import time
from typing import Tuple

from ska_tango_base.commands import ResultCode
from ska_tango_base.control_model import ObsState
from ska_tango_base.executor import TaskStatus
from ska_tmc_common.device_info import SubArrayDeviceInfo
from ska_tmc_common.exceptions import CommandNotAllowed, DeviceUnresponsive
from ska_tmc_common.lrcr_callback import LRCRCallback
from ska_tmc_common.tmc_component_manager import TmcLeafNodeComponentManager
from tango import DevState

from ska_tmc_sdpsubarrayleafnode.commands.off_command import Off
from ska_tmc_sdpsubarrayleafnode.commands.on_command import On
from ska_tmc_sdpsubarrayleafnode.manager.event_receiver import (
    SdpSLNEventReceiver,
)


class SdpSLNComponentManager(TmcLeafNodeComponentManager):
    """
    A component manager for The SDP Subarray Leaf Node component.

    It supports:

    * Monitoring its component, e.g. detect that it has been turned off
      or on
    """

    def __init__(
        self,
        sdp_subarray_dev_name,
        logger=None,
        communication_state_callback=None,
        component_state_callback=None,
        _liveliness_probe=None,
        _event_receiver=True,
        _update_sdp_subarray_obs_state_callback=None,
        _update_lrcr_callback=None,
        max_workers=5,
        proxy_timeout=500,
        sleep_time=1,
        timeout=30,
        _update_availablity_callback=None,
        command_timeout: int = 15,
    ):
        """
        Initialise a new ComponentManager instance.

        :param op_state_model: the op state model used by this component
            manager
        :param logger: a logger for this component manager
        :param _component: allows setting of the component to be
            managed; for testing purposes only
        """
        self._device = None
        self.update_availablity_callback = _update_availablity_callback
        super().__init__(
            logger,
            _liveliness_probe=_liveliness_probe,
            _event_receiver=False,
            communication_state_callback=communication_state_callback,
            component_state_callback=component_state_callback,
            max_workers=max_workers,
            proxy_timeout=proxy_timeout,
            sleep_time=sleep_time,
        )

        self._sdp_subarray_dev_name = sdp_subarray_dev_name
        self._device = SubArrayDeviceInfo(self._sdp_subarray_dev_name, False)

        if _event_receiver:
            self.event_receiver = SdpSLNEventReceiver(
                self,
                logger,
                proxy_timeout=proxy_timeout,
                sleep_time=sleep_time,
            )
            self.event_receiver.start()
        self._update_availablity_callback = _update_availablity_callback
        self.timeout = timeout
        self.command_timeout = command_timeout
        self.assign_id = None
        self.long_running_result_callback = LRCRCallback(self.logger)
        self._update_sdp_subarray_obs_state_callback = (
            _update_sdp_subarray_obs_state_callback
        )

        self.update_lrcr_callback = _update_lrcr_callback
        self._lrc_result = ("", "")
        self.on_command = On(self, self.logger)
        self.off_command = Off(self, self.logger)

    def stop(self):
<<<<<<< HEAD
        """Stops the event receiver and liveliness probe"""
=======
        """
        Method used to Stop the liveliness probe and event receiver
        for given devices.
        """
>>>>>>> 53a048c0
        self.stop_liveliness_probe()
        self._event_receiver.stop()

    def get_device(self):
        """
        Return the device info our of the monitoring loop with name dev_name

        :param None:
        :return: a device info
        :rtype: DeviceInfo
        """
        return self._device

    # def update_device_info(self, sdp_subarray_dev_name):
    #     """Updates the device info"""
    #     self._sdp_subarray_dev_name = sdp_subarray_dev_name
    #     self._device = SubArrayDeviceInfo(self._sdp_subarray_dev_name, False)

    def update_input_parameter(self):
        """Update input parameter"""
        with self.lock:
            self.input_parameter.update(self)

    def update_event_failure(self):
        """Update event failures"""
        with self.lock:
            dev_info = self.get_device()
            dev_info.last_event_arrived = time.time()
            dev_info.update_unresponsive(False)

    def update_device_obs_state(self, obs_state):
        """
        Update a monitored device obs state,
        and call the relative callbacks if available

        :param dev_name: name of the device
        :type dev_name: str
        :param obs_state: obs state of the device
        :type obs_state: ObsState
        """
        self.logger.info(f"Obs State value {obs_state}")
        with self.lock:
            dev_info = self.get_device()
            dev_info.obs_state = obs_state
            dev_info.last_event_arrived = time.time()
            dev_info.update_unresponsive(False)
            self.logger.info(f"Obs State value updated to {obs_state}")
            if self._update_sdp_subarray_obs_state_callback:
                self._update_sdp_subarray_obs_state_callback(obs_state)

    def device_failed(
        self, device_info, exception
    ):  # pylint: disable=arguments-differ
        """
        Set a device to failed and call the relative callback if available

        :param device_info: a device info
        :type device_info: DeviceInfo
        :param exception: an exception
        :type: Exception
        """
        device_info.update_unresponsive(True, exception)

        with self.lock:
            if self._update_availablity_callback is not None:
                self._update_availablity_callback(False)

    def update_ping_info(self, ping: int, dev_name: str) -> None:
        """
        Update a device with the correct ping information.

        :param dev_name: name of the device
        :type dev_name: str
        :param ping: device response time
        :type ping: int
        """
        with self.lock:
            self._device.ping = ping
            self._device.update_unresponsive(False)
            if self._update_availablity_callback is not None:
                self._update_availablity_callback(True)

    def get_obs_state(self) -> ObsState:
        """
        Get Current device obsState
        """
        return self.get_device().obs_state

    def update_command_result(self, command_name, value: str):
        """Updates the long running command result callback"""
        self.logger.info(
            "Recieved longRunningCommandResult event with value: %s",
            value,
        )
        try:
            # Ignoring ResultCode events
            int(value)
        except ValueError:
            if command_name == "AssignResources":
                self.logger.info(
                    "Updating LRCRCallback with value: %s for Assign",
                    value,
                )
                self.long_running_result_callback(
                    self.assign_id, ResultCode.FAILED, exception_msg=value
                )

    @property
    def lrc_result(self) -> tuple[str, str]:
        """
        Returns the longRunningCommandResult attribute.

        :return: the longRunningCommandResult
        :rtype: spectrum
        """
        return self._lrc_result

    @lrc_result.setter
    def lrc_result(self, value: str) -> None:
        """
        Sets the longRunningCommandResult value

        :param value: the new longRunningCommandResult value
        :type value: str
        """
        if self._lrc_result != value:
            self._lrc_result = value
            self._invoke_lrcr_callback()

    def _invoke_lrcr_callback(self):
        """This method calls longRunningCommandResult callback"""
        if self.update_lrcr_callback is not None:
            self.update_lrcr_callback(self._lrc_result)

    def _check_if_sdp_sa_is_responsive(self) -> None:
        """Checks if SdpSubarray device is responsive."""
        if self._device is None or self._device.unresponsive:
            raise DeviceUnresponsive(f"{self._device} not available")

    def is_command_allowed(self, command_name: str):
        """
        Checks whether this command is allowed
        It checks that the device is in the right state
        to execute this command and that all the
        component needed for the operation are not unresponsive

        :return: True if this command is allowed

        :rtype: boolean

        """
        if self.op_state_model.op_state in [DevState.FAULT, DevState.UNKNOWN]:
            raise CommandNotAllowed(
                "The invocation of the {} command on this device".format(
                    __class__
                )
                + "is not allowed."
                + "Reason: The current operational state is"
                + "{}".format(self.op_state_model.op_state)
                + "The command has NOT been executed."
                + "This device will continue with normal operation."
            )

        self._check_if_sdp_sa_is_responsive()
        self.logger.debug(f"Checking is command allowed for {command_name}")

        if command_name in ["AssignResources", "ReleaseAllResources"]:
            # Checking obsState of Csp Subarray device
            if self.get_device().obs_state not in [
                ObsState.IDLE,
                ObsState.EMPTY,
            ]:
                self.raise_invalid_obsstate_error(command_name)

        elif command_name in ["Configure", "End"]:
            if self.get_device().obs_state not in [
                ObsState.IDLE,
                ObsState.READY,
            ]:
                self.raise_invalid_obsstate_error(command_name)

        elif command_name == "Scan":
            if self.get_device().obs_state not in [ObsState.READY]:
                self.raise_invalid_obsstate_error(command_name)

        elif command_name == "EndScan":
            if self.get_device().obs_state not in [
                ObsState.SCANNING,
            ]:
                self.raise_invalid_obsstate_error(command_name)
        elif command_name == "Restart":
            if self.get_device().obs_state not in [
                ObsState.FAULT,
                ObsState.ABORTED,
            ]:
                self.raise_invalid_obsstate_error(command_name)

        elif command_name == "Abort":
            if self.get_device().obs_state not in [
                ObsState.SCANNING,
                ObsState.CONFIGURING,
                ObsState.RESOURCING,
                ObsState.IDLE,
                ObsState.READY,
            ]:
                self.raise_invalid_obsstate_error(command_name)
        else:
            self.logger.info(
                f"{command_name} is not supported by SdpSubarrayLeafNode."
            )
        return True

    def on(self, task_callback=None) -> Tuple[TaskStatus, str]:
        """Submits the On command for execution.

        :rtype: tuple
        """
        task_status, response = self.submit_task(
            self.on_command.on,
            args=[self.logger],
            task_callback=task_callback,
        )
        self.logger.info("On command queued for execution")
        return task_status, response

    def off(self, task_callback=None) -> Tuple[TaskStatus, str]:
        """Submits the Off command for execution.

        :rtype: tuple
        """
        task_status, response = self.submit_task(
            self.off_command.off,
            args=[self.logger],
            task_callback=task_callback,
        )
        self.logger.info("Off command queued for execution")
        return task_status, response<|MERGE_RESOLUTION|>--- conflicted
+++ resolved
@@ -100,14 +100,10 @@
         self.off_command = Off(self, self.logger)
 
     def stop(self):
-<<<<<<< HEAD
-        """Stops the event receiver and liveliness probe"""
-=======
         """
         Method used to Stop the liveliness probe and event receiver
         for given devices.
         """
->>>>>>> 53a048c0
         self.stop_liveliness_probe()
         self._event_receiver.stop()
 
