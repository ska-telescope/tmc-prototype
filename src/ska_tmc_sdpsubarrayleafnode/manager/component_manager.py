# pylint: disable=no-member, arguments-renamed, arguments-differ
# pylint: disable=abstract-method
"""
This module provided a reference implementation of a BaseComponentManager.

It is provided for explanatory purposes, and to support testing of this
package.
"""
import time
from typing import Callable, Optional, Tuple

from ska_tango_base.commands import ResultCode
from ska_tango_base.control_model import ObsState
from ska_tango_base.executor import TaskStatus
from ska_tmc_common.device_info import SubArrayDeviceInfo
from ska_tmc_common.exceptions import (
    CommandNotAllowed,
    DeviceUnresponsive,
    InvalidObsStateError,
)
from ska_tmc_common.lrcr_callback import LRCRCallback
from ska_tmc_common.tmc_component_manager import TmcLeafNodeComponentManager
from tango import DevState

from ska_tmc_sdpsubarrayleafnode.commands.assign_resources_command import (
    AssignResources,
)
from ska_tmc_sdpsubarrayleafnode.commands.configure_command import Configure
from ska_tmc_sdpsubarrayleafnode.commands.end_command import End
from ska_tmc_sdpsubarrayleafnode.commands.end_scan_command import EndScan
from ska_tmc_sdpsubarrayleafnode.commands.off_command import Off
from ska_tmc_sdpsubarrayleafnode.commands.on_command import On
from ska_tmc_sdpsubarrayleafnode.commands.release_resources_command import (
    ReleaseAllResources,
)
from ska_tmc_sdpsubarrayleafnode.commands.scan_command import Scan
from ska_tmc_sdpsubarrayleafnode.manager.event_receiver import (
    SdpSLNEventReceiver,
)


class SdpSLNComponentManager(TmcLeafNodeComponentManager):
    """
    A component manager for The SDP Subarray Leaf Node component.

    It supports:

    * Monitoring its component, e.g. detect that it has been turned off
      or on
    """

    def __init__(
        self,
        sdp_subarray_dev_name,
        logger=None,
        communication_state_callback=None,
        component_state_callback=None,
        _liveliness_probe=None,
        _event_receiver=True,
        _update_sdp_subarray_obs_state_callback=None,
        _update_lrcr_callback=None,
        max_workers=5,
        proxy_timeout=500,
        sleep_time=1,
        timeout=30,
        _update_availablity_callback=None,
        command_timeout: int = 15,
    ):
        """
        Initialise a new ComponentManager instance.

        :param op_state_model: the op state model used by this component
            manager
        :param logger: a logger for this component manager
        :param _component: allows setting of the component to be
            managed; for testing purposes only
        """
        self._device = None
        self.update_availablity_callback = _update_availablity_callback
        super().__init__(
            logger,
            _liveliness_probe=_liveliness_probe,
            _event_receiver=False,
            communication_state_callback=communication_state_callback,
            component_state_callback=component_state_callback,
            max_workers=max_workers,
            proxy_timeout=proxy_timeout,
            sleep_time=sleep_time,
        )

        self._sdp_subarray_dev_name = sdp_subarray_dev_name
        self._device = SubArrayDeviceInfo(self._sdp_subarray_dev_name, False)

        if _event_receiver:
            self.event_receiver = SdpSLNEventReceiver(
                self,
                logger,
                proxy_timeout=proxy_timeout,
                sleep_time=sleep_time,
            )
            self.event_receiver.start()
        self._update_availablity_callback = _update_availablity_callback
        self.timeout = timeout
        self.command_timeout = command_timeout
        self.assign_id: str
<<<<<<< HEAD
        self.release_id: str
=======
        self.configure_id: str
>>>>>>> 66404f93
        self.long_running_result_callback = LRCRCallback(self.logger)
        self._update_sdp_subarray_obs_state_callback = (
            _update_sdp_subarray_obs_state_callback
        )

        self.update_lrcr_callback = _update_lrcr_callback
        self._lrc_result = ("", "")
        self.on_command = On(self, self.logger)
        self.off_command = Off(self, self.logger)
        self.command_in_progress: str = ""

    def stop(self):
        """
        Method used to Stop the liveliness probe and event receiver
        for given devices.
        """
        self.stop_liveliness_probe()
        self._event_receiver.stop()

    def get_device(self):
        """
        Return the device info our of the monitoring loop with name dev_name

        :param None:
        :return: a device info
        :rtype: DeviceInfo
        """
        return self._device

    def update_input_parameter(self):
        """Update input parameter"""
        with self.lock:
            self.input_parameter.update(self)

    def update_event_failure(self):
        """Update event failures"""
        with self.lock:
            dev_info = self.get_device()
            dev_info.last_event_arrived = time.time()
            dev_info.update_unresponsive(False)

    def update_device_obs_state(self, obs_state):
        """
        Update a monitored device obs state,
        and call the relative callbacks if available

        :param dev_name: name of the device
        :type dev_name: str
        :param obs_state: obs state of the device
        :type obs_state: ObsState
        """
        self.logger.info(f"Obs State value {obs_state}")
        with self.lock:
            dev_info = self.get_device()
            dev_info.obs_state = obs_state
            dev_info.last_event_arrived = time.time()
            dev_info.update_unresponsive(False)
            self.logger.info(f"Obs State value updated to {obs_state}")
            if self._update_sdp_subarray_obs_state_callback:
                self._update_sdp_subarray_obs_state_callback(obs_state)

    def device_failed(
        self, device_info, exception
    ):  # pylint: disable=arguments-differ
        """
        Set a device to failed and call the relative callback if available

        :param device_info: a device info
        :type device_info: DeviceInfo
        :param exception: an exception
        :type: Exception
        """
        device_info.update_unresponsive(True, exception)

        with self.lock:
            if self._update_availablity_callback is not None:
                self._update_availablity_callback(False)

    def update_ping_info(self, ping: int, dev_name: str) -> None:
        """
        Update a device with the correct ping information.

        :param dev_name: name of the device
        :type dev_name: str
        :param ping: device response time
        :type ping: int
        """
        with self.lock:
            self._device.ping = ping
            self._device.update_unresponsive(False)
            if self._update_availablity_callback is not None:
                self._update_availablity_callback(True)

    def get_obs_state(self) -> ObsState:
        """
        Get Current device obsState
        """
        return self.get_device().obs_state

    def update_command_result(self, command_name, value: str):
        """Updates the long running command result callback"""
        self.logger.info(
            "Received longRunningCommandResult event with value: %s",
            value,
        )
        try:
            # Ignoring ResultCode events
            int(value)
<<<<<<< HEAD
        except ValueError as value_error:
            self.logger.exception(
                f"Exception occurred in command {command_name}: {value_error}"
            )
            self.logger.info(
                f"Updating LRCRCallback with {value} for {command_name}"
            )
            if command_name == "AssignResources":
                self.long_running_result_callback(
                    self.assign_id, ResultCode.FAILED, exception_msg=value
                )
            elif command_name == "ReleaseAllResources":
                self.long_running_result_callback(
                    self.release_id,
                    ResultCode.FAILED,
                    exception_msg=value,
=======
        except ValueError:
            if (
                command_name == "AssignResources"
                and self.command_in_progress == "AssignResources"
            ):
                self.logger.info(
                    "Updating LRCRCallback with value: %s for AssignResources",
                    value,
                )
                self.long_running_result_callback(
                    self.assign_id, ResultCode.FAILED, exception_msg=value
                )
            elif (
                command_name == "Configure"
                and self.command_in_progress == "Configure"
            ):
                self.logger.info(
                    "Updating LRCRCallback with value: %s for Configure",
                    value,
                )
                self.long_running_result_callback(
                    self.configure_id, ResultCode.FAILED, exception_msg=value
>>>>>>> 66404f93
                )

    @property
    def lrc_result(self) -> tuple[str, str]:
        """
        Returns the longRunningCommandResult attribute.

        :return: the longRunningCommandResult
        :rtype: spectrum
        """
        return self._lrc_result

    @lrc_result.setter
    def lrc_result(self, value: str) -> None:
        """
        Sets the longRunningCommandResult value

        :param value: the new longRunningCommandResult value
        :type value: str
        """
        if self._lrc_result != value:
            self._lrc_result = value
            self._invoke_lrcr_callback()

    def _invoke_lrcr_callback(self):
        """This method calls longRunningCommandResult callback"""
        if self.update_lrcr_callback is not None:
            self.update_lrcr_callback(self._lrc_result)

    def _check_if_sdp_sa_is_responsive(self) -> None:
        """Checks if SdpSubarray device is responsive."""
        if self._device is None or self._device.unresponsive:
            raise DeviceUnresponsive(f"{self._device} not available")

    def generate_command_result(self, result_code, message):
        """This method is used for generating command result"""
        if result_code == ResultCode.FAILED:
            self.logger.error(message)
        self.logger.info(message)
        return result_code, message

    def raise_invalid_obsstate_error(self, command_name: str):
        """
        checking the InvalidObsState of SdpSubarray device
        :param command_name: The name of command
        :type command_name: str
        """
        message = (
            f"{command_name} command is not allowed in current "
            + "observation state on device."
            + "Reason: The current observation state of "
            + f"{self._sdp_subarray_dev_name} "
            + f"for observation is {self.get_device().obs_state}\n"
            + f"The {command_name} command has NOT been executed. "
            + "This device will continue with normal operation."
        )
        raise InvalidObsStateError(message)

    def is_command_allowed(self, command_name: str):
        """
        Checks whether this command is allowed
        It checks that the device is in the right state
        to execute this command and that all the
        component needed for the operation are not unresponsive

        :return: True if this command is allowed

        :rtype: boolean

        """
        if self.op_state_model.op_state in [DevState.FAULT, DevState.UNKNOWN]:
            raise CommandNotAllowed(
                f"The invocation of the {command_name} command on this"
                + " device is not allowed."
                + "Reason: The current operational state is"
                + f"{self.op_state_model.op_state}"
                + "The command has NOT been executed. "
                + "This device will continue with normal operation."
            )

        self._check_if_sdp_sa_is_responsive()

        if command_name in [
            "AssignResources",
            "ReleaseAllResources",
        ]:
            # Checking obsState of Sdp Subarray device
            if self.get_device().obs_state not in [
                ObsState.IDLE,
                ObsState.EMPTY,
            ]:
                self.raise_invalid_obsstate_error(command_name)
        if command_name in ["Configure", "End"]:
            if self.get_device().obs_state not in [
                ObsState.IDLE,
                ObsState.READY,
            ]:
                self.raise_invalid_obsstate_error(command_name)

        if command_name == "Scan":
            if self.get_device().obs_state != ObsState.READY:
                self.raise_invalid_obsstate_error(command_name)

        if command_name == "EndScan":
            if self.get_device().obs_state != ObsState.SCANNING:
                self.raise_invalid_obsstate_error(command_name)

        return True

    def cmd_ended_cb(self, event):
        """
        Callback function immediately executed when the asynchronous invoked
        command returns. Checks whether the command has been successfully
        invoked on SdpSubarray.

        :param event: a CmdDoneEvent object. This object is used to passdata
            to the callback method in asynchronous callback model forcommand
            execution.
        :type: CmdDoneEvent object
            It has the following members:
            - cmd_name   : (str) The command name
            - argout_raw : (DeviceData) The command argout
            - argout     : The command argout
            - err        : (bool) A boolean flag set to True if the command
                           failed. False otherwise
            - errors     : (sequence<DevError>) The error stack
            - ext
        """

        if event.err:
            log_message = (
                f"Error invoking command:{event.cmd_name}\n{event.errors}"
            )
            self.logger.error(log_message)
            error = event.errors[0]
            self.update_command_result(event.cmd_name, error.desc)

        else:
            log_message = f"Command {event.cmd_name} invoked successfully."
            self.logger.info(log_message)

    def on(self, task_callback=None) -> Tuple[TaskStatus, str]:
        """Submits the On command for execution.

        :rtype: tuple
        """
        task_status, response = self.submit_task(
            self.on_command.on,
            args=[self.logger],
            task_callback=task_callback,
        )
        self.logger.info("On command queued for execution")
        return task_status, response

    def assign_resources(
        self, argin: str, task_callback: Optional[Callable] = None
    ) -> tuple:
        """
        Submit the AssignResources command in queue.

        :return: a result code and message
        """
        assign_resources_command = AssignResources(self, self.logger)
        self.assign_id = f"{time.time()}-{AssignResources.__name__}"
        task_status, response = self.submit_task(
            assign_resources_command.assign_resources,
            args=[argin],
            task_callback=task_callback,
        )
        return task_status, response

    def configure(
        self, argin: str, task_callback: Optional[Callable] = None
    ) -> Tuple[TaskStatus, str]:
        """Submits the Configure command for execution.

        :rtype: tuple
        """
        configure_command = Configure(self, self.logger)
        self.configure_id = f"{time.time()}-{Configure.__name__}"
        task_status, response = self.submit_task(
            configure_command.configure,
            args=[argin, self.logger],
            task_callback=task_callback,
        )
        self.logger.info(
            "TaskStatus: %s and Response: %s of Configure \
                  command after queued to execution",
            task_status,
            response,
        )
        return task_status, response

    def scan(
        self, argin: str, task_callback: Optional[Callable] = None
    ) -> Tuple[TaskStatus, str]:
        """Submits the Scan command for execution.

        :rtype: tuple
        """
        scan_command = Scan(self, self.logger)
        task_status, response = self.submit_task(
            scan_command.scan,
            args=[argin, self.logger],
            task_callback=task_callback,
        )
        self.logger.info(
            "TaskStatus: %s and Response: %s of Scan \
                  command after queued to execution",
            task_status,
            response,
        )
        return task_status, response

    def off(self, task_callback=None) -> Tuple[TaskStatus, str]:
        """Submits the Off command for execution.

        :rtype: tuple
        """
        task_status, response = self.submit_task(
            self.off_command.off,
            args=[self.logger],
            task_callback=task_callback,
        )
        self.logger.info("Off command queued for execution")
        return task_status, response

    def release_all_resources(
        self, task_callback=None
    ) -> Tuple[TaskStatus, str]:
        """Submits the ReleaseAllResources command for execution.

        :rtype: tuple
        """
        release_command = ReleaseAllResources(self, self.logger)
        self.release_id = f"{time.time()}-{ReleaseAllResources.__name__}"
        task_status, response = self.submit_task(
            release_command.release_resources,
            args=[self.logger],
            task_callback=task_callback,
        )
        self.logger.info(
            "TaskStatus: %s and Response: %s of ReleaseAllResource \
                  command after queued to execution",
            task_status,
            response,
        )
        return task_status, response

    def end(self, task_callback=None) -> Tuple[TaskStatus, str]:
        """Submits the End command for execution.

        :rtype: tuple
        """
        end_command = End(self, self.logger)
        task_status, response = self.submit_task(
            end_command.end,
            args=[self.logger],
            task_callback=task_callback,
        )
        self.logger.info(
            "TaskStatus: %s and Response: %s of End command after queued\
                 to execution",
            task_status,
            response,
        )
        return task_status, response

    def end_scan(self, task_callback=None) -> Tuple[TaskStatus, str]:
        """Submits the EndScan command for execution.

        :rtype: tuple
        """
        end_scan_command = EndScan(self, self.logger)
        task_status, response = self.submit_task(
            end_scan_command.end_scan,
            args=[self.logger],
            task_callback=task_callback,
        )
        self.logger.info(
            "TaskStatus: %s and Response: %s of EndScan command after queued\
                 to execution",
            task_status,
            response,
        )
        return task_status, response<|MERGE_RESOLUTION|>--- conflicted
+++ resolved
@@ -103,11 +103,8 @@
         self.timeout = timeout
         self.command_timeout = command_timeout
         self.assign_id: str
-<<<<<<< HEAD
+        self.configure_id: str
         self.release_id: str
-=======
-        self.configure_id: str
->>>>>>> 66404f93
         self.long_running_result_callback = LRCRCallback(self.logger)
         self._update_sdp_subarray_obs_state_callback = (
             _update_sdp_subarray_obs_state_callback
@@ -216,7 +213,6 @@
         try:
             # Ignoring ResultCode events
             int(value)
-<<<<<<< HEAD
         except ValueError as value_error:
             self.logger.exception(
                 f"Exception occurred in command {command_name}: {value_error}"
@@ -224,7 +220,10 @@
             self.logger.info(
                 f"Updating LRCRCallback with {value} for {command_name}"
             )
-            if command_name == "AssignResources":
+            if (
+                command_name == "AssignResources"
+                and self.command_in_progress == "AssignResources"
+            ):
                 self.long_running_result_callback(
                     self.assign_id, ResultCode.FAILED, exception_msg=value
                 )
@@ -233,30 +232,13 @@
                     self.release_id,
                     ResultCode.FAILED,
                     exception_msg=value,
-=======
-        except ValueError:
-            if (
-                command_name == "AssignResources"
-                and self.command_in_progress == "AssignResources"
-            ):
-                self.logger.info(
-                    "Updating LRCRCallback with value: %s for AssignResources",
-                    value,
-                )
-                self.long_running_result_callback(
-                    self.assign_id, ResultCode.FAILED, exception_msg=value
                 )
             elif (
                 command_name == "Configure"
                 and self.command_in_progress == "Configure"
             ):
-                self.logger.info(
-                    "Updating LRCRCallback with value: %s for Configure",
-                    value,
-                )
                 self.long_running_result_callback(
                     self.configure_id, ResultCode.FAILED, exception_msg=value
->>>>>>> 66404f93
                 )
 
     @property
