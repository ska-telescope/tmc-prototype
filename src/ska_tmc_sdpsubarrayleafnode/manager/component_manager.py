--- conflicted
+++ resolved
@@ -50,11 +50,8 @@
         proxy_timeout=500,
         sleep_time=1,
         timeout=30,
-<<<<<<< HEAD
         _update_availablity_callback=None,
-=======
         command_timeout: int = 15,
->>>>>>> b6fd8aa0
     ):
         """
         Initialise a new ComponentManager instance.
@@ -91,7 +88,6 @@
             _update_command_in_progress_callback=update_command_in_progress_callback,  # noqa:E501
         )
         self.timeout = timeout
-<<<<<<< HEAD
         self._update_availablity_callback = _update_availablity_callback
 
         self.liveliness_probe = SingleDeviceLivelinessProbe(
@@ -100,10 +96,8 @@
             proxy_timeout=500,
             sleep_time=1,
         )
-=======
         self.command_timeout = command_timeout
         self.assign_id = None
->>>>>>> b6fd8aa0
         # pylint: enable=line-too-long
         self.long_running_result_callback = LRCRCallback(self.logger)
         self._update_sdp_subarray_obs_state_callback = (
@@ -183,7 +177,9 @@
             dev_info.obs_state = obs_state
             dev_info.last_event_arrived = time.time()
             dev_info.update_unresponsive(False)
-<<<<<<< HEAD
+            self.logger.info(f"Obs State value updated to {obs_state}")
+            if self._update_sdp_subarray_obs_state_callback:
+                self._update_sdp_subarray_obs_state_callback(obs_state)
 
     def device_failed(
         self, device_info, exception
@@ -219,10 +215,6 @@
                     "Calling update_availablity_callback from update_ping_info"
                 )
                 self._update_availablity_callback(True)
-=======
-            self.logger.info(f"Obs State value updated to {obs_state}")
-            if self._update_sdp_subarray_obs_state_callback:
-                self._update_sdp_subarray_obs_state_callback(obs_state)
 
     def get_obs_state(self) -> ObsState:
         """
@@ -280,5 +272,4 @@
         """This methods add command to queue"""
         unique_id = self.command_executor.enqueue_command(handler, argin)
         self.assign_id = unique_id
-        return unique_id
->>>>>>> b6fd8aa0
+        return unique_id