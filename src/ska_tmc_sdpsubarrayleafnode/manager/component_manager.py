# pylint: disable=no-member
# pylint: disable=abstract-method
"""
This module provided a reference implementation of a BaseComponentManager.

It is provided for explanatory purposes, and to support testing of this
package.
"""
import time
from typing import Tuple

from ska_tango_base.commands import ResultCode
from ska_tango_base.control_model import ObsState
from ska_tango_base.executor import TaskStatus
from ska_tmc_common.device_info import SubArrayDeviceInfo
from ska_tmc_common.exceptions import CommandNotAllowed, DeviceUnresponsive
from ska_tmc_common.lrcr_callback import LRCRCallback
from ska_tmc_common.tmc_component_manager import TmcLeafNodeComponentManager
from tango import DevState

from ska_tmc_sdpsubarrayleafnode.commands.off_command import Off
from ska_tmc_sdpsubarrayleafnode.commands.on_command import On
from ska_tmc_sdpsubarrayleafnode.manager.event_receiver import (
    SdpSLNEventReceiver,
)


class SdpSLNComponentManager(TmcLeafNodeComponentManager):
    """
    A component manager for The SDP Subarray Leaf Node component.

    It supports:

    * Monitoring its component, e.g. detect that it has been turned off
      or on
    """

    def __init__(
        self,
        sdp_subarray_dev_name,
        logger=None,
        communication_state_callback=None,
        component_state_callback=None,
<<<<<<< HEAD
        # _update_device_callback=None,  # ??
        # update_command_in_progress_callback=None,  # ??
=======
        _liveliness_probe=None,
        _event_receiver=True,
>>>>>>> 44d9f889
        _update_sdp_subarray_obs_state_callback=None,
        _update_lrcr_callback=None,
        max_workers=5,
        proxy_timeout=500,
        sleep_time=1,
        timeout=30,
        _update_availablity_callback=None,
        command_timeout: int = 15,
    ):
        """
        Initialise a new ComponentManager instance.

        :param op_state_model: the op state model used by this component
            manager
        :param logger: a logger for this component manager
        :param _component: allows setting of the component to be
            managed; for testing purposes only
        """
        self._device = None
        self.update_availablity_callback = _update_availablity_callback
        super().__init__(
            logger,
            _liveliness_probe=_liveliness_probe,
            _event_receiver=False,
            communication_state_callback=communication_state_callback,
            component_state_callback=component_state_callback,
            max_workers=max_workers,
            proxy_timeout=proxy_timeout,
            sleep_time=sleep_time,
        )

        self._sdp_subarray_dev_name = sdp_subarray_dev_name
        self._device = SubArrayDeviceInfo(self._sdp_subarray_dev_name, False)

        if _event_receiver:
            self.event_receiver = SdpSLNEventReceiver(
                self,
                logger,
                proxy_timeout=proxy_timeout,
                sleep_time=sleep_time,
            )
            self.event_receiver.start()

        self.timeout = timeout

        self.liveliness_probe = _liveliness_probe
        self.command_timeout = command_timeout
        self.assign_id = None
        # pylint: enable=line-too-long
        self.long_running_result_callback = LRCRCallback(self.logger)
        self._update_sdp_subarray_obs_state_callback = (
            _update_sdp_subarray_obs_state_callback
        )

        self.update_lrcr_callback = _update_lrcr_callback
        self._lrc_result = ("", "")
        self.on_command_object = On(self, self.logger)
        self.off_command_object = Off(self, self.logger)

    def stop(self):
        """Stops the event receiver and liveliness probe"""
        self.stop_liveliness_probe()
        self._event_receiver.stop()

    def get_device(self):
        """
        Return the device info our of the monitoring loop with name dev_name

        :param None:
        :return: a device info
        :rtype: DeviceInfo
        """
        return self._device

    # def update_device_info(self, sdp_subarray_dev_name):
    #     """Updates the device info"""
    #     self._sdp_subarray_dev_name = sdp_subarray_dev_name
    #     self._device = SubArrayDeviceInfo(self._sdp_subarray_dev_name, False)

    def update_input_parameter(self):
        """Update input parameter"""
        with self.lock:
            self.input_parameter.update(self)

    def update_event_failure(self):
        """Update event failures"""
        with self.lock:
            dev_info = self.get_device()
            dev_info.last_event_arrived = time.time()
            dev_info.update_unresponsive(False)

    def update_device_obs_state(self, obs_state):
        """
        Update a monitored device obs state,
        and call the relative callbacks if available

        :param dev_name: name of the device
        :type dev_name: str
        :param obs_state: obs state of the device
        :type obs_state: ObsState
        """
        self.logger.info(f"Obs State value {obs_state}")
        with self.lock:
            dev_info = self.get_device()
            dev_info.obs_state = obs_state
            dev_info.last_event_arrived = time.time()
            dev_info.update_unresponsive(False)
            self.logger.info(f"Obs State value updated to {obs_state}")
            if self._update_sdp_subarray_obs_state_callback:
                self._update_sdp_subarray_obs_state_callback(obs_state)

    def device_failed(
        self, device_info, exception
    ):  # pylint: disable=arguments-differ
        """
        Set a device to failed and call the relative callback if available

        :param device_info: a device info
        :type device_info: DeviceInfo
        :param exception: an exception
        :type: Exception
        """
        device_info.update_unresponsive(True, exception)

        with self.lock:
            if self.update_availablity_callback is not None:
                self.update_availablity_callback(False)

    def update_ping_info(self, ping: int, dev_name: str) -> None:
        """
        Update a device with the correct ping information.

        :param dev_name: name of the device
        :type dev_name: str
        :param ping: device response time
        :type ping: int
        """
        with self.lock:
            self._device.ping = ping
            self._device.update_unresponsive(False)
            if self.update_availablity_callback is not None:
                self.logger.info(
                    "Calling update_availablity_callback from update_ping_info"
                )
                self.update_availablity_callback(True)

    def get_obs_state(self) -> ObsState:
        """
        Get Current device obsState
        """
        return self.get_device().obs_state

    def update_command_result(self, command_name, value: str):
        """Updates the long running command result callback"""
        self.logger.info(
            "Recieved longRunningCommandResult event with value: %s",
            value,
        )
        try:
            # Ignoring ResultCode events
            int(value)
        except ValueError:
            if command_name == "AssignResources":
                self.logger.info(
                    "Updating LRCRCallback with value: %s for Assign",
                    value,
                )
                self.long_running_result_callback(
                    self.assign_id, ResultCode.FAILED, exception_msg=value
                )

    @property
    def lrc_result(self) -> tuple[str, str]:
        """
        Returns the longRunningCommandResult attribute.

        :return: the longRunningCommandResult
        :rtype: spectrum
        """
        return self._lrc_result

    @lrc_result.setter
    def lrc_result(self, value: str) -> None:
        """
        Sets the longRunningCommandResult value

        :param value: the new longRunningCommandResult value
        :type value: str
        """
        if self._lrc_result != value:
            self._lrc_result = value
            self._invoke_lrcr_callback()

    def _invoke_lrcr_callback(self):
        """This method calls longRunningCommandResult callback"""
        if self.update_lrcr_callback is not None:
            self.update_lrcr_callback(self._lrc_result)

    def _check_if_sdp_sa_is_responsive(self) -> None:
        """Checks if SdpSubarray device is responsive."""
        if self._device is None or self._device.unresponsive:
            raise DeviceUnresponsive(f"{self._device} not available")

    def is_command_allowed(self, command_name: str):
        """
        Checks whether this command is allowed
        It checks that the device is in the right state
        to execute this command and that all the
        component needed for the operation are not unresponsive

        :return: True if this command is allowed

        :rtype: boolean

        """
        if self.op_state_model.op_state in [DevState.FAULT, DevState.UNKNOWN]:
            raise CommandNotAllowed(
                "The invocation of the {} command on this device".format(
                    __class__
                )
                + "is not allowed."
                + "Reason: The current operational state is"
                + "{}".format(self.op_state_model.op_state)
                + "The command has NOT been executed."
                + "This device will continue with normal operation."
            )

<<<<<<< HEAD
        device_info = self.get_device()
        if device_info is None or device_info.unresponsive:
            raise DeviceUnresponsive(
                """The invocation of the command on this device is not allowed.
                Reason: SDP subarray device is not available.
                The command has NOT been executed.
                This device will continue with normal operation."""
            )

=======
        self._check_if_sdp_sa_is_responsive()
        self.logger.debug(f"Checking is command allowed for {command_name}")

        if command_name in ["AssignResources", "ReleaseAllResources"]:
            # Checking obsState of Csp Subarray device
            if self.get_device().obs_state not in [
                ObsState.IDLE,
                ObsState.EMPTY,
            ]:
                self.raise_invalid_obsstate_error(command_name)

        elif command_name in ["Configure", "End"]:
            if self.get_device().obs_state not in [
                ObsState.IDLE,
                ObsState.READY,
            ]:
                self.raise_invalid_obsstate_error(command_name)

        elif command_name == "Scan":
            if self.get_device().obs_state not in [ObsState.READY]:
                self.raise_invalid_obsstate_error(command_name)

        elif command_name == "EndScan":
            if self.get_device().obs_state not in [
                ObsState.SCANNING,
            ]:
                self.raise_invalid_obsstate_error(command_name)
        elif command_name == "Restart":
            if self.get_device().obs_state not in [
                ObsState.FAULT,
                ObsState.ABORTED,
            ]:
                self.raise_invalid_obsstate_error(command_name)

        elif command_name == "Abort":
            if self.get_device().obs_state not in [
                ObsState.SCANNING,
                ObsState.CONFIGURING,
                ObsState.RESOURCING,
                ObsState.IDLE,
                ObsState.READY,
            ]:
                self.raise_invalid_obsstate_error(command_name)
        else:
            self.logger.info(
                "Command is not refactored yet on CspSubarrayLeafNode."
            )
>>>>>>> 44d9f889
        return True

    def on(self, task_callback=None) -> Tuple[TaskStatus, str]:
        """Submits the On command for execution.

        :rtype: tuple
        """
        task_status, response = self.submit_task(
            self.on_command_object.on,
            args=[self.logger],
            task_callback=task_callback,
        )
        self.logger.info("On command queued for execution")
        return task_status, response

    def off_command(self, task_callback=None) -> Tuple[TaskStatus, str]:
        """Submits the Off command for execution.

        :rtype: tuple
        """
        task_status, response = self.submit_task(
            self.off_command_object.off,
            args=[self.logger],
            task_callback=task_callback,
        )
        self.logger.info("Off command queued for execution")
        return task_status, response<|MERGE_RESOLUTION|>--- conflicted
+++ resolved
@@ -41,13 +41,8 @@
         logger=None,
         communication_state_callback=None,
         component_state_callback=None,
-<<<<<<< HEAD
-        # _update_device_callback=None,  # ??
-        # update_command_in_progress_callback=None,  # ??
-=======
         _liveliness_probe=None,
         _event_receiver=True,
->>>>>>> 44d9f889
         _update_sdp_subarray_obs_state_callback=None,
         _update_lrcr_callback=None,
         max_workers=5,
@@ -275,17 +270,6 @@
                 + "This device will continue with normal operation."
             )
 
-<<<<<<< HEAD
-        device_info = self.get_device()
-        if device_info is None or device_info.unresponsive:
-            raise DeviceUnresponsive(
-                """The invocation of the command on this device is not allowed.
-                Reason: SDP subarray device is not available.
-                The command has NOT been executed.
-                This device will continue with normal operation."""
-            )
-
-=======
         self._check_if_sdp_sa_is_responsive()
         self.logger.debug(f"Checking is command allowed for {command_name}")
 
@@ -333,7 +317,6 @@
             self.logger.info(
                 "Command is not refactored yet on CspSubarrayLeafNode."
             )
->>>>>>> 44d9f889
         return True
 
     def on(self, task_callback=None) -> Tuple[TaskStatus, str]:
