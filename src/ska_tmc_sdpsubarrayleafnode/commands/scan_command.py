<<<<<<< HEAD
# TODO: Refactoring for this command will be done as a part of separate story. Hence commented the code for now.
# """
# Scan class for SDPSubarrayLeafNode.
# """
# import json

# # PROTECTED REGION ID(sdpsubarrayleafnode.additionnal_import) ENABLED START #
# # Tango imports
# import tango

# # Additional import
# from ska.base.commands import BaseCommand
# from ska.base.control_model import ObsState
# from tango import DevFailed, DevState
# from tmc.common.tango_client import TangoClient
# from tmc.common.tango_server_helper import TangoServerHelper

# from . import const


# class Scan(BaseCommand):
#     """
#     A class for SdpSubarrayLeafNode's Scan() command.

#     Invoke Scan command to SDP Subarray.
#     """

#     def check_allowed(self):
#         """
#         Checks whether this command is allowed to be run in current device state.

#         :return: True if this command is allowed to be run in current device state.

#         :rtype: boolean

#         :raises: Exception if command execution throws any type of exception.

#         """
#         self.this_server = TangoServerHelper.get_instance()
#         sdp_subarray_fqdn = self.this_server.read_property("SdpSubarrayFQDN")[
#             0
#         ]
#         self.sdp_sa_ln_client_obj = TangoClient(sdp_subarray_fqdn)

#         if self.state_model.op_state in [
#             DevState.FAULT,
#             DevState.UNKNOWN,
#             DevState.DISABLE,
#         ]:
#             tango.Except.throw_exception(
#                 f"Scan() is not allowed in current state {self.state_model.op_state}",
#                 "Failed to invoke Scan command on SdpSubarrayLeafNode.",
#                 "sdpsubarrayleafnode.Scan()",
#                 tango.ErrSeverity.ERR,
#             )

#         if (
#             self.sdp_sa_ln_client_obj.get_attribute("obsState").value
#             != ObsState.READY
#         ):
#             tango.Except.throw_exception(
#                 const.ERR_DEVICE_NOT_READY,
#                 const.STR_SCAN_EXEC,
#                 "SdpSubarrayLeafNode.StartScanCommand",
#                 tango.ErrSeverity.ERR,
#             )
#         return True

#     def scan_cmd_ended_cb(self, event):
#         """
#         Callback function immediately executed when the asynchronous invoked command returns.
#         Checks whether the scan command has been successfully invoked on SDP Subarray.

#         :param event: A CmdDoneEvent object.
#         This class is used to pass data to the callback method in asynchronous callback model
#             for command execution.

#         :type: CmdDoneEvent object

#             It has the following members:
#                 - device     : (DeviceProxy) The DeviceProxy object on which the call was executed.
#                 - cmd_name   : (str) The command name
#                 - argout_raw : (DeviceData) The command argout
#                 - argout     : The command argout
#                 - err        : (bool) A boolean flag set to true if the command failed. False otherwise
#                 - errors     : (sequence<DevError>) The error stack
#                 - ext

#         :return: none
#         """
#         if event.err:
#             log = f"{const.ERR_INVOKING_CMD}{event.cmd_name}\n{event.errors}"
#             self.this_server.write_attr("activityMessage", log, False)
#             self.logger.error(log)
#         else:
#             log = const.STR_COMMAND + event.cmd_name + const.STR_INVOKE_SUCCESS
#             self.this_server.write_attr("activityMessage", log, False)
#             self.logger.info(log)

#     def do(self, argin):
#         """
#         Method to invoke Scan command on SDP Subarray.

#         :param argin: The string in JSON format. The JSON contains following values:

#         Example:
#         {
#              "interface": "https://schema.skao.int/ska-sdp-scan/0.3",
#              "scan_id": 1
#         }

#         Note: Enter input as without spaces: {"interface":"https://schema.skao.int/ska-sdp-scan/0.3","scan_id":1}

#         return:
#             None

#         raises:
#             DevFailed if the command execution is not successful.
#         """
#         try:
#             log_msg = (
#                 "Input JSON for SDP Subarray Leaf Node Scan command is: "
#                 + argin
#             )
#             self.logger.debug(log_msg)
#             # As, SKA logtransaction is not utilised in scan command across tmc devices.
#             # Hence, Interface URL needs to be updated explicitly for SDP.
#             # TODO: Incorporate transaction id implementation for scan command across TMC.
#             input_json = json.loads(argin)
#             input_json[
#                 "interface"
#             ] = "https://schema.skao.int/ska-sdp-scan/0.3"
#             updated_argin = json.dumps(input_json)
#             self.sdp_sa_ln_client_obj.send_command_async(
#                 const.CMD_SCAN,
#                 command_data=updated_argin,
#                 callback_method=self.scan_cmd_ended_cb,
#             )
#             self.this_server.write_attr(
#                 "activityMessage", const.STR_SCAN_SUCCESS, False
#             )
#             self.logger.info(const.STR_SCAN_SUCCESS)

#         except DevFailed as dev_failed:
#             log_msg = f"{const.ERR_SCAN}{dev_failed}"
#             self.this_server.write_attr("activityMessage", log_msg, False)
#             self.logger.exception(dev_failed)
#             tango.Except.throw_exception(
#                 const.STR_SCAN_EXEC,
#                 log_msg,
#                 "SdpSubarrayLeafNode.Scan()",
#                 tango.ErrSeverity.ERR,
#             )
=======
"""
Scan command class for SDPSubarrayLeafNode.
"""
import json

from ska_tango_base.commands import ResultCode
from ska_tmc_common.adapters import AdapterFactory

from ska_tmc_sdpsubarrayleafnode.commands.abstract_command import (
    AbstractScanEnd,
)


class Scan(AbstractScanEnd):
    """
    A class for SdpSubarrayLeafNode's Scan() command.

    Invoke Scan command to SDP Subarray.
    """

    def __init__(
        self,
        target,
        op_state_model,
        adapter_factory=AdapterFactory(),
        logger=None,
    ):
        super().__init__(target, op_state_model, adapter_factory, logger)

    def do_mid(self, argin):
        """
        Method to invoke Scan command on SDP Subarray.

        :param argin: The string in JSON format. The JSON contains following values:

        Example:
        {
             "interface": "https://schema.skao.int/ska-sdp-scan/0.3",
             "scan_id": 1
        }

        Note: Enter input as without spaces: {"interface":"https://schema.skao.int/ska-sdp-scan/0.3","scan_id":1}

        return:
            None

        """

        res_code, message = self.init_adapters_mid()
        if res_code == ResultCode.FAILED:
            return res_code, message

        try:
            json_argument = json.loads(argin)
        except Exception as e:
            return self.generate_command_result(
                ResultCode.FAILED,
                ("Problem in loading the JSON string: %s", e),
            )

        log_msg = (
            "Input JSON for SDP Subarray Leaf Node Scan command is: " + argin
        )
        self.logger.debug(log_msg)

        try:
            # As, SKA logtransaction is not utilised in scan command across tmc devices.
            # Hence, Interface URL needs to be updated explicitly for SDP.
            # TODO: Incorporate transaction id implementation for scan command across TMC.
            json_argument[
                "interface"
            ] = "https://schema.skao.int/ska-sdp-scan/0.3"
            log_msg = (
                "Updated Input JSON for SDP Subarray Leaf Node Scan command is: %s",
                json_argument,
            )
            self.logger.debug(log_msg)
            self.sdp_subarray_adapter.Scan(json_argument)
        except Exception as e:
            return self.generate_command_result(
                ResultCode.FAILED,
                (
                    "Error in calling Scan on sdp subarray %s: %s",
                    self.sdp_subarray_adapter.dev_name,
                    e,
                ),
            )
        return (ResultCode.OK, "")
>>>>>>> 3b17baea
<|MERGE_RESOLUTION|>--- conflicted
+++ resolved
@@ -1,158 +1,3 @@
-<<<<<<< HEAD
-# TODO: Refactoring for this command will be done as a part of separate story. Hence commented the code for now.
-# """
-# Scan class for SDPSubarrayLeafNode.
-# """
-# import json
-
-# # PROTECTED REGION ID(sdpsubarrayleafnode.additionnal_import) ENABLED START #
-# # Tango imports
-# import tango
-
-# # Additional import
-# from ska.base.commands import BaseCommand
-# from ska.base.control_model import ObsState
-# from tango import DevFailed, DevState
-# from tmc.common.tango_client import TangoClient
-# from tmc.common.tango_server_helper import TangoServerHelper
-
-# from . import const
-
-
-# class Scan(BaseCommand):
-#     """
-#     A class for SdpSubarrayLeafNode's Scan() command.
-
-#     Invoke Scan command to SDP Subarray.
-#     """
-
-#     def check_allowed(self):
-#         """
-#         Checks whether this command is allowed to be run in current device state.
-
-#         :return: True if this command is allowed to be run in current device state.
-
-#         :rtype: boolean
-
-#         :raises: Exception if command execution throws any type of exception.
-
-#         """
-#         self.this_server = TangoServerHelper.get_instance()
-#         sdp_subarray_fqdn = self.this_server.read_property("SdpSubarrayFQDN")[
-#             0
-#         ]
-#         self.sdp_sa_ln_client_obj = TangoClient(sdp_subarray_fqdn)
-
-#         if self.state_model.op_state in [
-#             DevState.FAULT,
-#             DevState.UNKNOWN,
-#             DevState.DISABLE,
-#         ]:
-#             tango.Except.throw_exception(
-#                 f"Scan() is not allowed in current state {self.state_model.op_state}",
-#                 "Failed to invoke Scan command on SdpSubarrayLeafNode.",
-#                 "sdpsubarrayleafnode.Scan()",
-#                 tango.ErrSeverity.ERR,
-#             )
-
-#         if (
-#             self.sdp_sa_ln_client_obj.get_attribute("obsState").value
-#             != ObsState.READY
-#         ):
-#             tango.Except.throw_exception(
-#                 const.ERR_DEVICE_NOT_READY,
-#                 const.STR_SCAN_EXEC,
-#                 "SdpSubarrayLeafNode.StartScanCommand",
-#                 tango.ErrSeverity.ERR,
-#             )
-#         return True
-
-#     def scan_cmd_ended_cb(self, event):
-#         """
-#         Callback function immediately executed when the asynchronous invoked command returns.
-#         Checks whether the scan command has been successfully invoked on SDP Subarray.
-
-#         :param event: A CmdDoneEvent object.
-#         This class is used to pass data to the callback method in asynchronous callback model
-#             for command execution.
-
-#         :type: CmdDoneEvent object
-
-#             It has the following members:
-#                 - device     : (DeviceProxy) The DeviceProxy object on which the call was executed.
-#                 - cmd_name   : (str) The command name
-#                 - argout_raw : (DeviceData) The command argout
-#                 - argout     : The command argout
-#                 - err        : (bool) A boolean flag set to true if the command failed. False otherwise
-#                 - errors     : (sequence<DevError>) The error stack
-#                 - ext
-
-#         :return: none
-#         """
-#         if event.err:
-#             log = f"{const.ERR_INVOKING_CMD}{event.cmd_name}\n{event.errors}"
-#             self.this_server.write_attr("activityMessage", log, False)
-#             self.logger.error(log)
-#         else:
-#             log = const.STR_COMMAND + event.cmd_name + const.STR_INVOKE_SUCCESS
-#             self.this_server.write_attr("activityMessage", log, False)
-#             self.logger.info(log)
-
-#     def do(self, argin):
-#         """
-#         Method to invoke Scan command on SDP Subarray.
-
-#         :param argin: The string in JSON format. The JSON contains following values:
-
-#         Example:
-#         {
-#              "interface": "https://schema.skao.int/ska-sdp-scan/0.3",
-#              "scan_id": 1
-#         }
-
-#         Note: Enter input as without spaces: {"interface":"https://schema.skao.int/ska-sdp-scan/0.3","scan_id":1}
-
-#         return:
-#             None
-
-#         raises:
-#             DevFailed if the command execution is not successful.
-#         """
-#         try:
-#             log_msg = (
-#                 "Input JSON for SDP Subarray Leaf Node Scan command is: "
-#                 + argin
-#             )
-#             self.logger.debug(log_msg)
-#             # As, SKA logtransaction is not utilised in scan command across tmc devices.
-#             # Hence, Interface URL needs to be updated explicitly for SDP.
-#             # TODO: Incorporate transaction id implementation for scan command across TMC.
-#             input_json = json.loads(argin)
-#             input_json[
-#                 "interface"
-#             ] = "https://schema.skao.int/ska-sdp-scan/0.3"
-#             updated_argin = json.dumps(input_json)
-#             self.sdp_sa_ln_client_obj.send_command_async(
-#                 const.CMD_SCAN,
-#                 command_data=updated_argin,
-#                 callback_method=self.scan_cmd_ended_cb,
-#             )
-#             self.this_server.write_attr(
-#                 "activityMessage", const.STR_SCAN_SUCCESS, False
-#             )
-#             self.logger.info(const.STR_SCAN_SUCCESS)
-
-#         except DevFailed as dev_failed:
-#             log_msg = f"{const.ERR_SCAN}{dev_failed}"
-#             self.this_server.write_attr("activityMessage", log_msg, False)
-#             self.logger.exception(dev_failed)
-#             tango.Except.throw_exception(
-#                 const.STR_SCAN_EXEC,
-#                 log_msg,
-#                 "SdpSubarrayLeafNode.Scan()",
-#                 tango.ErrSeverity.ERR,
-#             )
-=======
 """
 Scan command class for SDPSubarrayLeafNode.
 """
@@ -240,5 +85,4 @@
                     e,
                 ),
             )
-        return (ResultCode.OK, "")
->>>>>>> 3b17baea
+        return (ResultCode.OK, "")