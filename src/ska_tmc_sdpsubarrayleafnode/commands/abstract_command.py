--- conflicted
+++ resolved
@@ -74,8 +74,6 @@
         self.op_state_model = op_state_model
         self._adapter_factory = adapter_factory
 
-<<<<<<< HEAD
-=======
     def check_allowed_mid(self):
         """
         Checks whether this command is allowed
@@ -201,7 +199,6 @@
         self.op_state_model = op_state_model
         self._adapter_factory = adapter_factory
 
->>>>>>> 3b17baea
     def check_allowed_mid(self):
         """
         Checks whether this command is allowed
@@ -239,9 +236,6 @@
 
         return True
 
-<<<<<<< HEAD
-    def init_adapters_mid(self):
-=======
 
 class AbstractScanEnd(SdpSLNCommand):
     def __init__(
@@ -261,7 +255,6 @@
         It checks that the device is in the right state
         to execute this command and that all the
         component needed for the operation are not unresponsive
->>>>>>> 3b17baea
 
         :return: True if this command is allowed
 
