--- conflicted
+++ resolved
@@ -1,129 +1,3 @@
-<<<<<<< HEAD
-# TODO: Refactoring for this command will be done as a part of separate story. Hence commented the code for now.
-# """
-# Restart class for SDPSubarrayLeafNode.
-# """
-# # PROTECTED REGION ID(sdpsubarrayleafnode.additionnal_import) ENABLED START #
-# # Tango imports
-# import tango
-
-# # Additional import
-# from ska.base.commands import BaseCommand
-# from ska.base.control_model import ObsState
-# from tango import DevFailed, DevState
-# from tmc.common.tango_client import TangoClient
-# from tmc.common.tango_server_helper import TangoServerHelper
-
-# from . import const
-
-
-# class Restart(BaseCommand):
-#     """
-#     A class for sdpSubarrayLeafNode's Restart() command.
-
-#     Command to restart the SDP Subarray and bring it to its ON state.
-
-#     """
-
-#     def check_allowed(self):
-#         """
-#         Checks whether this command is allowed to be run in current device state
-
-#         :return: True if this command is allowed to be run in current device state
-
-#         :rtype: boolean
-
-#         :raises: DevFailed if this command is not allowed to be run in current device state
-
-#         """
-#         self.this_server = TangoServerHelper.get_instance()
-#         sdp_subarray_fqdn = self.this_server.read_property("SdpSubarrayFQDN")[
-#             0
-#         ]
-#         self.sdp_sa_ln_client_obj = TangoClient(sdp_subarray_fqdn)
-
-#         if self.state_model.op_state in [DevState.UNKNOWN, DevState.DISABLE]:
-#             tango.Except.throw_exception(
-#                 f"Restart() is not allowed in current state {self.state_model.op_state}",
-#                 "Failed to invoke Restart command on SdpSubarrayLeafNode.",
-#                 "sdpsubarrayleafnode.Restart()",
-#                 tango.ErrSeverity.ERR,
-#             )
-
-#         if self.sdp_sa_ln_client_obj.get_attribute("obsState").value not in [
-#             ObsState.ABORTED,
-#             ObsState.FAULT,
-#         ]:
-#             tango.Except.throw_exception(
-#                 const.ERR_DEVICE_NOT_ABORTED_FAULT,
-#                 const.ERR_RESTART_INVOKING_CMD,
-#                 "SdpSubarrayLeafNode.Restart()",
-#                 tango.ErrSeverity.ERR,
-#             )
-#         return True
-
-#     def restart_cmd_ended_cb(self, event):
-#         """
-#         Callback function immediately executed when the asynchronous invoked command returns.
-#         Checks whether the restart command has been successfully invoked on SDP Subarray.
-
-#         :param event: A CmdDoneEvent object.
-#         This class is used to pass data to the callback method in asynchronous callback model
-#         for command execution.
-
-#         :type: CmdDoneEvent object
-
-#             It has the following members:
-#                 - device     : (DeviceProxy) The DeviceProxy object on which the call was executed.
-#                 - cmd_name   : (str) The command name
-#                 - argout_raw : (DeviceData) The command argout
-#                 - argout     : The command argout
-#                 - err        : (bool) A boolean flag set to true if the command failed. False otherwise
-#                 - errors     : (sequence<DevError>) The error stack
-#                 - ext
-
-#         :return: none
-#         """
-#         if event.err:
-#             log = f"{const.ERR_INVOKING_CMD}{event.cmd_name}\n{event.errors}"
-#             self.this_server.write_attr("activityMessage", log, False)
-#             self.logger.error(log)
-#         else:
-#             log = const.STR_COMMAND + event.cmd_name + const.STR_INVOKE_SUCCESS
-#             self.this_server.write_attr("activityMessage", log, False)
-#             self.logger.info(log)
-
-#     def do(self):
-#         """
-#         Method to invoke Restart command on SDP Subarray.
-
-#         return:
-#             None
-
-#         raises:
-#             DevFailed if error occurs while invoking command on SDPSubarray.
-
-#         """
-#         try:
-#             self.sdp_sa_ln_client_obj.send_command_async(
-#                 const.CMD_RESTART, callback_method=self.restart_cmd_ended_cb
-#             )
-#             self.this_server.write_attr(
-#                 "activityMessage", const.STR_RESTART_SUCCESS, False
-#             )
-#             self.logger.info(const.STR_RESTART_SUCCESS)
-
-#         except DevFailed as dev_failed:
-#             log_msg = f"{const.ERR_RESTART_INVOKING_CMD}{dev_failed}"
-#             self.this_server.write_attr("activityMessage", log_msg, False)
-#             self.logger.exception(dev_failed)
-#             tango.Except.throw_exception(
-#                 const.STR_RESTART_EXEC,
-#                 log_msg,
-#                 "SdpSubarrayLeafNode.RestartCommand()",
-#                 tango.ErrSeverity.ERR,
-#             )
-=======
 """
 Restart command class for SDPSubarrayLeafNode.
 """
@@ -137,7 +11,7 @@
 
 class Restart(AbstractRestartObsReset):
     """
-    A class for SdpSubarrayLeafNode's RestartCommand() command.
+    A class for SdpSubarrayLeafNode's Restart() command.
 
     Command to reset the SDP Subarray and bring it to its RESTARTING state.
     """
@@ -178,5 +52,4 @@
                     e,
                 ),
             )
-        return (ResultCode.OK, "")
->>>>>>> 3b17baea
+        return (ResultCode.OK, "")