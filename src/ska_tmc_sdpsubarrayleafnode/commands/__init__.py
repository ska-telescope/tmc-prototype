"""Init module for SDP Subarray Leaf Node"""
<<<<<<< HEAD
# from .abort_command import Abort
# from .assign_resources_command import AssignResources
# from .configure_command import Configure
# from .end_command import End
# from .endscan_command import EndScan
# from .obsreset_command import ObsReset
# from .off_command import Off
from .off_command import Off
from .on_command import On

# from .release_resources_command import ReleaseResources
# from .reset_command import Reset
# from .restart_command import Restart
# from .scan_command import Scan

__all__ = ["On", "Off"]
=======
from .on_command import On

__all__ = [
    "On",
]
>>>>>>> 53a048c0
<|MERGE_RESOLUTION|>--- conflicted
+++ resolved
@@ -1,25 +1,5 @@
 """Init module for SDP Subarray Leaf Node"""
-<<<<<<< HEAD
-# from .abort_command import Abort
-# from .assign_resources_command import AssignResources
-# from .configure_command import Configure
-# from .end_command import End
-# from .endscan_command import EndScan
-# from .obsreset_command import ObsReset
-# from .off_command import Off
 from .off_command import Off
 from .on_command import On
 
-# from .release_resources_command import ReleaseResources
-# from .reset_command import Reset
-# from .restart_command import Restart
-# from .scan_command import Scan
-
-__all__ = ["On", "Off"]
-=======
-from .on_command import On
-
-__all__ = [
-    "On",
-]
->>>>>>> 53a048c0
+__all__ = ["On", "Off"]