"""Init module for SDP Subarray Leaf Node"""
from .assign_resources_command import AssignResources
from .configure_command import Configure
<<<<<<< HEAD
from .end_command import End
=======
>>>>>>> e95752cd
from .off_command import Off
from .on_command import On
from .release_resources_command import ReleaseAllResources

<<<<<<< HEAD
__all__ = [
    "On",
    "Off",
    "AssignResources",
    "ReleaseAllResources",
    "Configure",
    "End",
]
=======
__all__ = ["On", "Off", "AssignResources", "Configure", "ReleaseAllResources"]
>>>>>>> e95752cd
<|MERGE_RESOLUTION|>--- conflicted
+++ resolved
@@ -1,23 +1,16 @@
 """Init module for SDP Subarray Leaf Node"""
 from .assign_resources_command import AssignResources
 from .configure_command import Configure
-<<<<<<< HEAD
 from .end_command import End
-=======
->>>>>>> e95752cd
 from .off_command import Off
 from .on_command import On
 from .release_resources_command import ReleaseAllResources
 
-<<<<<<< HEAD
 __all__ = [
     "On",
     "Off",
     "AssignResources",
-    "ReleaseAllResources",
     "Configure",
     "End",
-]
-=======
-__all__ = ["On", "Off", "AssignResources", "Configure", "ReleaseAllResources"]
->>>>>>> e95752cd
+    "ReleaseAllResources",
+]