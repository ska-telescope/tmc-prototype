"""Init module for SDP Subarray Leaf Node"""
<<<<<<< HEAD
# from .abort_command import Abort
from .assign_resources_command import AssignResources

# from .configure_command import Configure
# from .end_command import End
# from .endscan_command import EndScan
# from .obsreset_command import ObsReset
# from .off_command import Off
from .on_command import On

# from .release_resources_command import ReleaseResources
# from .reset_command import Reset
# from .restart_command import Restart
# from .scan_command import Scan

__all__ = ["On", "AssignResources"]
=======
from .off_command import Off
from .on_command import On

__all__ = ["On", "Off"]
>>>>>>> 7f514d45
<|MERGE_RESOLUTION|>--- conflicted
+++ resolved
@@ -1,5 +1,4 @@
 """Init module for SDP Subarray Leaf Node"""
-<<<<<<< HEAD
 # from .abort_command import Abort
 from .assign_resources_command import AssignResources
 
@@ -7,7 +6,7 @@
 # from .end_command import End
 # from .endscan_command import EndScan
 # from .obsreset_command import ObsReset
-# from .off_command import Off
+from .off_command import Off
 from .on_command import On
 
 # from .release_resources_command import ReleaseResources
@@ -15,10 +14,4 @@
 # from .restart_command import Restart
 # from .scan_command import Scan
 
-__all__ = ["On", "AssignResources"]
-=======
-from .off_command import Off
-from .on_command import On
-
-__all__ = ["On", "Off"]
->>>>>>> 7f514d45
+__all__ = ["On", "Off", "AssignResources"]