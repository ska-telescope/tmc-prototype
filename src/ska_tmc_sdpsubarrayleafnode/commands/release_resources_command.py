"""
ReleaseAllResources command class for SdpSubarrayLeafNode.
"""
import threading
import time
from logging import Logger
from typing import Callable, Optional

from ska_control_model.task_status import TaskStatus
from ska_tango_base.commands import ResultCode
from ska_tango_base.control_model import ObsState
from ska_tmc_common.timeout_callback import TimeoutCallback
from tango import DevFailed

from ska_tmc_sdpsubarrayleafnode.commands.abstract_command import SdpSLNCommand


class ReleaseAllResources(SdpSLNCommand):
    """
    A class for SdpSubarayLeafNode's ReleaseAllResources() command.

    Releases all the resources of given SDP Subarray Leaf Node.
    It accepts the subarray id, releaseALL flag and receptorIDList in
    JSON string format.
    """

    def __init__(self, component_manager, logger=None) -> None:
        super().__init__(component_manager, logger)
        self.component_manager = component_manager
        self.timeout_id = f"{time.time()}_{__class__.__name__}"
        self.timeout_callback = TimeoutCallback(self.timeout_id, self.logger)
        self.task_callback: Callable

    def release_resources(
        self,
        logger: Logger,
        task_callback: Callable = None,
        # pylint: disable=unused-argument
        task_abort_event: Optional[threading.Event] = None,
    ) -> None:
        """This is a long running method for ReleaseAllResources command, it
        executes do hook, invokes ReleaseAllResources command on SdpSubarray.

        :param logger: logger
        :type logger: logging.Logger
        :param task_callback: Update task state, defaults to None
        :type task_callback: Callable, optional
        :param task_abort_event: Check for abort, defaults to None
        :type task_abort_event: Event, optional
        """
        self.task_callback = task_callback
        task_callback(status=TaskStatus.IN_PROGRESS)
<<<<<<< HEAD
        self.component_manager.start_timer(
            self.timeout_id,
            self.component_manager.command_timeout,
            self.timeout_callback,
        )
        result_code, message = self.do()
        if result_code == ResultCode.FAILED:
            self.update_task_status(result_code, message)
            self.component_manager.stop_timer()
        else:
            # below variables created temporarily
            # pylint disable line too long not working
            id1 = self.component_manager.releaseAllResource_command_id
            id2 = self.component_manager.long_running_result_callback
            self.start_tracker_thread(
                self.component_manager.get_obs_state,
                ObsState.EMPTY,
                self.timeout_id,
                self.timeout_callback,
                # pylint: disable=line-too-long
                command_id=id1,
                # pylint: disable=line-too-long
                lrcr_callback=id2,
            )

    def update_task_status(self, result: ResultCode, message: str = ""):
        if result == ResultCode.FAILED:
            self.task_callback(
                status=TaskStatus.COMPLETED,
                result=result,
                exception=message,
            )
        else:
            self.task_callback(status=TaskStatus.COMPLETED, result=result)
=======
        result_code, message = self.do()
        logger.info(
            "ReleaseAllResource command invoked on: %s: Result: %s, %s",
            self.sdp_subarray_adapter.dev_name,
            result_code,
            message,
        )
        task_callback(
            status=TaskStatus.COMPLETED,
            result=result_code,
            exception=message,
        )
>>>>>>> 71637714

    def do(self, argin=None):
        """
        Method to invoke ReleaseAllResources command on SDP Subarray.

        :param argin: None.

        return:
            None
        """
        result_code, message = self.init_adapter()
        if result_code == ResultCode.FAILED:
            return result_code, message
        try:
            log_msg = (
                "Invoking ReleaseAllResources command on "
                + "{}".format(self.sdp_subarray_adapter.dev_name),
            )
            self.logger.debug(log_msg)
            self.sdp_subarray_adapter.ReleaseAllResources(
                self.component_manager.cmd_ended_cb
            )
        except (AttributeError, ValueError, TypeError, DevFailed) as e:
            self.logger.exception(
                "Command invocation failed on ReleaseAllResources: %s", e
            )
            return self.component_manager.generate_command_result(
                ResultCode.FAILED,
                "The invocation of the ReleaseAllResources command is failed"
                + "on {}".format(self.sdp_subarray_adapter.dev_name)
                + "Reason: Error in invoking the ReleaseAllResourcescommand"
                "on Sdp"
                + "Subarray. The command has NOT been executed."
                + "This device will continue with normal operation.",
            )
        log_msg = (
            "ReleaseAllResources command successfully invoked on:"
            + "{}".format(self.sdp_subarray_adapter.dev_name)
        )
        self.logger.info(log_msg)
        return (ResultCode.OK, "")<|MERGE_RESOLUTION|>--- conflicted
+++ resolved
@@ -50,7 +50,6 @@
         """
         self.task_callback = task_callback
         task_callback(status=TaskStatus.IN_PROGRESS)
-<<<<<<< HEAD
         self.component_manager.start_timer(
             self.timeout_id,
             self.component_manager.command_timeout,
@@ -61,19 +60,17 @@
             self.update_task_status(result_code, message)
             self.component_manager.stop_timer()
         else:
-            # below variables created temporarily
-            # pylint disable line too long not working
-            id1 = self.component_manager.releaseAllResource_command_id
-            id2 = self.component_manager.long_running_result_callback
             self.start_tracker_thread(
                 self.component_manager.get_obs_state,
                 ObsState.EMPTY,
                 self.timeout_id,
                 self.timeout_callback,
-                # pylint: disable=line-too-long
-                command_id=id1,
-                # pylint: disable=line-too-long
-                lrcr_callback=id2,
+                command_id=(
+                    self.component_manager.releaseAllResource_command_id
+                ),
+                lrcr_callback=(
+                    self.component_manager.long_running_result_callback
+                ),
             )
 
     def update_task_status(self, result: ResultCode, message: str = ""):
@@ -85,20 +82,6 @@
             )
         else:
             self.task_callback(status=TaskStatus.COMPLETED, result=result)
-=======
-        result_code, message = self.do()
-        logger.info(
-            "ReleaseAllResource command invoked on: %s: Result: %s, %s",
-            self.sdp_subarray_adapter.dev_name,
-            result_code,
-            message,
-        )
-        task_callback(
-            status=TaskStatus.COMPLETED,
-            result=result_code,
-            exception=message,
-        )
->>>>>>> 71637714
 
     def do(self, argin=None):
         """
