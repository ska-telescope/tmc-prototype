# -*- coding: utf-8 -*-
#
# This file is part of the SdpMasterLeafNode project
#
#
#
# Distributed under the terms of the BSD-3-Clause license.
# See LICENSE.txt for more info.

"""Release information for Python Package"""

name = """ska_tmc_sdpmasterleafnode_mid"""
<<<<<<< HEAD
version = "0.20.1"
=======
version = "0.19.1"
>>>>>>> 07d11ea0
version_info = version.split(".")
description = """ The primary responsibility of the SDP Master
                  Leaf node is to monitor the SDP Master
                  and issue control actions during an observation."""
author = "Team Himalaya, Team Sahyadri"
author_email = "telmgt-internal@googlegroups.com"
# pylint: disable=redefined-builtin
license = """BSD-3-Clause"""
url = """https://www.skaobservatory.org"""
# pylint: disable=redefined-builtin
copyright = """"""<|MERGE_RESOLUTION|>--- conflicted
+++ resolved
@@ -10,11 +10,7 @@
 """Release information for Python Package"""
 
 name = """ska_tmc_sdpmasterleafnode_mid"""
-<<<<<<< HEAD
-version = "0.20.1"
-=======
-version = "0.19.1"
->>>>>>> 07d11ea0
+version = "0.21.0"
 version_info = version.split(".")
 description = """ The primary responsibility of the SDP Master
                   Leaf node is to monitor the SDP Master
