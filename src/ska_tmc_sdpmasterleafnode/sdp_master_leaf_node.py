"""
SDP Master Leaf node acts as a SDP contact point for the Master Node and also
monitors and issues commands to the SDP Master.
"""
from ska_tango_base.base.base_device import SKABaseDevice
from ska_tango_base.commands import ResultCode, SubmittedSlowCommand
from ska_tmc_common.enum import LivelinessProbeType
from tango import AttrWriteType, DebugIt
from tango.server import attribute, command, device_property, run

from ska_tmc_sdpmasterleafnode import release
from ska_tmc_sdpmasterleafnode.manager import SdpMLNComponentManager

__all__ = ["SdpMasterLeafNode", "main"]


class SdpMasterLeafNode(SKABaseDevice):
    """
    SDP Master Leaf node acts as a SDP contact point for Master Node and
    also to monitor
    and issue commands to the SDP Master.
    """

    # -----------------
    # Device Properties
    # -----------------
    SdpMasterFQDN = device_property(
        dtype="str",
        doc="FQDN of the SDP Master Tango Device Server.",
    )

    # -----------------
    # Attributes
    # -----------------

    isSubsystemAvailable = attribute(
        dtype="DevBoolean",
        access=AttrWriteType.READ,
    )

    sdpMasterDevName = attribute(
        dtype="DevString",
        access=AttrWriteType.READ_WRITE,
    )
    SleepTime = device_property(dtype="DevFloat", default_value=1)
    TimeOut = device_property(dtype="DevFloat", default_value=2)
    # ---------------
    # General methods
    # ---------------

    class InitCommand(SKABaseDevice.InitCommand):
        """
        A class for the TMC SdpMasterLeafNode's init_device() method.
        """

        # pylint: disable= arguments-differ
        def do(self):
            """
            Initializes the attributes and properties of the SdpMasterLeafNode.

            return:
                A tuple containing a return code and a string message
                indicating status.
                The message is for information purpose only.

            rtype:
                (ResultCode, str)
            """
            super().do()
            device = self._device

            device._build_state = (
                f"{release.name},{release.version},{release.description}"
            )
            device._version_id = release.version
            device.set_change_event("healthState", True, False)
            device._issubsystemavailable = False
            device.op_state_model.perform_action("component_on")
            device.set_change_event("isSubsystemAvailable", True, False)
            return (ResultCode.OK, "")

    def always_executed_hook(self):
        pass

    def delete_device(self):
        # if the init is called more than once
        # I need to stop all threads
        if hasattr(self, "component_manager"):
            self.component_manager.stop()

    # ------------------
    # Attributes methods
    # ------------------
    # pylint: disable=access-member-before-definition
    def update_availablity_callback(self, availablity):
        """Change event callback for isSubsystemAvailable"""
        if availablity != self._issubsystemavailable:
            self._issubsystemavailable = availablity  # pylint: disable=W0201
            self.push_change_event(
                "isSubsystemAvailable", self._issubsystemavailable
            )

    def read_isSubsystemAvailable(self):
        """Returns the TMC Sdp MasterLeafNode
        isSubsystemAvailable attribute."""
        return self._issubsystemavailable

    def read_sdpMasterDevName(self):
        """Return the sdpmasterdevname attribute."""
        return self.component_manager.sdp_master_device_name

    def write_sdpMasterDevName(self, value):
        """Set the sdpmasterdevname attribute."""
        self.component_manager.sdp_master_device_name = value

    # --------
    # Commands
    # --------

    def is_Off_allowed(self):
        """
        Checks whether this command is allowed to be run in current \
        device state. \

        :return: True if this command is allowed to be run in current device \
        state. \

        :rtype: boolean
        """
        return self.component_manager.is_command_allowed("Off")

    @command(dtype_out="DevVarLongStringArray")
    def Off(self):
        """
        This command invokes Off() command on Sdp Master.
        """
        handler = self.get_command_object("Off")
        return_code, unique_id = handler()
        return [[return_code], [str(unique_id)]]

    def is_On_allowed(self):
        """
        Checks whether this command is allowed to be run in current device \
        state. \

        :return: True if this command is allowed to be run in current device \
        state. \

        :rtype: boolean
        """
        return self.component_manager.is_command_allowed("On")

    @command(dtype_out="DevVarLongStringArray")
    @DebugIt()
    def On(self):
        """
        This command invokes On() command on Sdp Master.
        """
        handler = self.get_command_object("On")
        return_code, unique_id = handler()
        return [[return_code], [str(unique_id)]]

    def is_Standby_allowed(self):
        """
        Checks whether this command is allowed to be run in current device \
        state. \

    #     :return: True if this command is allowed to be  \
    #     run in current device state. \

        :rtype: boolean
        """
        return self.component_manager.is_command_allowed("Standby")

    @command(dtype_out="DevVarLongStringArray")
    @DebugIt()
    def Standby(self):
        """
        This command invokes Standby() command on Sdp Master.
        """
        handler = self.get_command_object("Standby")
        return_code, unique_id = handler()
        return [[return_code], [str(unique_id)]]

    def is_Disable_allowed(self):
        """
        Checks whether this command is allowed to be run in current device \
        state. \

        :return: True if this command is allowed to be  \
        run in current device state. \

        :rtype: boolean
        """
        return self.component_manager.is_command_allowed("Disable")

    @command(dtype_out="DevVarLongStringArray")
    @DebugIt()
    def Disable(self):
        """
        This command invokes Disable() command on Sdp Master.
        """
        handler = self.get_command_object("Disable")
        result_code, unique_id = handler()

        return [[result_code], [unique_id]]

        # default ska mid

    # pylint: disable=attribute-defined-outside-init
    def create_component_manager(self):
        """Returns Sdp Master Leaf Node component manager object"""
        cm = SdpMLNComponentManager(
            self.SdpMasterFQDN,
            logger=self.logger,
            _liveliness_probe=LivelinessProbeType.SINGLE_DEVICE,
            _event_receiver=False,
            sleep_time=self.SleepTime,
            timeout=self.TimeOut,
            _update_availablity_callback=self.update_availablity_callback,
        )
        cm.sdp_master_device_name = self.SdpMasterFQDN or ""
        return cm

    # pylint: enable=attribute-defined-outside-init

    def init_command_objects(self):
        """
        Initialises the command handlers for commands supported by this device.
        """
        super().init_command_objects()
<<<<<<< HEAD
        args = ()
        for command_name, command_class in [
            ("On", On),
            ("Off", Off),
            ("Standby", Standby),
            ("Disable", Disable),
=======
        for command_name, method_name in [
            ("On", "submit_on_command"),
            ("Off", "submit_off_command"),
            ("Standby", "submit_standby_command"),
            ("Disable", "submit_disable_command"),
>>>>>>> 53a048c0
        ]:
            self.register_command_object(
                command_name,
                SubmittedSlowCommand(
                    command_name,
                    self._command_tracker,
                    self.component_manager,
                    method_name,
                    logger=self.logger,
                ),
            )


# ----------
# Run server
# ----------


def main(args=None, **kwargs):
    """
    Runs the SdpMasterLeafNodeMid.
    :param args: Arguments internal to TANGO

    :param kwargs: Arguments internal to TANGO

    :return: SdpMasterLeafNodeMid TANGO object.
    """
    return run((SdpMasterLeafNode,), args=args, **kwargs)


if __name__ == "__main__":
    main()<|MERGE_RESOLUTION|>--- conflicted
+++ resolved
@@ -229,20 +229,11 @@
         Initialises the command handlers for commands supported by this device.
         """
         super().init_command_objects()
-<<<<<<< HEAD
-        args = ()
-        for command_name, command_class in [
-            ("On", On),
-            ("Off", Off),
-            ("Standby", Standby),
-            ("Disable", Disable),
-=======
         for command_name, method_name in [
             ("On", "submit_on_command"),
             ("Off", "submit_off_command"),
             ("Standby", "submit_standby_command"),
             ("Disable", "submit_disable_command"),
->>>>>>> 53a048c0
         ]:
             self.register_command_object(
                 command_name,
