"""
SDP Master Leaf node acts as a SDP contact point for Master Node and also to monitor
and issue commands to the SDP Master.
"""

from ska_tango_base import SKABaseDevice
from ska_tango_base.commands import ResultCode
from ska_tmc_common.op_state_model import TMCOpStateModel
from tango import AttrWriteType, DebugIt
from tango.server import attribute, command, device_property

from ska_tmc_sdpmasterleafnode import release
from ska_tmc_sdpmasterleafnode.manager.component_manager import (
    SdpMLNComponentManager,
)
from ska_tmc_sdpmasterleafnode.model.input import SdpMLNInputParameter


class AbstractSdpMasterLeafNode(SKABaseDevice):
    """
    SDP Master Leaf node acts as a SDP contact point for Master Node and also to monitor
    and issue commands to the SDP Master.
    """

    # -----------------
    # Device Properties
    # -----------------
    SdpMasterFQDN = device_property(
        dtype="str", doc="FQDN of the SDP Master Tango Device Server."
    )

    # -----------------
    # Attributes
    # -----------------
    commandExecuted = attribute(
        dtype=(("DevString",),),
        max_dim_x=4,
        max_dim_y=100,
    )

    lastDeviceInfoChanged = attribute(
        dtype="DevString",
        access=AttrWriteType.READ,
        doc="Json String representing the last device changed in the internal model.",
    )

    sdpMasterDevName = attribute(
        dtype="DevString",
        access=AttrWriteType.READ_WRITE,
    )
    # ---------------
    # General methods
    # ---------------

<<<<<<< HEAD
    def update_device_callback(self, devInfo):
        self._LastDeviceInfoChanged = devInfo.to_json()
        self.push_change_event("lastDeviceInfoChanged", devInfo.to_json())

=======
>>>>>>> 4327d8ba
    class InitCommand(SKABaseDevice.InitCommand):
        """
        A class for the TMC SdpMasterLeafNode's init_device() method.
        """

        def do(self):
            """
            Initializes the attributes and properties of the SdpMasterLeafNode.

            return:
                A tuple containing a return code and a string message indicating status.
                The message is for information purpose only.

            rtype:
                (ResultCode, str)
            """
            super().do()
            device = self.target

            device._build_state = "{},{},{}".format(
                release.name, release.version, release.description
            )
            device._version_id = release.version
            device._LastDeviceInfoChanged = ""

            device.op_state_model.perform_action("component_on")
            device.component_manager._command_executor.add_command_execution(
                "0", "Init", ResultCode.OK, ""
            )
            return (ResultCode.OK, "")

    def always_executed_hook(self):
        pass

    def delete_device(self):
        # if the init is called more than once
        # I need to stop all threads
        if hasattr(self, "component_manager"):
            self.component_manager.stop()

<<<<<<< HEAD
=======
    # ------------------
    # Attributes methods
    # ------------------

    def read_sdpMasterDevName(self):
        """Return the sdpmasterdevname attribute."""
        return self.component_manager.input_parameter.sdp_master_dev_name

    def write_sdpMasterDevName(self, value):
        """Set the sdpmasterdevname attribute."""
        self.component_manager.input_parameter.sdp_master_dev_name = value
        self.component_manager.update_input_parameter()

>>>>>>> 4327d8ba
    def read_lastDeviceInfoChanged(self):
        return self._LastDeviceInfoChanged

    def read_commandExecuted(self):
        """Return the commandExecuted attribute."""
        result = []
        i = 0
        for command_executed in reversed(
            self.component_manager._command_executor.command_executed
        ):
            if i == 100:
                break
            single_res = [
                str(command_executed["Id"]),
                str(command_executed["Command"]),
                str(command_executed["ResultCode"]),
                str(command_executed["Message"]),
            ]
            result.append(single_res)
            i += 1
        return result

    # --------
    # Commands
    # --------

    def is_TelescopeOff_allowed(self):
        """
        Checks whether this command is allowed to be run in current device state.

        :return: True if this command is allowed to be run in current device state.

        :rtype: boolean
        """
        handler = self.get_command_object("TelescopeOff")
        return handler.check_allowed()

    @command(dtype_out="DevVarLongStringArray")
    def TelescopeOff(self):
        """
        This command invokes Off() command on Sdp Master.
        """
        handler = self.get_command_object("TelescopeOff")
        if self.component_manager._command_executor.queue_full:
            return [[ResultCode.FAILED], ["Queue is full!"]]
        unique_id = self.component_manager._command_executor.enqueue_command(
            handler
        )
        return [[ResultCode.QUEUED], [str(unique_id)]]

    def is_TelescopeOn_allowed(self):
        """
        Checks whether this command is allowed to be run in current device state.

        :return: True if this command is allowed to be run in current device state.

        :rtype: boolean
        """
        handler = self.get_command_object("TelescopeOn")
        return handler.check_allowed()

    @command(dtype_out="DevVarLongStringArray")
    @DebugIt()
    def TelescopeOn(self):
        """
        This command invokes On() command on Sdp Master.
        """
        handler = self.get_command_object("TelescopeOn")
        if self.component_manager._command_executor.queue_full:
            return [[ResultCode.FAILED], ["Queue is full!"]]
        unique_id = self.component_manager._command_executor.enqueue_command(
            handler
        )
        return [[ResultCode.QUEUED], [str(unique_id)]]

    def is_TelescopeStandby_allowed(self):
        """
        Checks whether this command is allowed to be run in current device state.

        :return: True if this command is allowed to be run in current device state.

        :rtype: boolean
        """
        handler = self.get_command_object("TelescopeStandby")
        return handler.check_allowed()

    @command(dtype_out="DevVarLongStringArray")
    @DebugIt()
    def TelescopeStandby(self):
        """
        This command invokes Standby() command on Sdp Master.
        """
        handler = self.get_command_object("TelescopeStandby")
        if self.component_manager._command_executor.queue_full:
            return [[ResultCode.FAILED], ["Queue is full!"]]
        unique_id = self.component_manager._command_executor.enqueue_command(
            handler
        )
        return [[ResultCode.QUEUED], [str(unique_id)]]

    # default ska mid
    def create_component_manager(self):
        self.op_state_model = TMCOpStateModel(
            logger=self.logger, callback=super()._update_state
        )
        cm = SdpMLNComponentManager(
            self.op_state_model,
            _input_parameter=SdpMLNInputParameter(None),
            logger=self.logger,
            _update_device_callback=self.update_device_callback,
            sleep_time=self.SleepTime,
        )
        cm.input_parameter.sdp_master_dev_name = self.SdpMasterFQDN or ""
        cm.update_input_parameter()
        return cm

    def init_command_objects(self):
        """
        Initialises the command handlers for commands supported by this device.
        """
        super().init_command_objects()<|MERGE_RESOLUTION|>--- conflicted
+++ resolved
@@ -52,13 +52,10 @@
     # General methods
     # ---------------
 
-<<<<<<< HEAD
     def update_device_callback(self, devInfo):
         self._LastDeviceInfoChanged = devInfo.to_json()
         self.push_change_event("lastDeviceInfoChanged", devInfo.to_json())
 
-=======
->>>>>>> 4327d8ba
     class InitCommand(SKABaseDevice.InitCommand):
         """
         A class for the TMC SdpMasterLeafNode's init_device() method.
@@ -99,8 +96,6 @@
         if hasattr(self, "component_manager"):
             self.component_manager.stop()
 
-<<<<<<< HEAD
-=======
     # ------------------
     # Attributes methods
     # ------------------
@@ -114,7 +109,6 @@
         self.component_manager.input_parameter.sdp_master_dev_name = value
         self.component_manager.update_input_parameter()
 
->>>>>>> 4327d8ba
     def read_lastDeviceInfoChanged(self):
         return self._LastDeviceInfoChanged
 
