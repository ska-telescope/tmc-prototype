<<<<<<< HEAD
# Will get Uncommented after refactoring for command is done.
# """
# Standby command class for SDPMasterLeafNode.
# """
=======
"""
Standby command class for SdpMaster Leaf Node
"""
import threading
from logging import Logger
from typing import Callable, Optional
>>>>>>> c0301887

from ska_tango_base.commands import ResultCode
from ska_tango_base.executor import TaskStatus

from ska_tmc_sdpmasterleafnode.commands.abstract_command import SdpMLNCommand


class Standby(SdpMLNCommand):
    """
    A class for SDP MasterLeafNode's Standby() command.

    Standby command on SDP MasterLeafNode invokes Standby command on
    SDP Master device.
    """

    # pylint: disable=unused-argument
    def standby(
        self,
        logger: Logger,
        task_callback: Callable = None,
        task_abort_event: Optional[threading.Event] = None,
    ) -> None:
        """A method to invoke the Standby command.
        It sets the task_callback status according to command progress.

        :param logger: logger
        :type logger: logging.Logger
        :param task_callback: Update task state, defaults to None
        :type task_callback: Callable, optional
        :param task_abort_event: Check for abort, defaults to None
        :type task_abort_event: Event, optional
        """

        task_callback(status=TaskStatus.IN_PROGRESS)
        exception = ""
        result_code, message = self.do()

        logger.info(
            "Standby command invoked on: %s: Result: %s, %s",
            self.sdp_master_adapter.dev_name,
            result_code,
            message,
        )
        if result_code == ResultCode.FAILED:
            exception = message
            task_callback(
                status=TaskStatus.COMPLETED,
                result=result_code,
                exception=exception,
            )

        else:
            logger.info(
                "The Standby command is invoked successfully on %s",
                self.sdp_master_adapter.dev_name,
            )
            task_callback(
                status=TaskStatus.COMPLETED,
                result=result_code,
            )

    def do(self, argin=None):
        """
        Method to invoke Standby command on Sdp Master.

        """
        result_code, message = self.init_adapter()
        if result_code == ResultCode.FAILED:
            return result_code, message
        result, message = self.call_adapter_method(
            "Sdp Master", self.sdp_master_adapter, "Standby"
        )
        return result, message<|MERGE_RESOLUTION|>--- conflicted
+++ resolved
@@ -1,16 +1,9 @@
-<<<<<<< HEAD
-# Will get Uncommented after refactoring for command is done.
-# """
-# Standby command class for SDPMasterLeafNode.
-# """
-=======
 """
 Standby command class for SdpMaster Leaf Node
 """
 import threading
 from logging import Logger
 from typing import Callable, Optional
->>>>>>> c0301887
 
 from ska_tango_base.commands import ResultCode
 from ska_tango_base.executor import TaskStatus
