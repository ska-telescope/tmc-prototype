--- conflicted
+++ resolved
@@ -29,15 +29,9 @@
         Method to invoke Disable command on Sdp Master.
 
         """
-<<<<<<< HEAD
-        ret_code, message = self.init_adapter()
-        if ret_code == ResultCode.FAILED:
-            return (ret_code, message)
-=======
         return_code, message = self.init_adapter()
         if return_code == ResultCode.FAILED:
             return (return_code, message)
->>>>>>> baef57fb
 
         self.logger.info(
             f"Invoking Disable command on:{self.sdp_master_adapter.dev_name}"
