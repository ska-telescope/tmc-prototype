"""Abstract Command module for SDP Master Leaf Node"""
import time

from ska_tango_base.commands import ResultCode
from ska_tmc_common.adapters import AdapterType
from ska_tmc_common.exceptions import DeviceUnresponsive
from ska_tmc_common.tmc_command import TmcLeafNodeCommand
from tango import ConnectionFailed, DevFailed


class SdpMLNCommand(TmcLeafNodeCommand):
    """Abstract command class for all SdpMasterLeafNode"""

    def __init__(
        self,
        component_manager,
        logger=None,
    ):
        super().__init__(component_manager, logger)
        self.sdp_master_adapter = None

    def check_unresponsive(self):
        """Checks whether the device is unresponsive"""
<<<<<<< HEAD
        component_manager = self.target
        dev_info = component_manager.get_device()
=======
        dev_info = self.component_manager.get_device()
>>>>>>> 53a048c0
        if dev_info is None or dev_info.unresponsive:
            raise DeviceUnresponsive(
                """Command invocation failed as the SDP subarray device is not
                available The command has NOT been executed.
                This device will continue with normal operation."""
            )

    def init_adapter(self):
        dev_name = self.component_manager.sdp_master_device_name
        timeout = self.component_manager.timeout
        elapsed_time = 0
        start_time = time.time()
        while self.sdp_master_adapter is None and elapsed_time < timeout:
            try:
                self.sdp_master_adapter = (
                    self.adapter_factory.get_or_create_adapter(
                        dev_name, AdapterType.BASE
                    )
                )
            except ConnectionFailed as cf:
                elapsed_time = time.time() - start_time
                if elapsed_time > timeout:
                    message = (
                        f"Error in creating adapter for " f"{dev_name}: {cf}"
                    )
                    return ResultCode.FAILED, message
            except DevFailed as df:
                elapsed_time = time.time() - start_time
                if elapsed_time > timeout:
                    message = (
                        f"Error in creating adapter for " f"{dev_name}: {df}"
                    )
                    return ResultCode.FAILED, message
            except (AttributeError, ValueError, TypeError) as e:
                message = f"Error in creating adapter for " f"{dev_name}: {e}"
                return ResultCode.FAILED, message

        return ResultCode.OK, ""<|MERGE_RESOLUTION|>--- conflicted
+++ resolved
@@ -21,12 +21,7 @@
 
     def check_unresponsive(self):
         """Checks whether the device is unresponsive"""
-<<<<<<< HEAD
-        component_manager = self.target
-        dev_info = component_manager.get_device()
-=======
         dev_info = self.component_manager.get_device()
->>>>>>> 53a048c0
         if dev_info is None or dev_info.unresponsive:
             raise DeviceUnresponsive(
                 """Command invocation failed as the SDP subarray device is not
