"""Abstract Command module for SDP Master Leaf Node"""
import time

from ska_tango_base.commands import ResultCode
<<<<<<< HEAD
from ska_tmc_common.adapters import AdapterFactory, AdapterType
=======
from ska_tmc_common.adapters import AdapterType
>>>>>>> e3915acf
from ska_tmc_common.exceptions import DeviceUnresponsive
from ska_tmc_common.tmc_command import TmcLeafNodeCommand
from tango import ConnectionFailed, DevFailed


class SdpMLNCommand(TmcLeafNodeCommand):
    """Abstract command class for all SdpMasterLeafNode"""

    def __init__(
        self,
        component_manager,
        logger=None,
    ):
        super().__init__(component_manager, logger)
        self.sdp_master_adapter = None

    def check_unresponsive(self):
        """Checks whether the device is unresponsive"""
        dev_info = self.component_manager.get_device()
        if dev_info is None or dev_info.unresponsive:
            raise DeviceUnresponsive(
                """Command invocation failed as the SDP subarray device is not available
                The command has NOT been executed.
                This device will continue with normal operation."""
            )

<<<<<<< HEAD
    # pylint: disable=attribute-defined-outside-init
    def init_adapter(self):
        self.sdp_master_adapter = None
        dev_name = self.component_manager.sdp_master_dev_name
=======
    def init_adapter(self):
        dev_name = self.component_manager.sdp_master_device_name
>>>>>>> e3915acf
        timeout = self.component_manager.timeout
        elapsed_time = 0
        start_time = time.time()
        while self.sdp_master_adapter is None and elapsed_time < timeout:
            try:
                self.sdp_master_adapter = (
                    self.adapter_factory.get_or_create_adapter(
                        dev_name, AdapterType.BASE
                    )
                )
            except ConnectionFailed as cf:
                elapsed_time = time.time() - start_time
                if elapsed_time > timeout:
                    message = (
<<<<<<< HEAD
                        f"Error in creating adapter for "
                        f"{self.component_manager.sdp_master_dev_name}: {cf}"
=======
                        f"Error in creating adapter for " f"{dev_name}: {cf}"
>>>>>>> e3915acf
                    )
                    return ResultCode.FAILED, message
            except DevFailed as df:
                elapsed_time = time.time() - start_time
                if elapsed_time > timeout:
                    message = (
<<<<<<< HEAD
                        f"Error in creating adapter for "
                        f"{self.component_manager.sdp_master_dev_name}: {df}"
                    )
                    return ResultCode.FAILED, message
            except (AttributeError, ValueError, TypeError) as e:
                message = (
                    f"Error in creating adapter for "
                    f"{self.component_manager.sdp_master_dev_name}: {e}"
                )
                return ResultCode.FAILED, message

        return ResultCode.OK, ""

    # pylint: enable=attribute-defined-outside-init
=======
                        f"Error in creating adapter for " f"{dev_name}: {df}"
                    )
                    return ResultCode.FAILED, message
            except (AttributeError, ValueError, TypeError) as e:
                message = f"Error in creating adapter for " f"{dev_name}: {e}"
                return ResultCode.FAILED, message
>>>>>>> e3915acf

        return ResultCode.OK, ""<|MERGE_RESOLUTION|>--- conflicted
+++ resolved
@@ -2,11 +2,7 @@
 import time
 
 from ska_tango_base.commands import ResultCode
-<<<<<<< HEAD
-from ska_tmc_common.adapters import AdapterFactory, AdapterType
-=======
 from ska_tmc_common.adapters import AdapterType
->>>>>>> e3915acf
 from ska_tmc_common.exceptions import DeviceUnresponsive
 from ska_tmc_common.tmc_command import TmcLeafNodeCommand
 from tango import ConnectionFailed, DevFailed
@@ -28,20 +24,13 @@
         dev_info = self.component_manager.get_device()
         if dev_info is None or dev_info.unresponsive:
             raise DeviceUnresponsive(
-                """Command invocation failed as the SDP subarray device is not available
-                The command has NOT been executed.
+                """Command invocation failed as the SDP subarray device is not
+                available The command has NOT been executed.
                 This device will continue with normal operation."""
             )
 
-<<<<<<< HEAD
-    # pylint: disable=attribute-defined-outside-init
-    def init_adapter(self):
-        self.sdp_master_adapter = None
-        dev_name = self.component_manager.sdp_master_dev_name
-=======
     def init_adapter(self):
         dev_name = self.component_manager.sdp_master_device_name
->>>>>>> e3915acf
         timeout = self.component_manager.timeout
         elapsed_time = 0
         start_time = time.time()
@@ -56,40 +45,18 @@
                 elapsed_time = time.time() - start_time
                 if elapsed_time > timeout:
                     message = (
-<<<<<<< HEAD
-                        f"Error in creating adapter for "
-                        f"{self.component_manager.sdp_master_dev_name}: {cf}"
-=======
                         f"Error in creating adapter for " f"{dev_name}: {cf}"
->>>>>>> e3915acf
                     )
                     return ResultCode.FAILED, message
             except DevFailed as df:
                 elapsed_time = time.time() - start_time
                 if elapsed_time > timeout:
                     message = (
-<<<<<<< HEAD
-                        f"Error in creating adapter for "
-                        f"{self.component_manager.sdp_master_dev_name}: {df}"
-                    )
-                    return ResultCode.FAILED, message
-            except (AttributeError, ValueError, TypeError) as e:
-                message = (
-                    f"Error in creating adapter for "
-                    f"{self.component_manager.sdp_master_dev_name}: {e}"
-                )
-                return ResultCode.FAILED, message
-
-        return ResultCode.OK, ""
-
-    # pylint: enable=attribute-defined-outside-init
-=======
                         f"Error in creating adapter for " f"{dev_name}: {df}"
                     )
                     return ResultCode.FAILED, message
             except (AttributeError, ValueError, TypeError) as e:
                 message = f"Error in creating adapter for " f"{dev_name}: {e}"
                 return ResultCode.FAILED, message
->>>>>>> e3915acf
 
         return ResultCode.OK, ""