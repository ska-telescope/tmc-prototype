"""
Off command class for SdpMasterLeafNode.
"""
import threading
<<<<<<< HEAD
=======
from logging import Logger
>>>>>>> e3915acf
from typing import Callable, Optional

from ska_tango_base.commands import ResultCode
from ska_tango_base.executor import TaskStatus

from ska_tmc_sdpmasterleafnode.commands.abstract_command import SdpMLNCommand


class Off(SdpMLNCommand):
    """
    A class for SdpMasterLeafNode's Off() command.

    Off command on SdpMasterLeafNode enables the telescope to perform
    further operations and observations.
    It Invokes Off command on Sdp Master device.

    """

    def off(
        self,
<<<<<<< HEAD
        logger,
        task_callback: Callable = None,
=======
        logger: Logger,
        task_callback: Callable = None,
        # pylint: disable= unused-argument
>>>>>>> e3915acf
        task_abort_event: Optional[threading.Event] = None,
    ) -> None:
        """A method to invoke the Off command.
        It sets the task_callback status according to command progress.

        :param logger: logger
        :type logger: logging.Logger
        :param task_callback: Update task state, defaults to None
        :type task_callback: Callable, optional
        :param task_abort_event: Check for abort, defaults to None
        :type task_abort_event: Event, optional
        """

        task_callback(status=TaskStatus.IN_PROGRESS)
<<<<<<< HEAD

        return_code, message = self.do()

        logger.info(message)
        if return_code == ResultCode.FAILED:
            task_callback(
                status=TaskStatus.COMPLETED,
                result=ResultCode.FAILED,
                exception=message,
            )
=======
        exception = ""
        result_code, message = self.do()

        logger.info(
            "Off command invoked on: %s: Result: %s, %s",
            self.sdp_master_adapter.dev_name,
            result_code,
            message,
        )
        if result_code == ResultCode.FAILED:
            exception = message
            task_callback(
                status=TaskStatus.COMPLETED,
                result=result_code,
                exception=exception,
            )

>>>>>>> e3915acf
        else:
            logger.info(
                "The Off command is invoked successfully on %s",
                self.sdp_master_adapter.dev_name,
            )
            task_callback(
                status=TaskStatus.COMPLETED,
<<<<<<< HEAD
                result=ResultCode.OK,
=======
                result=result_code,
>>>>>>> e3915acf
            )

    def do(self, argin=None):
        """
        Method to invoke Off command on Sdp Master.

        """
        result_code, message = self.init_adapter()
        if result_code == ResultCode.FAILED:
            return result_code, message
        result, message = self.call_adapter_method(
            "Sdp Master", self.sdp_master_adapter, "Off"
        )
        return result, message<|MERGE_RESOLUTION|>--- conflicted
+++ resolved
@@ -2,10 +2,7 @@
 Off command class for SdpMasterLeafNode.
 """
 import threading
-<<<<<<< HEAD
-=======
 from logging import Logger
->>>>>>> e3915acf
 from typing import Callable, Optional
 
 from ska_tango_base.commands import ResultCode
@@ -26,14 +23,9 @@
 
     def off(
         self,
-<<<<<<< HEAD
-        logger,
-        task_callback: Callable = None,
-=======
         logger: Logger,
         task_callback: Callable = None,
         # pylint: disable= unused-argument
->>>>>>> e3915acf
         task_abort_event: Optional[threading.Event] = None,
     ) -> None:
         """A method to invoke the Off command.
@@ -48,18 +40,6 @@
         """
 
         task_callback(status=TaskStatus.IN_PROGRESS)
-<<<<<<< HEAD
-
-        return_code, message = self.do()
-
-        logger.info(message)
-        if return_code == ResultCode.FAILED:
-            task_callback(
-                status=TaskStatus.COMPLETED,
-                result=ResultCode.FAILED,
-                exception=message,
-            )
-=======
         exception = ""
         result_code, message = self.do()
 
@@ -77,7 +57,6 @@
                 exception=exception,
             )
 
->>>>>>> e3915acf
         else:
             logger.info(
                 "The Off command is invoked successfully on %s",
@@ -85,11 +64,7 @@
             )
             task_callback(
                 status=TaskStatus.COMPLETED,
-<<<<<<< HEAD
-                result=ResultCode.OK,
-=======
                 result=result_code,
->>>>>>> e3915acf
             )
 
     def do(self, argin=None):
