--- conflicted
+++ resolved
@@ -3,10 +3,7 @@
 
 """
 import threading
-<<<<<<< HEAD
-=======
 from logging import Logger
->>>>>>> e3915acf
 from typing import Callable, Optional
 
 from ska_tango_base.commands import ResultCode
@@ -27,14 +24,9 @@
 
     def on(
         self,
-<<<<<<< HEAD
-        logger,
-        task_callback: Callable = None,
-=======
         logger: Logger,
         task_callback: Callable = None,
         # pylint: disable= unused-argument
->>>>>>> e3915acf
         task_abort_event: Optional[threading.Event] = None,
     ) -> None:
         """A method to invoke the On command.
@@ -48,15 +40,6 @@
         :type task_abort_event: Event, optional
         """
         task_callback(status=TaskStatus.IN_PROGRESS)
-<<<<<<< HEAD
-        return_code, message = self.do()
-        logger.info(message)
-        if return_code == ResultCode.FAILED:
-            task_callback(
-                status=TaskStatus.COMPLETED,
-                result=ResultCode.FAILED,
-                exception=message,
-=======
         exception = ""
         result_code, message = self.do()
         logger.info(
@@ -71,7 +54,6 @@
                 status=TaskStatus.COMPLETED,
                 result=result_code,
                 exception=exception,
->>>>>>> e3915acf
             )
         else:
             logger.info(
@@ -80,11 +62,7 @@
             )
             task_callback(
                 status=TaskStatus.COMPLETED,
-<<<<<<< HEAD
-                result=ResultCode.OK,
-=======
                 result=result_code,
->>>>>>> e3915acf
             )
 
     def do(self, argin=None):
@@ -93,20 +71,10 @@
 
         """
 
-<<<<<<< HEAD
-        return_code, message = self.init_adapter()
-        if return_code == ResultCode.FAILED:
-            return return_code, message
-        result, msg = self.call_adapter_method(
-            "Sdp Master", self.sdp_master_adapter, "On"
-        )
-        return result, msg
-=======
         result_code, message = self.init_adapter()
         if result_code == ResultCode.FAILED:
             return result_code, message
         result, message = self.call_adapter_method(
             "Sdp Master", self.sdp_master_adapter, "On"
         )
-        return result, message
->>>>>>> e3915acf
+        return result, message