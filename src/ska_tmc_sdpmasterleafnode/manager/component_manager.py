<<<<<<< HEAD
# pylint: disable=abstract-method,arguments-differ
=======
# pylint: disable=abstract-method, arguments-differ
>>>>>>> c0301887
"""
This module implements ComponentManager class for the Sdp Master Leaf Node.
"""
from typing import Tuple

from ska_tango_base.executor import TaskStatus
from ska_tmc_common.device_info import DeviceInfo
from ska_tmc_common.enum import LivelinessProbeType
from ska_tmc_common.exceptions import CommandNotAllowed, DeviceUnresponsive
from ska_tmc_common.tmc_component_manager import TmcLeafNodeComponentManager
from tango import DevState

from ska_tmc_sdpmasterleafnode.commands import Disable, Off, On, Standby


class SdpMLNComponentManager(TmcLeafNodeComponentManager):
    """
    A component manager for The SDP Master Leaf Node component.

    It supports:

    * Monitoring its component, e.g. detect that it has been turned off
      or on
    * Controlling the behaviour of SDP Master.
    """

    def __init__(
        self,
        sdp_master_device_name,
        logger=None,
        _liveliness_probe=LivelinessProbeType.SINGLE_DEVICE,
        _event_receiver=False,
        max_workers=1,
        proxy_timeout=500,
        sleep_time=1,
        timeout=30,
        _update_availablity_callback=None,
    ):
        """
        Initialise a new ComponentManager instance.

        :param op_state_model: the op state model used by this component
            manager
        :param _component: Optional. Allows setting of the component to be
            managed; for testing purposes only
        :param logger: Optional. A logger for this component manager
        :param _monitoring_loop: Optional. Monitoring loop for the component
        manager
        :param _event_receiver: Optional. Object of EventReceiver class
        :param max_workers: Optional. Maximum worker threads for monitoring
        purpose. Default 1
        :param proxy_timeout: Optional. Time period to wait for event and
        responses. Default 500 milliseconds
        :param sleep_time: Optional. Sleep time between reties. Default 1 Sec
        """

        super().__init__(
            logger,
            _liveliness_probe=_liveliness_probe,
            _event_receiver=False,
            max_workers=max_workers,
            proxy_timeout=proxy_timeout,
            sleep_time=sleep_time,
        )
        self._device = DeviceInfo(sdp_master_device_name)
        self.sdp_master_device_name = sdp_master_device_name
        self.timeout = timeout
        self.update_availablity_callback = _update_availablity_callback
        self.on_command = On(self, logger)

        self.off_command = Off(self, logger)
        self.standby_command = Standby(self, logger)
        self.disable_command = Disable(self, logger)

    @property
    def sdp_master_device_name(self) -> str:
        """Returns device name for the SDP Master Device."""
        return self._sdp_master_device_name

    @sdp_master_device_name.setter
    def sdp_master_device_name(self, device_name: str) -> None:
        """Sets the device name for SDP Master Device."""
        self._sdp_master_device_name = device_name

    def update_ping_info(self, ping: int, dev_name: str) -> None:
        """
        Update a device with the correct ping information.
        :param ping: device response time
        :type ping: int
        """
        with self.lock:
            self._device.ping = ping
            self._device.update_unresponsive(False)
            if self.update_availablity_callback is not None:
                self.logger.info(
                    "Calling update_availablity_callback from update_ping_info"
                )
                self.update_availablity_callback(True)

    def _check_if_sdp_master_is_responsive(self) -> None:
        """Checks if SDP Master device is responsive."""

        if self._device is None or self._device.unresponsive:
            raise DeviceUnresponsive(
                f"{self.sdp_master_device_name} not available"
            )

    def is_command_allowed(self, command_name: str) -> bool:
        """
        Checks whether this command is allowed.
        It checks that the device is not in the FAULT and UNKNOWN state
        before executing the command and that all the
        components needed for the operation are not unresponsive.

        :return: True if this command is allowed

        :rtype: boolean
        """

        if command_name in ["On", "Off", "Standby", "Disable"]:
            if self.op_state_model.op_state in [
                DevState.FAULT,
                DevState.UNKNOWN,
            ]:
                raise CommandNotAllowed(
                    "The invocation of the {} command on this".format(
                        command_name
                    )
                    + "device is not allowed."
                    + "Reason: The current operational state is"
                    + "{}".format(self.op_state_model.op_state)
                    + "The command has NOT been executed."
                    + "This device will continue with normal operation."
                )
            self._check_if_sdp_master_is_responsive()
            return True
        return False

    def submit_on_command(self, task_callback=None) -> Tuple[TaskStatus, str]:
        """Submits the On command for execution.

        :rtype: tuple
        """
        task_status, response = self.submit_task(
            self.on_command.on,
            args=[self.logger],
            task_callback=task_callback,
        )
        self.logger.debug(
            "Taskstatus: %s, Response: %s of On command:",
            task_status,
            response,
        )
        return task_status, response

    def submit_off_command(self, task_callback=None) -> Tuple[TaskStatus, str]:
        """Submits the Off command for execution.

        :rtype: tuple
        """
        task_status, response = self.submit_task(
            self.off_command.off,
            args=[self.logger],
            task_callback=task_callback,
        )
        self.logger.debug(
            "Taskstatus: %s, Response: %s of Off command:",
            task_status,
            response,
        )
        return task_status, response

    def submit_standby_command(
        self, task_callback=None
    ) -> Tuple[TaskStatus, str]:
        """Submits the Standby command for execution.

        :rtype: tuple
        """
        task_status, response = self.submit_task(
            self.standby_command.standby,
            args=[self.logger],
            task_callback=task_callback,
        )
        self.logger.info("Standby command queued for execution")
        return task_status, response

    def submit_disable_command(
        self, task_callback=None
    ) -> Tuple[TaskStatus, str]:
        """Submits the Disable command for execution.

        :rtype: tuple
        """
        task_status, response = self.submit_task(
            self.disable_command.disable,
            args=[self.logger],
            task_callback=task_callback,
        )
        self.logger.info("Disable command queued for execution")
        return task_status, response<|MERGE_RESOLUTION|>--- conflicted
+++ resolved
@@ -1,8 +1,4 @@
-<<<<<<< HEAD
-# pylint: disable=abstract-method,arguments-differ
-=======
 # pylint: disable=abstract-method, arguments-differ
->>>>>>> c0301887
 """
 This module implements ComponentManager class for the Sdp Master Leaf Node.
 """
@@ -72,7 +68,6 @@
         self.timeout = timeout
         self.update_availablity_callback = _update_availablity_callback
         self.on_command = On(self, logger)
-
         self.off_command = Off(self, logger)
         self.standby_command = Standby(self, logger)
         self.disable_command = Disable(self, logger)
