--- conflicted
+++ resolved
@@ -2,10 +2,6 @@
 """
 This module implements ComponentManager class for the Sdp Master Leaf Node.
 """
-<<<<<<< HEAD
-
-=======
->>>>>>> e3915acf
 from typing import Tuple
 
 from ska_tango_base.executor import TaskStatus
@@ -15,11 +11,7 @@
 from ska_tmc_common.tmc_component_manager import TmcLeafNodeComponentManager
 from tango import DevState
 
-<<<<<<< HEAD
 from ska_tmc_sdpmasterleafnode.commands import Disable, Off, On, Standby
-=======
-from ska_tmc_sdpmasterleafnode.commands import Off, On
->>>>>>> e3915acf
 
 
 class SdpMLNComponentManager(TmcLeafNodeComponentManager):
@@ -35,12 +27,7 @@
 
     def __init__(
         self,
-<<<<<<< HEAD
-        sdp_master_dev_name,
-        _adapter_factory,
-=======
         sdp_master_device_name,
->>>>>>> e3915acf
         logger=None,
         _liveliness_probe=LivelinessProbeType.SINGLE_DEVICE,
         _event_receiver=False,
@@ -76,27 +63,6 @@
             proxy_timeout=proxy_timeout,
             sleep_time=sleep_time,
         )
-<<<<<<< HEAD
-        self.sdp_master_dev_name = sdp_master_dev_name
-        self._adapter_factory = _adapter_factory
-        self._device = DeviceInfo(sdp_master_dev_name)
-        self.timeout = timeout
-        self.update_availablity_callback = _update_availablity_callback
-        self.on_command_object = On(
-            self, self.op_state_model, self._adapter_factory, logger
-        )
-        self.off_command_object = Off(
-            self, self.op_state_model, self._adapter_factory, logger
-        )
-        self.standby_command_object = Standby(
-            self, self.op_state_model, self._adapter_factory, logger
-        )
-        self.disable_command_object = Disable(
-            self, self.op_state_model, self._adapter_factory, logger
-        )
-
-    # pylint: disable= arguments-differ
-=======
         self._device = DeviceInfo(sdp_master_device_name)
         self.sdp_master_device_name = sdp_master_device_name
         self.timeout = timeout
@@ -104,6 +70,8 @@
         self.on_command = On(self, logger)
 
         self.off_command = Off(self, logger)
+        self.standby_command = Standby(self, logger)
+        self.disable_command = Disable(self, logger)
 
     @property
     def sdp_master_device_name(self) -> str:
@@ -115,7 +83,6 @@
         """Sets the device name for SDP Master Device."""
         self._sdp_master_device_name = device_name
 
->>>>>>> e3915acf
     def update_ping_info(self, ping: int, dev_name: str) -> None:
         """
         Update a device with the correct ping information.
@@ -132,20 +99,19 @@
                 self.update_availablity_callback(True)
 
     def _check_if_sdp_master_is_responsive(self) -> None:
-<<<<<<< HEAD
-        """Checks if SDP master is responsive."""
+        """Checks if SDP Master device is responsive."""
 
         if self._device is None or self._device.unresponsive:
             raise DeviceUnresponsive(
-                f"{self.sdp_master_dev_name} not available"
+                f"{self.sdp_master_device_name} not available"
             )
 
     def is_command_allowed(self, command_name: str) -> bool:
         """
         Checks whether this command is allowed.
-        It checks that the device is in the right state to execute this command
-        and that all the components needed for the operation are not
-        unresponsive.
+        It checks that the device is not in the FAULT and UNKNOWN state
+        before executing the command and that all the
+        components needed for the operation are not unresponsive.
 
         :return: True if this command is allowed
 
@@ -158,9 +124,12 @@
                 DevState.UNKNOWN,
             ]:
                 raise CommandNotAllowed(
-                    f"The invocation of the {__class__} command on the device."
-                    + "Reason: The current operational state "
-                    + f"is {self.op_state_model.op_state}."
+                    "The invocation of the {} command on this".format(
+                        command_name
+                    )
+                    + "device is not allowed."
+                    + "Reason: The current operational state is"
+                    + "{}".format(self.op_state_model.op_state)
                     + "The command has NOT been executed."
                     + "This device will continue with normal operation."
                 )
@@ -168,70 +137,6 @@
             return True
         return False
 
-    def on_command(self, task_callback=None) -> Tuple[TaskStatus, str]:
-        """Submits the On command for execution.
-
-        :rtype: tuple
-        """
-        task_status, response = self.submit_task(
-            self.on_command_object.on,
-            args=[self.logger],
-            task_callback=task_callback,
-        )
-        self.logger.info("On command queued for execution")
-        return task_status, response
-
-    def off_command(self, task_callback=None) -> Tuple[TaskStatus, str]:
-        """Submits the Off command for execution.
-
-        :rtype: tuple
-        """
-        task_status, response = self.submit_task(
-            self.off_command_object.off,
-            args=[self.logger],
-            task_callback=task_callback,
-        )
-        self.logger.info("Off command queued for execution")
-        return task_status, response
-
-    def standby_command(self, task_callback=None) -> Tuple[TaskStatus, str]:
-        """Submits the Standby command for execution.
-=======
-        """Checks if SDP Master device is responsive."""
-
-        if self._device is None or self._device.unresponsive:
-            raise DeviceUnresponsive(
-                f"{self.sdp_master_device_name} not available"
-            )
-
-    def is_command_allowed(self, command_name: str) -> bool:
-        """
-        Checks whether this command is allowed.
-        It checks that the device is not in the FAULT and UNKNOWN state
-        before executing the command and that all the
-        components needed for the operation are not unresponsive.
-
-        :return: True if this command is allowed
-
-        :rtype: boolean
-        """
-
-        if command_name in ["On", "Off"] and self.op_state_model.op_state in [
-            DevState.FAULT,
-            DevState.UNKNOWN,
-        ]:
-            raise CommandNotAllowed(
-                f"The invocation of the {__class__} command on this "
-                + "device is not allowed.\n"
-                + "Reason: The current operational state "
-                + f"is {self.op_state_model.op_state}."
-                + "The command has NOT been executed."
-                + "This device will continue with normal operation.",
-                self.op_state_model.op_state,
-            )
-        self._check_if_sdp_master_is_responsive()
-        return True
-
     def submit_on_command(self, task_callback=None) -> Tuple[TaskStatus, str]:
         """Submits the On command for execution.
 
@@ -251,31 +156,10 @@
 
     def submit_off_command(self, task_callback=None) -> Tuple[TaskStatus, str]:
         """Submits the Off command for execution.
->>>>>>> e3915acf
-
-        :rtype: tuple
-        """
-        task_status, response = self.submit_task(
-<<<<<<< HEAD
-            self.standby_command_object.standby,
-            args=[self.logger],
-            task_callback=task_callback,
-        )
-        self.logger.info("Standby command queued for execution")
-        return task_status, response
-
-    def disable_command(self, task_callback=None) -> Tuple[TaskStatus, str]:
-        """Submits the Disable command for execution.
-
-        :rtype: tuple
-        """
-        task_status, response = self.submit_task(
-            self.disable_command_object.disable,
-            args=[self.logger],
-            task_callback=task_callback,
-        )
-        self.logger.info("Disable command queued for execution")
-=======
+
+        :rtype: tuple
+        """
+        task_status, response = self.submit_task(
             self.off_command.off,
             args=[self.logger],
             task_callback=task_callback,
@@ -285,5 +169,34 @@
             task_status,
             response,
         )
->>>>>>> e3915acf
+        return task_status, response
+
+    def submit_standby_command(
+        self, task_callback=None
+    ) -> Tuple[TaskStatus, str]:
+        """Submits the Standby command for execution.
+
+        :rtype: tuple
+        """
+        task_status, response = self.submit_task(
+            self.standby_command.standby,
+            args=[self.logger],
+            task_callback=task_callback,
+        )
+        self.logger.info("Standby command queued for execution")
+        return task_status, response
+
+    def submit_disable_command(
+        self, task_callback=None
+    ) -> Tuple[TaskStatus, str]:
+        """Submits the Disable command for execution.
+
+        :rtype: tuple
+        """
+        task_status, response = self.submit_task(
+            self.disable_command.disable,
+            args=[self.logger],
+            task_callback=task_callback,
+        )
+        self.logger.info("Disable command queued for execution")
         return task_status, response