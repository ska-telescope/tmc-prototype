--- conflicted
+++ resolved
@@ -61,12 +61,9 @@
         )
 
         self.component = _component or SdpMLNComponent(logger)
-<<<<<<< HEAD
         self.devices = self.component.devices
         self._event_receiver = None
-=======
 
->>>>>>> 4327d8ba
         self.component.set_op_callbacks(_update_device_callback)
         self._input_parameter = _input_parameter
 
