"""
SDP Master Leaf node acts as a SDP contact point for Master Node and also to monitor
and issue commands to the SDP Master.
"""

from ska_tango_base.commands import ResultCode
<<<<<<< HEAD
from tango import AttrWriteType
from tango.server import attribute, device_property, run

from ska_tmc_sdpmasterleafnode.commands.telescope_off_command import (
    TelescopeOff,
)
from ska_tmc_sdpmasterleafnode.commands.telescope_on_command import TelescopeOn
from ska_tmc_sdpmasterleafnode.commands.telescope_standby_command import (
    TelescopeStandby,
)
=======
from tango.server import device_property, run

>>>>>>> 4327d8ba
from ska_tmc_sdpmasterleafnode.sdp_master_leaf_node import (
    AbstractSdpMasterLeafNode,
)

__all__ = ["SdpMasterLeafNodeMid", "main"]


class SdpMasterLeafNodeMid(AbstractSdpMasterLeafNode):
    """
    SDP Master Leaf node acts as a SDP contact point for Master Node and also to monitor
    and issue commands to the SDP Master.
    """

    # ----------
    # Attributes
    # ----------

    SleepTime = device_property(dtype="DevFloat", default_value=1)

    # ---------------
    # General methods
    # ---------------
    class InitCommand(AbstractSdpMasterLeafNode.InitCommand):
        """
        A class for the TMC SdpMasterLeafNode's init_device() method.
        """

        def do(self):
            """
            Initializes the attributes and properties of the SdpMasterLeafNode.

            return:
                A tuple containing a return code and a string message indicating status.
                The message is for information purpose only.

            rtype:
                (ResultCode, str)
            """
            super().do()

            return (ResultCode.OK, "")

    def init_command_objects(self):
        """
        Initialises the command handlers for commands supported by this device.
        """
        super().init_command_objects()
<<<<<<< HEAD
        # TODO:Uncomment below code once commands refactoring AT1-1061 is done
        args = ()
        for (command_name, command_class) in [
            ("TelescopeOn", TelescopeOn),
            ("TelescopeOff", TelescopeOff),
            ("TelescopeStandby", TelescopeStandby),
        ]:
            command_obj = command_class(
                self.component_manager,
                self.op_state_model,
                *args,
                logger=self.logger,
            )
            self.register_command_object(command_name, command_obj)
=======
>>>>>>> 4327d8ba


# ----------
# Run server
# ----------


def main(args=None, **kwargs):
    """
    Runs the SdpMasterLeafNodeMid.
    :param args: Arguments internal to TANGO

    :param kwargs: Arguments internal to TANGO

    :return: SdpMasterLeafNodeMid TANGO object.
    """
    return run((SdpMasterLeafNodeMid,), args=args, **kwargs)


if __name__ == "__main__":
    main()<|MERGE_RESOLUTION|>--- conflicted
+++ resolved
@@ -4,7 +4,6 @@
 """
 
 from ska_tango_base.commands import ResultCode
-<<<<<<< HEAD
 from tango import AttrWriteType
 from tango.server import attribute, device_property, run
 
@@ -15,10 +14,6 @@
 from ska_tmc_sdpmasterleafnode.commands.telescope_standby_command import (
     TelescopeStandby,
 )
-=======
-from tango.server import device_property, run
-
->>>>>>> 4327d8ba
 from ska_tmc_sdpmasterleafnode.sdp_master_leaf_node import (
     AbstractSdpMasterLeafNode,
 )
@@ -66,7 +61,6 @@
         Initialises the command handlers for commands supported by this device.
         """
         super().init_command_objects()
-<<<<<<< HEAD
         # TODO:Uncomment below code once commands refactoring AT1-1061 is done
         args = ()
         for (command_name, command_class) in [
@@ -81,8 +75,6 @@
                 logger=self.logger,
             )
             self.register_command_object(command_name, command_obj)
-=======
->>>>>>> 4327d8ba
 
 
 # ----------
