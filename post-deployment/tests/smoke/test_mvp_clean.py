import os, sys
import logging
import pytest
from assertpy import assert_that
from functools import reduce
from resources.test_support.helpers import resource, subarray_devices, tmc_devices
import time
LOGGER = logging.getLogger(__name__)


####typical device sets
# subarray_devices = [
#         'ska_mid/tm_subarray_node/1',
#         'mid_csp/elt/subarray_01',
#         'mid_csp_cbf/sub_elt/subarray_01',
#         'mid_sdp/elt/subarray_1']

<<<<<<< HEAD
=======
# @pytest.mark.skip()
>>>>>>> 218dae37
@pytest.mark.mid
@pytest.mark.first
@pytest.mark.last
@pytest.mark.ncra
def test_smell_mvp(pre_or_post="#PRE"):
    time.sleep(20)
    header = f"\n###{pre_or_post}-TEST STATES###\n{'Device Name:':<34} {'State':<15}{'obsState':<15}\n"
    output = [
        f"{device:<35}{resource(device).get('State'):<15}{resource(device).get('obsState'):<15}"
        for device in tmc_devices
    ]
    aggegate_output = reduce(lambda x, y: x + "\n" + y, output)
    LOGGER.info(f"Current state of the MVP:{header+aggegate_output}")
    LOGGER.info("Testing only for equality, omitting SDP states for now")

    # assert_that(resource("mid_csp/elt/subarray_01").get("State")).is_equal_to(
    #     resource("ska_mid/tm_subarray_node/1").get("State")
    # )
    # assert_that(resource("ska_mid/tm_subarray_node/1").get("State")).is_equal_to(
    #     resource("mid_csp_cbf/sub_elt/subarray_01").get("State")
    # )
    # assert_that(resource("mid_csp/elt/subarray_01").get("State")).is_equal_to(
    #     resource("mid_csp_cbf/sub_elt/subarray_01").get("State")
    # )
    # assert_that(resource("ska_mid/tm_leaf_node/csp_master").get("State")).is_equal_to(
    #     resource("ska_mid/tm_leaf_node/csp_master").get("State")
    # )
    


@pytest.mark.select
@pytest.mark.last
def test_smell_mvp_after():
    test_smell_mvp("POST")<|MERGE_RESOLUTION|>--- conflicted
+++ resolved
@@ -15,10 +15,6 @@
 #         'mid_csp_cbf/sub_elt/subarray_01',
 #         'mid_sdp/elt/subarray_1']
 
-<<<<<<< HEAD
-=======
-# @pytest.mark.skip()
->>>>>>> 218dae37
 @pytest.mark.mid
 @pytest.mark.first
 @pytest.mark.last
