from tango import DeviceProxy
from datetime import date, datetime
import os
import pytest
import logging
from resources.test_support.helpers import waiter, watch, resource
from resources.test_support.controls import telescope_is_in_standby, tmc_is_in_on, telescope_is_on, telescope_is_off
from resources.test_support.sync_decorators import sync_abort, time_it, sync_restart
import resources.test_support.tmc_helpers as tmc
from resources.test_support.logging_decorators import log_it

import time

DEV_TEST_TOGGLE = os.environ.get("DISABLE_DEV_TESTS")
if DEV_TEST_TOGGLE == "False":
    DISABLE_TESTS_UNDER_DEVELOPMENT = False
else:
    DISABLE_TESTS_UNDER_DEVELOPMENT = True

devices_to_log = [
    "ska_mid/tm_subarray_node/1",
    "mid_csp/elt/subarray_01",
    "mid_csp_cbf/sub_elt/subarray_01",
    "mid_sdp/elt/subarray_1",
    "mid_d0001/elt/master",
    "mid_d0002/elt/master",
    "mid_d0003/elt/master",
    "mid_d0004/elt/master",
]
non_default_states_to_check = {
    "mid_d0001/elt/master": "pointingState",
    "mid_d0002/elt/master": "pointingState",
    "mid_d0003/elt/master": "pointingState",
    "mid_d0004/elt/master": "pointingState",
}

LOGGER = logging.getLogger(__name__)

@pytest.mark.mid
# @pytest.mark.skipif(DISABLE_TESTS_UNDER_DEVELOPMENT, reason="disabaled by local env")
def test_abort_restart():
    try:
        # given an interface to TMC to interact with a subarray node and a central node
        fixture = {}
        fixture["state"] = "Unknown"
        the_waiter = waiter()

<<<<<<< HEAD
        # given a started up telescope
        # assert telescope_is_in_standby()
        LOGGER.info("Starting up the Telescope")
        fixture["state"] = "Telescope On"

=======
>>>>>>> 218dae37
        assert tmc_is_in_on()
        LOGGER.info("TMC devices are up")

        LOGGER.info("Calling TelescopeOn command now.")
        tmc.set_telescope_on()
        time.sleep(50)
        assert telescope_is_on()
        LOGGER.info("Telescope is on")
        fixture["state"] = "Telescope On"

        # and a subarray composed of two resources configured as perTMC_integration/assign_resources.json
        LOGGER.info("Composing the Subarray")
        tmc.compose_sub()
        fixture["state"] = "Subarray Assigned"

        resource("ska_mid/tm_subarray_node/1").assert_attribute("obsState").equals(
            "IDLE"
        )
        LOGGER.info("Aborting the subarray")
        fixture["state"] = "Subarray ABORTING"

        @log_it("TMC_int_abort", devices_to_log, non_default_states_to_check)
        @sync_abort()
        def abort():
            resource("ska_mid/tm_subarray_node/1").assert_attribute("State").equals(
                "ON"
            )
            resource("ska_mid/tm_subarray_node/1").assert_attribute("obsState").equals(
                "IDLE"
            )
            SubarrayNode = DeviceProxy("ska_mid/tm_subarray_node/1")
            SubarrayNode.Abort()
            LOGGER.info("Invoked Abort on Subarray")

        abort()
        the_waiter.wait()

        LOGGER.info("Abort is complete on Subarray")
        fixture["state"] = "Subarray Aborted"

        fixture["state"] = "Subarray Restarting"

        @sync_restart()
        def restart():
            resource("ska_mid/tm_subarray_node/1").assert_attribute("State").equals(
                "ON"
            )
            # resource('mid_csp/elt/subarray_01').assert_attribute('obsState').equals('ABORTED')
            # resource('mid_sdp/elt/subarray_1').assert_attribute('obsState').equals('ABORTED')
            SubarrayNode = DeviceProxy("ska_mid/tm_subarray_node/1")
            # the_waiter.wait()
            LOGGER.info(
                "Subarray obsState before Aborted assertion check is: "
                + str(SubarrayNode.obsState)
            )
            resource("ska_mid/tm_subarray_node/1").assert_attribute("obsState").equals(
                "ABORTED"
            )
            SubarrayNode.restart()
            LOGGER.info("Subarray obsState is: " + str(SubarrayNode.obsState))
            LOGGER.info("Invoked restart on Subarray")

        restart()

        LOGGER.info("Restart is complete on Subarray")
        fixture["state"] = "Subarray empty"

        LOGGER.info("Calling TelescopeOff command now.")
        tmc.set_telescope_off()
        time.sleep(20)
        assert telescope_is_off()
        fixture["state"] = "Telescope Off"

        # tear down
        LOGGER.info("TMC-Abort-Restart tests complete: tearing down...")

    except:
        LOGGER.info("Tearing down failed test, state = {}".format(fixture["state"]))
        if fixture["state"] == "Telescope On":
            tmc.set_telescope_off()
        elif fixture["state"] == "Subarray Assigned":
            tmc.release_resources()
            tmc.set_telescope_off()
        elif fixture["state"] == "Subarray ABORTING":
            # restart_subarray(1)
            raise Exception("unable to teardown subarray from being in ABORTING")
        elif fixture["state"] == "Subarray Aborted":
            # restart_subarray(1)
            raise Exception("unable to teardown subarray from being in Aborted")
        elif fixture["state"] == "Subarray Restarting":
            # restart_subarray(1)
            raise Exception("unable to teardown subarray from being in Restarting")
        elif fixture["state"] == "Subarray off":
            LOGGER.info("Subarray has completed StandBy execution")
        pytest.fail("unable to complete test without exceptions")<|MERGE_RESOLUTION|>--- conflicted
+++ resolved
@@ -45,14 +45,6 @@
         fixture["state"] = "Unknown"
         the_waiter = waiter()
 
-<<<<<<< HEAD
-        # given a started up telescope
-        # assert telescope_is_in_standby()
-        LOGGER.info("Starting up the Telescope")
-        fixture["state"] = "Telescope On"
-
-=======
->>>>>>> 218dae37
         assert tmc_is_in_on()
         LOGGER.info("TMC devices are up")
 
