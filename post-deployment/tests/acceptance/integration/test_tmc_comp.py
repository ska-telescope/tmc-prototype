import time
from tango import DeviceProxy
from datetime import date, datetime
import pytest
import os
import logging
from resources.test_support.helpers import waiter, watch, resource
from resources.test_support.controls import telescope_is_in_standby, tmc_is_in_on, telescope_is_on, telescope_is_off
from resources.test_support.state_checking import StateChecker
from resources.test_support.log_helping import DeviceLogging
from resources.test_support.persistance_helping import (
    load_config_from_file,
    update_scan_config_file,
    update_resource_config_file,
)
from resources.test_support.sync_decorators import (
    sync_start_up_telescope,
    sync_assign_resources,
    sync_configure,
    sync_end_sb,
    sync_release_resources,
    sync_set_to_standby,
    time_it,
)
from resources.test_support.logging_decorators import log_it
import resources.test_support.tmc_helpers as tmc

DEV_TEST_TOGGLE = os.environ.get("DISABLE_DEV_TESTS")
if DEV_TEST_TOGGLE == "False":
    DISABLE_TESTS_UNDER_DEVELOPMENT = False
else:
    DISABLE_TESTS_UNDER_DEVELOPMENT = True

devices_to_log = [
    "ska_mid/tm_subarray_node/1",
    "mid_csp/elt/subarray_01",
    "mid_csp_cbf/sub_elt/subarray_01",
    "mid_sdp/elt/subarray_1",
    "mid_d0001/elt/master",
    "mid_d0002/elt/master",
    "mid_d0003/elt/master",
    "mid_d0004/elt/master",
]
non_default_states_to_check = {
    "mid_d0001/elt/master": "pointingState",
    "mid_d0002/elt/master": "pointingState",
    "mid_d0003/elt/master": "pointingState",
    "mid_d0004/elt/master": "pointingState",
}

LOGGER = logging.getLogger(__name__)

@pytest.mark.mid
# @pytest.mark.skipif(DISABLE_TESTS_UNDER_DEVELOPMENT, reason="disabaled by local env")
def test_assign_resources():

    try:
        # given an interface to TMC to interact with a subarray node and a central node
        fixture = {}
        fixture["state"] = "Unknown"
        the_waiter = waiter()

        assert tmc_is_in_on()
        LOGGER.info("TMC devices are up")

        LOGGER.info("Calling TelescopeOn command now.")
        tmc.set_telescope_on()
        time.sleep(50)

        assert telescope_is_on()
        LOGGER.info("Telescope is on")
        fixture["state"] = "Telescope On"

        # then when I assign a subarray composed of two resources configured as perTMC_integration/assign_resources.json
        @log_it("TMC_int_comp", devices_to_log, non_default_states_to_check)
        @sync_assign_resources(2, 500)
        def compose_sub():
            resource("ska_mid/tm_subarray_node/1").assert_attribute("State").equals(
                "ON"
            )
            resource("ska_mid/tm_subarray_node/1").assert_attribute("obsState").equals(
                "EMPTY"
            )
            assign_resources_file = (
                "resources/test_data/TMC_integration/assign_resources1.json"
            )
            update_resource_config_file(assign_resources_file)
            config = load_config_from_file(assign_resources_file)
            CentralNode = DeviceProxy("ska_mid/tm_central/central_node")
            CentralNode.AssignResources(config)
            LOGGER.info("Invoked AssignResources on CentralNode")
        compose_sub()
        fixture["state"] = "Subarray Assigned"

        # tear down
        LOGGER.info("Tests complete: tearing down...")
        tmc.release_resources()
        time.sleep(20)
        fixture["state"] = "Released Resources"
        
        LOGGER.info("Calling TelescopeOff command now.")
        tmc.set_telescope_off()
<<<<<<< HEAD
        time.sleep(10)

=======
        time.sleep(20)
>>>>>>> 218dae37
        assert telescope_is_off()
        fixture["state"] = "Telescope Off"


    except:
        LOGGER.info("Tearing down failed test, state = {} ".format(fixture["state"]))
        if fixture["state"]  == "Telescope On":
            tmc.set_telescope_off()
        elif fixture["state"] == "Subarray Assigned":
            tmc.release_resources()
            tmc.set_telescope_off()
        elif fixture["state"] == "Released Resources":
            tmc.set_telescope_off()
        else:
            LOGGER.info("Tearing down completed...")<|MERGE_RESOLUTION|>--- conflicted
+++ resolved
@@ -100,12 +100,7 @@
         
         LOGGER.info("Calling TelescopeOff command now.")
         tmc.set_telescope_off()
-<<<<<<< HEAD
-        time.sleep(10)
-
-=======
         time.sleep(20)
->>>>>>> 218dae37
         assert telescope_is_off()
         fixture["state"] = "Telescope Off"
 
