<<<<<<< HEAD
from resources.test_support.sync_decorators_low import sync_start_up_telescope, sync_assign_resources,\
                    sync_scan, sync_configure, sync_end, sync_release_resources, sync_set_to_standby, time_it
=======
from resources.test_support.sync_decorators_low import sync_start_up_telescope, \
    sync_assign_resources, sync_configure, sync_scan, sync_end, sync_release_resources, \
        sync_set_to_standby, time_it
>>>>>>> e2d905b5
from resources.test_support.logging_decorators import log_it
from tango import DeviceProxy   
from resources.test_support.helpers_low import waiter,watch,resource
from resources.test_support.persistance_helping import load_config_from_file, update_scan_config_file, \
                                                                    update_resource_config_file

import logging

LOGGER = logging.getLogger(__name__)



@sync_start_up_telescope
def start_up():
    CentralNodeLow = DeviceProxy('ska_low/tm_central/central_node')
    LOGGER.info("Before Sending StartupTelescope command on CentralNodeLow state :" + str(CentralNodeLow.State()))   
    CentralNodeLow.StartUpTelescope()

@sync_assign_resources(300)
def compose_sub():
    resource('ska_low/tm_subarray_node/1').assert_attribute('State').equals('ON')
    resource('ska_low/tm_subarray_node/1').assert_attribute('obsState').equals('EMPTY')
    assign_resources_file = 'resources/test_data/TMC_integration/mccs_assign_resources.json'
    config = load_config_from_file(assign_resources_file)
    CentralNodeLow = DeviceProxy('ska_low/tm_central/central_node')
    CentralNodeLow.AssignResources(config)
    the_waiter = waiter()
    the_waiter.wait()
    LOGGER.info('Invoked AssignResources on CentralNodeLow')


@sync_end
def end():
    resource('ska_low/tm_subarray_node/1').assert_attribute('obsState').equals('READY')
    resource('low-mccs/subarray/01').assert_attribute('obsState').equals('READY')
    LOGGER.info('Before invoking End Command all the devices obsstate is ready')
    SubarrayNodeLow = DeviceProxy('ska_low/tm_subarray_node/1')
    SubarrayNodeLow.End()
    LOGGER.info('Invoked End on Subarray')

@sync_release_resources
def release_resources():
    resource('ska_low/tm_subarray_node/1').assert_attribute('obsState').equals('IDLE')
    CentralNodeLow = DeviceProxy('ska_low/tm_central/central_node')
    CentralNodeLow.ReleaseResources('{"subarray_id":1,"release_all":true}')
    SubarrayNodeLow = DeviceProxy('ska_low/tm_subarray_node/1')
    LOGGER.info('After Invoking Release Resource on Subarray, SubarrayNodeLow State and ObsState:' + str(SubarrayNodeLow.State()) + str(SubarrayNodeLow.ObsState))
    the_waiter = waiter()
    the_waiter.wait()
    LOGGER.info('finished ReleaseResources on CentralNodeLow')


@sync_set_to_standby
def set_to_standby():
    CentralNodeLow = DeviceProxy('ska_low/tm_central/central_node')
    CentralNodeLow.StandByTelescope()
    SubarrayNodeLow = DeviceProxy('ska_low/tm_subarray_node/1')
    LOGGER.info('After Standby SubarrayNodeLow State and ObsState:' + str(SubarrayNodeLow.State()) + str(SubarrayNodeLow.ObsState))
    LOGGER.info('After Standby CentralNodeLow State:' + str(CentralNodeLow.State()))
    LOGGER.info('Standby the Telescope')

@sync_configure
def configure_sub():
    #resource('ska_low/tm_subarray_node/1').assert_attribute('State').equals('ON')
    configure_file = 'resources/test_data/TMC_integration/mccs_configure.json'
    config = load_config_from_file(configure_file)
    SubarrayNodeLow = DeviceProxy('ska_low/tm_subarray_node/1')
    SubarrayNodeLow.Configure(config)
    LOGGER.info("Subarray obsState is: " + str(SubarrayNodeLow.obsState))
<<<<<<< HEAD
    LOGGER.info('Invoked Configure on Subarray')

@sync_scan(200)
def scan_sub():
    SubarrayNodeLow = DeviceProxy('ska_low/tm_subarray_node/1')
    SubarrayNodeLow.Scan('{"id":1}')
    LOGGER.info('Scan Started')
=======
    LOGGER.info('Invoked Configure on Subarray')
>>>>>>> e2d905b5
<|MERGE_RESOLUTION|>--- conflicted
+++ resolved
@@ -1,11 +1,5 @@
-<<<<<<< HEAD
 from resources.test_support.sync_decorators_low import sync_start_up_telescope, sync_assign_resources,\
                     sync_scan, sync_configure, sync_end, sync_release_resources, sync_set_to_standby, time_it
-=======
-from resources.test_support.sync_decorators_low import sync_start_up_telescope, \
-    sync_assign_resources, sync_configure, sync_scan, sync_end, sync_release_resources, \
-        sync_set_to_standby, time_it
->>>>>>> e2d905b5
 from resources.test_support.logging_decorators import log_it
 from tango import DeviceProxy   
 from resources.test_support.helpers_low import waiter,watch,resource
@@ -75,14 +69,4 @@
     SubarrayNodeLow = DeviceProxy('ska_low/tm_subarray_node/1')
     SubarrayNodeLow.Configure(config)
     LOGGER.info("Subarray obsState is: " + str(SubarrayNodeLow.obsState))
-<<<<<<< HEAD
-    LOGGER.info('Invoked Configure on Subarray')
-
-@sync_scan(200)
-def scan_sub():
-    SubarrayNodeLow = DeviceProxy('ska_low/tm_subarray_node/1')
-    SubarrayNodeLow.Scan('{"id":1}')
-    LOGGER.info('Scan Started')
-=======
-    LOGGER.info('Invoked Configure on Subarray')
->>>>>>> e2d905b5
+    LOGGER.info('Invoked Configure on Subarray')