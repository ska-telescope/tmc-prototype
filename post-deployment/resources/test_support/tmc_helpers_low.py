--- conflicted
+++ resolved
@@ -1,9 +1,5 @@
-<<<<<<< HEAD
 from resources.test_support.sync_decorators_low import sync_start_up_telescope, sync_assign_resources,\
                             sync_configure, sync_end, sync_release_resources, sync_set_to_standby, time_it
-=======
-from resources.test_support.sync_decorators_low import sync_start_up_telescope,sync_assign_resources,sync_configure,sync_scan,sync_end,sync_release_resources,sync_set_to_standby,time_it
->>>>>>> b52ec94c
 from resources.test_support.logging_decorators import log_it
 from tango import DeviceProxy   
 from resources.test_support.helpers_low import waiter,watch,resource
