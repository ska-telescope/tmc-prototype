from resources.test_support.sync_decorators_low import sync_start_up_telescope, sync_assign_resources,\
<<<<<<< HEAD
                    sync_scan, sync_configure, sync_end, sync_release_resources, sync_abort, \
                    sync_obsreset,sync_set_to_standby, time_it
=======
    sync_configure, sync_end, sync_abort, sync_release_resources, sync_set_to_standby, sync_scan, time_it

>>>>>>> 1aae280a
from resources.test_support.logging_decorators import log_it
from tango import DeviceProxy   
from resources.test_support.helpers_low import waiter,watch,resource
from resources.test_support.persistance_helping import load_config_from_file, update_scan_config_file, \
                                                                    update_resource_config_file

import logging

LOGGER = logging.getLogger(__name__)



@sync_start_up_telescope
def start_up():
    CentralNodeLow = DeviceProxy('ska_low/tm_central/central_node')
    LOGGER.info("Before Sending StartupTelescope command on CentralNodeLow state :" + str(CentralNodeLow.State()))   
    CentralNodeLow.StartUpTelescope()

@sync_assign_resources(300)
def compose_sub():
    resource('ska_low/tm_subarray_node/1').assert_attribute('State').equals('ON')
    resource('ska_low/tm_subarray_node/1').assert_attribute('obsState').equals('EMPTY')
    assign_resources_file = 'resources/test_data/TMC_integration/mccs_assign_resources.json'
    config = load_config_from_file(assign_resources_file)
    CentralNodeLow = DeviceProxy('ska_low/tm_central/central_node')
    CentralNodeLow.AssignResources(config)
    the_waiter = waiter()
    the_waiter.wait()
    LOGGER.info('Invoked AssignResources on CentralNodeLow')


@sync_end
def end():
    resource('ska_low/tm_subarray_node/1').assert_attribute('obsState').equals('READY')
    resource('low-mccs/subarray/01').assert_attribute('obsState').equals('READY')
    LOGGER.info('Before invoking End Command all the devices obsstate is ready')
    SubarrayNodeLow = DeviceProxy('ska_low/tm_subarray_node/1')
    SubarrayNodeLow.End()
    LOGGER.info('Invoked End on Subarray')

@sync_release_resources
def release_resources():
    resource('ska_low/tm_subarray_node/1').assert_attribute('obsState').equals('IDLE')
    CentralNodeLow = DeviceProxy('ska_low/tm_central/central_node')
    CentralNodeLow.ReleaseResources('{"subarray_id":1,"release_all":true}')
    SubarrayNodeLow = DeviceProxy('ska_low/tm_subarray_node/1')
    LOGGER.info('After Invoking Release Resource on Subarray, SubarrayNodeLow State and ObsState:' + str(SubarrayNodeLow.State()) + str(SubarrayNodeLow.ObsState))
    the_waiter = waiter()
    the_waiter.wait()
    LOGGER.info('finished ReleaseResources on CentralNodeLow')


@sync_set_to_standby
def set_to_standby():
    CentralNodeLow = DeviceProxy('ska_low/tm_central/central_node')
    CentralNodeLow.StandByTelescope()
    SubarrayNodeLow = DeviceProxy('ska_low/tm_subarray_node/1')
    LOGGER.info('After Standby SubarrayNodeLow State and ObsState:' + str(SubarrayNodeLow.State()) + str(SubarrayNodeLow.ObsState))
    LOGGER.info('After Standby CentralNodeLow State:' + str(CentralNodeLow.State()))
    LOGGER.info('Standby the Telescope')

@sync_configure
def configure_sub():
    #resource('ska_low/tm_subarray_node/1').assert_attribute('State').equals('ON')
    configure_file = 'resources/test_data/TMC_integration/mccs_configure.json'
    config = load_config_from_file(configure_file)
    SubarrayNodeLow = DeviceProxy('ska_low/tm_subarray_node/1')
    SubarrayNodeLow.Configure(config)
    LOGGER.info("Subarray obsState is: " + str(SubarrayNodeLow.obsState))
    LOGGER.info('Invoked Configure on Subarray')

@sync_abort
def abort():
    resource('ska_low/tm_subarray_node/1').assert_attribute('State').equals('ON')
    resource('ska_low/tm_subarray_node/1').assert_attribute('obsState').equals('IDLE')
    SubarrayNodeLow = DeviceProxy('ska_low/tm_subarray_node/1')
    SubarrayNodeLow.Abort()
    LOGGER.info("Subarray obsState is: " + str(SubarrayNodeLow.obsState))
    LOGGER.info('Invoked Abort on Subarray')

@sync_scan(200)
def scan_sub():
    SubarrayNodeLow = DeviceProxy('ska_low/tm_subarray_node/1')
    SubarrayNodeLow.Scan('{"id":1}')
    LOGGER.info('Scan Started')

@sync_abort
def abort_sub():
    SubarrayNodeLow = DeviceProxy('ska_low/tm_subarray_node/1')
    SubarrayNodeLow.Abort()
    LOGGER.info('Abort command invoked on SubarrayNodeLow.')

@sync_obsreset
def ObsReset_sub():
    SubarrayNodeLow = DeviceProxy('ska_low/tm_subarray_node/1')
    SubarrayNodeLow.ObsReset()
    LOGGER.info('ObsReset command invoked on SubarrayNodeLow.')<|MERGE_RESOLUTION|>--- conflicted
+++ resolved
@@ -1,11 +1,6 @@
 from resources.test_support.sync_decorators_low import sync_start_up_telescope, sync_assign_resources,\
-<<<<<<< HEAD
                     sync_scan, sync_configure, sync_end, sync_release_resources, sync_abort, \
                     sync_obsreset,sync_set_to_standby, time_it
-=======
-    sync_configure, sync_end, sync_abort, sync_release_resources, sync_set_to_standby, sync_scan, time_it
-
->>>>>>> 1aae280a
 from resources.test_support.logging_decorators import log_it
 from tango import DeviceProxy   
 from resources.test_support.helpers_low import waiter,watch,resource
