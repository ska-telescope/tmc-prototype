import sys
from functools import reduce
from datetime import datetime
from tango import DeviceProxy, EventType, EventData, DeviceAttribute
from contextlib import contextmanager
from ska.base.control_model import ObsState
from datetime import datetime
from queue import Empty, Queue
from time import sleep
from collections import namedtuple
from concurrent import futures
import threading
import re
import enum

# types
from typing import Tuple, List, Set


TracerMessageType = Tuple[datetime, str]
TracerMessage = namedtuple("TracerMessage", ["time", "message"])
SubscriptionId: Tuple[DeviceProxy, int] = namedtuple("SubscriptionId", ["device", "id"])

CHANGE_EVENT = EventType.CHANGE_EVENT
sys.path.append("/home/tango/tmcprototype/post-deployment/")


## helpers for reading an event
class PointingState(enum.IntEnum):
    """
    Pointing state of the dish
    """
<<<<<<< HEAD
    NONE = 0
    READY = 1
    SLEW = 2
    TRACK = 3
    SCAN = 4
    UNKNOWN = 5

=======

    READY = 0
    SLEW = 1
    TRACK = 2
    SCAN = 3
>>>>>>> dbd03851


def get_attr_value_as_str(attr: DeviceAttribute) -> str:
    if attr.name == "obsState":
        return str(ObsState(attr.value))
    if attr.name == "obsstate":
        return str(ObsState(attr.value))
    if attr.name == "dishpointingstate":
        return str(PointingState(attr.value))
    if attr.name == "dishPointingstate":
        return str(PointingState(attr.value))
    if attr.name == "pointingstate":
        return str(PointingState(attr.value))
    if attr.name == "pointingState":
        return str(PointingState(attr.value))
    if attr.name == "dishPointingState":
        return str(PointingState(attr.value))
    else:
        return str(attr.value)
    # TODO add extractions for other types of attributes


def get_device_name(event: EventData) -> str:
    return event.device.name()


def get_attr_name(event: EventData) -> str:
    if event.attr_value is None:
        return re.search(r"\w*(?<=$)", event.attr_name).group(0)
    return event.attr_value.name


def get_attr_value_str(event: EventData) -> str:
    if event.attr_value is None:
        if event.err:
            return str(event.errors)
    else:
        return get_attr_value_as_str(event.attr_value)


def get_date_lodged(event: EventData, init_date: datetime = datetime.now()) -> datetime:
    if event.attr_value is None:
        return init_date
    return event.attr_value.time.todatetime()


def get_date_lodged_isoformat(
    event: EventData, init_date: datetime = datetime.now()
) -> str:
    if event.attr_value is None:
        return init_date.isoformat()
    return event.attr_value.time.isoformat()


def describe_event(
    event: EventData, init_date: datetime = datetime.now()
) -> Tuple[str, str, str, str]:
    device_name = get_device_name(event)
    attr = get_attr_name(event)
    date = get_date_lodged_isoformat(event, init_date)
    value = get_attr_value_str(event)
    return device_name, attr, value, date


def unpack_event(
    event: EventData, init_date: datetime = datetime.now()
) -> Tuple[str, str, str, datetime]:
    device_name = get_device_name(event)
    attr = get_attr_name(event)
    date = get_date_lodged(event, init_date)
    value = get_attr_value_str(event)
    return device_name, attr, value, date


class Tracer:
    """
    class used to record messages at specific events
    """

    def __init__(self, message: str = None) -> None:
        if message is None:
            self.messages: List[TracerMessage] = []
        else:
            self.messages = []
            self.message(message)

    def message(self, message: str) -> None:
        tracerMessage = TracerMessage(datetime.now(), message)
        self.messages.append(tracerMessage)

    def print_messages(self) -> str:
        str_messages = [f"{x.time.isoformat()}: {x.message}" for x in self.messages]
        reduced = reduce(lambda x, y: f"{x}\n{y}", str_messages)
        return f"\n{reduced}"


class MessageHandler:

    tracer: Tracer

    def __init__(self, board) -> None:
        self.tracer = Tracer(f"Handler created: {self.describe_self()}")
        self.board = board
        self.cancel_at_next_event = False
        self.cancelled_by_base_class = False
        self.current_subscription = None
        self.second_event_received = False
        self.first_event_received = False
        self.annotate_print_out = ""

    def describe_self(self) -> str:
        return ""

    def _get_attr_value_as_str(self, attr: DeviceAttribute) -> str:
        return get_attr_value_as_str(attr)

    def _get_attr_value_as_int(self, attr: DeviceAttribute) -> int:
        # TODO
        pass

    def _get_attr_value_as_list(self, attr: DeviceAttribute) -> List:
        # TODO
        pass

    def _describe_event(self, event: EventData) -> Tuple[str, str, str, str]:
        return describe_event(event)

    def _print_event(self, event: EventData) -> str:
        device_name, attr_name, attr_value, time = self._describe_event(event)
        self.tracer.message(
            f"Event received: {device_name}.{attr_name} is recorded to be {attr_value} at {time}"
        )

    def _pre_handling(self, event: EventData, subscription: object):
        self.tracer.message("event handling started")
        self._update_event_handler_state()
        self._print_event(event)
        if self.cancel_at_next_event:
            self.unsubscribe(subscription)
            self.cancelled_by_base_class = True

    def _update_event_handler_state(self):
        if not self.first_event_received:
            self.first_event_received = True
        else:
            if not self.second_event_received:
                self.second_event_received = True

    def _post_handling(self):
        self.tracer.message("event handled")
        self.board.task_done()

    @contextmanager
    def handle_context(self, event: EventData, subscription: object) -> None:
        self._pre_handling(event, subscription)
        yield
        self._post_handling()

    def handle_event(self, event: EventData, subscription: object, *args) -> None:
        with self.handle_context(event, subscription):
            pass

    def load_event(self, event: EventData, subscription: object) -> None:
        self.current_event = event
        self.current_subscription = subscription

    def unsubscribe_all(self):
        self.board.remove_all_subcriptions()
        self.tracer.message(
            f"All subscriptions removed from message board by handler, no more messages expected"
        )

    def unsubscribe(self, subscription: object):
        if self.cancelled_by_base_class:
            return
        else:
            self.board.remove_subscription(subscription)
            device_name, attr, id = subscription.describe()
            self.tracer.message(
                f"Subscription {device_name}.{attr}:{id} removed from message board, no more messages expected"
            )

    def handle_timedout(self, device: DeviceProxy, attr: str, print_header=True) -> str:
        header = ""
        if print_header:
            header = f"\n Device: {device.name()} Attribute: {attr}"
        tracer = self.tracer.print_messages()
        return f"{header}{tracer}"

    def supress_timeout(self) -> bool:
        return False

    def replay(self) -> str:
        return self.tracer.print_messages()

    def print_event(self, event: EventData, ignore_first=False) -> str:
        if ignore_first:
            if not self.second_event_received:
                return ""
        device_name, attr_name, attr_value, time = unpack_event(event)
        message = (
            f"{device_name:<40}{attr_name:<20}{attr_value:<10}{self.annotate_print_out}"
        )
        self.board.log(message, time)
        return message


EventItemType = Tuple[EventData, SubscriptionId, MessageHandler]


class EventItem:

    event: EventData
    subscription: object
    handler: MessageHandler

    def __init__(
        self, event: EventData, subscription: object, handler: MessageHandler
    ) -> None:
        self.event = event
        self.subscription = subscription
        self.handler = handler
        self.init_date = datetime.now()

    def get_date_lodged(self) -> datetime:
        return self.event.attr_value.time.todatetime()

    def get_date_init(self) -> datetime:
        return self.init_date

    def get_device_name(self) -> str:
        return self.event.device.name()

    def get_attr_name(self) -> str:
        if self.event.attr_value is None:
            return re.search(r"\w*(?<=$)", self.event.attr_name).group(0)
        return self.event.attr_value.name

    def get_attr_value_str(self) -> str:
        if self.event.attr_value is None:
            if self.event.err:
                return str(self.event.errors)
        else:
            return get_attr_value_as_str(self.event.attr_value)

    def get_date_lodged_isoformat(self) -> str:
        if self.event.attr_value is None:
            return self.init_date.isoformat()
        return self.event.attr_value.time.isoformat()

    def describe(self) -> Tuple[str, str, str, str]:
        return describe_event(self.event, self.init_date)


class EventsPusher:
    """
    object that pushes events onto a given buffer when called by a push event
    """

    def __init__(self, queue: "Queue[EventItem]", handler: object = None) -> None:
        self.queue = queue
        self.handler = handler
        self.first_event = None
        self.subscription = None
        self.stash = []
        self.tracer = Tracer()

    def event_pushed_unidempotently(self) -> bool:
        # this means an event has been pushed but the ojbect has not been fully
        # defined
        return self.subscription is None

    def events_stashed_from_idempotent_calls(self) -> bool:
        return self.stash

    def stash_event(self, event: EventData) -> None:
        self.stash.append(event)

    def clean_stashed_events(self, subscription: object) -> None:
        for event in self.stash:
            item = EventItem(event, subscription, self.handler)
            self.queue.put(item)
            self.tracer.message(f"event from stashed events placed on buffer")

    def push_event(self, event: EventData) -> None:
        """
        called by callback to set an event of a single type and attr
        and its corresponding subscription id from a device
        onto a shared buffer
        """

        if event.attr_value is None:
            self.tracer.message(f"event pushed without a Device attribute {event}")
        else:
            self.tracer.message(
                f"new event received: {event.attr_value.name} "
                f"is {get_attr_value_as_str(event.attr_value)} on device "
                f"{event.device.name()}"
            )
        if self.event_pushed_unidempotently():
            # always keep record of the first event for diagnostic purposes
            self.tracer.message(
                f"event pushed idempotently will be stashed until subscription known"
            )
            self.first_event = event
            self.stash_event(event)
        else:
            item = EventItem(event, self.subscription, self.handler)
            self.tracer.message(f"new event placed on buffer")
            self.queue.put(item)

    def set_subscription(self, subscription: object) -> None:
        """
        set immediately after an subscription to tie the id to the event when placed
        on a buffer
        """
        # in cases an
        if self.events_stashed_from_idempotent_calls:
            self.clean_stashed_events(subscription)
        self.subscription = subscription
        device_name, attr, id = subscription.describe()
        self.tracer.message(f"subscription {device_name}.{attr}:{id} set on pusher")


class Subscription:
    """
    class that ties a subcription to a tango device
    in order to keep record of subcriptions
    """

    def __init__(
        self,
        device: DeviceProxy,
        attr: str,
        handler: MessageHandler,
        master: bool = False,
    ) -> None:
        self.device = device
        self.id = None
        self.handler = handler
        self.attr = attr
        self.polled = False
        self.tracer = Tracer()
        self.master = master
        self.eventsPusher = None

    def handle_timedout(self, *args) -> str:
        return self.handler.handle_timedout(self.device, self.attr, *args)

    def describe(self) -> Tuple[str, str, int]:
        device_name = self.device.name()
        attr = self.attr
        id = self.id
        return device_name, attr, id

    def poll(self) -> List[EventItem]:
        assert self.polled
        events = self.device.get_events(self.id)
        return [EventItem(event, self, self.handler) for event in events]

    def supress_timeout(self) -> bool:
        return self.handler.supress_timeout()

    def unsubscribe(self):
        assert self.id is not None
        try:
            self.device.unsubscribe_event(self.id)
        except KeyError:
            self.tracer.message(
                f"NOTE: subscription with id {self.id} is aready unsubscribed on {self.device} for attr {self.attr}"
            )
            return
        self.tracer.message(
            f"subscription with id {self.id} removed from {self.device} for attr {self.attr}"
        )

    def subscribe_by_callback(self, board: Queue) -> None:
        eventsPusher = EventsPusher(board, self.handler)
        self.id = self.device.subscribe_event(self.attr, CHANGE_EVENT, eventsPusher)
        self.tracer.message(
            f"new subcription with id {self.id} created on {self.device} for attr {self.attr} with callback"
        )
        eventsPusher.set_subscription(self)
        self.eventsPusher = eventsPusher

    def subscribe_buffer(self, buffersize=100) -> None:
        self.id = self.device.subscribe_event(self.attr, CHANGE_EVENT, buffersize)
        self.tracer.message(
            f"new subcription with id {self.id} created on {self.device} for attr {self.attr} with callback"
        )
        self.polled = True


class DevicePool:
    """
    class that ensure the same device proxy is used
    for multiple subscriptions
    """

    def __init__(self) -> None:
        self.devices = {}

    def get_device(self, device_name) -> DeviceProxy:
        if device_name in self.devices.keys():
            return self.devices[device_name]
        else:
            device = DeviceProxy(device_name)
            self.devices[device_name] = device
            return device


class EventTimedOut(Empty):
    def __init__(self, exception: Empty, message: str) -> None:
        args = (message, exception.args)
        super(EventTimedOut, self).__init__(args)


LogMessage: Tuple[datetime, str] = namedtuple("LogMessage", ["time", "log"])


class LogBook:
    def __init__(self):

        self.messages: List[Tuple[LogMessage]] = []
        self.logbook_lock = threading.Lock()

    def log(self, message: str, timestamp: datetime = None):
        with self.logbook_lock:
            if timestamp is None:
                timestamp = datetime.now()
            logMessage = LogMessage(timestamp, message)
            self.messages.append(logMessage)

    def read(self) -> str:
        self.messages.sort(key=lambda log: log.time)
        logs = [f"{m.time.isoformat():<30}{m.log}" for m in self.messages]
        return reduce(lambda x, y: f"{x}\n{y}", logs)


class MessageBoard:
    """
    encapsulates a buffer containing events that gets places by events pushers
    onto it. Also keeps track of subscriptions and allow adding and removing of them
    """

    def __init__(self) -> None:
        self.subscriptions: Set[Subscription] = set()
        self.board: "Queue[EventItem]" = Queue()
        self.devicePool = DevicePool()
        self.archived_subscriptions: Set[Subscription] = set()
        self.polling = threading.Event()
        self.tracer = Tracer()
        self.logbook = []
        self.logBook = LogBook()

    def log(self, message: str, time: datetime = None) -> None:
        self.logBook.log(message, time)

    def play_log_book(self) -> str:
        return self.logBook.read()

    def add_subscription(
        self,
        device_name: str,
        attr: str,
        handler: MessageHandler,
        polling: bool = False,
    ) -> Subscription:
        """
        adds and dispatches a new subscription based on a device name and attr
        Note this will immediately initiate the pushing of events on the buffer
        """
        device = self.devicePool.get_device(device_name)
        new_subscription = Subscription(device, attr, handler)
        if polling:
            new_subscription.subscribe_buffer()
            device_name, attr, id = new_subscription.describe()
            self.tracer.message(
                f"new subscription {device_name}.{attr}:{id} added as polled"
            )
        else:
            new_subscription.subscribe_by_callback(self.board)
            device_name, attr, id = new_subscription.describe()
            self.tracer.message(
                f"new subscription {device_name}.{attr}:{id} added as polled"
            )
        assert new_subscription not in self.subscriptions
        self.subscriptions.add(new_subscription)
        return new_subscription

    def remove_all_subcriptions(self) -> None:
        while self.subscriptions:
            subscription = self.subscriptions.pop()
            subscription.unsubscribe()
            self.archived_subscriptions.add(subscription)
        self.tracer.message(
            f"all subscriptions (len = {len(self.archived_subscriptions)}) removed and archived"
        )

    def remove_subscription(self, subscription: Subscription) -> None:
        subscription.unsubscribe()
        self.archived_subscriptions.add(subscription)
        self.subscriptions.remove(subscription)
        device_name, attr, id = subscription.describe()
        self.tracer.message(
            f"subscription {device_name}.{attr}:{id} removed and archived"
        )

    def _get_printeable_timedout(self, timeout: float) -> str:
        waits = [subscription.handle_timedout() for subscription in self.subscriptions]
        aggregate_waits = reduce(lambda x, y: f"{x}\n{y}", waits)
        message = (
            f"event timed out after {timeout} seconds\n"
            f"remaining subscriptions:"
            f"{aggregate_waits}"
        )
        return message

    def gather_from_subscribed_buffers(self, polled_subscriptions: List) -> None:
        while self.polling.isSet():
            gathered_binned = [s.poll() for s in polled_subscriptions]
            gathered = reduce(lambda x, y: x + y, gathered_binned)
            gathered.sort(key=lambda item: item.get_date_lodged())
            if gathered:
                for item in gathered:
                    self.board.put(item)
                return
            else:
                sleep(0.05)

    def replay_subscription(self, subscription: Subscription) -> str:
        device = subscription.device
        attr = subscription.attr
        handler_logs = subscription.handler.replay()
        internal_logs = subscription.tracer.print_messages()
        internal_events_pusher_logs = ""
        if subscription.eventsPusher:
            internal_events_pusher_logs = f"\nEvents Pusher Logs:{subscription.eventsPusher.tracer.print_messages()}"
        return (
            f"subscription[{device}:{attr}]{handler_logs}\n"
            f"internal subscription logs:"
            f"{internal_logs}"
            f"{internal_events_pusher_logs}"
        )

    def replay_subscriptions(self) -> str:
        reduced_archived_logs = ""
        reduced_active_subscription_logs = ""
        if self.archived_subscriptions:
            archived_logs = [
                self.replay_subscription(s) for s in self.archived_subscriptions
            ]
            if archived_logs:
                reduced_archived_logs = reduce(lambda x, y: f"{x}\n{y}", archived_logs)
            else:
                reduced_archived_logs = "no archived messages lodged"
            reduced_archived_logs = f"archived subscriptions ({len(self.subscriptions)}):{reduced_archived_logs}"
        if self.subscriptions:
            active_subscription_logs = [
                self.replay_subscription(s) for s in self.subscriptions
            ]
            if active_subscription_logs:
                reduced_active_subscription_logs = reduce(
                    lambda x, y: f"{x}\n{y}", active_subscription_logs
                )
            else:
                reduced_active_subscription_logs = "no active messages lodged"
            reduced_active_subscription_logs = f"active subscriptions ({len(self.subscriptions)}):{reduced_active_subscription_logs}"
        return f"\n\n{reduced_active_subscription_logs}{reduced_archived_logs}"

    def replay_self(self) -> str:
        header = "logs from Messageboard"
        return f"{header}{self.tracer.print_messages()}"

    @contextmanager
    def _concurrent_if_polling(self):
        polled_subscriptions = [s for s in self.subscriptions if s.polled]
        if polled_subscriptions:
            executor = futures.ThreadPoolExecutor(max_workers=1)
            self.polling.set()
            self.tracer.message(
                f"gathering task submitted concurrently to poll {len(polled_subscriptions)} subscriptions"
            )
            gathering_task = executor.submit(
                self.gather_from_subscribed_buffers, polled_subscriptions
            )
            try:
                yield
            finally:
                self.polling.clear()
                gathering_task.result()
                self.tracer.message(f"gathering task finished")
        else:
            yield

    def get_items(self, timeout: float = None) -> EventItem:
        while self.subscriptions:
            try:
                with self._concurrent_if_polling():
                    item = self.board.get(timeout=timeout)
            except Empty as e:
                if all(s.supress_timeout() for s in self.subscriptions):
                    self.tracer.message(
                        f"iteration stopped by surpressed timeout; {len(self.subscriptions)} subscriptions"
                        f" will be cancelled"
                    )
                    self.remove_all_subcriptions()
                    return StopIteration()
                else:
                    message = self._get_printeable_timedout(timeout)
                    self.remove_all_subcriptions()
                    exception = EventTimedOut(e, message)
                    raise exception
            device_name, attr, value, date = item.describe()
            self.tracer.message(
                f"yielding new event item {device_name}.{attr}::{value}@{date}"
            )
            yield item

    def task_done(self):
        self.board.task_done()<|MERGE_RESOLUTION|>--- conflicted
+++ resolved
@@ -30,7 +30,6 @@
     """
     Pointing state of the dish
     """
-<<<<<<< HEAD
     NONE = 0
     READY = 1
     SLEW = 2
@@ -38,13 +37,6 @@
     SCAN = 4
     UNKNOWN = 5
 
-=======
-
-    READY = 0
-    SLEW = 1
-    TRACK = 2
-    SCAN = 3
->>>>>>> dbd03851
 
 
 def get_attr_value_as_str(attr: DeviceAttribute) -> str:
