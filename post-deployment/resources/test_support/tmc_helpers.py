--- conflicted
+++ resolved
@@ -1,142 +1,3 @@
-# from resources.test_support.sync_decorators import (
-#     sync_start_up_telescope,
-#     sync_assign_resources,
-#     sync_configure,
-#     sync_end_sb,
-#     sync_release_resources,
-#     sync_set_to_standby,
-#     time_it,
-#     sync_abort,
-#     sync_restart,
-#     sync_obsreset,
-    
-# )
-# from resources.test_support.logging_decorators import log_it
-# from tango import DeviceProxy
-# from resources.test_support.helpers import waiter, watch, resource
-# from resources.test_support.controls import telescope_is_in_standby
-# from resources.test_support.persistance_helping import (
-#     load_config_from_file,
-#     update_scan_config_file,
-#     update_resource_config_file,
-# )
-
-# import logging
-
-# LOGGER = logging.getLogger(__name__)
-
-
-# @sync_start_up_telescope
-# def start_up():
-#     CentralNode = DeviceProxy("ska_mid/tm_central/central_node")
-#     LOGGER.info(
-#         "Before Sending StartupTelescope command on CentralNode state :"
-#         + str(CentralNode.State())
-#     )
-#     CentralNode.TelescopeOn()
-
-
-# @sync_assign_resources(2, 300)
-# def compose_sub():
-#     resource("ska_mid/tm_subarray_node/1").assert_attribute("State").equals("ON")
-#     resource("ska_mid/tm_subarray_node/1").assert_attribute("obsState").equals("EMPTY")
-#     assign_resources_file = "resources/test_data/TMC_integration/assign_resources1.json"
-#     sdp_block = update_resource_config_file(assign_resources_file)
-#     LOGGER.info("_______sdp_block________" + str(sdp_block))
-#     config = load_config_from_file(assign_resources_file)
-#     CentralNode = DeviceProxy("ska_mid/tm_central/central_node")
-#     CentralNode.AssignResources(config)
-#     the_waiter = waiter()
-#     the_waiter.wait()
-#     LOGGER.info("Invoked AssignResources on CentralNode")
-#     return sdp_block
-
-
-# @sync_end_sb
-# def end_sb():
-#     resource("ska_mid/tm_subarray_node/1").assert_attribute("obsState").equals("READY")
-#     resource("mid_csp/elt/subarray_01").assert_attribute("obsState").equals("READY")
-#     resource("mid_sdp/elt/subarray_1").assert_attribute("obsState").equals("READY")
-#     LOGGER.info("Before invoking End Command all the devices obsstate is ready")
-#     SubarrayNode = DeviceProxy("ska_mid/tm_subarray_node/1")
-#     SubarrayNode.End()
-#     LOGGER.info("Invoked End on Subarray")
-
-
-# @sync_release_resources
-# def release_resources():
-#     resource("ska_mid/tm_subarray_node/1").assert_attribute("obsState").equals("IDLE")
-#     CentralNode = DeviceProxy("ska_mid/tm_central/central_node")
-#     CentralNode.ReleaseResources(
-#         '{"subarrayID":1,"releaseALL":true,"receptorIDList":[]}'
-#     )
-#     SubarrayNode = DeviceProxy("ska_mid/tm_subarray_node/1")
-#     LOGGER.info(
-#         "After Release Resource SubarrayNode State and ObsState:"
-#         + str(SubarrayNode.State())
-#         + str(SubarrayNode.ObsState)
-#     )
-#     LOGGER.info("Invoked ReleaseResources on Subarray")
-
-
-# @sync_set_to_standby
-# def set_to_standby():
-#     CentralNode = DeviceProxy("ska_mid/tm_central/central_node")
-#     CentralNode.TelescopeOff()
-#     SubarrayNode = DeviceProxy("ska_mid/tm_subarray_node/1")
-#     LOGGER.info(
-#         "After Standby SubarrayNode State and ObsState:"
-#         + str(SubarrayNode.State())
-#         + str(SubarrayNode.ObsState)
-#     )
-#     LOGGER.info("After Standby CentralNode State:" + str(CentralNode.State()))
-#     LOGGER.info("Standby the Telescope")
-
-
-# @sync_configure
-# def configure_sub(sdp_block, configure_file):
-#     # resource('ska_mid/tm_subarray_node/1').assert_attribute('State').equals('ON')
-#     update_scan_config_file(configure_file, sdp_block)
-#     config = load_config_from_file(configure_file)
-#     SubarrayNode = DeviceProxy("ska_mid/tm_subarray_node/1")
-#     SubarrayNode.Configure(config)
-#     LOGGER.info("Subarray obsState is: " + str(SubarrayNode.obsState))
-#     LOGGER.info("Invoked Configure on Subarray")
-
-
-# @sync_abort
-# def abort():
-#     resource("ska_mid/tm_subarray_node/1").assert_attribute("State").equals("ON")
-#     resource("ska_mid/tm_subarray_node/1").assert_attribute("obsState").equals("IDLE")
-#     SubarrayNode = DeviceProxy("ska_mid/tm_subarray_node/1")
-#     SubarrayNode.Abort()
-#     LOGGER.info("Subarray obsState is: " + str(SubarrayNode.obsState))
-#     LOGGER.info("Invoked Abort on Subarray")
-
-
-# @sync_restart
-# def restart():
-#     resource("ska_mid/tm_subarray_node/1").assert_attribute("State").equals("ON")
-#     resource("ska_mid/tm_subarray_node/1").assert_attribute("obsState").equals(
-#         "ABORTED"
-#     )
-#     SubarrayNode = DeviceProxy("ska_mid/tm_subarray_node/1")
-#     SubarrayNode.restart()
-#     LOGGER.info("Subarray obsState is: " + str(SubarrayNode.obsState))
-#     LOGGER.info("Invoked restart on Subarray")
-
-
-# @sync_obsreset
-# def obsreset():
-#     resource("ska_mid/tm_subarray_node/1").assert_attribute("State").equals("ON")
-#     resource("ska_mid/tm_subarray_node/1").assert_attribute("obsState").equals(
-#         "ABORTED"
-#     )
-#     SubarrayNode = DeviceProxy("ska_mid/tm_subarray_node/1")
-#     SubarrayNode.ObsReset()
-#     LOGGER.info("Subarray obsState is: " + str(SubarrayNode.obsState))
-#     LOGGER.info("Invoked Obsreset on Subarray")
-
 from resources.test_support.sync_decorators import (
     sync_start_up_telescope,
     sync_assign_resources,
@@ -148,15 +9,9 @@
     sync_abort,
     sync_restart,
     sync_obsreset,
-<<<<<<< HEAD
-    # sync_tmc_on,
-    # sync_tmc_off,
-    # sync_tmc_standby
-=======
     sync_tmc_on,
     sync_tmc_off,
     sync_tmc_standby
->>>>>>> f3c1e70d
 )
 from resources.test_support.logging_decorators import log_it
 from tango import DeviceProxy
@@ -189,27 +44,6 @@
         + str(CentralNode.State())
     )
     CentralNode.TelescopeOn()
-<<<<<<< HEAD
-=======
-
-
-def set_telescope_off():
-    CentralNode = DeviceProxy("ska_mid/tm_central/central_node")
-    LOGGER.info(
-        "Before Sending TelescopeOff command on CentralNode state :"
-        + str(CentralNode.State())
-    )
-    CentralNode.TelescopeOff()
-
-
-def set_telescope_standby():
-    CentralNode = DeviceProxy("ska_mid/tm_central/central_node")
-    LOGGER.info(
-        "Before Sending TelescopeStandby command on CentralNode state :"
-        + str(CentralNode.State())
-    )
-    CentralNode.TelescopeStandby()
->>>>>>> f3c1e70d
 
 
 def set_telescope_off():
@@ -333,70 +167,6 @@
 
 
 #Note: make use of this method while updating integration tests for sp-1623
-<<<<<<< HEAD
-# @sync_tmc_on
-# def set_tmc_on():
-#     CentralNode = DeviceProxy("ska_mid/tm_central/central_node")
-#     LOGGER.info(
-#         "Before Sending ON command on CentralNode state :"
-#         + str(CentralNode.State())
-#     )
-#     CentralNode.On()
-
-
-# #Note: make use of this method while updating integration tests for sp-1623
-# @sync_tmc_off
-# def set_tmc_off():
-#     CentralNode = DeviceProxy("ska_mid/tm_central/central_node")
-#     CentralNode.Off()
-#     SubarrayNode = DeviceProxy("ska_mid/tm_subarray_node/1")
-#     LOGGER.info(
-#         "After Off command, SubarrayNode State and ObsState:"
-#         + str(SubarrayNode.State())
-#         + str(SubarrayNode.ObsState)
-#     )
-#     LOGGER.info("After Off command, CentralNode State:" + str(CentralNode.State()))
-#     LOGGER.info("TMC is OFF")
-
-
-# #Note: make use of this method while updating integration tests for sp-1623
-# @sync_tmc_standby
-# def set_tmc_standby():
-#     CentralNode = DeviceProxy("ska_mid/tm_central/central_node")
-#     CentralNode.Standby()
-#     SubarrayNode = DeviceProxy("ska_mid/tm_subarray_node/1")
-#     CspSubarrayLeafNode = DeviceProxy("ska_mid/tm_leaf_node/csp_subarray01")
-#     SdpSubarrayLeafNode = DeviceProxy("ska_mid/tm_leaf_node/sdp_subarray01")
-#     CspMasterLeafNode = DeviceProxy("ska_mid/tm_leaf_node/csp_master")
-#     SdpMasterLeafNode = DeviceProxy("ska_mid/tm_leaf_node/sdp_master")
-#     LOGGER.info(
-#         "After Standby command, SubarrayNode State and ObsState:"
-#         + str(SubarrayNode.State())
-#         + str(SubarrayNode.ObsState)
-#     )
-#     LOGGER.info(
-#         "After Standby command, CspSubarrayLeafNode State and ObsState:"
-#         + str(CspSubarrayLeafNode.State())
-#         + str(CspSubarrayLeafNode.ObsState)
-#     )
-#     LOGGER.info(
-#         "After Standby command, SdpSubarrayLeafNode State and ObsState:"
-#         + str(SdpSubarrayLeafNode.State())
-#         + str(SdpSubarrayLeafNode.ObsState)
-#     )
-#     LOGGER.info(
-#         "After Standby command, CspMasterLeafNode State and ObsState:"
-#         + str(CspMasterLeafNode.State())
-#         + str(CspMasterLeafNode.ObsState)
-#     )
-#     LOGGER.info(
-#         "After Standby command, SdpMasterLeafNode State and ObsState:"
-#         + str(SdpMasterLeafNode.State())
-#         + str(SdpMasterLeafNode.ObsState)
-#     )
-#     LOGGER.info("After Standby command, CentralNode State:" + str(CentralNode.State()))
-#     LOGGER.info("TMC is in Standby")
-=======
 @sync_tmc_on
 def set_tmc_on():
     CentralNode = DeviceProxy("ska_mid/tm_central/central_node")
@@ -458,5 +228,4 @@
         + str(SdpMasterLeafNode.ObsState)
     )
     LOGGER.info("After Standby command, CentralNode State:" + str(CentralNode.State()))
-    LOGGER.info("TMC is in Standby")
->>>>>>> f3c1e70d
+    LOGGER.info("TMC is in Standby")