# import pytest
# from datetime import date, datetime
# import os
# import logging


# ##local depencies
# from resources.test_support.helpers import (
#     subarray_devices,
#     resource,
#     ResourceGroup,
#     waiter,
#     watch,
# )
# from resources.test_support.persistance_helping import (
#     update_scan_config_file,
#     update_resource_config_file,
# )
# from resources.test_support.sync_decorators import (
#     sync_assign_resources,
#     sync_configure_oet,
#     time_it,
#     sync_release_resources,
#     sync_end_sb,
#     sync_scan_oet,
#     sync_restart_sa,
# )
# from resources.test_support.mappings import device_to_subarrays

# LOGGER = logging.getLogger(__name__)


# def telescope_is_in_standby():
#     LOGGER.info(
#         'resource("ska_mid/tm_subarray_node/1").get("State")'
#         + str(resource("ska_mid/tm_subarray_node/1").get("State"))
#     )
#     LOGGER.info(
#         'resource("mid_csp/elt/subarray_01").get("State")'
#         + str(resource("mid_csp/elt/subarray_01").get("State"))
#     )
#     LOGGER.info(
#         'resource("mid_csp_cbf/sub_elt/subarray_01").get("State")'
#         + str(resource("mid_csp_cbf/sub_elt/subarray_01").get("State"))
#     )
#     LOGGER.info(
#         'resource("mid_sdp/elt/subarray_1").get("State")'
#         + str(resource("mid_sdp/elt/subarray_1").get("State"))
#     )
#     # TODO: Check for sdp Subarray state to be added
#     return [
#         resource("ska_mid/tm_subarray_node/1").get("State"),
#         resource("mid_csp/elt/subarray_01").get("State"),
#         resource("mid_csp_cbf/sub_elt/subarray_01").get("State"),
#     ] == ["OFF", "OFF", "OFF"]


import pytest
from datetime import date, datetime
import os
import logging


##local depencies
from resources.test_support.helpers import (
    subarray_devices,
    resource,
    ResourceGroup,
    waiter,
    watch,
)
from resources.test_support.persistance_helping import (
    update_scan_config_file,
    update_resource_config_file,
)
from resources.test_support.sync_decorators import (
    sync_assign_resources,
    sync_configure_oet,
    time_it,
    sync_release_resources,
    sync_end_sb,
    sync_scan_oet,
    sync_restart_sa,
)
from resources.test_support.mappings import device_to_subarrays

LOGGER = logging.getLogger(__name__)


def telescope_is_in_standby():
    LOGGER.info(
        'resource("ska_mid/tm_subarray_node/1").get("State")'
        + str(resource("ska_mid/tm_subarray_node/1").get("State"))
    )

    LOGGER.info(
        'resource("mid_csp/elt/subarray_01").get("State")'
        + str(resource("mid_csp/elt/subarray_01").get("State"))
    )
    LOGGER.info(
        'resource("mid_csp_cbf/sub_elt/subarray_01").get("State")'
        + str(resource("mid_csp_cbf/sub_elt/subarray_01").get("State"))
    )
    LOGGER.info(
        'resource("mid_sdp/elt/subarray_1").get("State")'
        + str(resource("mid_sdp/elt/subarray_1").get("State"))
    )
    # TODO: Check for sdp Subarray state to be added
    return [
        resource("ska_mid/tm_central/central_node").get("State"),
        resource("ska_mid/tm_subarray_node/1").get("State"),
        resource("mid_csp/elt/subarray_01").get("State"),
        resource("mid_csp_cbf/sub_elt/subarray_01").get("State"),
<<<<<<< HEAD
        resource("mid_sdp/elt/subarray_1").get("State")
    ] == ["ON", "ON", "OFF", "OFF", "OFF"]
=======
    ] == ["OFF", "OFF", "OFF"]
>>>>>>> f3c1e70d


#Note: make use of this method while updatating integration tests for sp-1623
def tmc_is_in_off():
    LOGGER.info(
        'resource("ska_mid/tm_central/central_node").get("State")'
        + str(resource("ska_mid/tm_central/central_node").get("State"))
    )
    LOGGER.info(
        'resource("ska_mid/tm_subarray_node/1").get("State")'
        + str(resource("ska_mid/tm_subarray_node/1").get("State"))
    )
    LOGGER.info(
        'resource("ska_mid/tm_leaf_node/csp_subarray01").get("State")'
        + str(resource("ska_mid/tm_leaf_node/csp_subarray01").get("State"))
    )
    LOGGER.info(
        'resource("ska_mid/tm_leaf_node/sdp_subarray01").get("State")'
        + str(resource("ska_mid/tm_leaf_node/sdp_subarray01").get("State"))
    )
    LOGGER.info(
        'resource("ska_mid/tm_leaf_node/csp_master").get("State")'
        + str(resource("ska_mid/tm_leaf_node/csp_master").get("State"))
    )
    LOGGER.info(
        'resource("ska_mid/tm_leaf_node/sdp_master").get("State")'
        + str(resource("ska_mid/tm_leaf_node/sdp_master").get("State"))
    )
    LOGGER.info(
        'resource("ska_mid/tm_leaf_node/d0001").get("State")'
        + str(resource("ska_mid/tm_leaf_node/d0001").get("State"))
    )
    return [
        resource("ska_mid/tm_central/central_node").get("State"),
        resource("ska_mid/tm_subarray_node/1").get("State"),
        resource("ska_mid/tm_leaf_node/csp_subarray01").get("State"),
        resource("ska_mid/tm_leaf_node/sdp_subarray01").get("State"),
        resource("ska_mid/tm_leaf_node/csp_master").get("State"),
        resource("ska_mid/tm_leaf_node/sdp_master").get("State"),
        resource("ska_mid/tm_leaf_node/d0001").get("State"),
    ] == ["OFF", "OFF", "OFF", "OFF", "OFF", "OFF", "OFF"]



#Note: make use of this method while updatating integration tests for sp-1623
def tmc_is_in_on():
    LOGGER.info(
        'resource("ska_mid/tm_central/central_node").get("State")'
        + str(resource("ska_mid/tm_central/central_node").get("State"))
    )
    LOGGER.info(
        'resource("ska_mid/tm_subarray_node/1").get("State")'
        + str(resource("ska_mid/tm_subarray_node/1").get("State"))
    )
    LOGGER.info(
        'resource("ska_mid/tm_leaf_node/csp_subarray01").get("State")'
        + str(resource("ska_mid/tm_leaf_node/csp_subarray01").get("State"))
    )
    LOGGER.info(
        'resource("ska_mid/tm_leaf_node/sdp_subarray01").get("State")'
        + str(resource("ska_mid/tm_leaf_node/sdp_subarray01").get("State"))
    )
    LOGGER.info(
        'resource("ska_mid/tm_leaf_node/csp_master").get("State")'
        + str(resource("ska_mid/tm_leaf_node/csp_master").get("State"))
    )
    LOGGER.info(
        'resource("ska_mid/tm_leaf_node/sdp_master").get("State")'
        + str(resource("ska_mid/tm_leaf_node/sdp_master").get("State"))
    )
    LOGGER.info(
        'resource("ska_mid/tm_leaf_node/d0001").get("State")'
        + str(resource("ska_mid/tm_leaf_node/d0001").get("State"))
    )
    return [
        resource("ska_mid/tm_central/central_node").get("State"),
        resource("ska_mid/tm_subarray_node/1").get("State"),
        resource("ska_mid/tm_leaf_node/csp_subarray01").get("State"),
        resource("ska_mid/tm_leaf_node/sdp_subarray01").get("State"),
        resource("ska_mid/tm_leaf_node/csp_master").get("State"),
        resource("ska_mid/tm_leaf_node/sdp_master").get("State"),
        resource("ska_mid/tm_leaf_node/d0001").get("State"),
    ] == ["ON", "ON", "ON", "ON", "ON", "ON", "ON"]

#Note: make use of this method while updatating integration tests for sp-1623
def telescope_is_on():
    LOGGER.info(
        'resource("ska_mid/tm_central/central_node").get("State")'
        + str(resource("ska_mid/tm_central/central_node").get("State"))
    )
    LOGGER.info(
        'resource("ska_mid/tm_central/central_node").get("telescopeState")'
        + str(resource("ska_mid/tm_central/central_node").get("telescopeState"))
    )
    LOGGER.info(
        'resource("ska_mid/tm_central/central_node").get("desiredTelescopeState")'
        + str(resource("ska_mid/tm_central/central_node").get("desiredTelescopeState"))
    )
    LOGGER.info(
        'resource("ska_mid/tm_central/central_node").get("commandInProgress")'
        + str(resource("ska_mid/tm_central/central_node").get("commandInProgress"))
    )
    LOGGER.info(
        'resource("ska_mid/tm_subarray_node/1").get("State")'
        + str(resource("ska_mid/tm_subarray_node/1").get("State"))
    )
    LOGGER.info(
        'resource("mid_csp/elt/subarray_01").get("State")'
        + str(resource("mid_csp/elt/subarray_01").get("State"))
    )
    LOGGER.info(
        'resource("mid_csp_cbf/sub_elt/subarray_01").get("State")'
        + str(resource("mid_csp_cbf/sub_elt/subarray_01").get("State"))
    )
    LOGGER.info(
        'resource("mid_sdp/elt/subarray_1").get("State")'
        + str(resource("mid_sdp/elt/subarray_1").get("State"))
    )
    LOGGER.info(
        'resource("mid_csp/elt/master").get("State")'
        + str(resource("mid_csp/elt/master").get("State"))
    )
    LOGGER.info(
        'resource("mid_sdp/elt/master").get("State")'
        + str(resource("mid_sdp/elt/master").get("State"))
    )
    LOGGER.info(
        'resource("ska_mid/tm_leaf_node/d0001").get("State")'
        + str(resource("ska_mid/tm_leaf_node/d0001").get("State"))
    )
    LOGGER.info(
        'resource("ska_mid/tm_leaf_node/d0002").get("State")'
        + str(resource("ska_mid/tm_leaf_node/d0002").get("State"))
    )
    LOGGER.info(
        'resource("ska_mid/tm_leaf_node/d0003").get("State")'
        + str(resource("ska_mid/tm_leaf_node/d0003").get("State"))
    )
    LOGGER.info(
        'resource("ska_mid/tm_leaf_node/d0004").get("State")'
        + str(resource("ska_mid/tm_leaf_node/d0004").get("State"))
    )
    LOGGER.info(
        'resource("mid_d0001/elt/master").get("State")'
        + str(resource("mid_d0001/elt/master").get("State"))
    )
    LOGGER.info(
        'resource("mid_d0002/elt/master").get("State")'
        + str(resource("mid_d0002/elt/master").get("State"))
    )
    LOGGER.info(
        'resource("mid_d0003/elt/master").get("State")'
        + str(resource("mid_d0003/elt/master").get("State"))
    )
    LOGGER.info(
        'resource("mid_d0004/elt/master").get("State")'
        + str(resource("mid_d0004/elt/master").get("State"))
    )
    return [
        resource("ska_mid/tm_central/central_node").get("State"),
        resource("ska_mid/tm_central/central_node").get("telescopeState"),
        resource("ska_mid/tm_subarray_node/1").get("State"),
        resource("mid_csp/elt/subarray_01").get("State"),
        resource("mid_sdp/elt/subarray_1").get("State"),
        resource("mid_csp/elt/master").get("State"),
        resource("mid_sdp/elt/master").get("State"),
        resource("ska_mid/tm_leaf_node/d0001").get("State"),
        resource("ska_mid/tm_leaf_node/d0002").get("State"),
        resource("ska_mid/tm_leaf_node/d0003").get("State"),
        resource("ska_mid/tm_leaf_node/d0004").get("State"),
        resource("mid_d0001/elt/master").get("State"),
        resource("mid_d0002/elt/master").get("State"),
        resource("mid_d0003/elt/master").get("State"),
        resource("mid_d0004/elt/master").get("State")
    ] == ["ON", "ON", "ON", "ON", "ON", "ON", "ON", "ON", "ON", "ON", "ON", "ON", "ON", "ON", "ON"]

#Note: make use of this method while updatating integration tests for sp-1623
def telescope_is_off():
    LOGGER.info(
        'resource("ska_mid/tm_central/central_node").get("State")'
        + str(resource("ska_mid/tm_central/central_node").get("State"))
    )
    LOGGER.info(
        'resource("ska_mid/tm_central/central_node").get("telescopeState")'
        + str(resource("ska_mid/tm_central/central_node").get("telescopeState"))
    )
    LOGGER.info(
        'resource("ska_mid/tm_central/central_node").get("desiredTelescopeState")'
        + str(resource("ska_mid/tm_central/central_node").get("desiredTelescopeState"))
    )
    LOGGER.info(
        'resource("ska_mid/tm_central/central_node").get("commandInProgress")'
        + str(resource("ska_mid/tm_central/central_node").get("commandInProgress"))
    )
    LOGGER.info(
        'resource("ska_mid/tm_subarray_node/1").get("State")'
        + str(resource("ska_mid/tm_subarray_node/1").get("State"))
    )
    LOGGER.info(
        'resource("mid_csp/elt/subarray_01").get("State")'
        + str(resource("mid_csp/elt/subarray_01").get("State"))
    )
    LOGGER.info(
        'resource("mid_sdp/elt/subarray_1").get("State")'
        + str(resource("mid_sdp/elt/subarray_1").get("State"))
    )
    LOGGER.info(
        'resource("mid_csp/elt/master").get("State")'
        + str(resource("mid_csp/elt/master").get("State"))
    )
    LOGGER.info(
        'resource("mid_sdp/elt/master").get("State")'
        + str(resource("mid_sdp/elt/master").get("State"))
    )
    LOGGER.info(
        'resource("ska_mid/tm_leaf_node/d0001").get("State")'
        + str(resource("ska_mid/tm_leaf_node/d0001").get("State"))
    )
    LOGGER.info(
        'resource("ska_mid/tm_leaf_node/d0002").get("State")'
        + str(resource("ska_mid/tm_leaf_node/d0002").get("State"))
    )
    LOGGER.info(
        'resource("ska_mid/tm_leaf_node/d0003").get("State")'
        + str(resource("ska_mid/tm_leaf_node/d0003").get("State"))
    )
    LOGGER.info(
        'resource("ska_mid/tm_leaf_node/d0004").get("State")'
        + str(resource("ska_mid/tm_leaf_node/d0004").get("State"))
    )
    LOGGER.info(
        'resource("mid_d0001/elt/master").get("State")'
        + str(resource("mid_d0001/elt/master").get("State"))
    )
    LOGGER.info(
        'resource("mid_d0002/elt/master").get("State")'
        + str(resource("mid_d0002/elt/master").get("State"))
    )
    LOGGER.info(
        'resource("mid_d0003/elt/master").get("State")'
        + str(resource("mid_d0003/elt/master").get("State"))
    )
    LOGGER.info(
        'resource("mid_d0004/elt/master").get("State")'
        + str(resource("mid_d0004/elt/master").get("State"))
    )
    return [
        resource("ska_mid/tm_central/central_node").get("State"),
        resource("ska_mid/tm_central/central_node").get("telescopeState"),
        resource("ska_mid/tm_subarray_node/1").get("State"),
        resource("mid_csp/elt/subarray_01").get("State"),
        resource("mid_sdp/elt/subarray_1").get("State"),
        resource("mid_csp/elt/master").get("State"),
        resource("mid_sdp/elt/master").get("State"),
        resource("mid_d0001/elt/master").get("State"),
        resource("mid_d0002/elt/master").get("State"),
        resource("mid_d0003/elt/master").get("State"),
        resource("mid_d0004/elt/master").get("State")
    ] == ["ON", "STANDBY","ON", "OFF", "OFF", "STANDBY", "OFF", "STANDBY", "STANDBY", "STANDBY", "STANDBY"]

def telescope_is_standby():
    LOGGER.info(
        'resource("ska_mid/tm_central/central_node").get("State")'
        + str(resource("ska_mid/tm_central/central_node").get("State"))
    )
    LOGGER.info(
        'resource("ska_mid/tm_central/central_node").get("telescopeState")'
        + str(resource("ska_mid/tm_central/central_node").get("telescopeState"))
    )
    LOGGER.info(
        'resource("ska_mid/tm_subarray_node/1").get("State")'
        + str(resource("ska_mid/tm_subarray_node/1").get("State"))
    )
    LOGGER.info(
        'resource("mid_csp/elt/subarray_01").get("State")'
        + str(resource("mid_csp/elt/subarray_01").get("State"))
    )
    LOGGER.info(
        'resource("mid_sdp/elt/subarray_1").get("State")'
        + str(resource("mid_sdp/elt/subarray_1").get("State"))
    )
    LOGGER.info(
        'resource("mid_csp/elt/master").get("State")'
        + str(resource("mid_csp/elt/master").get("State"))
    )
    LOGGER.info(
        'resource("mid_sdp/elt/master").get("State")'
        + str(resource("mid_sdp/elt/master").get("State"))
    )
    LOGGER.info(
        'resource("ska_mid/tm_leaf_node/d0001").get("State")'
        + str(resource("ska_mid/tm_leaf_node/d0001").get("State"))
    )
    LOGGER.info(
        'resource("ska_mid/tm_leaf_node/d0002").get("State")'
        + str(resource("ska_mid/tm_leaf_node/d0002").get("State"))
    )
    LOGGER.info(
        'resource("ska_mid/tm_leaf_node/d0003").get("State")'
        + str(resource("ska_mid/tm_leaf_node/d0003").get("State"))
    )
    LOGGER.info(
        'resource("ska_mid/tm_leaf_node/d0004").get("State")'
        + str(resource("ska_mid/tm_leaf_node/d0004").get("State"))
    )
    LOGGER.info(
        'resource("mid_d0001/elt/master").get("State")'
        + str(resource("mid_d0001/elt/master").get("State"))
    )
    LOGGER.info(
        'resource("mid_d0002/elt/master").get("State")'
        + str(resource("mid_d0002/elt/master").get("State"))
    )
    LOGGER.info(
        'resource("mid_d0003/elt/master").get("State")'
        + str(resource("mid_d0003/elt/master").get("State"))
    )
    LOGGER.info(
        'resource("mid_d0004/elt/master").get("State")'
        + str(resource("mid_d0004/elt/master").get("State"))
    )
    return [
        resource("ska_mid/tm_central/central_node").get("State"),
        resource("ska_mid/tm_central/central_node").get("telescopeState"),
        resource("ska_mid/tm_subarray_node/1").get("State"),
        resource("mid_csp/elt/subarray_01").get("State"),
        resource("mid_sdp/elt/subarray_1").get("State"),
        resource("mid_csp/elt/master").get("State"),
        resource("mid_sdp/elt/master").get("State"),
        resource("mid_d0001/elt/master").get("State"),
        resource("mid_d0002/elt/master").get("State"),
        resource("mid_d0003/elt/master").get("State"),
        resource("mid_d0004/elt/master").get("State")
    ] == ["ON", "STANDBY", "ON", "OFF", "OFF", "STANDBY", "STANDBY", "STANDBY", "STANDBY", "STANDBY", "STANDBY"]<|MERGE_RESOLUTION|>--- conflicted
+++ resolved
@@ -1,60 +1,3 @@
-# import pytest
-# from datetime import date, datetime
-# import os
-# import logging
-
-
-# ##local depencies
-# from resources.test_support.helpers import (
-#     subarray_devices,
-#     resource,
-#     ResourceGroup,
-#     waiter,
-#     watch,
-# )
-# from resources.test_support.persistance_helping import (
-#     update_scan_config_file,
-#     update_resource_config_file,
-# )
-# from resources.test_support.sync_decorators import (
-#     sync_assign_resources,
-#     sync_configure_oet,
-#     time_it,
-#     sync_release_resources,
-#     sync_end_sb,
-#     sync_scan_oet,
-#     sync_restart_sa,
-# )
-# from resources.test_support.mappings import device_to_subarrays
-
-# LOGGER = logging.getLogger(__name__)
-
-
-# def telescope_is_in_standby():
-#     LOGGER.info(
-#         'resource("ska_mid/tm_subarray_node/1").get("State")'
-#         + str(resource("ska_mid/tm_subarray_node/1").get("State"))
-#     )
-#     LOGGER.info(
-#         'resource("mid_csp/elt/subarray_01").get("State")'
-#         + str(resource("mid_csp/elt/subarray_01").get("State"))
-#     )
-#     LOGGER.info(
-#         'resource("mid_csp_cbf/sub_elt/subarray_01").get("State")'
-#         + str(resource("mid_csp_cbf/sub_elt/subarray_01").get("State"))
-#     )
-#     LOGGER.info(
-#         'resource("mid_sdp/elt/subarray_1").get("State")'
-#         + str(resource("mid_sdp/elt/subarray_1").get("State"))
-#     )
-#     # TODO: Check for sdp Subarray state to be added
-#     return [
-#         resource("ska_mid/tm_subarray_node/1").get("State"),
-#         resource("mid_csp/elt/subarray_01").get("State"),
-#         resource("mid_csp_cbf/sub_elt/subarray_01").get("State"),
-#     ] == ["OFF", "OFF", "OFF"]
-
-
 import pytest
 from datetime import date, datetime
 import os
@@ -111,12 +54,8 @@
         resource("ska_mid/tm_subarray_node/1").get("State"),
         resource("mid_csp/elt/subarray_01").get("State"),
         resource("mid_csp_cbf/sub_elt/subarray_01").get("State"),
-<<<<<<< HEAD
         resource("mid_sdp/elt/subarray_1").get("State")
     ] == ["ON", "ON", "OFF", "OFF", "OFF"]
-=======
-    ] == ["OFF", "OFF", "OFF"]
->>>>>>> f3c1e70d
 
 
 #Note: make use of this method while updatating integration tests for sp-1623
