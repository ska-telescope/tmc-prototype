import functools
from resources.test_support.helpers_low import waiter,watch,resource
from contextlib import contextmanager
import signal
import logging
from contextlib import contextmanager

# pre cheks
def check_going_out_of_empty():
    ##verify once for obstate = EMPTY
    resource('ska_low/tm_subarray_node/1').assert_attribute('obsState').equals('EMPTY')

def check_going_into_configure():
    ##Can ony configure a subarray that is in IDLE/ON
    resource('ska_low/tm_subarray_node/1').assert_attribute('obsState').equals(['IDLE','READY'])
    resource('ska_low/tm_subarray_node/1').assert_attribute('State').equals('ON')


def check_coming_out_of_standby():
    ##Can  only start up a disabled telescope
    resource('ska_low/tm_subarray_node/1').assert_attribute('State').equals('OFF')

def check_going_out_of_configured():
    ##Can only return to ON/IDLE if in READY
    resource('ska_low/tm_subarray_node/1').assert_attribute('obsState').equals('READY')


def check_going_into_empty():
    ##Can only release resources if subarray is in ON/IDLE
    resource('ska_low/tm_subarray_node/1').assert_attribute('State').equals('ON')
    print ("In check_going_into_empty")
    resource('ska_low/tm_subarray_node/1').assert_attribute('obsState').equals('IDLE')

def check_going_into_standby():
    print ("In check_going_into_standby")
    resource('ska_low/tm_subarray_node/1').assert_attribute('State').equals('ON')

# pre waitings

class WaitConfigure():

    def __init__(self):
        self.w  = watch(resource('ska_low/tm_subarray_node/1')).for_a_change_on("obsState")
<<<<<<< HEAD
        self.w1  = watch(resource('low-mccs/subarray/01')).for_a_change_on("obsState")
        # self.w1  = watch(resource('mid_csp/elt/subarray_01')).for_a_change_on("obsState")
        # self.w2 = watch(resource('mid_sdp/elt/subarray_1')).for_a_change_on("obsState")
=======
>>>>>>> 0b59a36d

    def wait(self):
        # self.w.wait_until_value_changed_to('CONFIGURING')
        self.w.wait_until_value_changed_to('READY',timeout=200)
<<<<<<< HEAD
        self.w1.wait_until_value_changed_to('READY',timeout=200)
        # self.w2.wait_until_value_changed_to('READY',timeout=200)
=======
>>>>>>> 0b59a36d

    def wait_oet(self):
        self.w.wait_until_value_changed_to('READY',timeout=200)


class WaitAbort():

    def __init__(self):
        self.the_watch  = watch(resource('ska_low/tm_subarray_node/1')).for_a_change_on("obsState")

    def wait(self,timeout):
        logging.info("Abort command dispatched, checking that the state transitioned to ABORTING")
        # self.the_watch.wait_until_value_changed_to('ABORTING',timeout)
        logging.info("state transitioned to ABORTING, waiting for it to return to ABORTED")
        self.the_watch.wait_until_value_changed_to('ABORTED',timeout=200)

class WaitRestart():

    def __init__(self):
        self.the_watch  = watch(resource('ska_low/tm_subarray_node/1')).for_a_change_on("obsState")

    def wait(self,timeout):
        logging.info("Restart command dispatched, checking that the state transitioned to RESTARTING")
        # self.the_watch.wait_until_value_changed_to('RESTARTING',timeout)
        logging.info("state transitioned to RESTARTING, waiting for it to return to EMPTY")
        self.the_watch.wait_until_value_changed_to('EMPTY',timeout=200)

class WaitObsReset():

    def __init__(self):
        self.the_watch  = watch(resource('ska_low/tm_subarray_node/1')).for_a_change_on("obsState")

    def wait(self,timeout):
        logging.info("ObsReset command dispatched, checking that the state transitioned to RESETTING")
        logging.info("state transitioned to RESETTING, waiting for it to return to IDLE")
        self.the_watch.wait_until_value_changed_to('IDLE',timeout=200)


class WaitObsReset():

    def __init__(self):
        self.the_watch  = watch(resource('ska_low/tm_subarray_node/1')).for_a_change_on("obsState")

    def wait(self,timeout):
        logging.info("ObsReset command dispatched, checking that the state transitioned to RESETTING")
        logging.info("state transitioned to RESETTING, waiting for it to return to IDLE")
        self.the_watch.wait_until_value_changed_to('IDLE',timeout=200)


class WaitScanning():
    def __init__(self):
        self.the_watch = watch(resource('ska_low/tm_subarray_node/1')).for_a_change_on('obsState')

    def wait(self,timeout):
        logging.info("scan command dispatched, checking that the state transitioned to SCANNING")
        self.the_watch.wait_until_value_changed_to('SCANNING',timeout)
        logging.info("state transitioned to SCANNING, waiting for it to return to READY")
        self.the_watch.wait_until_value_changed_to('READY',timeout)
    

def sync_assign_resources(timeout=60):
# defined as a decorator
    def decorator_sync_assign_resources(func):
        @functools.wraps(func)
        def wrapper(*args, **kwargs):
            check_going_out_of_empty()
            the_waiter = waiter()
            the_waiter.set_wait_for_assign_resources()
            ################ 
            result = func(*args, **kwargs)
            ################ 
            the_waiter.wait(timeout=timeout)
            return result
        return wrapper
    return decorator_sync_assign_resources

# defined as a context manager
@contextmanager
def sync_assigned_resources():
    check_going_out_of_empty()
    the_waiter = waiter()
    the_waiter.set_wait_for_assign_resources()
    yield
    the_waiter.wait(timeout=60)


##this is only in the case of using TMC device proxies, OET command is blocking for the entire duration
def sync_configure(func):
    @functools.wraps(func)
    def wrapper(*args, **kwargs):
        ##Can ony configure a subarray that is in IDLE/ON
        # Branch changes
        # resource('ska_low/tm_subarray_node/1').assert_attribute('obsState').equals(['IDLE','READY'])
        # resource('ska_low/tm_subarray_node/1').assert_attribute('State').equals('ON')
        # w  = watch(resource('ska_low/tm_subarray_node/1')).for_a_change_on("obsState")
        # ################
        # result = func(*args, **kwargs)
        # ################
        # #w.wait_until_value_changed_to('CONFIGURING')
        # w.wait_until_value_changed_to('READY',timeout=200)
        check_going_into_configure()
        w  = WaitConfigure()
        ################ 
        result = func(*args, **kwargs)
        ################ 
        w.wait()
        return result
    return wrapper

# defined as a context manager
@contextmanager
def sync_configuration():
    check_going_into_configure()
    w = WaitConfigure()
    yield
    w.wait()


def sync_configure_oet(func):
    @functools.wraps(func)
    def wrapper(*args, **kwargs):
        ##Can ony configure a subarray that is in IDLE/ON
        check_going_into_configure()
        w = WaitConfigure()
        ################ 
        result = func(*args, **kwargs)
        ################ 
        w.wait_oet()
        return result
    return wrapper


# defined as a context manager
@contextmanager
def sync_oet_configuration():
    check_going_into_configure()
    w = WaitConfigure()
    yield
    w.wait_oet()


def handle_timeout(arg1,agr2):
    print("operation timeout")
    raise Exception("operation timeout")

def time_it(timeout):
    def decorator(func):
        @functools.wraps(func)
        def wrapper(*args, **kwargs):
            signal.signal(signal.SIGALRM, handle_timeout)
            signal.alarm(timeout)  # wait for timeout seconds and timeout if still stick
            ################ 
            result = func(*args, **kwargs)
            ################ 
            signal.alarm(0)
            return result
        return wrapper
    return decorator

# defined as a context manager
@contextmanager
def limited_time_routine(timeout):
    signal.signal(signal.SIGALRM, handle_timeout)
    signal.alarm(timeout)  # wait for timeout seconds and timeout if still stick
    yield
    signal.alarm(0)


def sync_start_up_telescope(func):
    @functools.wraps(func)
    def wrapper(*args, **kwargs):
        check_coming_out_of_standby()
        the_waiter = waiter()
        the_waiter.set_wait_for_starting_up()
        result = func(*args, **kwargs)
        the_waiter.wait(200)
        return result
    return wrapper

# defined as a context manager
@contextmanager
def sync_telescope_starting_up(timeout=50):
    check_coming_out_of_standby()
    the_waiter = waiter()
    the_waiter.set_wait_for_starting_up()
    yield
    the_waiter.wait(timeout)

def sync_end(func):
    @functools.wraps(func)
    def wrapper(*args, **kwargs):
        check_going_out_of_configured()
        the_waiter = waiter()
        the_waiter.set_wait_for_ending_SB()
        result = func(*args, **kwargs)
        the_waiter.wait(100)
        return result
    return wrapper


# defined as a context manager
@contextmanager
def sync_sb_ending():
    check_going_out_of_configured()
    the_waiter = waiter()
    the_waiter.set_wait_for_ending_SB()
    yield
    the_waiter.wait()

def sync_release_resources(func):
    @functools.wraps(func)
    def wrapper(*args, **kwargs):
        print("In sync_release_resources")
        check_going_into_empty()
        the_waiter = waiter()
        the_waiter.set_wait_for_tearing_down_subarray()
        result = func(*args, **kwargs)
        the_waiter.wait(150)
        return result
    return wrapper

# defined as a context manager
@contextmanager
def sync_resources_releasing(timeout=100):
    the_waiter = waiter()
    the_waiter.set_wait_for_tearing_down_subarray()
    yield
    the_waiter.wait(timeout)


def sync_set_to_standby(func):
    @functools.wraps(func)
    def wrapper(*args, **kwargs):
        check_going_into_standby()
        the_waiter = waiter()
        the_waiter.set_wait_for_going_to_standby()
        result = func(*args, **kwargs)
        the_waiter.wait(100)
        return result
    return wrapper

# defined as a context manager
@contextmanager
def sync_going_to_standby(timeout=50):
    check_going_into_standby()
    the_waiter = waiter()
    the_waiter.set_wait_for_going_to_standby()
    yield
    the_waiter.wait(timeout)

def sync_scan(timeout=200):
    def decorator(func):
        @functools.wraps(func)
        def wrapper(*args, **kwargs):
            check_going_out_of_configured()
            w = WaitScanning()
            result = func(*args, **kwargs)
            w.wait(timeout)
            return result
        return wrapper
    return decorator


# defined as a context manager
@contextmanager
def sync_scanning(timeout=200):
    check_going_out_of_configured()
    w = WaitScanning()
    yield
    w.wait(timeout)


def sync_scan_oet(func):
    @functools.wraps(func)
    def wrapper(*args, **kwargs):
        check_going_out_of_configured()
        the_waiter = waiter()
        the_waiter.set_wait_for_going_into_scanning()
        result = func(*args, **kwargs)
        the_waiter.wait()
        return result
    return wrapper
    

# defined as a context manager
@contextmanager
def sync_oet_scanning():
    check_going_out_of_configured()
    the_waiter = waiter()
    the_waiter.set_wait_for_going_into_scanning()
    yield
    the_waiter.wait()


<|MERGE_RESOLUTION|>--- conflicted
+++ resolved
@@ -41,21 +41,13 @@
 
     def __init__(self):
         self.w  = watch(resource('ska_low/tm_subarray_node/1')).for_a_change_on("obsState")
-<<<<<<< HEAD
         self.w1  = watch(resource('low-mccs/subarray/01')).for_a_change_on("obsState")
-        # self.w1  = watch(resource('mid_csp/elt/subarray_01')).for_a_change_on("obsState")
-        # self.w2 = watch(resource('mid_sdp/elt/subarray_1')).for_a_change_on("obsState")
-=======
->>>>>>> 0b59a36d
 
     def wait(self):
         # self.w.wait_until_value_changed_to('CONFIGURING')
         self.w.wait_until_value_changed_to('READY',timeout=200)
-<<<<<<< HEAD
         self.w1.wait_until_value_changed_to('READY',timeout=200)
         # self.w2.wait_until_value_changed_to('READY',timeout=200)
-=======
->>>>>>> 0b59a36d
 
     def wait_oet(self):
         self.w.wait_until_value_changed_to('READY',timeout=200)
