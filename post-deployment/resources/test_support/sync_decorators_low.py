import functools
from resources.test_support.helpers_low import waiter,watch,resource
from contextlib import contextmanager
import signal
import logging
from contextlib import contextmanager

# pre cheks
def check_going_out_of_empty():
    ##verify once for obstate = EMPTY
    resource('ska_low/tm_subarray_node/1').assert_attribute('obsState').equals('EMPTY')

def check_going_into_configure():
    ##Can only configure a subarray that is in state ON and obsState IDLE/READY
    resource('ska_low/tm_subarray_node/1').assert_attribute('obsState').equals(['IDLE','READY'])
    resource('ska_low/tm_subarray_node/1').assert_attribute('State').equals('ON')


def check_coming_out_of_standby():
    ##Can  only start up a disabled telescope
    resource('ska_low/tm_subarray_node/1').assert_attribute('State').equals('OFF')
    # resource('low-mccs/control/control').assert_attribute('State').equals('OFF')

def check_going_out_of_configure():
    ##Can only return to ON/IDLE if in READY
    resource('ska_low/tm_subarray_node/1').assert_attribute('obsState').equals('READY')

def check_going_into_empty():
    ##Can only release resources if subarray is in ON/IDLE
    resource('ska_low/tm_subarray_node/1').assert_attribute('State').equals('ON')
    logging.info ("In check_going_into_empty")
    resource('ska_low/tm_subarray_node/1').assert_attribute('obsState').equals('IDLE')

def check_going_into_standby():
    logging.info ("In check_going_into_standby")
    resource('ska_low/tm_subarray_node/1').assert_attribute('State').equals('ON')

<<<<<<< HEAD
def check_going_out_of_abort():
    logging.info ("In check_going_out_of_abort")
    resource('ska_low/tm_subarray_node/1').assert_attribute('State').equals('ABORTED')
=======
def check_going_into_abort():
    resource('ska_low/tm_subarray_node/1').assert_attribute('State').equals('ON')
    print("In check_going_into_aborted")
    resource('ska_low/tm_subarray_node/1').assert_attribute('obsState').equals('ABORTED')

>>>>>>> 1aae280a

# pre waitings

class WaitConfigure():

    def __init__(self):
        self.w  = watch(resource('ska_low/tm_subarray_node/1')).for_a_change_on("obsState")
        self.w1  = watch(resource('low-mccs/subarray/01')).for_a_change_on("obsState")

    def wait(self):
        # self.w.wait_until_value_changed_to('CONFIGURING')
        self.w.wait_until_value_changed_to('READY',timeout=200)
        self.w1.wait_until_value_changed_to('READY',timeout=200)

    def wait_oet(self):
        self.w.wait_until_value_changed_to('READY',timeout=200)

#TODO : Abort, Restart and Obsreset implementation is updated for Low devices. Therefore need to keep it for further use.
class WaitAbort():

    def __init__(self):
        self.the_watch  = watch(resource('ska_low/tm_subarray_node/1')).for_a_change_on("obsState")

    def wait(self,timeout):
        logging.info("Abort command dispatched, checking that the state transitioned to ABORTING")
        logging.info("state transitioned to ABORTING, waiting for it to return to ABORTED")
        self.the_watch.wait_until_value_changed_to('ABORTED',timeout=200)

class WaitRestart():

    def __init__(self):
        self.the_watch  = watch(resource('ska_low/tm_subarray_node/1')).for_a_change_on("obsState")

    def wait(self,timeout):
        logging.info("Restart command dispatched, checking that the state transitioned to RESTARTING")
        # self.the_watch.wait_until_value_changed_to('RESTARTING',timeout)
        logging.info("state transitioned to RESTARTING, waiting for it to return to EMPTY")
        self.the_watch.wait_until_value_changed_to('EMPTY',timeout=200)

class WaitObsReset():

    def __init__(self):
        self.the_watch  = watch(resource('ska_low/tm_subarray_node/1')).for_a_change_on("obsState")

    def wait(self,timeout):
        logging.info("ObsReset command dispatched, checking that the state transitioned to RESETTING")
        logging.info("state transitioned to RESETTING, waiting for it to return to IDLE")
        self.the_watch.wait_until_value_changed_to('IDLE',timeout=200)


class WaitScanning():
    def __init__(self):
        self.the_watch = watch(resource('ska_low/tm_subarray_node/1')).for_a_change_on('obsState')

    def wait(self,timeout):
        logging.info("scan command dispatched, checking that the state transitioned to SCANNING")
        self.the_watch.wait_until_value_changed_to('SCANNING',timeout)
        logging.info("state transitioned to SCANNING, waiting for it to return to READY")
        self.the_watch.wait_until_value_changed_to('READY',timeout)


def sync_assign_resources(timeout=60):
# defined as a decorator
    def decorator_sync_assign_resources(func):
        @functools.wraps(func)
        def wrapper(*args, **kwargs):
            check_going_out_of_empty()
            the_waiter = waiter()
            the_waiter.set_wait_for_assign_resources()
            ################ 
            result = func(*args, **kwargs)
            ################ 
            the_waiter.wait(timeout=timeout)
            return result
        return wrapper
    return decorator_sync_assign_resources

# defined as a context manager
@contextmanager
def sync_assigned_resources():
    check_going_out_of_empty()
    the_waiter = waiter()
    the_waiter.set_wait_for_assign_resources()
    yield
    the_waiter.wait(timeout=60)


##this is only in the case of using TMC device proxies, OET command is blocking for the entire duration
def sync_configure(func):
    @functools.wraps(func)
    def wrapper(*args, **kwargs):
        check_going_into_configure()
        w  = WaitConfigure()
        ################ 
        result = func(*args, **kwargs)
        ################ 
        w.wait()
        return result
    return wrapper

# defined as a context manager
@contextmanager
def sync_configuration():
    check_going_into_configure()
    w = WaitConfigure()
    yield
    w.wait()


def sync_configure_oet(func):
    @functools.wraps(func)
    def wrapper(*args, **kwargs):
        ##Can ony configure a subarray that is in IDLE/ON
        check_going_into_configure()
        w = WaitConfigure()
        ################ 
        result = func(*args, **kwargs)
        ################ 
        w.wait_oet()
        return result
    return wrapper


# defined as a context manager
@contextmanager
def sync_oet_configuration():
    check_going_into_configure()
    w = WaitConfigure()
    yield
    w.wait_oet()


def handle_timeout(arg1,agr2):
    logging.info("operation timeout")
    raise Exception("operation timeout")

def time_it(timeout):
    def decorator(func):
        @functools.wraps(func)
        def wrapper(*args, **kwargs):
            signal.signal(signal.SIGALRM, handle_timeout)
            signal.alarm(timeout)  # wait for timeout seconds and timeout if still stick
            ################ 
            result = func(*args, **kwargs)
            ################ 
            signal.alarm(0)
            return result
        return wrapper
    return decorator

# defined as a context manager
@contextmanager
def limited_time_routine(timeout):
    signal.signal(signal.SIGALRM, handle_timeout)
    signal.alarm(timeout)  # wait for timeout seconds and timeout if still stick
    yield
    signal.alarm(0)


def sync_start_up_telescope(func):
    @functools.wraps(func)
    def wrapper(*args, **kwargs):
        check_coming_out_of_standby()
        the_waiter = waiter()
        the_waiter.set_wait_for_starting_up()
        result = func(*args, **kwargs)
        the_waiter.wait(200)
        return result
    return wrapper

# defined as a context manager
@contextmanager
def sync_telescope_starting_up(timeout=50):
    check_coming_out_of_standby()
    the_waiter = waiter()
    the_waiter.set_wait_for_starting_up()
    yield
    the_waiter.wait(timeout)


# defined as a context manager

def sync_release_resources(func):
    @functools.wraps(func)
    def wrapper(*args, **kwargs):
        check_going_into_empty()
        the_waiter = waiter()
        the_waiter.set_wait_for_tearing_down_subarray()
        result = func(*args, **kwargs)
        the_waiter.wait(timeout=100)
        return result
    return wrapper


# defined as a context manager
@contextmanager
def sync_resources_releasing(timeout=100):
    the_waiter = waiter()
    the_waiter.set_wait_for_tearing_down_subarray()
    yield
    the_waiter.wait(timeout)

def sync_end(func):
    @functools.wraps(func)
    def wrapper(*args, **kwargs):
        check_going_out_of_configure()
        the_waiter = waiter()
        the_waiter.set_wait_for_ending_SB()
        result = func(*args, **kwargs)
        the_waiter.wait(100)
        return result
    return wrapper


def sync_set_to_standby(func):
    @functools.wraps(func)
    def wrapper(*args, **kwargs):
        check_going_into_standby()
        the_waiter = waiter()
        the_waiter.set_wait_for_going_to_standby()
        result = func(*args, **kwargs)
        the_waiter.wait(100)
        return result
    return wrapper

# defined as a context manager
@contextmanager
def sync_going_to_standby(timeout=50):
    check_going_into_standby()
    the_waiter = waiter()
    the_waiter.set_wait_for_going_to_standby()
    yield
    the_waiter.wait(timeout)

def sync_scan(timeout=200):
    def decorator(func):
        @functools.wraps(func)
        def wrapper(*args, **kwargs):
            check_going_out_of_configure()
            w = WaitScanning()
            result = func(*args, **kwargs)
            w.wait(timeout)
            return result
        return wrapper
    return decorator

# defined as a context manager
@contextmanager
def sync_scanning(timeout=200):
    check_going_out_of_configured()
    w = WaitScanning()
    yield
    w.wait(timeout)


def sync_scan_oet(func):
    @functools.wraps(func)
    def wrapper(*args, **kwargs):
        check_going_out_of_configured()
        the_waiter = waiter()
        the_waiter.set_wait_for_going_into_scanning()
        result = func(*args, **kwargs)
        the_waiter.wait()
        return result
    return wrapper
    

# defined as a context manager
@contextmanager
def sync_oet_scanning():
    check_going_out_of_configured()
    the_waiter = waiter()
    the_waiter.set_wait_for_going_into_scanning()
    yield
    the_waiter.wait()

def sync_obsreset(func):
    @functools.wraps(func)
    def wrapper(*args, **kwargs):
        check_going_out_of_abort()
        w  = WaitObsReset()
        ################
        result = func(*args, **kwargs)
        ################
        w.wait()
        return result
    return wrapper

<<<<<<< HEAD
def sync_abort(func):
    @functools.wraps(func)
    def wrapper(*args, **kwargs):
        check_going_into_empty()
        w  = WaitAbort()
        ################
        result = func(*args, **kwargs)
        ################
        w.wait()
        return result
    return wrapper
=======
def sync_abort(timeout=200):
    def decorator(func):
        @functools.wraps(func)
        def wrapper(*args, **kwargs):
            check_going_into_abort()
            w = WaitAbort()
            ################
            result = func(*args, **kwargs)
            ################
            w.wait(timeout)
            return result
        return wrapper
    return decorator
>>>>>>> 1aae280a
<|MERGE_RESOLUTION|>--- conflicted
+++ resolved
@@ -35,17 +35,9 @@
     logging.info ("In check_going_into_standby")
     resource('ska_low/tm_subarray_node/1').assert_attribute('State').equals('ON')
 
-<<<<<<< HEAD
 def check_going_out_of_abort():
     logging.info ("In check_going_out_of_abort")
     resource('ska_low/tm_subarray_node/1').assert_attribute('State').equals('ABORTED')
-=======
-def check_going_into_abort():
-    resource('ska_low/tm_subarray_node/1').assert_attribute('State').equals('ON')
-    print("In check_going_into_aborted")
-    resource('ska_low/tm_subarray_node/1').assert_attribute('obsState').equals('ABORTED')
-
->>>>>>> 1aae280a
 
 # pre waitings
 
@@ -184,7 +176,8 @@
 
 def time_it(timeout):
     def decorator(func):
-        @functools.wraps(func)
+        @functools.wraps(func)CONFLICT (content): Merge conflict in tmcprototype/subarraynodelow/test/unit/subarray_node_low_test.py
+
         def wrapper(*args, **kwargs):
             signal.signal(signal.SIGALRM, handle_timeout)
             signal.alarm(timeout)  # wait for timeout seconds and timeout if still stick
@@ -334,7 +327,6 @@
         return result
     return wrapper
 
-<<<<<<< HEAD
 def sync_abort(func):
     @functools.wraps(func)
     def wrapper(*args, **kwargs):
@@ -345,19 +337,4 @@
         ################
         w.wait()
         return result
-    return wrapper
-=======
-def sync_abort(timeout=200):
-    def decorator(func):
-        @functools.wraps(func)
-        def wrapper(*args, **kwargs):
-            check_going_into_abort()
-            w = WaitAbort()
-            ################
-            result = func(*args, **kwargs)
-            ################
-            w.wait(timeout)
-            return result
-        return wrapper
-    return decorator
->>>>>>> 1aae280a
+    return wrapper