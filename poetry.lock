--- conflicted
+++ resolved
@@ -594,11 +594,7 @@
 
 [[package]]
 name = "parse-type"
-<<<<<<< HEAD
 version = "0.6.2"
-=======
-version = "0.6.1"
->>>>>>> 08d4510f
 description = "Simplifies to build parse types based on the parse module"
 category = "dev"
 optional = false
@@ -1896,13 +1892,8 @@
     {file = "parse-1.19.1.tar.gz", hash = "sha256:cc3a47236ff05da377617ddefa867b7ba983819c664e1afe46249e5b469be464"},
 ]
 parse-type = [
-<<<<<<< HEAD
     {file = "parse_type-0.6.2-py2.py3-none-any.whl", hash = "sha256:06d39a8b70fde873eb2a131141a0e79bb34a432941fb3d66fad247abafc9766c"},
     {file = "parse_type-0.6.2.tar.gz", hash = "sha256:79b1f2497060d0928bc46016793f1fca1057c4aacdf15ef876aa48d75a73a355"},
-=======
-    {file = "parse_type-0.6.1-py2.py3-none-any.whl", hash = "sha256:696502e748843a1a26bd47367ad248f790b825d6b2ea8b8208ef7cd37d6f3ddd"},
-    {file = "parse_type-0.6.1.tar.gz", hash = "sha256:c909b884f065c46a81feadbf63dbf5d82da94ad61780fcf219d3f5c295fe455c"},
->>>>>>> 08d4510f
 ]
 parso = [
     {file = "parso-0.8.3-py2.py3-none-any.whl", hash = "sha256:c001d4636cd3aecdaf33cbb40aebb59b094be2a74c556778ef5576c175e19e75"},
