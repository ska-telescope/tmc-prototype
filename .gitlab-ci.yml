# GitLab CI in conjunction with GitLab Runner can use Docker Engine to test and build any application.
# Docker, when used with GitLab CI, runs each job in a separate and isolated container using the predefined image that is set up in .gitlab-ci.yml.
# In this case we use the latest python docker image to build and test this project.
image: nexus.engageska-portugal.pt/ska-docker/ska-python-buildenv:9.3.2

variables:
  DOCKER_DRIVER: overlay2

# cache is used to specify a list of files and directories which should be cached between jobs. You can only use paths that are within the project workspace.
# If cache is defined outside the scope of jobs, it means it is set globally and all jobs will use that definition
cache:
  paths:
    - build

before_script:
  - python3 -m pip install -r requirements-dev.txt
  - python3 -m pip install pipdeptree

# The YAML file defines a set of jobs with constraints stating when they should be run.
# You can specify an unlimited number of jobs which are defined as top-level elements with an arbitrary name and always have to contain at least the script clause.
# In this case we have only the test job which produce an artifacts (it must be placed into a directory called "public")
# It is also specified that only the master branch will be subject of this job.

stages:
  - build
  - unit-test
  - test
  - linting
  - publish
  - pages
  - release
  - trigger

build CentralNode wheel for publication: # Executed on a tag
  stage: build
  tags:
    - docker-executor
  script:
    - cd ./tmcprototype/centralnode
    - python3 setup.py egg_info -b+$CI_COMMIT_SHORT_SHA sdist bdist_wheel
  only:
    - tags
  artifacts:
    paths:
      - ./tmcprototype/centralnode/dist/

build CentralNode wheel for development: # Executed on a commit
  stage: build
  tags:
    - docker-executor
  script:
    - cd ./tmcprototype/centralnode
    - python3 setup.py egg_info -b+dev.$CI_COMMIT_SHORT_SHA sdist bdist_wheel
  except:
    - tags
  artifacts:
    paths:
      - ./tmcprototype/centralnode/dist/

build CentralNodeLow wheel for publication: # Executed on a tag
  stage: build
  tags:
    - docker-executor
  script:
    - cd ./tmcprototype/centralnodelow
    - python3 setup.py egg_info -b+$CI_COMMIT_SHORT_SHA sdist bdist_wheel
  only:
    - tags
  artifacts:
    paths:
      - ./tmcprototype/centralnodelow/dist/

build CentralNodeLow wheel for development: # Executed on a commit
  stage: build
  tags:
    - docker-executor
  script:
    - cd ./tmcprototype/centralnodelow
    - python3 setup.py egg_info -b+dev.$CI_COMMIT_SHORT_SHA sdist bdist_wheel
  except:
    - tags
  artifacts:
    paths:
      - ./tmcprototype/centralnodelow/dist/

build SubarrayNode wheel for publication: # Executed on a tag
  stage: build
  tags:
    - docker-executor
  script:
    - cd ./tmcprototype/subarraynode
    - python3 setup.py egg_info -b+$CI_COMMIT_SHORT_SHA sdist bdist_wheel
  only:
    - tags
  artifacts:
    paths:
      - ./tmcprototype/subarraynode/dist/

build SubarrayNode wheel for development: # Executed on a commit
  stage: build
  tags:
    - docker-executor
  script:
    - cd ./tmcprototype/subarraynode
    - python3 setup.py egg_info -b+dev.$CI_COMMIT_SHORT_SHA sdist bdist_wheel
  except:
    - tags
  artifacts:
    paths:
      - ./tmcprototype/subarraynode/dist/

build SubarrayNodeLow wheel for publication: # Executed on a tag
  stage: build
  tags:
    - docker-executor
  script:
    - cd ./tmcprototype/subarraynodelow
    - python3 setup.py egg_info -b+$CI_COMMIT_SHORT_SHA sdist bdist_wheel
  only:
    - tags
  artifacts:
    paths:
      - ./tmcprototype/subarraynodelow/dist/

build SubarrayNodeLow wheel for development: # Executed on a commit
  stage: build
  tags:
    - docker-executor
  script:
    - cd ./tmcprototype/subarraynodelow
    - python3 setup.py egg_info -b+dev.$CI_COMMIT_SHORT_SHA sdist bdist_wheel
  except:
    - tags
  artifacts:
    paths:
      - ./tmcprototype/subarraynodelow/dist/

build DishLeafNode wheel for publication: # Executed on a tag
  stage: build
  tags:
    - docker-executor
  script:
    - cd ./tmcprototype/dishleafnode
    - python3 setup.py egg_info -b+$CI_COMMIT_SHORT_SHA sdist bdist_wheel
  only:
    - tags
  artifacts:
    paths:
      - ./tmcprototype/dishleafnode/dist/

build DishLeafNode wheel for development: # Executed on a commit
  stage: build
  tags:
    - docker-executor
  script:
    - cd ./tmcprototype/dishleafnode
    - python3 setup.py egg_info -b+dev.$CI_COMMIT_SHORT_SHA sdist bdist_wheel
  except:
    - tags
  artifacts:
    paths:
      - ./tmcprototype/dishleafnode/dist/

build CspMasterLeafNode wheel for publication: # Executed on a tag
  stage: build
  tags:
    - docker-executor
  script:
    - cd ./tmcprototype/cspmasterleafnode
    - python3 setup.py egg_info -b+$CI_COMMIT_SHORT_SHA sdist bdist_wheel
  only:
    - tags
  artifacts:
    paths:
      - ./tmcprototype/cspmasterleafnode/dist/

build CspMasterLeafNode wheel for development: # Executed on a commit
  stage: build
  tags:
    - docker-executor
  script:
    - cd ./tmcprototype/cspmasterleafnode
    - python3 setup.py egg_info -b+dev.$CI_COMMIT_SHORT_SHA sdist bdist_wheel
  except:
    - tags
  artifacts:
    paths:
      - ./tmcprototype/cspmasterleafnode/dist/

build CspSubarrayLeafNode wheel for publication: # Executed on a tag
  stage: build
  tags:
    - docker-executor
  script:
    - cd ./tmcprototype/cspsubarrayleafnode
    - python3 setup.py egg_info -b+$CI_COMMIT_SHORT_SHA sdist bdist_wheel
  only:
    - tags
  artifacts:
    paths:
      - ./tmcprototype/cspsubarrayleafnode/dist/


build SdpMasterLeafNode wheel for publication: # Executed on a tag
  stage: build
  tags:
    - docker-executor
  script:
    - cd ./tmcprototype/sdpmasterleafnode
    - python3 setup.py egg_info -b+$CI_COMMIT_SHORT_SHA sdist bdist_wheel
  only:
    - tags
  artifacts:
    paths:
      - ./tmcprototype/sdpmasterleafnode/dist/


build SdpMasterLeafNode wheel for development: # Executed on a commit
  stage: build
  tags:
    - docker-executor
  script:
    - cd ./tmcprototype/sdpmasterleafnode
    - python3 setup.py egg_info -b+dev.$CI_COMMIT_SHORT_SHA sdist bdist_wheel
  except:
    - tags
  artifacts:
    paths:
      - ./tmcprototype/sdpmasterleafnode/dist/

build CspSubarrayLeafNode wheel for development: # Executed on a commit
  stage: build
  tags:
    - docker-executor
  script:
    - cd ./tmcprototype/cspsubarrayleafnode
    - python3 setup.py egg_info -b+dev.$CI_COMMIT_SHORT_SHA sdist bdist_wheel
  except:
    - tags
  artifacts:
    paths:
      - ./tmcprototype/cspsubarrayleafnode/dist/

build SdpSubarrayLeafNode wheel for publication: # Executed on a tag
  stage: build
  tags:
    - docker-executor
  script:
    - cd ./tmcprototype/sdpsubarrayleafnode
    - python3 setup.py egg_info -b+$CI_COMMIT_SHORT_SHA sdist bdist_wheel
  only:
    - tags
  artifacts:
    paths:
      - ./tmcprototype/sdpsubarrayleafnode/dist/

build SdpSubarrayLeafNode wheel for development: # Executed on a commit
  stage: build
  tags:
    - docker-executor
  script:
    - cd ./tmcprototype/sdpsubarrayleafnode
    - python3 setup.py egg_info -b+dev.$CI_COMMIT_SHORT_SHA sdist bdist_wheel
  except:
    - tags
  artifacts:
    paths:
      - ./tmcprototype/sdpsubarrayleafnode/dist/

build MccsMasterLeafNode wheel for publication: # Executed on a tag
  stage: build
  tags:
    - docker-executor
  script:
    - cd ./tmcprototype/mccsmasterleafnode
    - python3 setup.py egg_info -b+$CI_COMMIT_SHORT_SHA sdist bdist_wheel
  only:
    - tags
  artifacts:
    paths:
      - ./tmcprototype/mccsmasterleafnode/dist/

build MccsMasterLeafNode wheel for development: # Executed on a commit
  stage: build
  tags:
    - docker-executor
  script:
    - cd ./tmcprototype/mccsmasterleafnode
    - python3 setup.py egg_info -b+dev.$CI_COMMIT_SHORT_SHA sdist bdist_wheel
  except:
    - tags
  artifacts:
    paths:
      - ./tmcprototype/mccsmasterleafnode/dist/

build MccsSubarrayLeafNode wheel for publication: # Executed on a tag
  stage: build
  tags:
    - docker-executor
  script:
    - cd ./tmcprototype/mccssubarrayleafnode
    - python3 setup.py egg_info -b+$CI_COMMIT_SHORT_SHA sdist bdist_wheel
  only:
    - tags
  artifacts:
    paths:
      - ./tmcprototype/mccssubarrayleafnode/dist/

build MccsSubarrayLeafNode wheel for development: # Executed on a commit
  stage: build
  tags:
    - docker-executor
  script:
    - cd ./tmcprototype/mccssubarrayleafnode
    - python3 setup.py egg_info -b+dev.$CI_COMMIT_SHORT_SHA sdist bdist_wheel
  except:
    - tags
  artifacts:
    paths:
      - ./tmcprototype/mccssubarrayleafnode/dist/

build DishMaster wheel for publication: # Executed on a tag
  stage: build
  tags:
    - docker-executor
  script:
    - cd ./tmcprototype/dishmaster
    - python3 setup.py egg_info -b+$CI_COMMIT_SHORT_SHA sdist bdist_wheel
  only:
    - tags
  artifacts:
    paths:
      - ./tmcprototype/dishmaster/dist/

build DishMaster wheel for development: # Executed on a commit
  stage: build
  tags:
    - docker-executor
  script:
    - cd ./tmcprototype/dishmaster
    - python3 setup.py egg_info -b+dev.$CI_COMMIT_SHORT_SHA sdist bdist_wheel
  except:
    - tags
  artifacts:
    paths:
      - ./tmcprototype/dishmaster/dist/

unit tests:
  image: nexus.engageska-portugal.pt/ska-docker/ska-python-buildenv:latest
  stage: unit-test
  tags:
    - docker-executor
  script:
    - make unit-test
  artifacts:
    paths:
      - ./build

test-mid:
  stage: test
  tags:
    - k8srunner
  image: nexus.engageska-portugal.pt/ska-docker/deploy:0.4.3
  before_script:
    - kubectl get namespace
  script:
    - kubectl version
    - make clean
    - make install-chart MINIKUBE=false 
    - make wait
    - make smoketest
    - make test MARK=mid && [ -f "build/report.xml" ]
  after_script:
    - make uninstall-chart
    - make clean
    - make delete_namespace-sdp
    - make delete_namespace
    - mkdir -p build
    - ls -la build
  environment:
    name: test
    kubernetes:
      namespace: ci-$CI_PROJECT_NAME-$CI_COMMIT_SHORT_SHA
  artifacts:
    name: "$CI_PROJECT_NAME-$CI_JOB_ID"
    paths:
      - build
    reports:
      junit: build/report.xml
<<<<<<< HEAD
  #when: manual
=======
>>>>>>> 29ff9143


test-low:
  stage: test
  tags:
    - k8srunner
  image: nexus.engageska-portugal.pt/ska-docker/deploy:0.4.3
  script:
    - kubectl version
    - make install-chart MINIKUBE=false HELM_CHART=tmc-low-umbrella UMBRELLA_CHART_PATH=charts/tmc-low-umbrella/
    - make wait
    - make smoketest
    #- make test
  after_script:
    - make uninstall-chart HELM_CHART=tmc-low-umbrella UMBRELLA_CHART_PATH=charts/tmc-low-umbrella/
    - make clean
    - make delete_namespace-sdp
    - make delete_namespace
    - mkdir -p build
    - ls -la build
  environment:
    name: test
    kubernetes:
      namespace: ci-$CI_PROJECT_NAME-$CI_COMMIT_SHORT_SHA
  artifacts:
    name: "$CI_PROJECT_NAME-$CI_JOB_ID"
    paths:
      - build
    reports:
      junit: build/report.xml
  when: manual

linting:
  stage: linting
  image: nexus.engageska-portugal.pt/ska-docker/ska-python-buildenv:latest
  tags:
    - docker-executor
  script:
    - make lint
  allow_failure: true
  artifacts:
    paths:
      - ./build

publish to nexus:
  stage: publish
  tags:
    - docker-executor
  variables:
    TWINE_USERNAME: $TWINE_USERNAME
    TWINE_PASSWORD: $TWINE_PASSWORD
  script:
    - python3 -m pip install twine
    - twine upload --repository-url $PYPI_REPOSITORY_URL ./tmcprototype/centralnode/dist/*
    - twine upload --repository-url $PYPI_REPOSITORY_URL ./tmcprototype/centralnodelow/dist/*
    - twine upload --repository-url $PYPI_REPOSITORY_URL ./tmcprototype/subarraynode/dist/*
    - twine upload --repository-url $PYPI_REPOSITORY_URL ./tmcprototype/subarraynodelow/dist/*
    - twine upload --repository-url $PYPI_REPOSITORY_URL ./tmcprototype/dishleafnode/dist/*
    - twine upload --repository-url $PYPI_REPOSITORY_URL ./tmcprototype/cspmasterleafnode/dist/*
    - twine upload --repository-url $PYPI_REPOSITORY_URL ./tmcprototype/sdpmasterleafnode/dist/*
    - twine upload --repository-url $PYPI_REPOSITORY_URL ./tmcprototype/mccsmasterleafnode/dist/*
    - twine upload --repository-url $PYPI_REPOSITORY_URL ./tmcprototype/dishmaster/dist/*
    - twine upload --repository-url $PYPI_REPOSITORY_URL ./tmcprototype/sdpsubarrayleafnode/dist/*
    - twine upload --repository-url $PYPI_REPOSITORY_URL ./tmcprototype/cspsubarrayleafnode/dist/*
    - twine upload --repository-url $PYPI_REPOSITORY_URL ./tmcprototype/mccssubarrayleafnode/dist/*

  only:
    variables:
      - $CI_COMMIT_MESSAGE =~ /^.+$/ # Confirm tag message exists
      - $CI_COMMIT_TAG =~ /^((([0-9]+)\.([0-9]+)\.([0-9]+)(?:-([0-9a-zA-Z-]+(?:\.[0-9a-zA-Z-]+)*))?)(?:\+([0-9a-zA-Z-]+(?:\.[0-9a-zA-Z-]+)*))?)$/ # Confirm semantic versioning of tag

pages:
  image: nexus.engageska-portugal.pt/ska-docker/tango-builder:latest
  before_script:
  - docker login -u $DOCKER_REGISTRY_USERNAME -p $DOCKER_REGISTRY_PASSWORD $DOCKER_REGISTRY_HOST
  tags:
    - docker-executor
  stage: pages
  only:
    - master
  script:
    - mv build public
    - mv public/reports/cspmasterleafnode_htmlcov/* public
    - mv public/reports/cspsubarrayleafnode_htmlcov/* public
    - mv public/reports/sdpsubarrayleafnode_htmlcov/* public
    - mv public/reports/mccssubarrayleafnode_htmlcov/* public
    - mv public/reports/mccsmasterleafnode_htmlcov/* public
    - mv public/reports/sdpmasterleafnode_htmlcov/* public
    - mv public/reports/dishleafnode_htmlcov/* public
    - mv public/reports/subarraynode_htmlcov/* public
    - mv public/reports/centralnode_htmlcov/* public
    - mv public/reports/subarraynodelow_htmlcov/* public
    - mv public/reports/centralnodelow_htmlcov/* public
    - make push
  artifacts:
    paths:
      - public

release tmc:
  stage: release
  image: nexus.engageska-portugal.pt/ska-docker/tango-builder:latest
  before_script:
  - docker login -u $DOCKER_REGISTRY_USERNAME -p $DOCKER_REGISTRY_PASSWORD $DOCKER_REGISTRY_HOST
  tags:
    - docker-executor
  script:
    - make release-tmc-prototype USERNAME=$GITLAB_USER_NAME EMAILID=$GITLAB_USER_EMAIL # Publish tag on the gitlab and tagged image on Nexus
  when: manual
  only:
    refs:
      - master

# Standardised included jobs
variables:
  CHARTS_TO_PUBLISH: tmc-low tmc-mid
include:
# Helm Chart Publish
# https://developer.skatelescope.org/en/latest/development/software_package_release_procedure.html#package-and-publish-helm-charts-to-the-ska-helm-chart-repository
- project: 'ska-telescope/templates-repository'
  file: 'gitlab-ci/includes/helm_publish.yml'

# Create Gitlab CI badges from CI metrics
# https://developer.skatelescope.org/en/latest/tools/continuousintegration.html#automated-collection-of-ci-health-metrics-as-part-of-the-ci-pipeline
- project: 'ska-telescope/templates-repository'
  file: 'gitlab-ci/includes/post_step.yml'<|MERGE_RESOLUTION|>--- conflicted
+++ resolved
@@ -387,10 +387,6 @@
       - build
     reports:
       junit: build/report.xml
-<<<<<<< HEAD
-  #when: manual
-=======
->>>>>>> 29ff9143
 
 
 test-low:
