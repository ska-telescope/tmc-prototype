--- conflicted
+++ resolved
@@ -262,7 +262,6 @@
     paths:
       - ./tmcprototype/sdpsubarrayleafnode/dist/
 
-<<<<<<< HEAD
 build MccsMasterLeafNode wheel for publication: # Executed on a tag
   stage: build
   tags:
@@ -315,8 +314,6 @@
     paths:
       - ./tmcprototype/mccssubarrayleafnode/dist/
 
-=======
->>>>>>> cc5f9c4a
 build DishMaster wheel for publication: # Executed on a tag
   stage: build
   tags:
