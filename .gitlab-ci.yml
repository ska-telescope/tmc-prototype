--- conflicted
+++ resolved
@@ -326,12 +326,6 @@
   script:
     - mv build public
     - mv public/dishmaster_htmlcov/* public
-<<<<<<< HEAD
-    - mv public/sdpmaster_htmlcov/* public
-    - mv public/cspsubarray_htmlcov/* public
-    - mv public/sdpsubarray_htmlcov/* public
-=======
->>>>>>> 43609874
     - mv public/cspmasterleafnode_htmlcov/* public
     - mv public/cspsubarrayleafnode_htmlcov/* public
     - mv public/sdpsubarrayleafnode_htmlcov/* public
