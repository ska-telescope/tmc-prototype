--- conflicted
+++ resolved
@@ -79,7 +79,32 @@
     paths:
       - ./tmcprototype/SubarrayNode/dist/
 
-<<<<<<< HEAD
+build CspSubarray wheel for publication: # Executed on a tag
+  stage: build
+  tags:
+    - docker-executor
+  script:
+    - cd ./tmcprototype/CspSubarray
+    - python setup.py egg_info -b+$CI_COMMIT_SHORT_SHA sdist bdist_wheel
+  only:
+    - tags
+  artifacts:
+    paths:
+      - ./tmcprototype/CspSubarray/dist/
+
+build CspSubarray wheel for development: # Executed on a commit
+  stage: build
+  tags:
+    - docker-executor
+  script:
+    - cd ./tmcprototype/CspSubarray
+    - python setup.py egg_info -b+dev.$CI_COMMIT_SHORT_SHA sdist bdist_wheel
+  except:
+    - tags
+  artifacts:
+    paths:
+      - ./tmcprototype/CspSubarray/dist/
+
 build SdpSubarray wheel for publication: # Executed on a tag
   stage: build
   tags:
@@ -93,23 +118,7 @@
     paths:
       - ./tmcprototype/SdpSubarray/dist/
 
-=======
-build CspSubarray wheel for publication: # Executed on a tag
-  stage: build
-  tags:
-    - docker-executor
-  script:
-    - cd ./tmcprototype/CspSubarray
-    - python setup.py egg_info -b+$CI_COMMIT_SHORT_SHA sdist bdist_wheel
-  only:
-    - tags
-  artifacts:
-    paths:
-      - ./tmcprototype/CspSubarray/dist/
-
-
 build SdpSubarray wheel for development: # Executed on a commit
-=======
   stage: build
   tags:
     - docker-executor
@@ -122,19 +131,6 @@
     paths:
       - ./tmcprototype/SdpSubarray/dist/
 
-build CspSubarray wheel for development: # Executed on a commit
-  stage: build
-  tags:
-    - docker-executor
-  script:
-    - cd ./tmcprototype/CspSubarray
-    - python setup.py egg_info -b+dev.$CI_COMMIT_SHORT_SHA sdist bdist_wheel
-  except:
-    - tags
-  artifacts:
-    paths:
-      - ./tmcprototype/CspSubarray/dist/
-
 build DishLeafNode wheel for publication: # Executed on a tag
   stage: build
   tags:
@@ -187,53 +183,58 @@
     paths:
       - ./tmcprototype/CspMasterLeafNode/dist/
 
-<<<<<<< HEAD
 build SdpSubarrayLeafNode wheel for publication: # Executed on a tag
-=======
+  stage: build
+  tags:
+    - docker-executor
+  script:
+    - cd ./tmcprototype/SdpSubarrayLeafNode
+    - python setup.py egg_info -b+$CI_COMMIT_SHORT_SHA sdist bdist_wheel
+  only:
+    - tags
+  artifacts:
+    paths:
+      - ./tmcprototype/SdpSubarrayLeafNode/dist/
+
 build CspSubarrayLeafNode wheel for publication: # Executed on a tag
->>>>>>> 2c8031e2
-  stage: build
-  tags:
-    - docker-executor
-  script:
-<<<<<<< HEAD
+  stage: build
+  tags:
+    - docker-executor
+  script:
+    - cd ./tmcprototype/CspSubarrayLeafNode
+    - python setup.py egg_info -b+$CI_COMMIT_SHORT_SHA sdist bdist_wheel
+  only:
+    - tags
+  artifacts:
+    paths:
+      - ./tmcprototype/CspSubarrayLeafNode/dist/
+
+
+build SdpSubarrayLeafNode wheel for development: # Executed on a commit
+  stage: build
+  tags:
+    - docker-executor
+  script:
     - cd ./tmcprototype/SdpSubarrayLeafNode
-=======
+    - python setup.py egg_info -b+dev.$CI_COMMIT_SHORT_SHA sdist bdist_wheel
+  except:
+    - tags
+  artifacts:
+    paths:
+      - ./tmcprototype/SdpSubarrayLeafNode/dist/
+
+build CspSubarrayLeafNode wheel for development: # Executed on a commit
+  stage: build
+  tags:
+    - docker-executor
+  script:
     - cd ./tmcprototype/CspSubarrayLeafNode
->>>>>>> 2c8031e2
-    - python setup.py egg_info -b+$CI_COMMIT_SHORT_SHA sdist bdist_wheel
-  only:
-    - tags
-  artifacts:
-    paths:
-<<<<<<< HEAD
-      - ./tmcprototype/SdpSubarrayLeafNode/dist/
-
-build SdpSubarrayLeafNode wheel for development: # Executed on a commit
-=======
+    - python setup.py egg_info -b+dev.$CI_COMMIT_SHORT_SHA sdist bdist_wheel
+  except:
+    - tags
+  artifacts:
+    paths:
       - ./tmcprototype/CspSubarrayLeafNode/dist/
-
-build CspSubarrayLeafNode wheel for development: # Executed on a commit
->>>>>>> 2c8031e2
-  stage: build
-  tags:
-    - docker-executor
-  script:
-<<<<<<< HEAD
-    - cd ./tmcprototype/SdpSubarrayLeafNode
-=======
-    - cd ./tmcprototype/CspSubarrayLeafNode
->>>>>>> 2c8031e2
-    - python setup.py egg_info -b+dev.$CI_COMMIT_SHORT_SHA sdist bdist_wheel
-  except:
-    - tags
-  artifacts:
-    paths:
-<<<<<<< HEAD
-      - ./tmcprototype/SdpSubarrayLeafNode/dist/
-=======
-      - ./tmcprototype/CspSubarrayLeafNode/dist/
->>>>>>> 2c8031e2
 
 build DishMaster wheel for publication: # Executed on a tag
   stage: build
