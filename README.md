--- conflicted
+++ resolved
@@ -21,11 +21,7 @@
 # 1: Introduction
 This is the repository for the TMC evolutionary prototype. The prototype aims to realize Telescope Monitoring and Control functionality, and utilizes the platform, tools and technology specified for the SKA construction.
 
-<<<<<<< HEAD
 The prototype utilizes the base classes created in-line with the SKA Control System Guidelines and Tango coding standards. Developed in **Python 3.7** (PyTango 9.3.2), it is a single repository consisting eight packages - CentralNode, SubarrayNode, DishLeafNode, CspMasterLeafNode, CspSubarrayLeafNode, SdpMasterLeafNode, SdpSubarrayLeafNode, MccsMasterLeafNode, MccsSubarrayLeafNode and DishMaster.
-=======
-The prototype utilizes the base classes created in-line with the SKA Control System Guidelines and Tango coding standards. Developed in **Python 3.7** (PyTango 9.3.2), it is a single repository consisting ten packages - CentralNode, SubarrayNode, DishLeafNode, CspMasterLeafNode, CspSubarrayLeafNode, SdpMasterLeafNode, SdpSubarrayLeafNode, MccsMasterLeafNode, MccsSubarrayLeafNode and DishMaster.
->>>>>>> 3783faf3
 
 TMC prototype addresses the  following architectural aspects and functionality:
 
@@ -83,18 +79,12 @@
 * [x] Calculate Geometric delay values (in seconds) per antenna on CSP Subarray Leaf Node
 * [x] Convert delay values (in seconds) to 5th order polynomial coefficients
 * [x] Abort an ongoing operation, and Restart the control nodes, catch exceptions in the AssignResource workflow, log the exception details and raise them to the calling components.
-<<<<<<< HEAD
 * [x] Implementation of obsReset functinality (as per ADR-8) in which resource allocation in Subarray is retained and only the scan configuration parameters are cleared.
 * [x] Introduction of MccsMasterLeafNode and MccsSubarrayLeafNode 
 * [x] Implement On and Off functionality on MccsMasterLeafNode
 * [x] Implement AssignResources and ReleaseResources functionality on MccsMasterLeafNode
 * [x] Implement Configure functionality on MccsSubarrayLeafNode
-=======
-* [x] Introduction of MccsMasterLeafNode and MccsSubarrayLeafNode 
-* [x] Implement On and Off functionality on MccsMasterLeafNode
 * [x] Implement Scan, EndScan and End functionality on MccsSubarrayLeafNode
-
->>>>>>> 3783faf3
 
 **NOTE:** Refer to the Demo link provided in the [Documentation](#6-documentation) section for more details.
 
