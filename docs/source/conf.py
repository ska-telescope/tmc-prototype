# -*- coding: utf-8 -*-
#
# Configuration file for the Sphinx documentation builder.
#
# This file does only contain a selection of the most common options. For a
# full list see the documentation:
# http://www.sphinx-doc.org/en/master/config

# -- Path setup --------------------------------------------------------------

# If extensions (or modules to document with autodoc) are in another directory,
# add these directories to sys.path here. If the directory is relative to the
# documentation root, use os.path.abspath to make it absolute, like shown here.
#

autodoc_mock_imports = ['PyTango', 'tango', 'tango.server', 'run', 'DeviceMeta', 'command',
                 'future', 'future.utils', 'ska', 'ska.base', 'ska.base.SKABaseDevice', 'ska.base.SKAMaster',
                'ska.base.SKASubarray', 'katpoint', 'numpy', 'centralnode', 'centralnode.central_node',
<<<<<<< HEAD
                'subarraynode', 'subarraynode.subarray_node', 'marshmallow', 'ska.cdm.*'
=======
                'subarraynode', 'subarraynode.subarray_node', 'marshmallow', 'ska.cdm.messages', 'ska.cdm.schemas',
                'ska.cdm.messages.central_node.assign_resources', 'AssignResourcesRequest', 'CODEC', 'ValidationError'
                'ska_telmodel'
>>>>>>> b1a30a7f
                 ]

import os
import sys

sys.path.insert(0, os.path.abspath('../../'))

import sphinx_rtd_theme

def setup(app):
    app.add_stylesheet('css/custom.css')

# -- Project information -----------------------------------------------------

project = 'TMC Prototype'
copyright = '2019, NCRA India'
author = 'NCRA India'

# The short X.Y version
version = '1.0'
# The full version, including alpha/beta/rc tags
release = '1.0'


# -- General configuration ---------------------------------------------------

# If your documentation needs a minimal Sphinx version, state it here.
#
# needs_sphinx = '1.0'

# Add any Sphinx extension module names here, as strings. They can be
# extensions coming with Sphinx (named 'sphinx.ext.*') or your custom
# ones.
extensions = [
    'sphinx.ext.autodoc',
    'sphinx.ext.doctest',
    'sphinx.ext.githubpages',
]

# Add any paths that contain templates here, relative to this directory.
templates_path = ['_templates']

# The suffix(es) of source filenames.
# You can specify multiple suffix as a list of string:
#
# source_suffix = ['.rst', '.md']
source_suffix = '.rst'

# The master toctree document.
master_doc = 'index'

# The language for content autogenerated by Sphinx. Refer to documentation
# for a list of supported languages.
#
# This is also used if you do content translation via gettext catalogs.
# Usually you set "language" from the command line for these cases.
language = None

# List of patterns, relative to source directory, that match files and
# directories to ignore when looking for source files.
# This pattern also affects html_static_path and html_extra_path.
exclude_patterns = []

# The name of the Pygments (syntax highlighting) style to use.
pygments_style = None


# -- Options for HTML output -------------------------------------------------

# The theme to use for HTML and HTML Help pages.  See the documentation for
# a list of builtin themes.
#
html_theme = 'sphinx_rtd_theme'

# Theme options are theme-specific and customize the look and feel of a theme
# further.  For a list of options available for each theme, see the
# documentation.
#
# html_theme_options = {}

# Add any paths that contain custom static files (such as style sheets) here,
# relative to this directory. They are copied after the builtin static files,
# so a file named "default.css" will overwrite the builtin "default.css".
html_static_path = ['_static']

# Custom sidebar templates, must be a dictionary that maps document names
# to template names.
#
# The default sidebars (for documents that don't match any pattern) are
# defined by theme itself.  Builtin themes are using these templates by
# default: ``['localtoc.html', 'relations.html', 'sourcelink.html',
# 'searchbox.html']``.
#
# html_sidebars = {}


# -- Options for HTMLHelp output ---------------------------------------------

# Output file base name for HTML help builder.
htmlhelp_basename = 'TMCPrototypedoc'


# -- Options for LaTeX output ------------------------------------------------

latex_elements = {
    # The paper size ('letterpaper' or 'a4paper').
    #
    # 'papersize': 'letterpaper',

    # The font size ('10pt', '11pt' or '12pt').
    #
    # 'pointsize': '10pt',

    # Additional stuff for the LaTeX preamble.
    #
    # 'preamble': '',

    # Latex figure (float) alignment
    #
    # 'figure_align': 'htbp',
}

# Grouping the document tree into LaTeX files. List of tuples
# (source start file, target name, title,
#  author, documentclass [howto, manual, or own class]).
latex_documents = [
    (master_doc, 'TMCPrototype.tex', 'TMC Prototype Documentation',
     'NCRA India', 'manual'),
]


# -- Options for manual page output ------------------------------------------

# One entry per manual page. List of tuples
# (source start file, name, description, authors, manual section).
man_pages = [
    (master_doc, 'tmcprototype', 'TMC Prototype Documentation',
     [author], 1)
]


# -- Options for Texinfo output ----------------------------------------------

# Grouping the document tree into Texinfo files. List of tuples
# (source start file, target name, title, author,
#  dir menu entry, description, category)
texinfo_documents = [
    (master_doc, 'TMCPrototype', 'TMC Prototype Documentation',
     author, 'TMCPrototype', 'One line description of project.',
     'Miscellaneous'),
]


# -- Options for Epub output -------------------------------------------------

# Bibliographic Dublin Core info.
epub_title = project

# The unique identifier of the text. This can be a ISBN number
# or the project homepage.
#
# epub_identifier = ''

# A unique identification for the text.
#
# epub_uid = ''

# A list of files that should not be packed into the epub file.
epub_exclude_files = ['search.html']


# -- Extension configuration -------------------------------------------------<|MERGE_RESOLUTION|>--- conflicted
+++ resolved
@@ -16,13 +16,9 @@
 autodoc_mock_imports = ['PyTango', 'tango', 'tango.server', 'run', 'DeviceMeta', 'command',
                  'future', 'future.utils', 'ska', 'ska.base', 'ska.base.SKABaseDevice', 'ska.base.SKAMaster',
                 'ska.base.SKASubarray', 'katpoint', 'numpy', 'centralnode', 'centralnode.central_node',
-<<<<<<< HEAD
-                'subarraynode', 'subarraynode.subarray_node', 'marshmallow', 'ska.cdm.*'
-=======
                 'subarraynode', 'subarraynode.subarray_node', 'marshmallow', 'ska.cdm.messages', 'ska.cdm.schemas',
                 'ska.cdm.messages.central_node.assign_resources', 'AssignResourcesRequest', 'CODEC', 'ValidationError'
                 'ska_telmodel'
->>>>>>> b1a30a7f
                  ]
 
 import os
