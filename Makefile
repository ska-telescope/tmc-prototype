--- conflicted
+++ resolved
@@ -76,7 +76,6 @@
 MARK = $(shell echo $(TELESCOPE) | sed s/-/_/) and (post_deployment or acceptance)
 endif
 
-<<<<<<< HEAD
 EXIT_AT_FAIL ?= false
 
 ifeq ($(EXIT_AT_FAIL),true)
@@ -85,9 +84,6 @@
 
 
 PYTHON_VARS_AFTER_PYTEST ?= -m '$(MARK)' $(ADD_ARGS) $(FILE)
-=======
-PYTHON_VARS_AFTER_PYTEST ?= -m '$(MARK)' $(ADD_ARGS) $(FILE) --count $(COUNT)
->>>>>>> 66404f93
 
 K8S_CHART_PARAMS = --set global.minikube=$(MINIKUBE) \
 	--set global.tango_host=$(TANGO_HOST) \
