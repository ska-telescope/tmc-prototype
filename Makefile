#
# Project makefile for a tmc-prototype project. You should normally only need to modify
# DOCKER_REGISTRY_USER and PROJECT below.
#

#
# DOCKER_REGISTRY_HOST, DOCKER_REGISTRY_USER and PROJECT are combined to define
# the Docker tag for this project. The definition below inherits the standard
# value for DOCKER_REGISTRY_HOST (=rnexus.engageska-portugal.pt) and overwrites
# DOCKER_REGISTRY_USER and PROJECT to give a final Docker tag of
# nexus.engageska-portugal.pt/tmc-prototype/tmcprototype
#
DOCKER_REGISTRY_USER:=tango-example
PROJECT = tmcprototype

# KUBE_NAMESPACE defines the Kubernetes Namespace that will be deployed to
# using Helm.  If this does not already exist it will be created
KUBE_NAMESPACE ?= tmcprototype
KUBE_NAMESPACE_SDP ?= $(KUBE_NAMESPACE)-sdp#namespace to be used
DASHBOARD ?= webjive-dash.dump

# HELM_RELEASE is the release that all Kubernetes resources will be labelled
# with
HELM_RELEASE ?= test

# HELM_CHART the chart name
# Can we run two charts a same time for tmc-mid, tmc-low
HELM_CHART ?= tmc-mid

# UMBRELLA_CHART_PATH Path of the umbrella chart to work with
# Default UMBRELLA CHART PATH is tmc-mid
UMBRELLA_CHART_PATH ?= charts/tmc-mid/

# Fixed variables
# Timeout for gitlab-runner when run locally
TIMEOUT = 86400
# Helm version
HELM_VERSION = v3.3.1
# kubectl version
KUBERNETES_VERSION = v1.19.2

# Docker, K8s and Gitlab CI variables
# gitlab-runner debug mode - turn on with non-empty value
RDEBUG ?=
# gitlab-runner executor - shell or docker
EXECUTOR ?= shell
# DOCKER_HOST connector to gitlab-runner - local domain socket for shell exec
DOCKER_HOST ?= unix:///var/run/docker.sock
# DOCKER_VOLUMES pass in local domain socket for DOCKER_HOST
DOCKER_VOLUMES ?= /var/run/docker.sock:/var/run/docker.sock
# registry credentials - user/pass/registry - set these in PrivateRules.mak
DOCKER_REGISTRY_USER_LOGIN ?=  ## registry credentials - user - set in PrivateRules.mak
CI_REGISTRY_PASS_LOGIN ?=  ## registry credentials - pass - set in PrivateRules.mak
CI_REGISTRY ?= gitlab.com/ska-telescope/tmc-prototype

CI_PROJECT_DIR ?= .

KUBE_CONFIG_BASE64 ?=  ## base64 encoded kubectl credentials for KUBECONFIG
KUBECONFIG ?= /etc/deploy/config ## KUBECONFIG location

XAUTHORITYx ?= ${XAUTHORITY}
THIS_HOST := $(shell ifconfig | sed -En 's/127.0.0.1//;s/.*inet (addr:)?(([0-9]*\.){3}[0-9]*).*/\2/p' | head -n1)
DISPLAY := $(THIS_HOST):0

# define private overrides for above variables in here
-include PrivateRules.mak

# Test runner - run to completion job in K8s
# name of the pod running the k8s_tests
TEST_RUNNER = test-makefile-runner-$(CI_JOB_ID)-$(KUBE_NAMESPACE)-$(HELM_RELEASE)

#
# include makefile to pick up the standard Make targets, e.g., 'make build'
# build, 'make push' docker push procedure, etc. The other Make targets
# ('make interactive', 'make test', etc.) are defined in this file.
#
<<<<<<< HEAD
include .make/release.mk
include .make/docker.mk
include .make/k8s.mk
include .make/test.mk
=======
include .make/Makefile.mk

#
# IMAGE_TO_TEST defines the tag of the Docker image to test
#
IMAGE_TO_TEST = $(DOCKER_REGISTRY_HOST)/$(DOCKER_REGISTRY_USER)/$(PROJECT):latest

#
# CACHE_VOLUME is the name of the Docker volume used to cache eggs and wheels
# used during the test procedure. The volume is not used during the build
# procedure
#
CACHE_VOLUME = $(PROJECT)-test-cache

#
# Never use the network=host mode when running CI jobs, and add extra
# distinguishing identifiers to the network name and container names to
# prevent collisions with jobs from the same project running at the same
# time.
#
ifneq ($(CI_JOB_ID),)
NETWORK_MODE := tangonet-$(CI_JOB_ID)
CONTAINER_NAME_PREFIX := $(PROJECT)-$(CI_JOB_ID)-
else
CONTAINER_NAME_PREFIX := $(PROJECT)-
endif

ifeq ($(OS),Windows_NT)
    $(error Sorry, Windows is not supported yet)
else
	UNAME_S := $(shell uname -s)
	ifeq ($(UNAME_S),Linux)
		DISPLAY ?= :0.0
		NETWORK_MODE ?= host
		XAUTHORITY_MOUNT := /tmp/.X11-unix:/tmp/.X11-unix
		XAUTHORITY ?= /hosthome/.Xauthority
		# /bin/sh (=dash) does not evaluate 'docker network' conditionals correctly
		SHELL := /bin/bash
	endif
	ifeq ($(UNAME_S),Darwin)
		IF_INTERFACE := $(shell netstat -nr -f inet | awk '{ if ($$1 ~/default/ && $$4 ~/en/) { print $$4} }')
		DISPLAY := $(shell ifconfig $(IF_INTERFACE) | awk '{ if ($$1 ~/inet$$/) { print $$2} }'):0
		# network_mode = host doesn't work on MacOS, so fix to the internal network
		NETWORK_MODE := tangonet
		XAUTHORITY_MOUNT := $(HOME):/hosthome:ro
		XAUTHORITY := /hosthome/.Xauthority
	endif
endif

#
# When running in network=host mode, point devices at a port on the host
# machine rather than at the container.
#
ifeq ($(NETWORK_MODE),host)
TANGO_HOST := $(shell hostname):10000
MYSQL_HOST := $(shell hostname):3306
else
# distinguish the bridge network from others by adding the project name
NETWORK_MODE := $(NETWORK_MODE)-$(PROJECT)
TANGO_HOST := $(CONTAINER_NAME_PREFIX)databaseds:10000
MYSQL_HOST := $(CONTAINER_NAME_PREFIX)tangodb:3306
endif

# TODO: For future use
#DOCKER_COMPOSE_ARGS := DISPLAY=$(DISPLAY) XAUTHORITY=$(XAUTHORITY) TANGO_HOST=$(TANGO_HOST) \
#		NETWORK_MODE=$(NETWORK_MODE) XAUTHORITY_MOUNT=$(XAUTHORITY_MOUNT) MYSQL_HOST=$(MYSQL_HOST) \
#		DOCKER_REGISTRY_HOST=$(DOCKER_REGISTRY_HOST) DOCKER_REGISTRY_USER=$(DOCKER_REGISTRY_USER) \
#		CONTAINER_NAME_PREFIX=$(CONTAINER_NAME_PREFIX) COMPOSE_IGNORE_ORPHANS=true

#
# Defines a default make target so that help is printed if make is called
# without a target
#
.DEFAULT_GOAL := help

#
# defines a function to copy the ./test-harness directory into the container
# and then runs the requested make target in the container. The container is:
#
#   1. attached to the network of the docker-compose test system
#   2. uses a persistent volume to cache Python eggs and wheels so that fewer
#      downloads are required
#   3. uses a transient volume as a working directory, in which untarred files
#      and test output can be written in the container and subsequently copied
#      to the host

unit-test:
	cd tmcprototype; \
	chmod 755 run_tox.sh; \
	./run_tox.sh;

lint:
	cd tmcprototype; \
	chmod 755 run_lint.sh; \
	./run_lint.sh;


pull:  ## download the application image
	docker pull $(IMAGE_TO_TEST)

help:  ## show this help.
	@grep -hE '^[a-zA-Z_-]+:.*?## .*$$' $(MAKEFILE_LIST) | sort | awk 'BEGIN {FS = ":.*?## "}; {printf "\033[36m%-30s\033[0m %s\n", $$1, $$2}'

.PHONY: all help

# Creates Docker volume for use as a cache, if it doesn't exist already
INIT_CACHE = \
	docker volume ls | grep $(CACHE_VOLUME) || \
	docker create --name $(CACHE_VOLUME) -v $(CACHE_VOLUME):/cache $(IMAGE_TO_TEST)
# http://cakoose.com/wiki/gnu_make_thunks
BUILD_GEN = $(shell docker create -v /build $(IMAGE_TO_TEST))
BUILD = $(eval BUILD := $(BUILD_GEN))$(BUILD)
>>>>>>> 2d093dc3

.PHONY: all test up down help k8s show lint deploy delete logs describe mkcerts localip namespace delete_namespace ingress_check kubeconfig kubectl_dependencies helm_dependencies rk8s_test k8s_test rlint<|MERGE_RESOLUTION|>--- conflicted
+++ resolved
@@ -24,12 +24,10 @@
 HELM_RELEASE ?= test
 
 # HELM_CHART the chart name
-# Can we run two charts a same time for tmc-mid, tmc-low
-HELM_CHART ?= tmc-mid
+HELM_CHART ?= tmc-mid-umbrella
 
 # UMBRELLA_CHART_PATH Path of the umbrella chart to work with
-# Default UMBRELLA CHART PATH is tmc-mid
-UMBRELLA_CHART_PATH ?= charts/tmc-mid/
+UMBRELLA_CHART_PATH ?= charts/tmc-mid-umbrella/
 
 # Fixed variables
 # Timeout for gitlab-runner when run locally
@@ -74,80 +72,10 @@
 # build, 'make push' docker push procedure, etc. The other Make targets
 # ('make interactive', 'make test', etc.) are defined in this file.
 #
-<<<<<<< HEAD
 include .make/release.mk
 include .make/docker.mk
 include .make/k8s.mk
 include .make/test.mk
-=======
-include .make/Makefile.mk
-
-#
-# IMAGE_TO_TEST defines the tag of the Docker image to test
-#
-IMAGE_TO_TEST = $(DOCKER_REGISTRY_HOST)/$(DOCKER_REGISTRY_USER)/$(PROJECT):latest
-
-#
-# CACHE_VOLUME is the name of the Docker volume used to cache eggs and wheels
-# used during the test procedure. The volume is not used during the build
-# procedure
-#
-CACHE_VOLUME = $(PROJECT)-test-cache
-
-#
-# Never use the network=host mode when running CI jobs, and add extra
-# distinguishing identifiers to the network name and container names to
-# prevent collisions with jobs from the same project running at the same
-# time.
-#
-ifneq ($(CI_JOB_ID),)
-NETWORK_MODE := tangonet-$(CI_JOB_ID)
-CONTAINER_NAME_PREFIX := $(PROJECT)-$(CI_JOB_ID)-
-else
-CONTAINER_NAME_PREFIX := $(PROJECT)-
-endif
-
-ifeq ($(OS),Windows_NT)
-    $(error Sorry, Windows is not supported yet)
-else
-	UNAME_S := $(shell uname -s)
-	ifeq ($(UNAME_S),Linux)
-		DISPLAY ?= :0.0
-		NETWORK_MODE ?= host
-		XAUTHORITY_MOUNT := /tmp/.X11-unix:/tmp/.X11-unix
-		XAUTHORITY ?= /hosthome/.Xauthority
-		# /bin/sh (=dash) does not evaluate 'docker network' conditionals correctly
-		SHELL := /bin/bash
-	endif
-	ifeq ($(UNAME_S),Darwin)
-		IF_INTERFACE := $(shell netstat -nr -f inet | awk '{ if ($$1 ~/default/ && $$4 ~/en/) { print $$4} }')
-		DISPLAY := $(shell ifconfig $(IF_INTERFACE) | awk '{ if ($$1 ~/inet$$/) { print $$2} }'):0
-		# network_mode = host doesn't work on MacOS, so fix to the internal network
-		NETWORK_MODE := tangonet
-		XAUTHORITY_MOUNT := $(HOME):/hosthome:ro
-		XAUTHORITY := /hosthome/.Xauthority
-	endif
-endif
-
-#
-# When running in network=host mode, point devices at a port on the host
-# machine rather than at the container.
-#
-ifeq ($(NETWORK_MODE),host)
-TANGO_HOST := $(shell hostname):10000
-MYSQL_HOST := $(shell hostname):3306
-else
-# distinguish the bridge network from others by adding the project name
-NETWORK_MODE := $(NETWORK_MODE)-$(PROJECT)
-TANGO_HOST := $(CONTAINER_NAME_PREFIX)databaseds:10000
-MYSQL_HOST := $(CONTAINER_NAME_PREFIX)tangodb:3306
-endif
-
-# TODO: For future use
-#DOCKER_COMPOSE_ARGS := DISPLAY=$(DISPLAY) XAUTHORITY=$(XAUTHORITY) TANGO_HOST=$(TANGO_HOST) \
-#		NETWORK_MODE=$(NETWORK_MODE) XAUTHORITY_MOUNT=$(XAUTHORITY_MOUNT) MYSQL_HOST=$(MYSQL_HOST) \
-#		DOCKER_REGISTRY_HOST=$(DOCKER_REGISTRY_HOST) DOCKER_REGISTRY_USER=$(DOCKER_REGISTRY_USER) \
-#		CONTAINER_NAME_PREFIX=$(CONTAINER_NAME_PREFIX) COMPOSE_IGNORE_ORPHANS=true
 
 #
 # Defines a default make target so that help is printed if make is called
@@ -155,43 +83,4 @@
 #
 .DEFAULT_GOAL := help
 
-#
-# defines a function to copy the ./test-harness directory into the container
-# and then runs the requested make target in the container. The container is:
-#
-#   1. attached to the network of the docker-compose test system
-#   2. uses a persistent volume to cache Python eggs and wheels so that fewer
-#      downloads are required
-#   3. uses a transient volume as a working directory, in which untarred files
-#      and test output can be written in the container and subsequently copied
-#      to the host
-
-unit-test:
-	cd tmcprototype; \
-	chmod 755 run_tox.sh; \
-	./run_tox.sh;
-
-lint:
-	cd tmcprototype; \
-	chmod 755 run_lint.sh; \
-	./run_lint.sh;
-
-
-pull:  ## download the application image
-	docker pull $(IMAGE_TO_TEST)
-
-help:  ## show this help.
-	@grep -hE '^[a-zA-Z_-]+:.*?## .*$$' $(MAKEFILE_LIST) | sort | awk 'BEGIN {FS = ":.*?## "}; {printf "\033[36m%-30s\033[0m %s\n", $$1, $$2}'
-
-.PHONY: all help
-
-# Creates Docker volume for use as a cache, if it doesn't exist already
-INIT_CACHE = \
-	docker volume ls | grep $(CACHE_VOLUME) || \
-	docker create --name $(CACHE_VOLUME) -v $(CACHE_VOLUME):/cache $(IMAGE_TO_TEST)
-# http://cakoose.com/wiki/gnu_make_thunks
-BUILD_GEN = $(shell docker create -v /build $(IMAGE_TO_TEST))
-BUILD = $(eval BUILD := $(BUILD_GEN))$(BUILD)
->>>>>>> 2d093dc3
-
 .PHONY: all test up down help k8s show lint deploy delete logs describe mkcerts localip namespace delete_namespace ingress_check kubeconfig kubectl_dependencies helm_dependencies rk8s_test k8s_test rlint