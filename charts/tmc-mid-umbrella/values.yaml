--- conflicted
+++ resolved
@@ -10,7 +10,7 @@
 
 # Set minikube=true when deploying on minikube
 webjive:
-  minikube: false
+  minikube: true
 
 etcd-operator:
   deployments:
@@ -21,7 +21,6 @@
 # The same dependencies should be only referred in one chart at a time. 
 # This is handled by making the enable : true/false the dependency.
 
-<<<<<<< HEAD
 csp-proto:      
   csplmc:
     enabled: true
@@ -78,14 +77,3 @@
       version: 0.11.0
       imagePullPolicy: IfNotPresent
 
-=======
-# mid-csp:
-#   tango-base:
-#     enabled: false
-
-sdp:
-  etcd:
-    enabled: false
-  tango-base:
-    enabled: false
->>>>>>> c48ca2b5
