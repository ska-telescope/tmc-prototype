apiVersion: v2
name: tmc-mid-umbrella
description: An umbrella Helm chart for SKA-TMC-Mid deployment.
type: application
version: 0.0.2
appVersion: 1.16.0
icon: https://www.skatelescope.org/wp-content/uploads/2016/07/09545_NEW_LOGO_2014.png
maintainers:
  - name: Aditya Dange
    email: adityadange.ska@gmail.com
  - name: Snehal Nakave
    email: snehal.ska@gmail.com
  - name: Kalyani Thigale
    email: kalyanit.ska@gmail.com
dependencies:
- name: ska-tango-base
  version: 0.2.23
  repository: https://artefact.skao.int/repository/helm-internal
- name: mid-cbf
  version: 0.1.1
  condition: mid-cbf.enabled
  repository: https://nexus.engageska-portugal.pt/repository/helm-chart
- name: mid-csp
  version: 0.1.5
  condition: mid-csp.enabled
  repository: https://nexus.engageska-portugal.pt/repository/helm-chart
- name: sdp
  version: 0.4.0
  repository: https://nexus.engageska-portugal.pt/repository/helm-chart
  condition: sdp.enabled
<<<<<<< HEAD
- name: tmc-mid
=======
- name: ska-tmc-mid
>>>>>>> c201cd51
  version: 0.3.9
  repository: file://../tmc-mid
  condition: tmc-mid.enabled
- name: webjive
  version: 1.0.18
  repository: https://nexus.engageska-portugal.pt/repository/helm-chart
  condition: webjive.enabled
- name: ska-tango-util
  version: 0.2.14
  repository: https://artefact.skao.int/repository/helm-internal<|MERGE_RESOLUTION|>--- conflicted
+++ resolved
@@ -28,11 +28,7 @@
   version: 0.4.0
   repository: https://nexus.engageska-portugal.pt/repository/helm-chart
   condition: sdp.enabled
-<<<<<<< HEAD
-- name: tmc-mid
-=======
 - name: ska-tmc-mid
->>>>>>> c201cd51
   version: 0.3.9
   repository: file://../tmc-mid
   condition: tmc-mid.enabled
