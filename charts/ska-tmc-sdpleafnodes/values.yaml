--- conflicted
+++ resolved
@@ -44,11 +44,7 @@
   image:
     registry: artefact.skao.int
     image: ska-tmc-sdpleafnodes
-<<<<<<< HEAD
-    tag: 0.19.1
-=======
-    tag: 0.20.2
->>>>>>> fde7d1e4
+    tag: 0.20.3
     pullPolicy: IfNotPresent
 
 resources:
@@ -73,15 +69,12 @@
     enabled: true
     instances: ["01"]
     subarray_count: 1
-<<<<<<< HEAD
     family: "subarray-leaf-node-sdp"
-=======
     CommandTimeOut: 30
     AdapterTimeOut: 2
     LivelinessCheckPeriod: 1.0
     EventSubscriptionCheckPeriod: 1.0
     SDPSubarrayAdminModeEnabled: true
->>>>>>> fde7d1e4
     mid:
       file: "data/sdpsubarrayleafnodemid.yaml"
       SdpSubarrayFQDN: "mid-sdp/subarray/01"
@@ -92,15 +85,12 @@
     enabled: true
     instances: ["01"]
     subarray_count: 1
-<<<<<<< HEAD
     family: "leaf-node-sdp"
     member : "0"    
-=======
     AdapterTimeOut: 2
     LivelinessCheckPeriod: 1.0
     EventSubscriptionCheckPeriod: 1.0
     SDPMasterAdminModeEnabled: true
->>>>>>> fde7d1e4
     mid:
       file: "data/sdpmasterleafnodemid.yaml"
       SdpMasterFQDN: "mid-sdp/control/0"
