apiVersion: v2
name: test-parent
description: An umbrella Helm chart for ska-tmc-sdpleafnodes deployment.
type: application
version: 0.0.6
appVersion: 0.3.6
icon: https://www.skatelescope.org/wp-content/uploads/2016/07/09545_NEW_LOGO_2014.png
maintainers:
  - name: Aditya Dange
    email: adityadange.ska@gmail.com
  - name: Kalyani Thigale
    email: kalyanit.ska@gmail.com
  - name: Shraddha Bajare
    email: shraddhab.ska@gmail.com
dependencies:
  - name: ska-tango-base
    version: 0.4.13
    repository: https://artefact.skao.int/repository/helm-internal
  - name: ska-tango-util
    version: 0.4.13
    repository: https://artefact.skao.int/repository/helm-internal
  - name: ska-tmc-sdpleafnodes
<<<<<<< HEAD
    version: 0.19.1
=======
    version: 0.20.2
>>>>>>> fde7d1e4
    repository: file://../ska-tmc-sdpleafnodes
    alias: tmc-sdpleafnodes
  - name: ska-taranta
    version: 1.0.29
    repository: https://artefact.skao.int/repository/helm-internal
    condition: ska-taranta.enabled<|MERGE_RESOLUTION|>--- conflicted
+++ resolved
@@ -20,11 +20,7 @@
     version: 0.4.13
     repository: https://artefact.skao.int/repository/helm-internal
   - name: ska-tmc-sdpleafnodes
-<<<<<<< HEAD
-    version: 0.19.1
-=======
-    version: 0.20.2
->>>>>>> fde7d1e4
+    version: 0.20.3
     repository: file://../ska-tmc-sdpleafnodes
     alias: tmc-sdpleafnodes
   - name: ska-taranta
