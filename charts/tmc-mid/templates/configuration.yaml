{{ if .Values.enabled }}

{{ $default_tango_host := printf "%s-%s" "databaseds-tango-base-" .Release.Name }}
{{ $tango_host := tpl (coalesce .Values.global.tango_host .Values.tango_host $default_tango_host | toString) . }}
{{ $dsconfig := coalesce .Values.global.dsconfig .Values.dsconfig}}
{{ $itango := coalesce .Values.global.itango .Values.itango}}
{{ $alarmhandler := coalesce .Values.global.alarmhandler .Values.alarmhandler}}

---
apiVersion: v1
kind: ConfigMap
metadata:
  name: "alarm-configuration-{{ template "tmc-mid.name" . }}-{{ .Release.Name }}"
  namespace: {{ .Release.Namespace }}
  labels:
{{ toYaml (coalesce .Values.global.labels .Values.labels "label:none") | indent 4 }}
  annotations:
{{ toYaml (coalesce .Values.global.annotations .Values.annotations "annotations:none") | indent 4 }}
data:
  configure_alarms.py:
{{ (tpl (.Files.Glob "data/configure_alarms.py").AsConfig . ) | indent 2 }}
  alarms.json:
{{ (tpl (.Files.Glob "data/alarms.json").AsConfig . ) | indent 2 }}
---
apiVersion: batch/v1
kind: Job
metadata:
  name: configure-alarm-{{ template "tmc-mid.name" . }}-{{ .Release.Name }}
  namespace: {{ .Release.Namespace }}
  labels:
{{ toYaml (coalesce .Values.global.labels .Values.labels "label:none") | indent 4 }}
  annotations:
{{ toYaml (coalesce .Values.global.annotations .Values.annotations "annotations:none") | indent 4 }}
spec:
  ttlSecondsAfterFinished: 100
  template:
    spec:
      volumes:
      - name: configure-alarm
        configMap:
          name: "alarm-configuration-{{ template "tmc-mid.name" . }}-{{ .Release.Name }}"
      initContainers:
        - name: wait-for-devices
          image: "{{ $dsconfig.image.registry }}/{{ $dsconfig.image.image }}:{{ $dsconfig.image.tag }}"
          imagePullPolicy: {{ $dsconfig.image.pullPolicy }}
          command:
            - sh
          args:
            - -c
<<<<<<< HEAD
            - "retry --max=20 -- tango_admin --ping-device ska_mid/tm_central/central_node && \
            retry --max=20 -- tango_admin --ping-device ska_mid/tm_alarmhandler/tmalarmhandler"
=======
            - "retry --max=20 -- tango_admin --ping-device ska_mid/tm_alarmhandler/tmalarmhandler"
>>>>>>> 5c18b5f1
          env:
          - name: TANGO_HOST
            value: {{ $tango_host }}
      containers:
      - name: configure-alarm
        image: "{{ $itango.image.registry }}/{{ $itango.image.image }}:{{ $itango.image.tag }}"
        imagePullPolicy: {{ $itango.image.pullPolicy }}
        command:
          - sh
        args:
          - -c
          - "/venv/bin/python data/configure_alarms.py"
        env:
        - name: TANGO_HOST
          value: {{ $tango_host }}
        volumeMounts:
          - name: configure-alarm
            mountPath: /app/data
            readOnly: true
      restartPolicy: OnFailure
{{ end }}
<|MERGE_RESOLUTION|>--- conflicted
+++ resolved
@@ -47,12 +47,7 @@
             - sh
           args:
             - -c
-<<<<<<< HEAD
-            - "retry --max=20 -- tango_admin --ping-device ska_mid/tm_central/central_node && \
-            retry --max=20 -- tango_admin --ping-device ska_mid/tm_alarmhandler/tmalarmhandler"
-=======
             - "retry --max=20 -- tango_admin --ping-device ska_mid/tm_alarmhandler/tmalarmhandler"
->>>>>>> 5c18b5f1
           env:
           - name: TANGO_HOST
             value: {{ $tango_host }}
