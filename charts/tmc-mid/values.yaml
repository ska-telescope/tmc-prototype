--- conflicted
+++ resolved
@@ -20,7 +20,7 @@
     registry: nexus.engageska-portugal.pt/ska-telescope
     image: ska-tmc
     tag: 0.7.3
-    pullPolicy: IfNotPresent
+    pullPolicy: Always
 
 
   ##  Order of instances resolution ##
@@ -60,19 +60,15 @@
   image:
     registry: nexus.engageska-portugal.pt/ska-telescope
     image: ska-tmc-centralnode-mid
-<<<<<<< HEAD
-    tag: 0.1.11
-=======
     tag: 0.1.10
->>>>>>> eea679ab
-    pullPolicy: IfNotPresent
+    pullPolicy: Always
 
 subarraynodemid:
   image:
     registry: nexus.engageska-portugal.pt/ska-telescope
     image: ska-tmc-subarraynode-mid
     tag: 0.2.1
-    pullPolicy: IfNotPresent
+    pullPolicy: Always
 
 alarmhandler:
   image:
