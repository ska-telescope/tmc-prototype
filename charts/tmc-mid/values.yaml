--- conflicted
+++ resolved
@@ -41,11 +41,7 @@
   image:
     registry: nexus.engageska-portugal.pt/ska-telescope
     image: tmcprototype
-<<<<<<< HEAD
-    tag: 0.5.2
-=======
     tag: 9.1.1
->>>>>>> fae96871
     pullPolicy: IfNotPresent
 
 centralnodemid:
