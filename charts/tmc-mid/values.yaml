--- conflicted
+++ resolved
@@ -19,8 +19,8 @@
   skatmc:
     registry: nexus.engageska-portugal.pt/ska-telescope
     image: ska-tmc
-    tag: 0.7.1-testing-dirty
-    pullPolicy: Always
+    tag: 0.7.2
+    pullPolicy: IfNotPresent
 
 
   ##  Order of instances resolution ##
@@ -61,18 +61,14 @@
     registry: nexus.engageska-portugal.pt/ska-telescope
     image: ska-tmc-centralnode-mid
     tag: 0.1.6
-    pullPolicy: Always
+    pullPolicy: IfNotPresent
 
 subarraynodemid:
   image:
     registry: nexus.engageska-portugal.pt/ska-telescope
     image: ska-tmc-subarraynode-mid
-<<<<<<< HEAD
     tag: 0.2.0
-=======
-    tag: 0.1.9-testing
->>>>>>> 9438bdc9
-    pullPolicy: Always
+    pullPolicy: IfNotPresent
 
 alarmhandler:
   image:
