--- conflicted
+++ resolved
@@ -60,13 +60,8 @@
   image:
     registry: nexus.engageska-portugal.pt/ska-telescope
     image: ska-tmc-centralnode-mid
-<<<<<<< HEAD
-    tag: 0.1.8
-    pullPolicy: Always
-=======
     tag: 0.1.11
     pullPolicy: IfNotPresent
->>>>>>> c201cd51
 
 subarraynodemid:
   image:
