--- conflicted
+++ resolved
@@ -19,13 +19,9 @@
   skatmc:
     registry: nexus.engageska-portugal.pt/ska-telescope
     image: ska-tmc
-<<<<<<< HEAD
     tag: 0.7.1-testing-dirty
     pullPolicy: Always
-=======
-    tag: 0.7.1
-    pullPolicy: IfNotPresent
->>>>>>> cea22b55
+
 
   ##  Order of instances resolution ##
   # .Values.global.dishes & .Values.global.subarray_count
