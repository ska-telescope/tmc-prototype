--- conflicted
+++ resolved
@@ -19,13 +19,8 @@
   skatmc:
     registry: nexus.engageska-portugal.pt/ska-telescope
     image: ska-tmc
-<<<<<<< HEAD
-    tag: 0.7.3
-    pullPolicy: Always
-=======
     tag: 0.8.0
     pullPolicy: IfNotPresent
->>>>>>> f3c1e70d
 
 
   ##  Order of instances resolution ##
@@ -65,25 +60,15 @@
   image:
     registry: nexus.engageska-portugal.pt/ska-telescope
     image: ska-tmc-centralnode-mid
-<<<<<<< HEAD
-    tag: 0.1.10
-    pullPolicy: Always
-=======
     tag: 0.2.0
     pullPolicy: IfNotPresent
->>>>>>> f3c1e70d
 
 subarraynodemid:
   image:
     registry: nexus.engageska-portugal.pt/ska-telescope
     image: ska-tmc-subarraynode-mid
-<<<<<<< HEAD
-    tag: 0.2.1
-    pullPolicy: Always
-=======
     tag: 0.3.0
     pullPolicy: IfNotPresent
->>>>>>> f3c1e70d
 
 alarmhandler:
   image:
