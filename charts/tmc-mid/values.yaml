--- conflicted
+++ resolved
@@ -8,41 +8,6 @@
 system: TM-mid
 telescope: SKA-mid
 
-<<<<<<< HEAD
-global:
-  labels:
-    app: tmc-mid
-  annotations:
-    app.gitlab.com/app: CI_PROJECT_PATH_SLUG
-    app.gitlab.com/env: CI_ENVIRONMENT_SLUG
-  tango_host: databaseds-tango-base-test:10000
-  environment_variables: []
-  dsconfig:
-    image:
-      registry: nexus.engageska-portugal.pt/ska-docker
-      image: tango-dsconfig
-      tag: 1.5.0
-      pullPolicy: IfNotPresent
-  itango:
-    image:
-      registry: nexus.engageska-portugal.pt/ska-docker
-      image: tango-itango
-      tag: 9.3.1
-      pullPolicy: IfNotPresent
-  tmcprototype:
-    image:
-      registry: nexus.engageska-portugal.pt/tango-example
-      image: tmcprototype
-      tag: 0.2.11
-      pullPolicy: IfNotPresent 
-  resources:
-    requests:
-      cpu: 150m     # 100m = 0.1 CPU
-      memory: 55Mi # 128Mi = 0.125 GB mem
-    limits:
-      cpu: 200m     # 200m = 0.2 CPU
-      memory: 65Mi # 256Mi = 0.25 GB mem
-=======
 tmcprototype:
   enabled: true
   image:
@@ -58,7 +23,6 @@
     image: tmalarmhandler
     tag: latest
     pullPolicy: Always
->>>>>>> e146d385
 
 dsconfig:
   image:
