display: ":0"
xauthority: "~/.Xauthority"

enabled: true

system: TM-mid
telescope: SKA-mid
subsystem: tmc-mid

labels:
  app: tmc-prototype
annotations:
  app.gitlab.com/app: CI_PROJECT_PATH_SLUG
  app.gitlab.com/env: CI_ENVIRONMENT_SLUG

global:
  minikube: true
  tango_host: databaseds-tango-base-test:10000
  tmcprototype:
    registry: nexus.engageska-portugal.pt/ska-telescope
    image: tmcprototype
    tag: 0.5.3
    pullPolicy: IfNotPresent

dsconfig:
  configuration_file: data/tmc-mid-config.json
  image:
    registry: nexus.engageska-portugal.pt/ska-docker
    image: tango-dsconfig
    tag: 1.5.0
    pullPolicy: IfNotPresent

itango:
  image:
    registry: nexus.engageska-portugal.pt/ska-docker
    image: tango-itango
    tag: 9.3.1
    pullPolicy: IfNotPresent

tmcprototype:
  image:
    registry: nexus.engageska-portugal.pt/ska-telescope
    image: tmcprototype
<<<<<<< HEAD
    tag: 0.5.3
=======
    tag: 0.5.2-dirty
>>>>>>> b7925954
    pullPolicy: IfNotPresent

centralnodemid:
  image:
    registry: nexus.engageska-portugal.pt/ska-telescope
    image: ska-tmc-centralnode-mid
    tag: 0.1.1
    pullPolicy: IfNotPresent

subarraynodemid:
  image:
    registry: nexus.engageska-portugal.pt/ska-telescope
    image: ska-tmc-subarraynode-mid
    tag: 0.1.2
    pullPolicy: IfNotPresent

alarmhandler:
  image:
    registry: nexus.engageska-portugal.pt/tango-example
    image: tmalarmhandler
    tag: latest
    pullPolicy: Always

resources:
  limits:
    cpu: 300m
    memory: 500Mi
  requests:
    cpu: 100m
    memory: 128Mi

deviceServers:
  - name: dishmaster1
    function: receptor-simulation
    domain: sensing
    command: "/usr/local/bin/DishMasterDS "
    instances: ["01"]
    depends_on:
      - device: sys/database/2
    image:
      registry: "{{.Values.global.tmcprototype.registry}}"
      image: "{{.Values.global.tmcprototype.image}}"
      tag: "{{.Values.global.tmcprototype.tag}}"
      pullPolicy: "{{.Values.global.tmcprototype.pullPolicy}}"
  - name: dishmaster2
    function: receptor-simulation
    domain: sensing
    command: "/usr/local/bin/DishMasterDS "
    instances: ["02"]
    depends_on:
      - device: sys/database/2
    image:
      registry: "{{.Values.global.tmcprototype.registry}}"
      image: "{{.Values.global.tmcprototype.image}}"
      tag: "{{.Values.global.tmcprototype.tag}}"
      pullPolicy: "{{.Values.global.tmcprototype.pullPolicy}}"
  - name: dishmaster3
    function: receptor-simulation
    domain: sensing
    command: "/usr/local/bin/DishMasterDS "
    instances: ["03"]
    depends_on:
      - device: sys/database/2
    image:
      registry: "{{.Values.global.tmcprototype.registry}}"
      image: "{{.Values.global.tmcprototype.image}}"
      tag: "{{.Values.global.tmcprototype.tag}}"
      pullPolicy: "{{.Values.global.tmcprototype.pullPolicy}}"
  - name: dishmaster4
    function: receptor-simulation
    domain: sensing
    command: "/usr/local/bin/DishMasterDS "
    instances: ["04"]
    depends_on:
      - device: sys/database/2
    image:
      registry: "{{.Values.global.tmcprototype.registry}}"
      image: "{{.Values.global.tmcprototype.image}}"
      tag: "{{.Values.global.tmcprototype.tag}}"
      pullPolicy: "{{.Values.global.tmcprototype.pullPolicy}}"
  - name: dishleafnode1
    function: dish-monitoring
    domain: general-monitoring
    command: "/usr/local/bin/DishLeafNodeDS"
    instances: ["01"]
    depends_on:
      - device: mid_d0001/elt/master
    image:
      registry: "{{.Values.global.tmcprototype.registry}}"
      image: "{{.Values.global.tmcprototype.image}}"
      tag: "{{.Values.global.tmcprototype.tag}}"
      pullPolicy: "{{.Values.global.tmcprototype.pullPolicy}}"
  - name: dishleafnode2
    function: dish-monitoring
    domain: general-monitoring
    command: "/usr/local/bin/DishLeafNodeDS"
    instances: ["02"]
    depends_on:
      - device: mid_d0002/elt/master
    image:
      registry: "{{.Values.global.tmcprototype.registry}}"
      image: "{{.Values.global.tmcprototype.image}}"
      tag: "{{.Values.global.tmcprototype.tag}}"
      pullPolicy: "{{.Values.global.tmcprototype.pullPolicy}}"
  - name: dishleafnode3
    function: dish-monitoring
    domain: general-monitoring
    command: "/usr/local/bin/DishLeafNodeDS"
    instances: ["03"]
    depends_on:
      - device: mid_d0003/elt/master
    image:
      registry: "{{.Values.global.tmcprototype.registry}}"
      image: "{{.Values.global.tmcprototype.image}}"
      tag: "{{.Values.global.tmcprototype.tag}}"
      pullPolicy: "{{.Values.global.tmcprototype.pullPolicy}}"
  - name: dishleafnode4
    function: dish-monitoring
    domain: general-monitoring
    command: "/usr/local/bin/DishLeafNodeDS"
    instances: ["04"]
    depends_on:
      - device: mid_d0004/elt/master
    image:
      registry: "{{.Values.global.tmcprototype.registry}}"
      image: "{{.Values.global.tmcprototype.image}}"
      tag: "{{.Values.global.tmcprototype.tag}}"
      pullPolicy: "{{.Values.global.tmcprototype.pullPolicy}}"
  - name: cspsubarrayleafnode1
    function: observation-execution
    domain: subarray
    command: "/usr/local/bin/CspSubarrayLeafNodeDS"
    instances: ["01"]
    depends_on:
      - device: mid_csp/elt/subarray_01
    image:
      registry: "{{.Values.global.tmcprototype.registry}}"
      image: "{{.Values.global.tmcprototype.image}}"
      tag: "{{.Values.global.tmcprototype.tag}}"
      pullPolicy: "{{.Values.global.tmcprototype.pullPolicy}}"
  - name: cspsubarrayleafnode2
    function: observation-execution
    domain: subarray
    command: "/usr/local/bin/CspSubarrayLeafNodeDS"
    instances: ["02"]
    depends_on:
      - device: mid_csp/elt/subarray_02
    image:
      registry: "{{.Values.global.tmcprototype.registry}}"
      image: "{{.Values.global.tmcprototype.image}}"
      tag: "{{.Values.global.tmcprototype.tag}}"
      pullPolicy: "{{.Values.global.tmcprototype.pullPolicy}}"
  - name: cspsubarrayleafnode3
    function: observation-execution
    domain: subarray
    command: "/usr/local/bin/CspSubarrayLeafNodeDS"
    instances: ["03"]
    depends_on:
      - device: mid_csp/elt/subarray_03
    image:
      registry: "{{.Values.global.tmcprototype.registry}}"
      image: "{{.Values.global.tmcprototype.image}}"
      tag: "{{.Values.global.tmcprototype.tag}}"
      pullPolicy: "{{.Values.global.tmcprototype.pullPolicy}}"
  - name: cspmasterleafnode
    function: csp-monitoring
    domain: general-monitoring
    command: "/usr/local/bin/CspMasterLeafNodeDS"
    instances: ["01"]
    depends_on:
      - device: mid_csp/elt/master
    image:
      registry: "{{.Values.global.tmcprototype.registry}}"
      image: "{{.Values.global.tmcprototype.image}}"
      tag: "{{.Values.global.tmcprototype.tag}}"
      pullPolicy: "{{.Values.global.tmcprototype.pullPolicy}}"
  - name: sdpsubarrayleafnode1
    function: observation-execution
    domain: subarray
    command: "/usr/local/bin/SdpSubarrayLeafNodeDS"
    instances: ["01"]
    depends_on:
      - device: mid_sdp/elt/subarray_1
    image:
      registry: "{{.Values.global.tmcprototype.registry}}"
      image: "{{.Values.global.tmcprototype.image}}"
      tag: "{{.Values.global.tmcprototype.tag}}"
      pullPolicy: "{{.Values.global.tmcprototype.pullPolicy}}"
  - name: sdpsubarrayleafnode2
    function: observation-execution
    domain: subarray
    command: "/usr/local/bin/SdpSubarrayLeafNodeDS"
    instances: ["02"]
    depends_on:
      - device: mid_sdp/elt/subarray_2
    image:
      registry: "{{.Values.global.tmcprototype.registry}}"
      image: "{{.Values.global.tmcprototype.image}}"
      tag: "{{.Values.global.tmcprototype.tag}}"
      pullPolicy: "{{.Values.global.tmcprototype.pullPolicy}}"
  - name: sdpsubarrayleafnode3
    function: observation-execution
    domain: subarray
    command: "/usr/local/bin/SdpSubarrayLeafNodeDS"
    instances: ["03"]
    depends_on:
      - device: mid_sdp/elt/subarray_3
    image:
      registry: "{{.Values.global.tmcprototype.registry}}"
      image: "{{.Values.global.tmcprototype.image}}"
      tag: "{{.Values.global.tmcprototype.tag}}"
      pullPolicy: "{{.Values.global.tmcprototype.pullPolicy}}"
  - name: sdpmasterleafnode
    function: observation-execution
    domain: subarray
    command: "/usr/local/bin/SdpMasterLeafNodeDS"
    instances: ["01"]
    depends_on:
      - device: mid_sdp/elt/master
    image:
      registry: "{{.Values.global.tmcprototype.registry}}"
      image: "{{.Values.global.tmcprototype.image}}"
      tag: "{{.Values.global.tmcprototype.tag}}"
      pullPolicy: "{{.Values.global.tmcprototype.pullPolicy}}"
  - name: subarraynode1
    function: observation-execution
    domain: subarray
    command: "/usr/local/bin/SubarrayNodeDS"
    instances: ["sa1"]
    depends_on:
      - device: ska_mid/tm_leaf_node/csp_subarray01
      - device: ska_mid/tm_leaf_node/sdp_subarray01
    image:
      registry: "{{.Values.subarraynodemid.image.registry}}"
      image: "{{.Values.subarraynodemid.image.image}}"
      tag: "{{.Values.subarraynodemid.image.tag}}"
      pullPolicy: "{{.Values.subarraynodemid.image.pullPolicy}}"
  - name: subarraynode2
    function: observation-execution
    domain: subarray
    command: "/usr/local/bin/SubarrayNodeDS"
    instances: ["sa2"]
    depends_on:
      - device: ska_mid/tm_leaf_node/csp_subarray02
      - device: ska_mid/tm_leaf_node/sdp_subarray02
    image:
      registry: "{{.Values.subarraynodemid.image.registry}}"
      image: "{{.Values.subarraynodemid.image.image}}"
      tag: "{{.Values.subarraynodemid.image.tag}}"
      pullPolicy: "{{.Values.subarraynodemid.image.pullPolicy}}"
  - name: subarraynode3
    function: observation-execution
    domain: subarray
    command: "/usr/local/bin/SubarrayNodeDS"
    instances: ["sa3"]
    depends_on:
      - device: ska_mid/tm_leaf_node/csp_subarray03
      - device: ska_mid/tm_leaf_node/sdp_subarray03
    image:
      registry: "{{.Values.subarraynodemid.image.registry}}"
      image: "{{.Values.subarraynodemid.image.image}}"
      tag: "{{.Values.subarraynodemid.image.tag}}"
      pullPolicy: "{{.Values.subarraynodemid.image.pullPolicy}}"
  - name: centralnode
    function: telescope-monitoring
    domain: general-monitoring
    command: "/usr/local/bin/CentralNodeDS"
    instances: ["01"]
    depends_on:
      - device: ska_mid/tm_leaf_node/csp_master
      - device: ska_mid/tm_leaf_node/sdp_master
      - device: ska_mid/tm_subarray_node/1
      - device: ska_mid/tm_subarray_node/2
      - device: ska_mid/tm_subarray_node/3
    image:
      registry: "{{.Values.centralnodemid.image.registry}}"
      image: "{{.Values.centralnodemid.image.image}}"
      tag: "{{.Values.centralnodemid.image.tag}}"
      pullPolicy: "{{.Values.centralnodemid.image.pullPolicy}}"
  - name: tm-alarmhandler
    function: alarm-management
    domain: general-monitoring
    command: "./alarm-handler/bin/alarm-handler-srv"
    instances: ["01"]
    depends_on:
      - device: sys/database/2
    image:
<<<<<<< HEAD
      registry: nexus.engageska-portugal.pt/tango-example
      image: tmalarmhandler
      tag: 0.1.5
      pullPolicy: Always
=======
      registry: "{{.Values.alarmhandler.image.registry}}"
      image: "{{.Values.alarmhandler.image.image}}"
      tag: "{{.Values.alarmhandler.image.tag}}"
      pullPolicy: "{{.Values.alarmhandler.image.pullPolicy}}"
>>>>>>> b7925954
    resources:
      limits:
        cpu: 300m
        memory: 500Mi
      requests:
        cpu: 100m
        memory: 128Mi<|MERGE_RESOLUTION|>--- conflicted
+++ resolved
@@ -41,11 +41,7 @@
   image:
     registry: nexus.engageska-portugal.pt/ska-telescope
     image: tmcprototype
-<<<<<<< HEAD
     tag: 0.5.3
-=======
-    tag: 0.5.2-dirty
->>>>>>> b7925954
     pullPolicy: IfNotPresent
 
 centralnodemid:
@@ -66,7 +62,7 @@
   image:
     registry: nexus.engageska-portugal.pt/tango-example
     image: tmalarmhandler
-    tag: latest
+    tag: 0.1.5
     pullPolicy: Always
 
 resources:
@@ -333,17 +329,10 @@
     depends_on:
       - device: sys/database/2
     image:
-<<<<<<< HEAD
-      registry: nexus.engageska-portugal.pt/tango-example
-      image: tmalarmhandler
-      tag: 0.1.5
-      pullPolicy: Always
-=======
       registry: "{{.Values.alarmhandler.image.registry}}"
       image: "{{.Values.alarmhandler.image.image}}"
       tag: "{{.Values.alarmhandler.image.tag}}"
       pullPolicy: "{{.Values.alarmhandler.image.pullPolicy}}"
->>>>>>> b7925954
     resources:
       limits:
         cpu: 300m
