--- conflicted
+++ resolved
@@ -19,13 +19,8 @@
   skatmc:
     registry: nexus.engageska-portugal.pt/ska-telescope
     image: ska-tmc
-<<<<<<< HEAD
-    tag: 0.6.1
-    pullPolicy: IfNotPresent
-=======
     tag: 0.6.1-katpoint-dirty
     pullPolicy: Always
->>>>>>> d3ffc998
 
 dsconfig:
   configuration_file: data/tmc-mid-config.json
