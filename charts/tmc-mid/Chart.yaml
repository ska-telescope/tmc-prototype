--- conflicted
+++ resolved
@@ -2,29 +2,6 @@
 name: tmc-mid
 description: A Helm chart for TMC-Mid deployment
 type: application
-<<<<<<< HEAD
 version: 0.0.2
 appVersion: 1.16.0
-icon: https://www.skatelescope.org/wp-content/uploads/2016/07/09545_NEW_LOGO_2014.png
-=======
-version: 0.1.2
-appVersion: 1.16.0
-icon: https://www.skatelescope.org/wp-content/uploads/2016/07/09545_NEW_LOGO_2014.png
-# dependencies:
-# - name: etcd-operator
-#   version: 0.11.0
-#   repository: https://nexus.engageska-portugal.pt/repository/helm-chart
-# - name: tango-base
-#   version: 0.1.2
-#   repository: https://nexus.engageska-portugal.pt/repository/helm-chart
-# - name: cbf-proto
-#   version: 0.4.0
-#   repository: https://nexus.engageska-portugal.pt/repository/helm-chart
-# - name: csp-proto
-#   version: 0.5.3
-#   repository: https://nexus.engageska-portugal.pt/repository/helm-chart
-# - name: sdp-prototype
-#   version: 0.4.0
-#   repository: https://nexus.engageska-portugal.pt/repository/helm-chart
-    
->>>>>>> 5ac1a6fe
+icon: https://www.skatelescope.org/wp-content/uploads/2016/07/09545_NEW_LOGO_2014.png