[MASTER]

# Specify a configuration file.
#rcfile=

# Python code to execute, usually for sys.path manipulation such as
# pygtk.require().
init-hook='
    import sys;
    sys.path.append("./ska-tmc/ska-dish-master-mid");
    sys.path.append("./ska-tmc/ska-dish-master-mid/src");
    sys.path.append("./ska-tmc/ska-tmc-cspsubarrayleafnode-mid");
    sys.path.append("./ska-tmc/ska-tmc-dishleafnode-mid");
    sys.path.append("./ska-tmc/ska-tmc-cspmasterleafnode-mid");
    sys.path.append("./ska-tmc/ska-tmc-sdpsubarrayleafnode-mid");
    sys.path.append("./ska-tmc/ska-tmc-sdpmasterleafnode-mid");
    sys.path.append("./ska-tmc/ska-tmc-mccssubarrayleafnode-low");
    sys.path.append("./ska-tmc/ska-tmc-mccsmasterleafnode-low");
    sys.path.append("./ska-tmc/ska-tmc-subarraynode-low");
    sys.path.append("./ska-tmc/ska-tmc-centralnode-low");
    sys.path.append("/usr/local/lib/python3.5/dist-packages");
    sys.path.append("/venv/lib/python3.5/site-packages")'

# Profiled execution.
profile=no

# Add files or directories to the blacklist. They should be base names, not
# paths.
ignore=CVS, test, setup.py, configure_hdbpp.py

# Pickle collected data for later comparisons.
persistent=yes

# List of plugins (as comma separated values of python modules names) to load,
# usually to register additional checkers.
load-plugins=


[MESSAGES CONTROL]

# Enable the message, report, category or checker with the given id(s). You can
# either give multiple identifier separated by comma (,) or put this option
# multiple time. See also the "--disable" option for examples.
#enable=

# Disable the message, report, category or checker with the given id(s). You
# can either give multiple identifiers separated by comma (,) or put this
# option multiple times (only on the command line, not in the configuration
# file where it should appear only once).You can also use "--disable=all" to
# disable everything first and then reenable specific checks. For example, if
# you want to run only the similarities checker, you can use "--disable=all
# --enable=similarities". If you want to run only the classes checker, but have
# no Warning level messages displayed, use"--disable=all --enable=classes
# --disable=W"
disable=C,R,attribute-defined-outside-init,invalid-name,no-member,no-self-use,
        fixme,broad-except,redefined-builtin,protected-access,arguments-differ,
        signature-differs, raise-missing-from, abstract-method, raising-format-tuple, 
<<<<<<< HEAD
        super-init-not-called, redefined-outer-name, useless-super-delegation, 
        too-many-function-args
=======
        super-init-not-called, redefined-outer-name, useless-super-delegation, trailing whitespace
>>>>>>> e7f51381


[REPORTS]

# Set the output format. Available formats are text, parseable, colorized, msvs
# (visual studio) and html. You can also give a reporter class, eg
# mypackage.mymodule.MyReporterClass.
output-format=text

# Put messages in a separate file for each module / package specified on the
# command line instead of printing them on stdout. Reports (if any) will be
# written in a file name "pylint_global.[txt|html]".
files-output=no

# Tells whether to display a full report or only the messages
reports=yes

# Python expression which should return a note less than 10 (10 is the highest
# note). You have access to the variables errors warning, statement which
# respectively contain the number of errors / warnings messages and the total
# number of statements analyzed. This is used by the global evaluation report
# (RP0004).
evaluation=10.0 - ((float(5 * error + warning + refactor + convention) / statement) * 10)

# Add a comment according to your evaluation note. This is used by the global
# evaluation report (RP0004).
comment=no

# Template used to display messages. This is a python new-style format string
# used to format the message information. See doc for all details
#msg-template=


[SIMILARITIES]

# Minimum lines number of a similarity.
min-similarity-lines=4

# Ignore comments when computing similarities.
ignore-comments=yes

# Ignore docstrings when computing similarities.
ignore-docstrings=yes

# Ignore imports when computing similarities.
ignore-imports=no


[TYPECHECK]

# Tells whether missing members accessed in mixin class should be ignored. A
# mixin class is detected if its name ends with "mixin" (case insensitive).
ignore-mixin-members=yes

# List of classes names for which member attributes should not be checked
# (useful for classes with attributes dynamically set).
ignored-classes=SQLObject

# When zope mode is activated, add a predefined set of Zope acquired attributes
# to generated-members.
zope=no

# List of members which are set dynamically and missed by pylint inference
# system, and so shouldn't trigger E0201 when accessed. Python regular
# expressions are accepted.
generated-members=REQUEST,acl_users,aq_parent


[VARIABLES]

# Tells whether we should check for unused import in __init__ files.
init-import=no

# A regular expression matching the beginning of the name of dummy variables
# (i.e. not used).
dummy-variables-rgx=_$|dummy

# List of additional names supposed to be defined in builtins. Remember that
# you should avoid to define new builtins when possible.
additional-builtins=


[FORMAT]

# Maximum number of characters on a single line.
max-line-length=110

# Regexp for a line that is allowed to be longer than the limit.
ignore-long-lines=^\s*(# )?<?https?://\S+>?$

# Allow the body of an if to be on the same line as the test if there is no
# else.
single-line-if-stmt=no

# List of optional constructs for which whitespace checking is disabled
no-space-check=trailing-comma,dict-separator

# Maximum number of lines in a module
max-module-lines=1000

# String used as indentation unit. This is usually " " (4 spaces) or "\t" (1
# tab).
indent-string='    '


[BASIC]

# Required attributes for module, separated by a comma
required-attributes=

# List of builtins function names that should not be used, separated by a comma
bad-functions=map,filter,apply,input

# Regular expression which should only match correct module names
module-rgx=(([a-z_][a-z0-9_]*)|([A-Z][a-zA-Z0-9]+))$

# Regular expression which should only match correct module level names
const-rgx=(([A-Z_][A-Z0-9_]*)|(__.*__))$

# Regular expression which should only match correct class names
class-rgx=[A-Z_][a-zA-Z0-9]+$

# Regular expression which should only match correct function names
function-rgx=[a-z_][a-z0-9_]{2,30}$

# Regular expression which should only match correct method names
method-rgx=[a-z_][a-z0-9_]{2,30}$

# Regular expression which should only match correct instance attribute names
attr-rgx=[a-z_][a-z0-9_]{2,30}$

# Regular expression which should only match correct argument names
argument-rgx=[a-z_][a-z0-9_]{2,30}$

# Regular expression which should only match correct variable names
variable-rgx=[a-z_][a-z0-9_]{2,30}$

# Regular expression which should only match correct attribute names in class
# bodies
class-attribute-rgx=([A-Za-z_][A-Za-z0-9_]{2,30}|(__.*__))$

# Regular expression which should only match correct list comprehension /
# generator expression variable names
inlinevar-rgx=[A-Za-z_][A-Za-z0-9_]*$

# Good variable names which should always be accepted, separated by a comma
good-names=i,j,k,ex,Run,_

# Bad variable names which should always be refused, separated by a comma
bad-names=foo,bar,baz,toto,tutu,tata

# Regular expression which should only match function or class names that do
# not require a docstring.
no-docstring-rgx=__.*__

# Minimum line length for functions/classes that require docstrings, shorter
# ones are exempt.
docstring-min-length=-1


[MISCELLANEOUS]

# List of note tags to take in consideration, separated by a comma.
notes=FIXME,XXX,TODO


[IMPORTS]

# Deprecated modules which should not be used, separated by a comma
deprecated-modules=regsub,TERMIOS,Bastion,rexec

# Create a graph of every (i.e. internal and external) dependencies in the
# given file (report RP0402 must not be disabled)
import-graph=

# Create a graph of external dependencies in the given file (report RP0402 must
# not be disabled)
ext-import-graph=

# Create a graph of internal dependencies in the given file (report RP0402 must
# not be disabled)
int-import-graph=



[CLASSES]

# List of interface methods to ignore, separated by a comma. This is used for
# instance to not check methods defines in Zope's Interface base class.
ignore-iface-methods=isImplementedBy,deferred,extends,names,namesAndDescriptions,queryDescriptionFor,getBases,getDescriptionFor,getDoc,getName,getTaggedValue,getTaggedValueTags,isEqualOrExtendedBy,setTaggedValue,isImplementedByInstancesOf,adaptWith,is_implemented_by

# List of method names used to declare (i.e. assign) instance attributes.
defining-attr-methods=__init__,__new__,setUp

# List of valid names for the first argument in a class method.
valid-classmethod-first-arg=cls

# List of valid names for the first argument in a metaclass class method.
valid-metaclass-classmethod-first-arg=mcs


[DESIGN]

# Maximum number of arguments for function / method
max-args=5

# Argument names that match this expression will be ignored. Default to name
# with leading underscore
ignored-argument-names=_.*

# Maximum number of locals for function / method body
max-locals=20

# Maximum number of return / yield for function / method body
max-returns=6

# Maximum number of branch for function / method body
max-branches=15

# Maximum number of statements in function / method body
max-statements=50

# Maximum number of parents for a class (see R0901).
max-parents=7

# Maximum number of attributes for a class (see R0902).
max-attributes=20

# Minimum number of public methods for a class (see R0903).
min-public-methods=2

# Maximum number of public methods for a class (see R0904).
max-public-methods=40


[EXCEPTIONS]

# Exceptions that will emit a warning when being caught. Defaults to
# "Exception"
overgeneral-exceptions=Exception<|MERGE_RESOLUTION|>--- conflicted
+++ resolved
@@ -55,12 +55,8 @@
 disable=C,R,attribute-defined-outside-init,invalid-name,no-member,no-self-use,
         fixme,broad-except,redefined-builtin,protected-access,arguments-differ,
         signature-differs, raise-missing-from, abstract-method, raising-format-tuple, 
-<<<<<<< HEAD
-        super-init-not-called, redefined-outer-name, useless-super-delegation, 
-        too-many-function-args
-=======
-        super-init-not-called, redefined-outer-name, useless-super-delegation, trailing whitespace
->>>>>>> e7f51381
+        super-init-not-called, redefined-outer-name, useless-super-delegation, trailing whitespace,
+        unused-argument
 
 
 [REPORTS]
