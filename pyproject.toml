[tool.poetry]
name = "ska-tmc-sdpleafnodes"
version = "0.16.3"
description = "SKA-TMC-SDPLEAFNODES"
authors = ["Team HIMALAYA" , "Team SAHYADRI"]
license = "BSD-3-Clause"

packages = [
    { include = "ska_tmc_sdpsubarrayleafnode", from = "src" },
    { include = "ska_tmc_sdpmasterleafnode", from = "src" },
]
include = [
    { path = 'tests'}
]

[tool.poetry.scripts]
SdpSubarrayLeafNodeDS = 'ska_tmc_sdpsubarrayleafnode.sdp_subarray_leaf_node:main'
SdpMasterLeafNodeDS = 'ska_tmc_sdpmasterleafnode.sdp_master_leaf_node:main'

[[tool.poetry.source]]
name = 'ska-nexus'
url = 'https://artefact.skao.int/repository/pypi-internal/simple'

[[tool.poetry.source]]
name = "PyPI-public"
url = 'https://pypi.org/simple'

[tool.poetry.dependencies]
python = "~3.10"
numpy = "1.23.0"
pytango = "9.5.0"
jsonschema = "^4.0.1"
marshmallow = "^3.13.0"
ska-ser-log-transactions = "*"
ska-tmc-cdm = "*"
ska-telescope-model = "1.3.1"
fire = "^0.5.0"
<<<<<<< HEAD
ska-tmc-common = "0.19.3"
=======
ska-tmc-common = { git = "https://gitlab.com/ska-telescope/ska-tmc/ska-tmc-common.git", branch = "sah-1575" }
>>>>>>> d26e2b5e
ska-ser-logging = "^0.4.1"
ska-tango-base = "1.0.0"
astropy = "^5.0.4"
katpoint = "1.0a2"
pytz = "2021.3"
ipython = "8.5.0"
ska-tango-testing = "0.6.0"
typing_extensions  = "^4.10.0"

[tool.poetry.group.docs.dependencies]
docutils = "^0.18.1"
Sphinx = "^5.1.1"
ska-ser-sphinx-theme = "^0.1.1"
sphinx-autodoc-typehints = "^1.19.3"
sphinxcontrib-plantuml = "^0.22"
sphinx-rtd-theme = "^1.2.2"

[tool.poetry.dev-dependencies]
pylint = "^3.1.0"
pytest = "^7.1"
pytest-bdd = "^5.0.0"
pytest-cov = "^2.10.1"
pylint-junit = "^0.3.2"
coverage = "^6.1.1"
pytest-json-report = "^1.4.1"
pytest-forked = "^1.3.0"
pytest-mock = "^3.6.1"
pytest-xdist = "^2.4.0"
pytest-repeat = "^0.9.1"
mock = "^4.0.3"
unittest2 = "1.1.0"
datetime = "4.3"

[tool.poetry.group.dev.dependencies]
black = "^23.3.0"
isort = "^5.12.0"
flake8 = "^6.0.0"

[build-system]
requires = ["poetry-core>=1.0.0"]
build-backend = "poetry.core.masonry.api"<|MERGE_RESOLUTION|>--- conflicted
+++ resolved
@@ -35,11 +35,7 @@
 ska-tmc-cdm = "*"
 ska-telescope-model = "1.3.1"
 fire = "^0.5.0"
-<<<<<<< HEAD
-ska-tmc-common = "0.19.3"
-=======
 ska-tmc-common = { git = "https://gitlab.com/ska-telescope/ska-tmc/ska-tmc-common.git", branch = "sah-1575" }
->>>>>>> d26e2b5e
 ska-ser-logging = "^0.4.1"
 ska-tango-base = "1.0.0"
 astropy = "^5.0.4"
