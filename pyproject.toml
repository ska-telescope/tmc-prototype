--- conflicted
+++ resolved
@@ -31,11 +31,7 @@
 ska-tmc-cdm = "6.0.4"
 ska-telescope-model = "1.3.1"
 fire = "^0.4.0"
-<<<<<<< HEAD
 ska-tmc-common = "0.1.18"
-=======
-ska-tmc-common = "0.1.17"
->>>>>>> e7f51381
 ska-ser-logging = "^0.4.1"
 ska-tango-base = "0.11.3+5e1f0fee"
 astropy = "^4.1"
