[tool.poetry]
name = "ska-tmc-sdpleafnodes"
<<<<<<< HEAD
version = "0.20.1"
=======
version = "0.19.1"
>>>>>>> 07d11ea0
description = "SKA-TMC-SDPLEAFNODES"
authors = ["Team HIMALAYA" , "Team SAHYADRI"]
license = "BSD-3-Clause"

packages = [
    { include = "ska_tmc_sdpsubarrayleafnode", from = "src" },
    { include = "ska_tmc_sdpmasterleafnode", from = "src" },
]
include = [
    { path = 'tests'}
]

[tool.poetry.scripts]
SdpSubarrayLeafNodeDS = 'ska_tmc_sdpsubarrayleafnode.sdp_subarray_leaf_node:main'
SdpMasterLeafNodeDS = 'ska_tmc_sdpmasterleafnode.sdp_master_leaf_node:main'

[[tool.poetry.source]]
name = 'ska-nexus'
url = 'https://artefact.skao.int/repository/pypi-internal/simple'

[[tool.poetry.source]]
name = "PyPI-public"
url = 'https://pypi.org/simple'

[tool.poetry.dependencies]
python = "~3.10"
numpy = "1.23.0"
pytango = "9.5.0"
jsonschema = "^4.0.1"
marshmallow = "^3.13.0"
ska-ser-log-transactions = "*"
ska-tmc-cdm = "*"
ska-telescope-model = "1.3.1"
fire = "^0.5.0"
ska-tmc-common = "0.24.3"
ska-ser-logging = "^0.4.1"
ska-tango-base = "1.0.0"
astropy = "^5.0.4"
katpoint = "1.0a2"
pytz = "2021.3"
ipython = "8.5.0"
ska-tango-testing = "0.6.1"
typing_extensions  = "^4.10.0"

[tool.poetry.group.docs.dependencies]
docutils = "^0.18.1"
Sphinx = "^5.1.1"
ska-ser-sphinx-theme = "^0.1.1"
sphinx-autodoc-typehints = "^1.19.3"
sphinxcontrib-plantuml = "^0.22"
sphinx-rtd-theme = "^1.2.2"
MarkupSafe = "3.0.2"

[tool.poetry.dev-dependencies]
pylint = "^3.1.0"
pytest = "^7.1"
pytest-bdd = "^5.0.0"
pytest-cov = "^2.10.1"
pylint-junit = "^0.3.2"
coverage = "^6.1.1"
pytest-json-report = "^1.4.1"
pytest-forked = "^1.3.0"
pytest-mock = "^3.6.1"
pytest-xdist = "^2.4.0"
pytest-repeat = "^0.9.1"
mock = "^4.0.3"
unittest2 = "1.1.0"
datetime = "4.3"

[tool.poetry.group.dev.dependencies]
black = "^23.3.0"
isort = "^5.12.0"
flake8 = "^6.0.0"

[build-system]
requires = ["poetry-core>=1.0.0"]
build-backend = "poetry.core.masonry.api"<|MERGE_RESOLUTION|>--- conflicted
+++ resolved
@@ -1,10 +1,6 @@
 [tool.poetry]
 name = "ska-tmc-sdpleafnodes"
-<<<<<<< HEAD
-version = "0.20.1"
-=======
-version = "0.19.1"
->>>>>>> 07d11ea0
+version = "0.21.0"
 description = "SKA-TMC-SDPLEAFNODES"
 authors = ["Team HIMALAYA" , "Team SAHYADRI"]
 license = "BSD-3-Clause"
