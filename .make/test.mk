.PHONY: test smoketest template_tests tango_rest_ingress_check

#
# IMAGE_TO_TEST defines the tag of the Docker image to test
#
IMAGE_TO_TEST ?= artefact.skao.int/ska-tango-images-tango-itango:9.3.4 ## docker image that will be run for testing purpose
# Test runner - run to completion job in K8s
TEST_RUNNER = test-runner-$(CI_JOB_ID)-$(KUBE_NAMESPACE)-$(HELM_RELEASE)##name of the pod running the k8s_tests
#
# defines a function to copy the ./test-harness directory into the K8s TEST_RUNNER
# and then runs the requested make target in the container.
# capture the output of the test in a build folder inside the container
#
TESTING_ACCOUNT = testing-pod ## this is the service acount name that is used by testing pod enabling it roles to manipulate k8
TANGO_HOST = databaseds-tango-base-$(HELM_RELEASE):10000
MARK ?= fast## this will allow to add the mark parameter of pytest
COUNT ?= 1## this will allow to add the COUNT parameter of pytest
SLEEPTIME ?= 30s ##amount of sleep time for the smoketest target

#
# defines a function to copy the ./test-harness directory into the K8s TEST_RUNNER
# and then runs the requested make target in the container.
# capture the output of the test in a tar file
# stream the tar file base64 encoded to the Pod logs
#
k8s_test = tar -c post-deployment/ | \
		kubectl run $(TEST_RUNNER) \
		--namespace $(KUBE_NAMESPACE) -i --wait --restart=Never \
		--image-pull-policy=IfNotPresent \
		--image=$(IMAGE_TO_TEST) \
		--serviceaccount=$(TESTING_ACCOUNT) -- \
		/bin/bash -c "mkdir skatmc && tar xv --directory skatmc --strip-components 1 --warning=all && cd skatmc && \
<<<<<<< HEAD
		make KUBE_NAMESPACE=$(KUBE_NAMESPACE) HELM_RELEASE=$(HELM_RELEASE) TANGO_HOST=$(TANGO_HOST) MARK=$(MARK) COUNT=$(COUNT) CI_JOB_TOKEN=$(CI_JOB_TOKEN) $1 && \
=======
		make \
			SKUID_URL=ska-ser-skuid-$(HELM_RELEASE)-svc.$(KUBE_NAMESPACE).svc.cluster.local:9870 \
			KUBE_NAMESPACE=$(KUBE_NAMESPACE) HELM_RELEASE=$(HELM_RELEASE) TANGO_HOST=$(TANGO_HOST) MARK=$(MARK) COUNT=$(COUNT) CI_JOB_TOKEN=$(CI_JOB_TOKEN) $1 && \
>>>>>>> 3a744530
		tar -czvf /tmp/build.tgz build && \
		echo '~~~~BOUNDARY~~~~' && \
		cat /tmp/build.tgz | base64 && \
		echo '~~~~BOUNDARY~~~~'" \
		2>&1

# run the test function
# save the status
# clean out build dir
# print the logs minus the base64 encoded payload
# pull out the base64 payload and unpack build/ dir
# base64 payload is given a boundary "~~~~BOUNDARY~~~~" and extracted using perl
# clean up the run to completion container
# exit the saved status
test: enable_test_auth smoketest## test the application on K8s
	$(call k8s_test,test); \
		status=$$?; \
		rm -fr build; \
		kubectl --namespace $(KUBE_NAMESPACE) logs $(TEST_RUNNER) | \
		perl -ne 'BEGIN {$$on=0;}; if (index($$_, "~~~~BOUNDARY~~~~")!=-1){$$on+=1;next;}; print if $$on % 2;' | \
		base64 -d | tar -xzf -; \
		kubectl --namespace $(KUBE_NAMESPACE) delete pod $(TEST_RUNNER); \
		exit $$status

TEST_RUN_SPEC=spec2.yaml
k8s_multiple_test_runs: enable_test_auth
	$(call k8s_test,test_multiple_runs); \
		status=$$?; \
		rm -fr build; \
		kubectl --namespace $(KUBE_NAMESPACE) logs $(TEST_RUNNER) | \
		perl -ne 'BEGIN {$$on=0;}; if (index($$_, "~~~~BOUNDARY~~~~")!=-1){$$on+=1;next;}; print if $$on % 2;' | \
		base64 -d | tar -xzf -; \
		kubectl --namespace $(KUBE_NAMESPACE) delete pod $(TEST_RUNNER); \
		exit $$status

clear_sdp_config:
	@echo "clearing the sdp config db using a temporary call on the console pod on namespace: $(KUBE_NAMESPACE)"
	kubectl exec -n $(KUBE_NAMESPACE) sdp-proto-console-0 -- sdpcfg delete -R /

smoketest: ## check that the number of waiting containers is zero (10 attempts, wait time 30s).
	@echo "Smoke test START"; \
	n=10; \
	while [ $$n -gt 0 ]; do \
		waiting=`kubectl get pods -n $(KUBE_NAMESPACE) -o=jsonpath='{.items[*].status.containerStatuses[*].state.waiting.reason}' | wc -w`; \
		echo "Waiting containers=$$waiting"; \
		if [ $$waiting -ne 0 ]; then \
			echo "Waiting $(SLEEPTIME) for pods to become running...#$$n"; \
			sleep $(SLEEPTIME); \
		fi; \
		if [ $$waiting -eq 0 ]; then \
			echo "Smoke test SUCCESS"; \
			exit 0; \
		fi; \
		if [ $$n -eq 1 ]; then \
			waiting=`kubectl get pods -n $(KUBE_NAMESPACE) -o=jsonpath='{.items[*].status.containerStatuses[*].state.waiting.reason}' | wc -w`; \
			echo "Smoke test FAILS"; \
			echo "Found $$waiting waiting containers: "; \
			kubectl get pods -n $(KUBE_NAMESPACE) -o=jsonpath='{range .items[*].status.containerStatuses[?(.state.waiting)]}{.state.waiting.message}{"\n"}{end}'; \
			exit 1; \
		fi; \
		n=`expr $$n - 1`; \
	done


disable_test_auth = helm delete testing-auth

enable_test_auth:
	@helm upgrade --install testing-auth post-deployment/resources/testing_auth \
		--namespace $(KUBE_NAMESPACE) \
		--set accountName=$(TESTING_ACCOUNT)

disable_test_auth:
	@$(call disable_test_auth)

template_tests:
	rc=0; \
	for chrt in `ls charts/`; do \
	helm unittest -f template_tests/*_test.yaml charts/$$chrt \
		|| rc=2 && continue; \
	done; \
	exit $$rc

tango_rest_ingress_check:  ## curl test Tango REST API - https://tango-controls.readthedocs.io/en/latest/development/advanced/rest-api.html#tango-rest-api-implementations
	@echo "---------------------------------------------------"
	@echo "Test HTTP:"; echo ""
	curl -u "tango-cs:tango" -XGET http://tango.rest.$(INGRESS_HOST)/tango/rest/rc4/hosts/databaseds-tango-base-$(HELM_RELEASE)/10000 | json_pp
	# @echo "", echo ""
	# @echo "---------------------------------------------------"
	# @echo "Test HTTPS:"; echo ""
	# curl -k -u "tango-cs:tango" -XGET https://tango.rest.$(INGRESS_HOST)/tango/rest/rc4/hosts/databaseds-tango-base-$(HELM_RELEASE)/10000 | json_pp
	# @echo ""

oet_podname = $(shell kubectl get pods -l app=rest-oet-$(HELM_RELEASE) -o=jsonpath='{..metadata.name}')
sut_cdm_ver= $(shell kubectl exec -it $(oet_podname) pip list | grep "cdm-shared-library" | awk ' {print $$2}' | awk 'BEGIN { FS = "+" } ; {print $$1}')
sut_cdm_cur_ver=$(shell grep "cdm-shared-library" post-deployment/SUT_requirements.txt | awk 'BEGIN { FS = "==" } ; {print $$2}')
sut_oet_ver = $(shell kubectl exec -it $(oet_podname) pip list | grep "observation-execution-tool" | awk ' {print $$2}' | awk 'BEGIN { FS = "+" } ; {print $$1}')
sut_oet_cur_ver=$(shell grep "observation-execution-tool" post-deployment/SUT_requirements.txt | awk 'BEGIN { FS = "==" } ; {print $$2}')

check_oet_packages:
	@echo "MVP is based on cdm-shared-library=$(sut_cdm_ver)"
	@echo "Test are based on cdm-shared-library=$(sut_cdm_cur_ver)"
	@if [ $(sut_cdm_ver) != $(sut_cdm_cur_ver) ] ; then \
	echo "Warning: cdm-shared-library package for MVP is not the same as used for testing!"; \
	fi
	@echo "MVP is based on observation-execution-tool=$(sut_oet_ver)"
	@echo "Test are based on observation-execution-tool=$(sut_oet_cur_ver)"
	@if [ $(sut_oet_ver) != $(sut_oet_cur_ver) ] ; then \
	echo "Warning: observation-execution-tool package for MVP is not the same as used for testing!"; \
	fi

##the following section is for developers requiring the testing pod to be instantiated with a volume mappig to ska-tmc
-include .make/dev-testing.mk

timestamp=$(shell date -u +"%s")

sleepy_time:
	sleep 5s

measure_time:
	time1=$$SECONDS; \
	make sleepy_time; \
	time2=$$SECONDS; \
	elapsed=$$((time2 - time1)); \
	echo $$elapsed<|MERGE_RESOLUTION|>--- conflicted
+++ resolved
@@ -30,13 +30,9 @@
 		--image=$(IMAGE_TO_TEST) \
 		--serviceaccount=$(TESTING_ACCOUNT) -- \
 		/bin/bash -c "mkdir skatmc && tar xv --directory skatmc --strip-components 1 --warning=all && cd skatmc && \
-<<<<<<< HEAD
-		make KUBE_NAMESPACE=$(KUBE_NAMESPACE) HELM_RELEASE=$(HELM_RELEASE) TANGO_HOST=$(TANGO_HOST) MARK=$(MARK) COUNT=$(COUNT) CI_JOB_TOKEN=$(CI_JOB_TOKEN) $1 && \
-=======
 		make \
 			SKUID_URL=ska-ser-skuid-$(HELM_RELEASE)-svc.$(KUBE_NAMESPACE).svc.cluster.local:9870 \
 			KUBE_NAMESPACE=$(KUBE_NAMESPACE) HELM_RELEASE=$(HELM_RELEASE) TANGO_HOST=$(TANGO_HOST) MARK=$(MARK) COUNT=$(COUNT) CI_JOB_TOKEN=$(CI_JOB_TOKEN) $1 && \
->>>>>>> 3a744530
 		tar -czvf /tmp/build.tgz build && \
 		echo '~~~~BOUNDARY~~~~' && \
 		cat /tmp/build.tgz | base64 && \
