--- conflicted
+++ resolved
@@ -82,14 +82,8 @@
     # -----------------
     # Device Properties
     # -----------------
-<<<<<<< HEAD
-    SdpSubarrayNodeFQDN = device_property(
-        dtype='str',
-        doc='FQDN of the SDP Subarray Node Tango Device Server.',
-=======
     SdpSubarrayFQDN = device_property(
         dtype='str', doc='FQDN of the SDP Subarray Tango Device Server.'
->>>>>>> 5612b2cc
     )
 
     # ----------
