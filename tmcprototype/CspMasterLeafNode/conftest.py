--- conflicted
+++ resolved
@@ -26,11 +26,7 @@
     klass = getattr(module, "CspMasterLeafNode")
     properties = {'SkaLevel': '3', 'GroupDefinitions': '', 'CentralLoggingTarget': '',
                   'ElementLoggingTarget': '', 'StorageLoggingTarget': 'localhost',
-<<<<<<< HEAD
-                  'CspSubarrayNodeFQDN': 'mid_csp/elt/subarray_01',
-=======
                   'CspMasterFQDN': 'mid_csp/elt/master',
->>>>>>> 5612b2cc
                   }
     tango_context = DeviceTestContext(klass, properties=properties, process= False)
     tango_context.start()
