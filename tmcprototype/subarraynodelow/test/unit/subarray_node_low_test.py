# Standard Python imports
import contextlib
import importlib
import sys
import types
import pytest
import mock
from mock import Mock, MagicMock
from os.path import dirname, join
import threading
import logging

# Tango imports
import tango
from tango import DevState
from tango.test_context import DeviceTestContext

# Additional import
from subarraynodelow import SubarrayNode, const, release
from ska.base.control_model import HealthState, ObsState
from ska.base.commands import ResultCode
from subarraynodelow.device_data import DeviceData
from tmc.common.tango_client import TangoClient
from ska.base import SKASubarrayStateModel
from subarraynodelow.release_all_resources_command import ReleaseAllResources
from subarraynodelow.configure_command import Configure
from subarraynodelow.scan_command import Scan
from subarraynodelow.end_scan_command import EndScan
from subarraynodelow.end_command import End
from subarraynodelow.obsreset_command import ObsReset


assign_input_file = 'command_AssignResources.json'
path = join(dirname(__file__), 'data', assign_input_file)
with open(path, 'r') as f:
    assign_input_str = f.read()

configure_mccs_input_file= 'command_mccs_configure.json'
path= join(dirname(__file__), 'data' , configure_mccs_input_file)
with open(path, 'r') as f:
    configure_mccs_str=f.read()

configure_input_file= 'command_Configure.json'
path= join(dirname(__file__), 'data' , configure_input_file)
with open(path, 'r') as f:
    configure_str=f.read()

configure_invalid_input_file='invalid_input_Configure.json'
path= join(dirname(__file__), 'data' , configure_invalid_input_file)
with open(path, 'r') as f:
    invalid_conf_input=f.read()

scan_input_file= 'command_Scan.json'
path= join(dirname(__file__), 'data', scan_input_file)
with open(path, 'r') as f:
    scan_input_str=f.read()

@pytest.fixture
def subarray_state_model():
    """
    Yields a new SKASubarrayStateModel for testing
    """
    yield SKASubarrayStateModel(logging.getLogger())

@pytest.fixture
def device_data():
    yield DeviceData()


def set_timeout_event(timeout_event):
    timeout_event.set()


def wait_for(tango_context, obs_state_to_change, timeout=10):
    timer_event = threading.Event()
    timer_thread = threading.Timer(timeout, set_timeout_event, timer_event)
    timer_thread.start()

    # wait till timeout or obsState to change
    while (not timer_event.isSet() and tango_context.device.obsState != obs_state_to_change):
        print("tango_context.device.obsState: ", tango_context.device.obsState)
        continue

    if timer_event.isSet():
        return "timeout"
    else:
        timer_thread.cancel()
        return True


def test_scan_id():
    """Test for scanID"""
    with fake_tango_system(SubarrayNode) as tango_context:
        assert tango_context.device.scanID == ""


def test_read_activity_message():
    """Test for activityMessage"""
    with fake_tango_system(SubarrayNode) as tango_context:
        assert tango_context.device.activityMessage == const.STR_SA_INIT_SUCCESS


def test_write_activity_message():
    """Test for activityMessage"""
    with fake_tango_system(SubarrayNode) as tango_context:
        tango_context.device.activityMessage = 'test'
        assert tango_context.device.activityMessage == 'test'


# Test cases for Commands
def test_on_command_should_change_subarray_device_state_to_on(mock_lower_devices_proxy):
    device_proxy, tango_client = mock_lower_devices_proxy
    # with fake_tango_system(SubarrayNode) as tango_context:
    #     # result = tango_context.device.On()
    assert device_proxy.On() == [[ResultCode.OK], ["On command completed OK"]]
    assert device_proxy.state() == DevState.ON
    assert device_proxy.obsState == ObsState.EMPTY



def test_off_command_should_change_subarray_device_state_to_off(mock_lower_devices_proxy):
    device_proxy, tango_client = mock_lower_devices_proxy
    # with fake_tango_system(SubarrayNode) as tango_context:
    device_proxy.On()
    assert device_proxy.Off() == [[ResultCode.OK], ["Off command completed OK"]]
    assert device_proxy.state() == DevState.OFF
    assert device_proxy.obsState == ObsState.EMPTY

def test_start_scan_should_command_subarray_to_start_scan_when_it_is_ready(mock_lower_devices_proxy):
    device_proxy, tango_client = mock_lower_devices_proxy
    device_data = DeviceData.get_instance()
    scan_cmd = Scan(device_data, subarray_state_model)
    assert scan_cmd.do(scan_input_str) == (ResultCode.STARTED, 'Scan command is executed successfully.')


def test_start_scan_should_raise_devfailed_exception(mock_lower_devices_proxy, subarray_state_model):
    device_proxy, tango_client = mock_lower_devices_proxy
    device_data = DeviceData.get_instance()
    tango_client.deviceproxy.command_inout.side_effect = raise_devfailed_exception
    scan_cmd = Scan(device_data, subarray_state_model)
    with pytest.raises(tango.DevFailed) as df:
        scan_cmd.do(scan_input_str)
    assert "This is error message for devfailed" in str(df.value)


def test_off_should_raise_devfailed_exception(mock_lower_devices_proxy):
    device_proxy, tango_client = mock_lower_devices_proxy
    tango_client.deviceproxy.command_inout.side_effect = raise_devfailed_exception
    with pytest.raises(tango.DevFailed) as df:
        device_proxy.Off()
    assert "This is error message for devfailed" in str(df.value)


def test_end_should_command_subarray_to_end_when_it_is_ready(mock_lower_devices_proxy, subarray_state_model):
    device_proxy, tango_client = mock_lower_devices_proxy
    # mccs_subarray1_obsstate_attribute = "mccsSubarrayObsState"
    device_proxy.On()
    device_data = DeviceData.get_instance()
    end_cmd = End(device_data, subarray_state_model)
    subarray_state_model._straight_to_state(DevState.ON, None, ObsState.READY)
    assert end_cmd.do() == (ResultCode.OK, 'End command invoked successfully on MCCS Subarray Leaf Node.')


def test_end_should_raise_devfailed_exception_when_mccs_subarray_throws_devfailed_exception(mock_lower_devices_proxy, subarray_state_model):
    device_proxy, tango_client = mock_lower_devices_proxy
    # mccs_subarray1_obsstate_attribute = "mccsSubarrayObsState"
    device_data = DeviceData.get_instance()
    tango_client.deviceproxy.command_inout.side_effect = raise_devfailed_exception
    end_cmd = End(device_data, subarray_state_model)
    with pytest.raises(tango.DevFailed) as df:
        end_cmd.do()
    # assert tango_context.device.obsState == ObsState.FAULT
    assert "This is error message for devfailed" in str(df.value)

@pytest.fixture(scope="function")
def mock_lower_devices():
    mccs_subarray1_ln_fqdn = 'ska_low/tm_leaf_node/mccs_subarray01'
    mccs_subarray1_fqdn = 'low-mccs/subarray/01'

    dut_properties = {
        'MccsSubarrayLNFQDN': mccs_subarray1_ln_fqdn,
        'MccsSubarrayFQDN': mccs_subarray1_fqdn
    }

    mccs_subarray1_ln_proxy_mock = MagicMock()
    mccs_subarray1_proxy_mock = MagicMock()

    proxies_to_mock = {
        mccs_subarray1_ln_fqdn: mccs_subarray1_ln_proxy_mock,
        mccs_subarray1_fqdn: mccs_subarray1_proxy_mock
    }

    event_subscription_map = {}

    mccs_subarray1_ln_proxy_mock.subscribe_event.side_effect = (
        lambda attr_name, event_type, callback, *args, **kwargs: event_subscription_map.
            update({attr_name: callback}))

    mccs_subarray1_proxy_mock.subscribe_event.side_effect = (
        lambda attr_name, event_type, callback, *args, **kwargs: event_subscription_map.
            update({attr_name: callback}))

    with fake_tango_system(SubarrayNode, initial_dut_properties=dut_properties,
                           proxies_to_mock=proxies_to_mock) as tango_context:
        yield tango_context, mccs_subarray1_ln_proxy_mock, mccs_subarray1_proxy_mock, mccs_subarray1_ln_fqdn, mccs_subarray1_fqdn, event_subscription_map


@pytest.fixture(scope="function")
def mock_lower_devices_proxy():
    mccs_subarray1_ln_fqdn = 'ska_low/tm_leaf_node/mccs_subarray01'
    mccs_subarray1_fqdn = 'low-mccs/subarray/01'

    dut_properties = {
        'MccsSubarrayLNFQDN': mccs_subarray1_ln_fqdn,
        'MccsSubarrayFQDN': mccs_subarray1_fqdn
    }

    with fake_tango_system(SubarrayNode, initial_dut_properties=dut_properties) as tango_context:
        with mock.patch.object(TangoClient, '_get_deviceproxy', return_value=Mock()) as mock_obj:
            tango_client = TangoClient(dut_properties['MccsSubarrayLNFQDN'])
            yield tango_context.device, tango_client


def test_assign_resource_should_raise_exception_when_called_when_device_state_off():
    with fake_tango_system(SubarrayNode) as tango_context:
        with pytest.raises(tango.DevFailed) as df:
            tango_context.device.AssignResources(assign_input_str)
        assert tango_context.device.State() == DevState.OFF
        assert tango_context.device.obsState == ObsState.EMPTY
        assert "Error executing command AssignResources" in str(df.value)


# def test_configure_command_obsstate_changes_from_configuring_to_ready(mock_lower_devices):
#     tango_context, mccs_subarray1_ln_proxy_mock, mccs_subarray1_proxy_mock, mccs_subarray1_ln_fqdn, mccs_subarray1_fqdn, event_subscription_map = mock_lower_devices
#     mccs_subarray1_obsstate_attribute = "mccsSubarrayObsState"
#     tango_context.device.On()
#     tango_context.device.AssignResources(assign_input_str)
   
#     attribute = 'ObsState'
#     dummy_event = create_dummy_event_state(mccs_subarray1_ln_proxy_mock, mccs_subarray1_ln_fqdn, attribute, ObsState.IDLE)
#     event_subscription_map[mccs_subarray1_obsstate_attribute](dummy_event)
#     wait_for(tango_context, ObsState.IDLE)
#     assert tango_context.device.obsState == ObsState.IDLE

#     assert tango_context.device.Configure(configure_str) == [[ResultCode.STARTED], ['Configure command invoked']]
#     mccs_subarray1_ln_proxy_mock.command_inout.assert_called_with(const.CMD_CONFIGURE, configure_mccs_str)
#     assert tango_context.device.obsState == ObsState.CONFIGURING
#     attribute = 'ObsState'
#     dummy_event = create_dummy_event_state(mccs_subarray1_ln_proxy_mock, mccs_subarray1_ln_fqdn, attribute, ObsState.READY)
#     event_subscription_map[mccs_subarray1_obsstate_attribute](dummy_event)
#     wait_for(tango_context, ObsState.READY)
#     assert tango_context.device.obsState == ObsState.READY

def test_configure_command(subarray_state_model, mock_lower_devices_proxy):
    device_proxy, tango_client = mock_lower_devices_proxy
    device_data = DeviceData.get_instance()
    configure_cmd = Configure(device_data, subarray_state_model)
    subarray_state_model._straight_to_state(DevState.ON, None, ObsState.IDLE)
    assert configure_cmd.do(configure_str) == (ResultCode.STARTED, "Configure command invoked")



# def test_configure_command_subarray_with_invalid_configure_input(mock_lower_devices, subarray_state_model):
#     tango_context, mccs_subarray1_ln_proxy_mock, mccs_subarray1_proxy_mock, mccs_subarray1_ln_fqdn, mccs_subarray1_fqdn, event_subscription_map = mock_lower_devices
#     mccs_subarray1_obsstate_attribute = "mccsSubarrayObsState"
#     tango_context.device.On()
#     tango_context.device.AssignResources(assign_input_str)
#     attribute = 'ObsState'

#     dummy_event_mccs = create_dummy_event_state(mccs_subarray1_ln_proxy_mock, mccs_subarray1_ln_fqdn,
#                                                attribute, ObsState.IDLE)
#     event_subscription_map[mccs_subarray1_obsstate_attribute](dummy_event_mccs)
#     wait_for(tango_context, ObsState.IDLE)
#     assert tango_context.device.obsState == ObsState.IDLE 
#     with pytest.raises(tango.DevFailed) as df:
#         tango_context.device.Configure(invalid_conf_input)
#     assert tango_context.device.obsState == ObsState.FAULT
#     assert const.ERR_INVALID_JSON in  str(df.value)


def test_configure_command_subarray_with_invalid_configure_input(subarray_state_model, mock_lower_devices_proxy):
    device_proxy, tango_client = mock_lower_devices_proxy
    device_data = DeviceData.get_instance()
    configure_cmd = Configure(device_data, subarray_state_model)
    subarray_state_model._straight_to_state(DevState.ON, None, ObsState.IDLE)
    with pytest.raises(tango.DevFailed) as df:
        configure_cmd.do(invalid_conf_input)
    assert const.ERR_INVALID_JSON in str(df.value)
    # assert configure_cmd.do(configure_str) == (ResultCode.STARTED, "Configure command invoked")


def test_end_scan_should_command_subarray_to_end_scan_when_it_is_scanning(mock_lower_devices_proxy, subarray_state_model):
    device_proxy, tango_client = mock_lower_devices_proxy
    device_data = DeviceData.get_instance()
    end_scan_cmd = EndScan(device_data, subarray_state_model)
    subarray_state_model._straight_to_state(DevState.ON, None, ObsState.SCANNING)
    device_data.scan_timer_handler.start_scan_timer(10)
    assert end_scan_cmd.do() == (ResultCode.OK, "EndScan command is executed successfully.")


def test_end_scan_should_raise_devfailed_exception_when_mccs_subbarray_ln_throws_devfailed_exception(mock_lower_devices_proxy, subarray_state_model):
    device_proxy, tango_client = mock_lower_devices_proxy
    device_data = DeviceData.get_instance()
    tango_client.deviceproxy.command_inout.side_effect = raise_devfailed_exception
    end_scan_cmd = EndScan(device_data, subarray_state_model)
    device_data.scan_timer_handler.start_scan_timer(10)
    with pytest.raises(tango.DevFailed) as df:
        end_scan_cmd.do()
    # assert tango_context.device.obsState == ObsState.FAULT
    assert "This is error message for devfailed" in str(df.value)


<<<<<<< HEAD
def test_obsreset_command(device_data, subarray_state_model):
=======
def test_obsreset_command_when_subarray_is_in_obsstate_abort(mock_lower_devices_proxy, subarray_state_model):
    device_data = DeviceData.get_instance()
>>>>>>> bc6cd45f
    obsreset_cmd = ObsReset(device_data, subarray_state_model)
    assert obsreset_cmd.do() == (ResultCode.STARTED, const.STR_OBSRESET_SUCCESS)


<<<<<<< HEAD
=======
def test_obsreset_raise_devfailed(mock_lower_devices_proxy, subarray_state_model):
    device_proxy, tango_client = mock_lower_devices_proxy
    device_data = DeviceData.get_instance()
    tango_client.deviceproxy.command_inout.side_effect = raise_devfailed_exception
    obsreset_cmd = ObsReset(device_data, subarray_state_model)
    with pytest.raises(tango.DevFailed) as df:
        obsreset_cmd.do()
    assert "This is error message for devfailed" in str(df.value)


>>>>>>> bc6cd45f
# Test case for health state
def test_health_state():
    """Test for healthState"""
    with fake_tango_system(SubarrayNode) as tango_context:
        assert tango_context.device.healthState == HealthState.OK


@pytest.fixture(scope="function",
    params=[
        HealthState.OK,
        # HealthState.DEGRADED,
        # HealthState.UNKNOWN,
        # HealthState.FAILED,
    ])
def health_state(request):
    health_state = request.param
    return health_state


# Test case for HealthState callback
def test_subarray_health_state_changes_as_per_mccs_subarray_ln_healthstate(mock_lower_devices_proxy, health_state):
    # mccs_subarray1_ln_health_attribute = 'mccsSubarrayHealthState'
    device_proxy, tango_client = mock_lower_devices_proxy
    device_data = DeviceData.get_instance()
    with mock.patch.object(TangoClient, '_get_deviceproxy', return_value=Mock()) as mock_obj:
        with mock.patch.object(TangoClient, "subscribe_attribute", side_effect=dummy_subscriber):
            device_proxy.On()
    assert device_data._subarray_health_state == health_state

def dummy_subscriber(attribute, callback_method):
    fake_event = Mock()
    fake_event.err = False
    fake_event.attr_name = f"ska_mid/tm_leaf_node/mccs_subarray01/{attribute}"
    fake_event.attr_value.value =  HealthState.OK
    print( fake_event.attr_value.value )
    callback_method(fake_event)
    return 10

def test_subarray_health_state_with_error_event(mock_lower_devices_proxy):
    device_proxy, tango_client = mock_lower_devices_proxy
    device_data = DeviceData.get_instance()
    with mock.patch.object(TangoClient, '_get_deviceproxy', return_value=Mock()) as mock_obj:
        with mock.patch.object(TangoClient, "subscribe_attribute", side_effect = create_dummy_event_healthstate_with_error):
            device_proxy.On()
    assert const.ERR_SUBSR_SA_HEALTH_STATE in device_proxy.activityMessage



def test_assign_resources_should_assign_resources_when_device_state_on(mock_lower_devices_proxy):
    device_proxy, tango_client = mock_lower_devices_proxy
    device_proxy.On()
    assert  device_proxy.AssignResources(assign_input_str) == [[ResultCode.STARTED], ["AssignResources command executionSTARTED"]]
    assert device_proxy.obsState == ObsState.RESOURCING


def test_release_all_resources_should_release_resources_when_obstate_idle(mock_lower_devices_proxy, subarray_state_model,):
    device_proxy, tango_client = mock_lower_devices_proxy
    device_proxy.On()
    device_proxy.AssignResources(assign_input_str)
    device_data = DeviceData.get_instance()
    release_resources_cmd = ReleaseAllResources(device_data, subarray_state_model)
    assert release_resources_cmd.do() == (ResultCode.STARTED, 'RELEASEALLRESOURCES command invoked successfully.')


def create_dummy_event_healthstate_with_proxy(proxy_mock, attribute):
    fake_event = Mock()
    fake_event.err = False
    fake_event.attr_name = f"ska_mid/tm_leaf_node/mccs_subarray01/{attribute}"
    fake_event.attr_value.value = HealthState.FAILED
    fake_event.device= proxy_mock
    return fake_event

def create_dummy_event_healthstate_with_error(attribute, callback_method):
    fake_event = Mock()
    fake_event.err = True
    fake_event.attr_name = f"ska_mid/tm_leaf_node/mccs_subarray01/{attribute}"
    fake_event.attr_value.value = HealthState.OK
    callback_method(fake_event)
    return 10


def any_method(with_name=None):
    class AnyMethod():
        def __eq__(self, other):
            if not isinstance(other, types.MethodType):
                return False

            return other.__func__.__name__ == with_name if with_name else True

    return AnyMethod()


def create_dummy_event_state(proxy_mock, device_fqdn, attribute, attr_value):
    fake_event = Mock()
    fake_event.err = False
    fake_event.attr_name = f"{device_fqdn}/{attribute}"
    fake_event.attr_value.value = attr_value
    fake_event.device = proxy_mock
    return fake_event


def create_dummy_event_state_with_error(proxy_mock, device_fqdn, attribute, attr_value):
    fake_event = MagicMock()
    fake_event.err = True
    fake_event.errors = 'Invalid Value'
    fake_event.attr_name = f"{device_fqdn}/{attribute}"
    fake_event.attr_value.value = attr_value
    fake_event.device = proxy_mock
    return fake_event


def create_dummy_event_custom_exception(proxy_mock, device_fqdn, attribute, attr_value):
    fake_event = MagicMock()
    fake_event.err = True
    fake_event.errors = 'Custom Exception'
    fake_event.attr_name = "{device_fqdn}/{attribute}"
    fake_event.attr_value = "Subarray is not in IDLE obsState, please check the subarray obsState"
    fake_event.device = proxy_mock
    return fake_event

# Throw Devfailed exception for command with argument
def raise_devfailed_exception(*args):
    tango.Except.throw_exception("SubarrayNode_Commandfailed",
                                 "This is error message for devfailed",
                                 " ", tango.ErrSeverity.ERR)


def raise_devfailed_for_event_subscription(evt_name,evt_type,callaback, stateless=True):
    tango.Except.throw_exception("SubarrayNode_CommandCallbackfailed",
                                 "This is error message for devfailed in event subscription",
                                 "From function test devfailed", tango.ErrSeverity.ERR)


def raise_devfailed_scan_command(cmd_name, input_arg):
    if cmd_name == 'Scan':
        tango.Except.throw_exception("SubarrayNode_Commandfailed",
                                     "Failed to invoke Scan command on subarraynode.",
                                     cmd_name, tango.ErrSeverity.ERR)

def raise_devfailed_end_command(cmd_name, input_arg):
    if cmd_name == 'End':
        tango.Except.throw_exception("SubarrayNode_Commandfailed",
                                     "Failed to invoke End command on subarraynode.",
                                     cmd_name, tango.ErrSeverity.ERR)

def raise_devfailed_endscan_command(cmd_name, input_arg):
    if cmd_name == 'EndScan':
        tango.Except.throw_exception("SubarrayNode_Commandfailed",
                                     "Failed to invoke EndScan command on subarraynode.",
                                     cmd_name, tango.ErrSeverity.ERR)



def command_callback_with_command_exception():
    fake_event = Mock()
    fake_event.err = False
    fake_event.attr_name = Exception("Exception in callback")
    return fake_event


def command_callback_with_devfailed_exception():
    fake_event = Mock()
    fake_event.err = False
    fake_event.attr_name = tango.Except.throw_exception("TestDevfailed", "This is error message for devfailed",
                                 "From function test devfailed", tango.ErrSeverity.ERR)
    return fake_event


@contextlib.contextmanager
def fake_tango_system(device_under_test, initial_dut_properties={}, proxies_to_mock={},
                      device_proxy_import_path='tango.DeviceProxy'):

    with mock.patch(device_proxy_import_path) as patched_constructor:
        patched_constructor.side_effect = lambda device_fqdn: proxies_to_mock.get(device_fqdn, Mock())
        patched_module = importlib.reload(sys.modules[device_under_test.__module__])

    device_under_test = getattr(patched_module, device_under_test.__name__)

    device_test_context = DeviceTestContext(device_under_test, properties=initial_dut_properties)
    device_test_context.start()
    yield device_test_context
    device_test_context.stop()<|MERGE_RESOLUTION|>--- conflicted
+++ resolved
@@ -310,18 +310,12 @@
     assert "This is error message for devfailed" in str(df.value)
 
 
-<<<<<<< HEAD
-def test_obsreset_command(device_data, subarray_state_model):
-=======
 def test_obsreset_command_when_subarray_is_in_obsstate_abort(mock_lower_devices_proxy, subarray_state_model):
     device_data = DeviceData.get_instance()
->>>>>>> bc6cd45f
     obsreset_cmd = ObsReset(device_data, subarray_state_model)
     assert obsreset_cmd.do() == (ResultCode.STARTED, const.STR_OBSRESET_SUCCESS)
 
 
-<<<<<<< HEAD
-=======
 def test_obsreset_raise_devfailed(mock_lower_devices_proxy, subarray_state_model):
     device_proxy, tango_client = mock_lower_devices_proxy
     device_data = DeviceData.get_instance()
@@ -332,7 +326,6 @@
     assert "This is error message for devfailed" in str(df.value)
 
 
->>>>>>> bc6cd45f
 # Test case for health state
 def test_health_state():
     """Test for healthState"""
