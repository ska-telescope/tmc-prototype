# Standard Python imports
import contextlib
import importlib
import sys
import types
import pytest
import mock
from mock import Mock, MagicMock
from os.path import dirname, join
import threading
import logging

# Tango imports
import tango
from tango import DevState
from tango.test_context import DeviceTestContext

# Additional import
from subarraynodelow import SubarrayNode, const, release
from ska.base.control_model import HealthState, ObsState
from ska.base.commands import ResultCode
from subarraynodelow.device_data import DeviceData
from tmc.common.tango_client import TangoClient
from ska.base import SKASubarrayStateModel
from subarraynodelow.release_all_resources_command import ReleaseAllResources
from subarraynodelow.configure_command import Configure
from subarraynodelow.scan_command import Scan
from subarraynodelow.end_scan_command import EndScan


assign_input_file = 'command_AssignResources.json'
path = join(dirname(__file__), 'data', assign_input_file)
with open(path, 'r') as f:
    assign_input_str = f.read()

configure_mccs_input_file= 'command_mccs_configure.json'
path= join(dirname(__file__), 'data' , configure_mccs_input_file)
with open(path, 'r') as f:
    configure_mccs_str=f.read()

configure_input_file= 'command_Configure.json'
path= join(dirname(__file__), 'data' , configure_input_file)
with open(path, 'r') as f:
    configure_str=f.read()

configure_invalid_input_file='invalid_input_Configure.json'
path= join(dirname(__file__), 'data' , configure_invalid_input_file)
with open(path, 'r') as f:
    invalid_conf_input=f.read()

scan_input_file= 'command_Scan.json'
path= join(dirname(__file__), 'data', scan_input_file)
with open(path, 'r') as f:
    scan_input_str=f.read()

@pytest.fixture
def subarray_state_model():
    """
    Yields a new SKASubarrayStateModel for testing
    """
    yield SKASubarrayStateModel(logging.getLogger())

@pytest.fixture
def device_data():
    yield DeviceData()


def set_timeout_event(timeout_event):
    timeout_event.set()


def wait_for(tango_context, obs_state_to_change, timeout=10):
    timer_event = threading.Event()
    timer_thread = threading.Timer(timeout, set_timeout_event, timer_event)
    timer_thread.start()

    # wait till timeout or obsState to change
    while (not timer_event.isSet() and tango_context.device.obsState != obs_state_to_change):
        print("tango_context.device.obsState: ", tango_context.device.obsState)
        continue

    if timer_event.isSet():
        return "timeout"
    else:
        timer_thread.cancel()
        return True


def test_scan_id():
    """Test for scanID"""
    with fake_tango_system(SubarrayNode) as tango_context:
        assert tango_context.device.scanID == ""


def test_read_activity_message():
    """Test for activityMessage"""
    with fake_tango_system(SubarrayNode) as tango_context:
        assert tango_context.device.activityMessage == const.STR_SA_INIT_SUCCESS


def test_write_activity_message():
    """Test for activityMessage"""
    with fake_tango_system(SubarrayNode) as tango_context:
        tango_context.device.activityMessage = 'test'
        assert tango_context.device.activityMessage == 'test'


# Test cases for Commands
def test_on_command_should_change_subarray_device_state_to_on():
    with fake_tango_system(SubarrayNode) as tango_context:
        # result = tango_context.device.On()
        assert tango_context.device.On() == [[ResultCode.OK], ["On command completed OK"]]
        assert tango_context.device.state() == DevState.ON
        assert tango_context.device.obsState == ObsState.EMPTY



def test_off_command_should_change_subarray_device_state_to_off():
    with fake_tango_system(SubarrayNode) as tango_context:
        tango_context.device.On()
        assert tango_context.device.Off() == [[ResultCode.OK], ["Off command completed OK"]]
        assert tango_context.device.state() == DevState.OFF
        assert tango_context.device.obsState == ObsState.EMPTY

def test_start_scan_should_command_subarray_to_start_scan_when_it_is_ready(mock_lower_devices):
    device_proxy, tango_client_obj = mock_lower_devices
    device_data = DeviceData.get_instance()
    scan_cmd = Scan(device_data, subarray_state_model)
    assert scan_cmd.do(scan_input_str) == (ResultCode.STARTED, 'Scan command is executed successfully.')

    # mccs_subarray1_obsstate_attribute = "mccsSubarrayObsState"
    # device_proxy.On()
    # Assign Resources to the Subarray which change the obsState to RESOURCING
    # tango_context.device.AssignResources(assign_input_str)
    # # Mock the behaviour of ObsState of Mccs Subarray to change the ObsState to IDLE
    # # Marking Assign Resources Command Completed
    # attribute = 'ObsState'
    # dummy_event_mccs = create_dummy_event_state(mccs_subarray1_ln_proxy_mock, mccs_subarray1_ln_fqdn,
    #                                            attribute, ObsState.IDLE)
    # event_subscription_map[mccs_subarray1_obsstate_attribute](dummy_event_mccs)
    # # Check the ObsState changes to IDLE
    # wait_for(tango_context, ObsState.IDLE)
    # assert tango_context.device.obsState == ObsState.IDLE

    # # Confiure subarray with correct configuration which will change the obsState to CONFIGURING
    # tango_context.device.Configure(configure_str)
    # # Mock the behaviour of ObsState of MCCS Subarray to change the ObsState to READY
    # # Marking Configure Command Completed
    # attribute = 'ObsState'
    # dummy_event_mccs = create_dummy_event_state(mccs_subarray1_ln_proxy_mock, mccs_subarray1_ln_fqdn,
    #                                            attribute, ObsState.READY)
    # event_subscription_map[mccs_subarray1_obsstate_attribute](dummy_event_mccs)

    # # Check the ObsState changes to READY
    # wait_for(tango_context, ObsState.READY)
    # assert tango_context.device.obsState == ObsState.READY

    # # Now subarrayNode obsState is READY we can send Scan() command which will change the
    # # obsState to Scanning
    # assert tango_context.device.Scan(scan_input_str) == [[ResultCode.STARTED], ['Scan command is executed successfully.']]
    # # Check the ObsState changes to SCANNING
    # wait_for(tango_context, ObsState.SCANNING)
    # mccs_subarray1_ln_proxy_mock.command_inout.assert_called_with(const.CMD_SCAN, scan_input_str)
    # assert tango_context.device.obsState == ObsState.SCANNING


def test_start_scan_should_raise_devfailed_exception(mock_lower_devices, subarray_state_model):
    device_proxy, tango_client_obj = mock_lower_devices
    device_data = DeviceData.get_instance()
    tango_client_obj.deviceproxy.command_inout.side_effect = raise_devfailed_exception
    scan_cmd = Scan(device_data, subarray_state_model)
    with pytest.raises(tango.DevFailed) as df:
        scan_cmd.do(scan_input_str)
    assert "This is error message for devfailed" in str(df.value)
    # tango_context, mccs_subarray1_ln_proxy_mock, mccs_subarray1_proxy_mock, mccs_subarray1_ln_fqdn, mccs_subarray1_fqdn, event_subscription_map = mock_lower_devices
    # mccs_subarray1_obsstate_attribute = "mccsSubarrayObsState"
    # mccs_subarray1_ln_proxy_mock.command_inout.side_effect = raise_devfailed_scan_command
    # # Send On() command to SubarrayNode to change the DeviceState to On
    # tango_context.device.On()
    # # Assign Resources to the Subarray which change the obsState to RESOURCING
    # tango_context.device.AssignResources(assign_input_str)
    # # Mock the behaviour of ObsState of MCCS Subarray to change the ObsState to IDLE
    # # Marking Assign Resources Command Completed
    # attribute = 'ObsState'
    # dummy_event_mccs = create_dummy_event_state(mccs_subarray1_ln_proxy_mock, mccs_subarray1_ln_fqdn,
    #                                            attribute, ObsState.IDLE)
    # event_subscription_map[mccs_subarray1_obsstate_attribute](dummy_event_mccs)
    # # Check the ObsState changes to IDLE
    # wait_for(tango_context, ObsState.IDLE)
    # assert tango_context.device.obsState == ObsState.IDLE

    # # Confiure subarray with correct configuration which will change the obsState to CONFIGURING
    # tango_context.device.Configure(configure_str)
    # # Mock the behaviour of ObsState of MCCS Subarray to change the ObsState to READY
    # # Marking Configure Command Completed
    # attribute = 'ObsState'
    # dummy_event_mccs = create_dummy_event_state(mccs_subarray1_ln_proxy_mock, mccs_subarray1_ln_fqdn,
    #                                            attribute, ObsState.READY)
    # event_subscription_map[mccs_subarray1_obsstate_attribute](dummy_event_mccs)

    # wait_for(tango_context, ObsState.READY)
    # assert tango_context.device.obsState == ObsState.READY

    # # Now subarrayNode obsState is READY we can send Scan() command which will change the
    # # obsState to Scanning
    # with pytest.raises(tango.DevFailed) as df:
    #     tango_context.device.Scan(scan_input_str)
    # assert tango_context.device.obsState == ObsState.FAULT
    # assert "Exception in Scan command:" in str(df.value)


def test_off_should_raise_devfailed_exception(mock_lower_devices):
    tango_context, mccs_subarray1_ln_proxy_mock = mock_lower_devices[:2]
    mccs_subarray1_ln_proxy_mock.Off.side_effect = raise_devfailed_exception
    with pytest.raises(tango.DevFailed) as df:
        tango_context.device.Off()
    assert "This is error message for devfailed" in str(df.value)


def test_end_should_command_subarray_to_end_when_it_is_ready(mock_lower_devices):
    tango_context, mccs_subarray1_ln_proxy_mock, mccs_subarray1_proxy_mock, mccs_subarray1_ln_fqdn, mccs_subarray1_fqdn, event_subscription_map = mock_lower_devices
    mccs_subarray1_obsstate_attribute = "mccsSubarrayObsState"
    tango_context.device.On()
    # Assign Resources to the Subarray which change the obsState to RESOURCING
    tango_context.device.AssignResources(assign_input_str)
    # Mock the behaviour of ObsState of Mccs Subarray to change the ObsState to IDLE
    # Marking Assign Resources Command Completed
    attribute = 'ObsState'
    dummy_event_mccs = create_dummy_event_state(mccs_subarray1_ln_proxy_mock, mccs_subarray1_ln_fqdn,
                                               attribute, ObsState.IDLE)
    event_subscription_map[mccs_subarray1_obsstate_attribute](dummy_event_mccs)
    # Check the ObsState changes to IDLE
    wait_for(tango_context, ObsState.IDLE)
    assert tango_context.device.obsState == ObsState.IDLE

    # Confiure subarray with correct configuration which will change the obsState to CONFIGURING
    tango_context.device.Configure(configure_str)
    # Marking Configure Command Completed
    attribute = 'ObsState'
    dummy_event_mccs = create_dummy_event_state(mccs_subarray1_ln_proxy_mock, mccs_subarray1_ln_fqdn,
                                               attribute, ObsState.READY)
    event_subscription_map[mccs_subarray1_obsstate_attribute](dummy_event_mccs)

    # Check the ObsState changes to READY
    wait_for(tango_context, ObsState.READY)
    assert tango_context.device.obsState == ObsState.READY

    tango_context.device.Scan(scan_input_str)
    wait_for(tango_context, ObsState.SCANNING)
    assert tango_context.device.obsState == ObsState.SCANNING

    # test without invoking EndScan
    tango_context.device.EndScan()
    wait_for(tango_context, ObsState.READY)
    assert tango_context.device.obsState == ObsState.READY

    assert tango_context.device.End() == [[ResultCode.OK], ['End command invoked successfully on MCCS Subarray Leaf Node.']]
    mccs_subarray1_ln_proxy_mock.command_inout.assert_called_with(const.CMD_END)
    # mock pointing state
    assert tango_context.device.obsState == ObsState.IDLE


def test_end_should_raise_devfailed_exception_when_mccs_subarray_throws_devfailed_exception(mock_lower_devices):
    tango_context, mccs_subarray1_ln_proxy_mock, mccs_subarray1_proxy_mock, mccs_subarray1_ln_fqdn, mccs_subarray1_fqdn, event_subscription_map = mock_lower_devices
    mccs_subarray1_obsstate_attribute = "mccsSubarrayObsState"
    mccs_subarray1_ln_proxy_mock.command_inout.side_effect = raise_devfailed_end_command
    tango_context.device.On()
    # Assign Resources to the Subarray which change the obsState to RESOURCING
    tango_context.device.AssignResources(assign_input_str)
    # Mock the behaviour of ObsState of Mccs Subarray to change the ObsState to IDLE
    # Marking Assign Resources Command Completed
    attribute = 'ObsState'
    dummy_event_mccs = create_dummy_event_state(mccs_subarray1_ln_proxy_mock, mccs_subarray1_ln_fqdn,
                                               attribute, ObsState.IDLE)
    event_subscription_map[mccs_subarray1_obsstate_attribute](dummy_event_mccs)
    # Check the ObsState changes to IDLE
    wait_for(tango_context, ObsState.IDLE)
    assert tango_context.device.obsState == ObsState.IDLE

    # Confiure subarray with correct configuration which will change the obsState to CONFIGURING
    tango_context.device.Configure(configure_str)
    # Marking Configure Command Completed
    attribute = 'ObsState'
    dummy_event_mccs = create_dummy_event_state(mccs_subarray1_ln_proxy_mock, mccs_subarray1_ln_fqdn,
                                               attribute, ObsState.READY)
    event_subscription_map[mccs_subarray1_obsstate_attribute](dummy_event_mccs)

    # Check the ObsState changes to READY
    wait_for(tango_context, ObsState.READY)
    assert tango_context.device.obsState == ObsState.READY

    with pytest.raises(tango.DevFailed) as df:
        tango_context.device.End()
    assert tango_context.device.obsState == ObsState.FAULT


@pytest.fixture(scope="function")
def mock_lower_devices():
    mccs_subarray1_ln_fqdn = 'ska_low/tm_leaf_node/mccs_subarray01'
    mccs_subarray1_fqdn = 'low-mccs/subarray/01'

    dut_properties = {
        'MccsSubarrayLNFQDN': mccs_subarray1_ln_fqdn,
        'MccsSubarrayFQDN': mccs_subarray1_fqdn
    }

    with fake_tango_system(SubarrayNode, initial_dut_properties=dut_properties) as tango_context:
        with mock.patch.object(TangoClient, '_get_deviceproxy', return_value=Mock()) as mock_obj:
            tango_client_obj = TangoClient(dut_properties['MccsSubarrayLNFQDN'])
            yield tango_context.device, tango_client_obj


def test_assign_resource_should_raise_exception_when_called_when_device_state_off():
    with fake_tango_system(SubarrayNode) as tango_context:
        with pytest.raises(tango.DevFailed) as df:
            tango_context.device.AssignResources(assign_input_str)
        assert tango_context.device.State() == DevState.OFF
        assert tango_context.device.obsState == ObsState.EMPTY
        assert "Error executing command AssignResources" in str(df.value)


# def test_configure_command_obsstate_changes_from_configuring_to_ready(mock_lower_devices):
#     tango_context, mccs_subarray1_ln_proxy_mock, mccs_subarray1_proxy_mock, mccs_subarray1_ln_fqdn, mccs_subarray1_fqdn, event_subscription_map = mock_lower_devices
#     mccs_subarray1_obsstate_attribute = "mccsSubarrayObsState"
#     tango_context.device.On()
#     tango_context.device.AssignResources(assign_input_str)
   
#     attribute = 'ObsState'
#     dummy_event = create_dummy_event_state(mccs_subarray1_ln_proxy_mock, mccs_subarray1_ln_fqdn, attribute, ObsState.IDLE)
#     event_subscription_map[mccs_subarray1_obsstate_attribute](dummy_event)
#     wait_for(tango_context, ObsState.IDLE)
#     assert tango_context.device.obsState == ObsState.IDLE

#     assert tango_context.device.Configure(configure_str) == [[ResultCode.STARTED], ['Configure command invoked']]
#     mccs_subarray1_ln_proxy_mock.command_inout.assert_called_with(const.CMD_CONFIGURE, configure_mccs_str)
#     assert tango_context.device.obsState == ObsState.CONFIGURING
#     attribute = 'ObsState'
#     dummy_event = create_dummy_event_state(mccs_subarray1_ln_proxy_mock, mccs_subarray1_ln_fqdn, attribute, ObsState.READY)
#     event_subscription_map[mccs_subarray1_obsstate_attribute](dummy_event)
#     wait_for(tango_context, ObsState.READY)
#     assert tango_context.device.obsState == ObsState.READY

def test_configure_command(subarray_state_model, mock_lower_devices):
    device_proxy, tango_client_obj = mock_lower_devices
    device_data = DeviceData.get_instance()
    configure_cmd = Configure(device_data, subarray_state_model)
    # with mock.patch.object(ReceiveAddresses, subscribe, side_effect = Mock()):
    #     device_proxy.On()
    # attribute = "receiveAddresses"
    # with mock.patch.object(TangoClient, "_get_deviceproxy", return_value=Mock()):
    #     with mock.patch.object(TangoClient, "subscribe_attribute", side_effect=dummy_subscriber_receive_addresses):
    #         tango_client_obj = TangoClient('ska_mid/tm_leaf_node/sdp_subarray01')
    #         device_proxy.On()
    subarray_state_model._straight_to_state(DevState.ON, None, ObsState.IDLE)
    assert configure_cmd.do(configure_str) == (ResultCode.STARTED, "Configure command invoked")



# def test_configure_command_subarray_with_invalid_configure_input(mock_lower_devices, subarray_state_model):
#     tango_context, mccs_subarray1_ln_proxy_mock, mccs_subarray1_proxy_mock, mccs_subarray1_ln_fqdn, mccs_subarray1_fqdn, event_subscription_map = mock_lower_devices
#     mccs_subarray1_obsstate_attribute = "mccsSubarrayObsState"
#     tango_context.device.On()
#     tango_context.device.AssignResources(assign_input_str)
#     attribute = 'ObsState'

#     dummy_event_mccs = create_dummy_event_state(mccs_subarray1_ln_proxy_mock, mccs_subarray1_ln_fqdn,
#                                                attribute, ObsState.IDLE)
#     event_subscription_map[mccs_subarray1_obsstate_attribute](dummy_event_mccs)
#     wait_for(tango_context, ObsState.IDLE)
#     assert tango_context.device.obsState == ObsState.IDLE 
#     with pytest.raises(tango.DevFailed) as df:
#         tango_context.device.Configure(invalid_conf_input)
#     assert tango_context.device.obsState == ObsState.FAULT
#     assert const.ERR_INVALID_JSON in  str(df.value)


def test_configure_command_subarray_with_invalid_configure_input(subarray_state_model, mock_lower_devices):
    device_proxy, tango_client_obj = mock_lower_devices
    device_data = DeviceData.get_instance()
    configure_cmd = Configure(device_data, subarray_state_model)
    subarray_state_model._straight_to_state(DevState.ON, None, ObsState.IDLE)
    with pytest.raises(tango.DevFailed) as df:
        configure_cmd.do(invalid_conf_input)
    assert const.ERR_INVALID_JSON in str(df.value)
    # assert configure_cmd.do(configure_str) == (ResultCode.STARTED, "Configure command invoked")


def test_end_scan_should_command_subarray_to_end_scan_when_it_is_scanning(mock_lower_devices):
    tango_context, mccs_subarray1_ln_proxy_mock, mccs_subarray1_proxy_mock, mccs_subarray1_ln_fqdn, mccs_subarray1_fqdn, event_subscription_map = mock_lower_devices
    mccs_subarray1_obsstate_attribute = "mccsSubarrayObsState"
    tango_context.device.On()
    tango_context.device.AssignResources(assign_input_str)
    attribute = 'ObsState'
    dummy_event_mccs = create_dummy_event_state(mccs_subarray1_ln_proxy_mock, mccs_subarray1_ln_fqdn,
                                               attribute, ObsState.IDLE)
    event_subscription_map[mccs_subarray1_obsstate_attribute](dummy_event_mccs)
    wait_for(tango_context, ObsState.IDLE)
    assert tango_context.device.obsState == ObsState.IDLE
    tango_context.device.Configure(configure_str)
    attribute = 'ObsState'
    dummy_event_mccs = create_dummy_event_state(mccs_subarray1_ln_proxy_mock, mccs_subarray1_ln_fqdn,
                                                attribute, ObsState.READY)
    event_subscription_map[mccs_subarray1_obsstate_attribute](dummy_event_mccs)
    wait_for(tango_context, ObsState.READY)
    assert tango_context.device.obsState == ObsState.READY
    tango_context.device.Scan(scan_input_str)
    attribute = 'ObsState'
    dummy_event_mccs = create_dummy_event_state(mccs_subarray1_ln_proxy_mock, mccs_subarray1_ln_fqdn,
                                                attribute, ObsState.SCANNING)
    event_subscription_map[mccs_subarray1_obsstate_attribute](dummy_event_mccs)
    wait_for(tango_context, ObsState.SCANNING)
    assert tango_context.device.obsState == ObsState.SCANNING
    assert tango_context.device.EndScan() == [[ResultCode.OK], ["EndScan command is executed successfully."]]
    mccs_subarray1_ln_proxy_mock.command_inout.assert_called_with(const.CMD_END_SCAN)
    wait_for(tango_context, ObsState.READY)
    assert tango_context.device.obsState == ObsState.READY


def test_end_scan_should_raise_devfailed_exception_when_mccs_subbarray_ln_throws_devfailed_exception(mock_lower_devices):
    tango_context, mccs_subarray1_ln_proxy_mock, mccs_subarray1_proxy_mock, mccs_subarray1_ln_fqdn, mccs_subarray1_fqdn, event_subscription_map = mock_lower_devices
    mccs_subarray1_obsstate_attribute = "mccsSubarrayObsState"
    mccs_subarray1_ln_proxy_mock.command_inout.side_effect = raise_devfailed_endscan_command
    tango_context.device.On()
    tango_context.device.AssignResources(assign_input_str)
    attribute = 'ObsState'
    dummy_event_mccs = create_dummy_event_state(mccs_subarray1_ln_proxy_mock, mccs_subarray1_ln_fqdn,
                                                attribute, ObsState.IDLE)
    event_subscription_map[mccs_subarray1_obsstate_attribute](dummy_event_mccs)
    wait_for(tango_context, ObsState.IDLE)
    assert tango_context.device.obsState == ObsState.IDLE
    tango_context.device.Configure(configure_str)
    attribute = 'ObsState'
    dummy_event_mccs = create_dummy_event_state(mccs_subarray1_ln_proxy_mock, mccs_subarray1_ln_fqdn,
                                                attribute, ObsState.READY)
    event_subscription_map[mccs_subarray1_obsstate_attribute](dummy_event_mccs)
    wait_for(tango_context, ObsState.READY)
    assert tango_context.device.obsState == ObsState.READY
    tango_context.device.Scan(scan_input_str)
    attribute = 'ObsState'
    dummy_event_mccs = create_dummy_event_state(mccs_subarray1_ln_proxy_mock, mccs_subarray1_ln_fqdn,
                                                attribute, ObsState.SCANNING)
    event_subscription_map[mccs_subarray1_obsstate_attribute](dummy_event_mccs)
    wait_for(tango_context, ObsState.SCANNING)
    assert tango_context.device.obsState == ObsState.SCANNING
    with pytest.raises(tango.DevFailed) as df:
        tango_context.device.EndScan()
    assert tango_context.device.obsState == ObsState.FAULT


# Test case for health state
def test_health_state():
    """Test for healthState"""
    with fake_tango_system(SubarrayNode) as tango_context:
        assert tango_context.device.healthState == HealthState.OK


@pytest.fixture(scope="function",
    params=[
        HealthState.DEGRADED,
        HealthState.OK,
        HealthState.UNKNOWN,
        HealthState.FAILED,
    ])
def health_state(request):
    health_state = request.param
    return health_state


# Test case for HealthState callback
def test_subarray_health_state_changes_as_per_mccs_subarray_ln_healthstate(mock_lower_devices, health_state):
    mccs_subarray1_ln_health_attribute = 'mccsSubarrayHealthState'
    tango_context, mccs_subarray1_ln_proxy_mock, mccs_subarray1_proxy_mock, mccs_subarray1_ln_fqdn, mccs_subarray1_fqdn, event_subscription_map = mock_lower_devices
    dummy_event = create_dummy_event_healthstate_with_proxy(
        mccs_subarray1_ln_proxy_mock, mccs_subarray1_ln_fqdn, health_state,
        mccs_subarray1_ln_health_attribute)
    event_subscription_map[mccs_subarray1_ln_health_attribute](dummy_event)
    assert tango_context.device.healthState == health_state


def test_subarray_health_state_with_error_event(mock_lower_devices):
    tango_context, mccs_subarray1_ln_proxy_mock, mccs_subarray1_proxy_mock, mccs_subarray1_ln_fqdn, mccs_subarray1_fqdn, event_subscription_map = mock_lower_devices
    mccs_subarray1_ln_health_attribute = 'mccsSubarrayHealthState'
    health_state_value = HealthState.FAILED
    dummy_event = create_dummy_event_healthstate_with_error(
        mccs_subarray1_ln_proxy_mock, mccs_subarray1_ln_fqdn, health_state_value,
        mccs_subarray1_ln_health_attribute)
    event_subscription_map[mccs_subarray1_ln_health_attribute](dummy_event)
    assert const.ERR_SUBSR_SA_HEALTH_STATE in tango_context.device.activityMessage


# Test case for event subscribtion
def test_subarray_health_state_event_to_raise_devfailed_exception_for_mccs_subarray_ln():
    mccs_subarray1_ln_fqdn = 'ska_mid/tm_leaf_node/mccs_subarray01'
    mccs_subarray1_ln_health_attribute = 'mccsSubarrayHealthState'
    initial_dut_properties = {
        'MccsSubarrayLNFQDN': mccs_subarray1_ln_fqdn
    }

    mccs_subarray1_ln_proxy_mock = Mock()
    mccs_subarray1_ln_proxy_mock.subscribe_event.side_effect = raise_devfailed_for_event_subscription

    proxies_to_mock = {
        mccs_subarray1_ln_fqdn: mccs_subarray1_ln_proxy_mock
    }

    with fake_tango_system(SubarrayNode, initial_dut_properties, proxies_to_mock) as tango_context:
        health_state_value = HealthState.FAILED
        dummy_event = create_dummy_event_healthstate_with_proxy(
            mccs_subarray1_ln_proxy_mock, mccs_subarray1_ln_fqdn, health_state_value,
            mccs_subarray1_ln_health_attribute)
        assert tango_context.device.State() == DevState.FAULT


def test_assign_resources_should_assign_resources_when_device_state_on(mock_lower_devices):
    device_proxy, tango_client_obj = mock_lower_devices
    device_proxy.On()
    assert  device_proxy.AssignResources(assign_input_str) == [[ResultCode.STARTED], ["AssignResources command executionSTARTED"]]
    # attribute = 'ObsState'
    # dummy_event = create_dummy_event_state(mccs_subarray1_ln_proxy_mock, mccs_subarray1_ln_fqdn, attribute,
    #                                        ObsState.IDLE)
    # event_subscription_map[mccs_subarray1_obsstate_attribute](dummy_event)
    # wait_for(tango_context, ObsState.IDLE)
    assert device_proxy.obsState == ObsState.RESOURCING


def test_release_resource_should_raise_exception_when_call_before_assign_resources(mock_lower_devices, subarray_state_model):
    device_proxy, tango_client_obj = mock_lower_devices
    device_proxy.On()
    # with pytest.raises(tango.DevFailed) as df:
    #     device_proxy.ReleaseAllResources()
    # # assert tango_context.device.State() == DevState.ON
    # # assert tango_context.device.obsState == ObsState.EMPTY
    # assert "Error executing command ReleaseAllResources" in str(df.value)

    device_data = DeviceData.get_instance()
    # tango_client_obj.deviceproxy.command_inout.side_effect = raise_devfailed_exception
    release_resources_cmd = ReleaseAllResources(device_data, subarray_state_model)
    with pytest.raises(tango.DevFailed) as df:
<<<<<<< HEAD
        release_resources_cmd.do()
    assert "Error executing command ReleaseAllResources" in str(df.value)


def test_release_all_resources_should_release_resources_when_obstate_idle(mock_lower_devices, subarray_state_model,):
    device_proxy, tango_client_obj = mock_lower_devices
    # mccs_subarray1_obsstate_attribute = "mccsSubarrayObsState"
    device_proxy.On()
    device_proxy.AssignResources(assign_input_str)
    device_data = DeviceData.get_instance()

    # attribute = 'ObsState'
    # dummy_event = create_dummy_event_state(mccs_subarray1_ln_proxy_mock, mccs_subarray1_ln_fqdn, attribute,
    #                                        ObsState.IDLE)
    # event_subscription_map[mccs_subarray1_obsstate_attribute](dummy_event)
    # wait_for(tango_context, ObsState.IDLE)
    # assert tango_context.device.obsState == ObsState.IDLE
    # assert tango_context.device.ReleaseAllResources() == [[ResultCode.STARTED], ["RELEASEALLRESOURCES command invoked successfully."]]
    # dummy_event = create_dummy_event_state(mccs_subarray1_ln_proxy_mock, mccs_subarray1_ln_fqdn, attribute,
    #                                        ObsState.EMPTY)
    # event_subscription_map[mccs_subarray1_obsstate_attribute](dummy_event)
    # wait_for(tango_context, ObsState.EMPTY)
    release_resources_cmd = ReleaseAllResources(device_data, subarray_state_model)
    assert release_resources_cmd.do() == (ResultCode.STARTED, 'RELEASEALLRESOURCES command invoked successfully.')
    # assert device_proxy.device.State() == DevState.ON
    # assert device_proxy.device.obsState == ObsState.EMPTY
=======
        tango_context.device.ReleaseAllResources()
    assert tango_context.device.State() == DevState.ON
    assert tango_context.device.obsState == ObsState.EMPTY
    assert "Error executing command ReleaseAllResources" in str(df.value)


def test_release_all_resources_should_release_resources_when_obstate_idle(mock_lower_devices):
    tango_context, mccs_subarray1_ln_proxy_mock, mccs_subarray1_proxy_mock, mccs_subarray1_ln_fqdn, mccs_subarray1_fqdn, event_subscription_map = mock_lower_devices
    mccs_subarray1_obsstate_attribute = "mccsSubarrayObsState"
    tango_context.device.On()
    tango_context.device.AssignResources(assign_input_str)

    attribute = 'ObsState'
    dummy_event = create_dummy_event_state(mccs_subarray1_ln_proxy_mock, mccs_subarray1_ln_fqdn, attribute,
                                           ObsState.IDLE)
    event_subscription_map[mccs_subarray1_obsstate_attribute](dummy_event)
    wait_for(tango_context, ObsState.IDLE)
    assert tango_context.device.obsState == ObsState.IDLE
    assert tango_context.device.ReleaseAllResources() == [[ResultCode.STARTED], ["RELEASEALLRESOURCES command invoked successfully."]]
    dummy_event = create_dummy_event_state(mccs_subarray1_ln_proxy_mock, mccs_subarray1_ln_fqdn, attribute,
                                           ObsState.EMPTY)
    event_subscription_map[mccs_subarray1_obsstate_attribute](dummy_event)
    wait_for(tango_context, ObsState.EMPTY)
    assert tango_context.device.State() == DevState.ON
    assert tango_context.device.obsState == ObsState.EMPTY
>>>>>>> f72bce7a


def create_dummy_event_healthstate_with_proxy(proxy_mock, device_fqdn, health_state_value, attribute):
    fake_event = Mock()
    fake_event.err = False
    fake_event.attr_name = f"{device_fqdn}/{attribute}"
    fake_event.attr_value.value = health_state_value
    fake_event.device= proxy_mock
    return fake_event


def create_dummy_event_healthstate_with_error(proxy_mock, device_fqdn, health_state_value, attribute):
    fake_event = Mock()
    fake_event.err = True
    fake_event.attr_name = f"{device_fqdn}/{attribute}"
    fake_event.attr_value.value = health_state_value
    fake_event.device= proxy_mock
    return fake_event


def any_method(with_name=None):
    class AnyMethod():
        def __eq__(self, other):
            if not isinstance(other, types.MethodType):
                return False

            return other.__func__.__name__ == with_name if with_name else True

    return AnyMethod()


def create_dummy_event_state(proxy_mock, device_fqdn, attribute, attr_value):
    fake_event = Mock()
    fake_event.err = False
    fake_event.attr_name = f"{device_fqdn}/{attribute}"
    fake_event.attr_value.value = attr_value
    fake_event.device = proxy_mock
    return fake_event


def create_dummy_event_state_with_error(proxy_mock, device_fqdn, attribute, attr_value):
    fake_event = MagicMock()
    fake_event.err = True
    fake_event.errors = 'Invalid Value'
    fake_event.attr_name = f"{device_fqdn}/{attribute}"
    fake_event.attr_value.value = attr_value
    fake_event.device = proxy_mock
    return fake_event


def create_dummy_event_custom_exception(proxy_mock, device_fqdn, attribute, attr_value):
    fake_event = MagicMock()
    fake_event.err = True
    fake_event.errors = 'Custom Exception'
    fake_event.attr_name = "{device_fqdn}/{attribute}"
    fake_event.attr_value = "Subarray is not in IDLE obsState, please check the subarray obsState"
    fake_event.device = proxy_mock
    return fake_event

# Throw Devfailed exception for command with argument
def raise_devfailed_exception(*args):
    tango.Except.throw_exception("SubarrayNode_Commandfailed",
                                 "This is error message for devfailed",
                                 " ", tango.ErrSeverity.ERR)


def raise_devfailed_for_event_subscription(evt_name,evt_type,callaback, stateless=True):
    tango.Except.throw_exception("SubarrayNode_CommandCallbackfailed",
                                 "This is error message for devfailed in event subscription",
                                 "From function test devfailed", tango.ErrSeverity.ERR)


def raise_devfailed_scan_command(cmd_name, input_arg):
    if cmd_name == 'Scan':
        tango.Except.throw_exception("SubarrayNode_Commandfailed",
                                     "Failed to invoke Scan command on subarraynode.",
                                     cmd_name, tango.ErrSeverity.ERR)

def raise_devfailed_end_command(cmd_name, input_arg):
    if cmd_name == 'End':
        tango.Except.throw_exception("SubarrayNode_Commandfailed",
                                     "Failed to invoke End command on subarraynode.",
                                     cmd_name, tango.ErrSeverity.ERR)

def raise_devfailed_endscan_command(cmd_name, input_arg):
    if cmd_name == 'EndScan':
        tango.Except.throw_exception("SubarrayNode_Commandfailed",
                                     "Failed to invoke EndScan command on subarraynode.",
                                     cmd_name, tango.ErrSeverity.ERR)



def command_callback_with_command_exception():
    fake_event = Mock()
    fake_event.err = False
    fake_event.attr_name = Exception("Exception in callback")
    return fake_event


def command_callback_with_devfailed_exception():
    fake_event = Mock()
    fake_event.err = False
    fake_event.attr_name = tango.Except.throw_exception("TestDevfailed", "This is error message for devfailed",
                                 "From function test devfailed", tango.ErrSeverity.ERR)
    return fake_event


@contextlib.contextmanager
def fake_tango_system(device_under_test, initial_dut_properties={}, proxies_to_mock={},
                      device_proxy_import_path='tango.DeviceProxy'):

    with mock.patch(device_proxy_import_path) as patched_constructor:
        patched_constructor.side_effect = lambda device_fqdn: proxies_to_mock.get(device_fqdn, Mock())
        patched_module = importlib.reload(sys.modules[device_under_test.__module__])

    device_under_test = getattr(patched_module, device_under_test.__name__)

    device_test_context = DeviceTestContext(device_under_test, properties=initial_dut_properties)
    device_test_context.start()
    yield device_test_context
    device_test_context.stop()<|MERGE_RESOLUTION|>--- conflicted
+++ resolved
@@ -536,7 +536,6 @@
     # tango_client_obj.deviceproxy.command_inout.side_effect = raise_devfailed_exception
     release_resources_cmd = ReleaseAllResources(device_data, subarray_state_model)
     with pytest.raises(tango.DevFailed) as df:
-<<<<<<< HEAD
         release_resources_cmd.do()
     assert "Error executing command ReleaseAllResources" in str(df.value)
 
@@ -563,33 +562,31 @@
     assert release_resources_cmd.do() == (ResultCode.STARTED, 'RELEASEALLRESOURCES command invoked successfully.')
     # assert device_proxy.device.State() == DevState.ON
     # assert device_proxy.device.obsState == ObsState.EMPTY
-=======
         tango_context.device.ReleaseAllResources()
     assert tango_context.device.State() == DevState.ON
     assert tango_context.device.obsState == ObsState.EMPTY
     assert "Error executing command ReleaseAllResources" in str(df.value)
 
 
-def test_release_all_resources_should_release_resources_when_obstate_idle(mock_lower_devices):
-    tango_context, mccs_subarray1_ln_proxy_mock, mccs_subarray1_proxy_mock, mccs_subarray1_ln_fqdn, mccs_subarray1_fqdn, event_subscription_map = mock_lower_devices
-    mccs_subarray1_obsstate_attribute = "mccsSubarrayObsState"
-    tango_context.device.On()
-    tango_context.device.AssignResources(assign_input_str)
-
-    attribute = 'ObsState'
-    dummy_event = create_dummy_event_state(mccs_subarray1_ln_proxy_mock, mccs_subarray1_ln_fqdn, attribute,
-                                           ObsState.IDLE)
-    event_subscription_map[mccs_subarray1_obsstate_attribute](dummy_event)
-    wait_for(tango_context, ObsState.IDLE)
-    assert tango_context.device.obsState == ObsState.IDLE
-    assert tango_context.device.ReleaseAllResources() == [[ResultCode.STARTED], ["RELEASEALLRESOURCES command invoked successfully."]]
-    dummy_event = create_dummy_event_state(mccs_subarray1_ln_proxy_mock, mccs_subarray1_ln_fqdn, attribute,
-                                           ObsState.EMPTY)
-    event_subscription_map[mccs_subarray1_obsstate_attribute](dummy_event)
-    wait_for(tango_context, ObsState.EMPTY)
-    assert tango_context.device.State() == DevState.ON
-    assert tango_context.device.obsState == ObsState.EMPTY
->>>>>>> f72bce7a
+# def test_release_all_resources_should_release_resources_when_obstate_idle(mock_lower_devices):
+#     tango_context, mccs_subarray1_ln_proxy_mock, mccs_subarray1_proxy_mock, mccs_subarray1_ln_fqdn, mccs_subarray1_fqdn, event_subscription_map = mock_lower_devices
+#     mccs_subarray1_obsstate_attribute = "mccsSubarrayObsState"
+#     tango_context.device.On()
+#     tango_context.device.AssignResources(assign_input_str)
+
+#     attribute = 'ObsState'
+#     dummy_event = create_dummy_event_state(mccs_subarray1_ln_proxy_mock, mccs_subarray1_ln_fqdn, attribute,
+#                                            ObsState.IDLE)
+#     event_subscription_map[mccs_subarray1_obsstate_attribute](dummy_event)
+#     wait_for(tango_context, ObsState.IDLE)
+#     assert tango_context.device.obsState == ObsState.IDLE
+#     assert tango_context.device.ReleaseAllResources() == [[ResultCode.STARTED], ["RELEASEALLRESOURCES command invoked successfully."]]
+#     dummy_event = create_dummy_event_state(mccs_subarray1_ln_proxy_mock, mccs_subarray1_ln_fqdn, attribute,
+#                                            ObsState.EMPTY)
+#     event_subscription_map[mccs_subarray1_obsstate_attribute](dummy_event)
+#     wait_for(tango_context, ObsState.EMPTY)
+#     assert tango_context.device.State() == DevState.ON
+#     assert tango_context.device.obsState == ObsState.EMPTY
 
 
 def create_dummy_event_healthstate_with_proxy(proxy_mock, device_fqdn, health_state_value, attribute):
