# Standard Python imports
import contextlib
import importlib
import sys
import types
import pytest
import mock
from mock import Mock, MagicMock
from os.path import dirname, join
import threading

# Tango imports
import tango
from tango import DevState
from tango.test_context import DeviceTestContext

# Additional import
from subarraynodelow import SubarrayNode, const, release
from ska.base.control_model import HealthState, ObsState

assign_input_file = 'command_AssignResources.json'
path = join(dirname(__file__), 'data', assign_input_file)
with open(path, 'r') as f:
    assign_input_str = f.read()

configure_mccs_input_file= 'command_mccs_configure.json'
path= join(dirname(__file__), 'data' , configure_mccs_input_file)
with open(path, 'r') as f:
    configure_mccs_str=f.read()

configure_input_file= 'command_Configure.json'
path= join(dirname(__file__), 'data' , configure_input_file)
with open(path, 'r') as f:
    configure_str=f.read()

configure_invalid_input_file='invalid_input_Configure.json'
path= join(dirname(__file__), 'data' , configure_invalid_input_file)
with open(path, 'r') as f:
    invalid_conf_input=f.read()

scan_input_file= 'command_Scan.json'
path= join(dirname(__file__), 'data', scan_input_file)
with open(path, 'r') as f:
    scan_input_str=f.read()

def set_timeout_event(timeout_event):
    timeout_event.set()


def wait_for(tango_context, obs_state_to_change, timeout=10):
    timer_event = threading.Event()
    timer_thread = threading.Timer(timeout, set_timeout_event, timer_event)
    timer_thread.start()

    # wait till timeout or obsState to change
    while (not timer_event.isSet() and tango_context.device.obsState != obs_state_to_change):
        print("tango_context.device.obsState: ", tango_context.device.obsState)
        continue

    if timer_event.isSet():
        return "timeout"
    else:
        timer_thread.cancel()
        return True


def test_scan_id():
    """Test for scanID"""
    with fake_tango_system(SubarrayNode) as tango_context:
        assert tango_context.device.scanID == ""


def test_read_activity_message():
    """Test for activityMessage"""
    with fake_tango_system(SubarrayNode) as tango_context:
        assert tango_context.device.activityMessage == const.STR_SA_INIT_SUCCESS


def test_write_activity_message():
    """Test for activityMessage"""
    with fake_tango_system(SubarrayNode) as tango_context:
        tango_context.device.activityMessage = 'test'
        assert tango_context.device.activityMessage == 'test'


# Test cases for Commands
def test_on_command_should_change_subarray_device_state_to_on():
    with fake_tango_system(SubarrayNode) as tango_context:
        tango_context.device.On()
        assert tango_context.device.state() == DevState.ON
        assert tango_context.device.obsState == ObsState.EMPTY


def test_off_command_should_change_subarray_device_state_to_off():
    with fake_tango_system(SubarrayNode) as tango_context:
        tango_context.device.On()
        tango_context.device.Off()
        assert tango_context.device.state() == DevState.OFF
        assert tango_context.device.obsState == ObsState.EMPTY


def test_start_scan_should_command_subarray_to_start_scan_when_it_is_ready(mock_lower_devices):
    tango_context, mccs_subarray1_ln_proxy_mock, mccs_subarray1_proxy_mock, mccs_subarray1_ln_fqdn, mccs_subarray1_fqdn, event_subscription_map = mock_lower_devices
    mccs_subarray1_obsstate_attribute = "mccsSubarrayObsState"
    tango_context.device.On()
    # Assign Resources to the Subarray which change the obsState to RESOURCING
    tango_context.device.AssignResources(assign_input_str)
    # Mock the behaviour of ObsState of Mccs Subarray to change the ObsState to IDLE
    # Marking Assign Resources Command Completed
    attribute = 'ObsState'
    dummy_event_mccs = create_dummy_event_state(mccs_subarray1_ln_proxy_mock, mccs_subarray1_ln_fqdn,
                                               attribute, ObsState.IDLE)
    event_subscription_map[mccs_subarray1_obsstate_attribute](dummy_event_mccs)
    # Check the ObsState changes to IDLE
    wait_for(tango_context, ObsState.IDLE)
    assert tango_context.device.obsState == ObsState.IDLE

    # Confiure subarray with correct configuration which will change the obsState to CONFIGURING
    tango_context.device.Configure(configure_str)
    # Mock the behaviour of ObsState of MCCS Subarray to change the ObsState to READY
    # Marking Configure Command Completed
    attribute = 'ObsState'
    dummy_event_mccs = create_dummy_event_state(mccs_subarray1_ln_proxy_mock, mccs_subarray1_ln_fqdn,
                                               attribute, ObsState.READY)
    event_subscription_map[mccs_subarray1_obsstate_attribute](dummy_event_mccs)

    # Check the ObsState changes to READY
    wait_for(tango_context, ObsState.READY)
    assert tango_context.device.obsState == ObsState.READY

    # Now subarrayNode obsState is READY we can send Scan() command which will change the
    # obsState to Scanning
    tango_context.device.Scan(scan_input_str)
    # Check the ObsState changes to SCANNING
    wait_for(tango_context, ObsState.SCANNING)
    mccs_subarray1_ln_proxy_mock.command_inout.assert_called_with(const.CMD_SCAN, scan_input_str)
    assert tango_context.device.obsState == ObsState.SCANNING


def test_start_scan_should_raise_devfailed_exception(mock_lower_devices):
    tango_context, mccs_subarray1_ln_proxy_mock, mccs_subarray1_proxy_mock, mccs_subarray1_ln_fqdn, mccs_subarray1_fqdn, event_subscription_map = mock_lower_devices
    mccs_subarray1_obsstate_attribute = "mccsSubarrayObsState"
    mccs_subarray1_ln_proxy_mock.command_inout.side_effect = raise_devfailed_scan_command
    # Send On() command to SubarrayNode to change the DeviceState to On
    tango_context.device.On()
    # Assign Resources to the Subarray which change the obsState to RESOURCING
    tango_context.device.AssignResources(assign_input_str)
    # Mock the behaviour of ObsState of MCCS Subarray to change the ObsState to IDLE
    # Marking Assign Resources Command Completed
    attribute = 'ObsState'
    dummy_event_mccs = create_dummy_event_state(mccs_subarray1_ln_proxy_mock, mccs_subarray1_ln_fqdn,
                                               attribute, ObsState.IDLE)
    event_subscription_map[mccs_subarray1_obsstate_attribute](dummy_event_mccs)
    # Check the ObsState changes to IDLE
    wait_for(tango_context, ObsState.IDLE)
    assert tango_context.device.obsState == ObsState.IDLE

    # Confiure subarray with correct configuration which will change the obsState to CONFIGURING
    tango_context.device.Configure(configure_str)
    # Mock the behaviour of ObsState of MCCS Subarray to change the ObsState to READY
    # Marking Configure Command Completed
    attribute = 'ObsState'
    dummy_event_mccs = create_dummy_event_state(mccs_subarray1_ln_proxy_mock, mccs_subarray1_ln_fqdn,
                                               attribute, ObsState.READY)
    event_subscription_map[mccs_subarray1_obsstate_attribute](dummy_event_mccs)

    wait_for(tango_context, ObsState.READY)
    assert tango_context.device.obsState == ObsState.READY

    # Now subarrayNode obsState is READY we can send Scan() command which will change the
    # obsState to Scanning
    with pytest.raises(tango.DevFailed) as df:
        tango_context.device.Scan(scan_input_str)
    assert tango_context.device.obsState == ObsState.FAULT
    assert "Exception in Scan command:" in str(df.value)


def test_off_should_raise_devfailed_exception(mock_lower_devices):
    tango_context, mccs_subarray1_ln_proxy_mock = mock_lower_devices[:2]
    mccs_subarray1_ln_proxy_mock.Off.side_effect = raise_devfailed_exception_off_command
    with pytest.raises(tango.DevFailed) as df:
        tango_context.device.Off()
    assert "This is error message for devfailed" in str(df.value)


def test_end_should_command_subarray_to_end_when_it_is_ready(mock_lower_devices):
    tango_context, mccs_subarray1_ln_proxy_mock, mccs_subarray1_proxy_mock, mccs_subarray1_ln_fqdn, mccs_subarray1_fqdn, event_subscription_map = mock_lower_devices
    mccs_subarray1_obsstate_attribute = "mccsSubarrayObsState"
    tango_context.device.On()
    # Assign Resources to the Subarray which change the obsState to RESOURCING
    tango_context.device.AssignResources(assign_input_str)
    # Mock the behaviour of ObsState of Mccs Subarray to change the ObsState to IDLE
    # Marking Assign Resources Command Completed
    attribute = 'ObsState'
    dummy_event_mccs = create_dummy_event_state(mccs_subarray1_ln_proxy_mock, mccs_subarray1_ln_fqdn,
                                               attribute, ObsState.IDLE)
    event_subscription_map[mccs_subarray1_obsstate_attribute](dummy_event_mccs)
    # Check the ObsState changes to IDLE
    wait_for(tango_context, ObsState.IDLE)
    assert tango_context.device.obsState == ObsState.IDLE

    # Confiure subarray with correct configuration which will change the obsState to CONFIGURING
    tango_context.device.Configure(configure_str)
    # Marking Configure Command Completed
    attribute = 'ObsState'
    dummy_event_mccs = create_dummy_event_state(mccs_subarray1_ln_proxy_mock, mccs_subarray1_ln_fqdn,
                                               attribute, ObsState.READY)
    event_subscription_map[mccs_subarray1_obsstate_attribute](dummy_event_mccs)

    # Check the ObsState changes to READY
    wait_for(tango_context, ObsState.READY)
    assert tango_context.device.obsState == ObsState.READY

    tango_context.device.Scan(scan_input_str)
    wait_for(tango_context, ObsState.SCANNING)
    assert tango_context.device.obsState == ObsState.SCANNING

    # test without invoking EndScan
    tango_context.device.EndScan()
    wait_for(tango_context, ObsState.READY)
    assert tango_context.device.obsState == ObsState.READY

    tango_context.device.End()
    mccs_subarray1_ln_proxy_mock.command_inout.assert_called_with(const.CMD_END)
    # mock pointing state
    assert tango_context.device.obsState == ObsState.IDLE

def test_end_should_raise_devfailed_exception_when_mccs_subarray_throws_devfailed_exception(mock_lower_devices):
    tango_context, mccs_subarray1_ln_proxy_mock, mccs_subarray1_proxy_mock, mccs_subarray1_ln_fqdn, mccs_subarray1_fqdn, event_subscription_map = mock_lower_devices
    mccs_subarray1_obsstate_attribute = "mccsSubarrayObsState"
    mccs_subarray1_ln_proxy_mock.command_inout.side_effect = raise_devfailed_end_command
    tango_context.device.On()
    # Assign Resources to the Subarray which change the obsState to RESOURCING
    tango_context.device.AssignResources(assign_input_str)
    # Mock the behaviour of ObsState of Mccs Subarray to change the ObsState to IDLE
    # Marking Assign Resources Command Completed
    attribute = 'ObsState'
    dummy_event_mccs = create_dummy_event_state(mccs_subarray1_ln_proxy_mock, mccs_subarray1_ln_fqdn,
                                               attribute, ObsState.IDLE)
    event_subscription_map[mccs_subarray1_obsstate_attribute](dummy_event_mccs)
    # Check the ObsState changes to IDLE
    wait_for(tango_context, ObsState.IDLE)
    assert tango_context.device.obsState == ObsState.IDLE

    # Confiure subarray with correct configuration which will change the obsState to CONFIGURING
    tango_context.device.Configure(configure_str)
    # Marking Configure Command Completed
    attribute = 'ObsState'
    dummy_event_mccs = create_dummy_event_state(mccs_subarray1_ln_proxy_mock, mccs_subarray1_ln_fqdn,
                                               attribute, ObsState.READY)
    event_subscription_map[mccs_subarray1_obsstate_attribute](dummy_event_mccs)

    # Check the ObsState changes to READY
    wait_for(tango_context, ObsState.READY)
    assert tango_context.device.obsState == ObsState.READY

    with pytest.raises(tango.DevFailed) as df:
        tango_context.device.End()
    assert tango_context.device.obsState == ObsState.FAULT


@pytest.fixture(scope="function")
def mock_lower_devices():
    mccs_subarray1_ln_fqdn = 'ska_low/tm_leaf_node/mccs_subarray01'
    mccs_subarray1_fqdn = 'low-mccs/subarray/01'

    dut_properties = {
        'MccsSubarrayLNFQDN': mccs_subarray1_ln_fqdn,
        'MccsSubarrayFQDN': mccs_subarray1_fqdn
    }

    mccs_subarray1_ln_proxy_mock = MagicMock()
    mccs_subarray1_proxy_mock = MagicMock()

    proxies_to_mock = {
        mccs_subarray1_ln_fqdn: mccs_subarray1_ln_proxy_mock,
        mccs_subarray1_fqdn: mccs_subarray1_proxy_mock
    }

    event_subscription_map = {}

    mccs_subarray1_ln_proxy_mock.subscribe_event.side_effect = (
        lambda attr_name, event_type, callback, *args, **kwargs: event_subscription_map.
            update({attr_name: callback}))

    mccs_subarray1_proxy_mock.subscribe_event.side_effect = (
        lambda attr_name, event_type, callback, *args, **kwargs: event_subscription_map.
            update({attr_name: callback}))

    with fake_tango_system(SubarrayNode, initial_dut_properties=dut_properties,
                           proxies_to_mock=proxies_to_mock) as tango_context:
        yield tango_context, mccs_subarray1_ln_proxy_mock, mccs_subarray1_proxy_mock, mccs_subarray1_ln_fqdn, mccs_subarray1_fqdn, event_subscription_map


def test_assign_resource_should_raise_exception_when_called_when_device_state_off():
    with fake_tango_system(SubarrayNode) as tango_context:
        with pytest.raises(tango.DevFailed) as df:
            tango_context.device.AssignResources(assign_input_str)
        assert tango_context.device.State() == DevState.OFF
        assert tango_context.device.obsState == ObsState.EMPTY
        assert "Error executing command AssignResourcesCommand" in str(df.value)

def test_configure_command_obsstate_changes_from_configuring_to_ready(mock_lower_devices):
    tango_context, mccs_subarray1_ln_proxy_mock, mccs_subarray1_proxy_mock, mccs_subarray1_ln_fqdn, mccs_subarray1_fqdn, event_subscription_map = mock_lower_devices
    mccs_subarray1_obsstate_attribute = "mccsSubarrayObsState"
    tango_context.device.On()
    tango_context.device.AssignResources(assign_input_str)
   
    attribute = 'ObsState'
    dummy_event = create_dummy_event_state(mccs_subarray1_ln_proxy_mock, mccs_subarray1_ln_fqdn, attribute, ObsState.IDLE)
    event_subscription_map[mccs_subarray1_obsstate_attribute](dummy_event)
    wait_for(tango_context, ObsState.IDLE)
    assert tango_context.device.obsState == ObsState.IDLE

    tango_context.device.Configure(configure_str)
    mccs_subarray1_ln_proxy_mock.command_inout.assert_called_with(const.CMD_CONFIGURE, configure_mccs_str)
    assert tango_context.device.obsState == ObsState.CONFIGURING
    attribute = 'ObsState'
    dummy_event = create_dummy_event_state(mccs_subarray1_ln_proxy_mock, mccs_subarray1_ln_fqdn, attribute, ObsState.READY)
    event_subscription_map[mccs_subarray1_obsstate_attribute](dummy_event)
    wait_for(tango_context, ObsState.READY)
    assert tango_context.device.obsState == ObsState.READY


def test_configure_command_subarray_with_invalid_configure_input(mock_lower_devices):
    tango_context, mccs_subarray1_ln_proxy_mock, mccs_subarray1_proxy_mock, mccs_subarray1_ln_fqdn, mccs_subarray1_fqdn, event_subscription_map = mock_lower_devices
    mccs_subarray1_obsstate_attribute = "mccsSubarrayObsState"
    tango_context.device.On()
    tango_context.device.AssignResources(assign_input_str)
    attribute = 'ObsState'

    dummy_event_mccs = create_dummy_event_state(mccs_subarray1_ln_proxy_mock, mccs_subarray1_ln_fqdn,
                                               attribute, ObsState.IDLE)
    event_subscription_map[mccs_subarray1_obsstate_attribute](dummy_event_mccs)
    wait_for(tango_context, ObsState.IDLE)
    assert tango_context.device.obsState == ObsState.IDLE 
    with pytest.raises(tango.DevFailed):
        tango_context.device.Configure(invalid_conf_input)
    assert tango_context.device.obsState == ObsState.FAULT
    assert const.ERR_INVALID_JSON in tango_context.device.activityMessage

def test_end_scan_should_command_subarray_to_end_scan_when_it_is_scanning(mock_lower_devices):
    tango_context, mccs_subarray1_ln_proxy_mock, mccs_subarray1_proxy_mock, mccs_subarray1_ln_fqdn, mccs_subarray1_fqdn, event_subscription_map = mock_lower_devices
    mccs_subarray1_obsstate_attribute = "mccsSubarrayObsState"
    tango_context.device.On()
    tango_context.device.AssignResources(assign_input_str)
    attribute = 'ObsState'
    dummy_event_mccs = create_dummy_event_state(mccs_subarray1_ln_proxy_mock, mccs_subarray1_ln_fqdn,
                                               attribute, ObsState.IDLE)
    event_subscription_map[mccs_subarray1_obsstate_attribute](dummy_event_mccs)
    wait_for(tango_context, ObsState.IDLE)
    assert tango_context.device.obsState == ObsState.IDLE
    tango_context.device.Configure(configure_str)
    attribute = 'ObsState'
    dummy_event_mccs = create_dummy_event_state(mccs_subarray1_ln_proxy_mock, mccs_subarray1_ln_fqdn,
                                                attribute, ObsState.READY)
    event_subscription_map[mccs_subarray1_obsstate_attribute](dummy_event_mccs)
    wait_for(tango_context, ObsState.READY)
    assert tango_context.device.obsState == ObsState.READY
    tango_context.device.Scan(scan_input_str)
    attribute = 'ObsState'
    dummy_event_mccs = create_dummy_event_state(mccs_subarray1_ln_proxy_mock, mccs_subarray1_ln_fqdn,
                                                attribute, ObsState.SCANNING)
    event_subscription_map[mccs_subarray1_obsstate_attribute](dummy_event_mccs)
    wait_for(tango_context, ObsState.SCANNING)
    assert tango_context.device.obsState == ObsState.SCANNING
    tango_context.device.EndScan()
    mccs_subarray1_ln_proxy_mock.command_inout.assert_called_with(const.CMD_END_SCAN)
    wait_for(tango_context, ObsState.READY)
    assert tango_context.device.obsState == ObsState.READY

def test_end_scan_should_raise_devfailed_exception_when_mccs_subbarray_ln_throws_devfailed_exception(mock_lower_devices):
    tango_context, mccs_subarray1_ln_proxy_mock, mccs_subarray1_proxy_mock, mccs_subarray1_ln_fqdn, mccs_subarray1_fqdn, event_subscription_map = mock_lower_devices
    mccs_subarray1_obsstate_attribute = "mccsSubarrayObsState"
    mccs_subarray1_ln_proxy_mock.command_inout.side_effect = raise_devfailed_endscan_command
    tango_context.device.On()
    tango_context.device.AssignResources(assign_input_str)
    attribute = 'ObsState'
    dummy_event_mccs = create_dummy_event_state(mccs_subarray1_ln_proxy_mock, mccs_subarray1_ln_fqdn,
                                                attribute, ObsState.IDLE)
    event_subscription_map[mccs_subarray1_obsstate_attribute](dummy_event_mccs)
    wait_for(tango_context, ObsState.IDLE)
    assert tango_context.device.obsState == ObsState.IDLE
    tango_context.device.Configure(configure_str)
    attribute = 'ObsState'
    dummy_event_mccs = create_dummy_event_state(mccs_subarray1_ln_proxy_mock, mccs_subarray1_ln_fqdn,
                                                attribute, ObsState.READY)
    event_subscription_map[mccs_subarray1_obsstate_attribute](dummy_event_mccs)
    wait_for(tango_context, ObsState.READY)
    assert tango_context.device.obsState == ObsState.READY
    tango_context.device.Scan(scan_input_str)
    attribute = 'ObsState'
    dummy_event_mccs = create_dummy_event_state(mccs_subarray1_ln_proxy_mock, mccs_subarray1_ln_fqdn,
                                                attribute, ObsState.SCANNING)
    event_subscription_map[mccs_subarray1_obsstate_attribute](dummy_event_mccs)
    wait_for(tango_context, ObsState.SCANNING)
    assert tango_context.device.obsState == ObsState.SCANNING
    with pytest.raises(tango.DevFailed) as df:
        tango_context.device.EndScan()
    assert tango_context.device.obsState == ObsState.FAULT


# Test case for health state
def test_health_state():
    """Test for healthState"""
    with fake_tango_system(SubarrayNode) as tango_context:
        assert tango_context.device.healthState == HealthState.OK


@pytest.fixture(scope="function",
    params=[
        HealthState.DEGRADED,
        HealthState.OK,
        HealthState.UNKNOWN,
        HealthState.FAILED,
    ])
def health_state(request):
    health_state = request.param
    return health_state


# Test case for HealthState callback
def test_subarray_health_state_changes_as_per_mccs_subarray_ln_healthstate(mock_lower_devices, health_state):
    mccs_subarray1_ln_health_attribute = 'mccsSubarrayHealthState'
    tango_context, mccs_subarray1_ln_proxy_mock, mccs_subarray1_proxy_mock, mccs_subarray1_ln_fqdn, mccs_subarray1_fqdn, event_subscription_map = mock_lower_devices
    dummy_event = create_dummy_event_healthstate_with_proxy(
        mccs_subarray1_ln_proxy_mock, mccs_subarray1_ln_fqdn, health_state,
        mccs_subarray1_ln_health_attribute)
    event_subscription_map[mccs_subarray1_ln_health_attribute](dummy_event)
    assert tango_context.device.healthState == health_state


def test_subarray_health_state_with_error_event(mock_lower_devices):
    tango_context, mccs_subarray1_ln_proxy_mock, mccs_subarray1_proxy_mock, mccs_subarray1_ln_fqdn, mccs_subarray1_fqdn, event_subscription_map = mock_lower_devices
    mccs_subarray1_ln_health_attribute = 'mccsSubarrayHealthState'
    health_state_value = HealthState.FAILED
    dummy_event = create_dummy_event_healthstate_with_error(
        mccs_subarray1_ln_proxy_mock, mccs_subarray1_ln_fqdn, health_state_value,
        mccs_subarray1_ln_health_attribute)
    event_subscription_map[mccs_subarray1_ln_health_attribute](dummy_event)
    assert const.ERR_SUBSR_SA_HEALTH_STATE in tango_context.device.activityMessage


# Test case for event subscribtion
def test_subarray_health_state_event_to_raise_devfailed_exception_for_mccs_subarray_ln():
    mccs_subarray1_ln_fqdn = 'ska_mid/tm_leaf_node/mccs_subarray01'
    mccs_subarray1_ln_health_attribute = 'mccsSubarrayHealthState'
    initial_dut_properties = {
        'MccsSubarrayLNFQDN': mccs_subarray1_ln_fqdn
    }

    mccs_subarray1_ln_proxy_mock = Mock()
    mccs_subarray1_ln_proxy_mock.subscribe_event.side_effect = raise_devfailed_for_event_subscription

    proxies_to_mock = {
        mccs_subarray1_ln_fqdn: mccs_subarray1_ln_proxy_mock
    }

    with fake_tango_system(SubarrayNode, initial_dut_properties, proxies_to_mock) as tango_context:
        health_state_value = HealthState.FAILED
        dummy_event = create_dummy_event_healthstate_with_proxy(
            mccs_subarray1_ln_proxy_mock, mccs_subarray1_ln_fqdn, health_state_value,
            mccs_subarray1_ln_health_attribute)
        assert tango_context.device.State() == DevState.FAULT


def test_assign_resources_should_assign_resources_when_device_state_on(mock_lower_devices):
    tango_context, mccs_subarray1_ln_proxy_mock, mccs_subarray1_proxy_mock, mccs_subarray1_ln_fqdn, mccs_subarray1_fqdn, event_subscription_map = mock_lower_devices
    mccs_subarray1_obsstate_attribute = "mccsSubarrayObsState"
    tango_context.device.On()
    tango_context.device.AssignResources(assign_input_str)

    attribute = 'ObsState'
    dummy_event = create_dummy_event_state(mccs_subarray1_ln_proxy_mock, mccs_subarray1_ln_fqdn, attribute,
                                           ObsState.IDLE)
    event_subscription_map[mccs_subarray1_obsstate_attribute](dummy_event)
    wait_for(tango_context, ObsState.IDLE)
    assert tango_context.device.obsState == ObsState.IDLE


def test_release_resource_should_raise_exception_when_call_before_assign_resources(mock_lower_devices):
    tango_context, mccs_subarray1_ln_proxy_mock, mccs_subarray1_proxy_mock, mccs_subarray1_ln_fqdn, mccs_subarray1_fqdn, event_subscription_map = mock_lower_devices
    tango_context.device.On()
    with pytest.raises(tango.DevFailed) as df:
        tango_context.device.ReleaseAllResources()
    assert tango_context.device.State() == DevState.ON
    assert tango_context.device.obsState == ObsState.EMPTY
    assert "Error executing command ReleaseAllResourcesCommand" in str(df.value)

def test_release_all_resources_should_release_resources_when_obstate_idle(mock_lower_devices):
    tango_context, mccs_subarray1_ln_proxy_mock, mccs_subarray1_proxy_mock, mccs_subarray1_ln_fqdn, mccs_subarray1_fqdn, event_subscription_map = mock_lower_devices
    mccs_subarray1_obsstate_attribute = "mccsSubarrayObsState"
    tango_context.device.On()
    tango_context.device.AssignResources(assign_input_str)

    attribute = 'ObsState'
    dummy_event = create_dummy_event_state(mccs_subarray1_ln_proxy_mock, mccs_subarray1_ln_fqdn, attribute,
                                           ObsState.IDLE)
    event_subscription_map[mccs_subarray1_obsstate_attribute](dummy_event)
    wait_for(tango_context, ObsState.IDLE)
    assert tango_context.device.obsState == ObsState.IDLE
    tango_context.device.ReleaseAllResources()
    dummy_event = create_dummy_event_state(mccs_subarray1_ln_proxy_mock, mccs_subarray1_ln_fqdn, attribute,
                                           ObsState.EMPTY)
    event_subscription_map[mccs_subarray1_obsstate_attribute](dummy_event)
    wait_for(tango_context, ObsState.EMPTY)
    assert tango_context.device.State() == DevState.ON
    assert tango_context.device.obsState == ObsState.EMPTY


def create_dummy_event_healthstate_with_proxy(proxy_mock, device_fqdn, health_state_value, attribute):
    fake_event = Mock()
    fake_event.err = False
    fake_event.attr_name = f"{device_fqdn}/{attribute}"
    fake_event.attr_value.value = health_state_value
    fake_event.device= proxy_mock
    return fake_event


def create_dummy_event_healthstate_with_error(proxy_mock, device_fqdn, health_state_value, attribute):
    fake_event = Mock()
    fake_event.err = True
    fake_event.attr_name = f"{device_fqdn}/{attribute}"
    fake_event.attr_value.value = health_state_value
    fake_event.device= proxy_mock
    return fake_event


def any_method(with_name=None):
    class AnyMethod():
        def __eq__(self, other):
            if not isinstance(other, types.MethodType):
                return False

            return other.__func__.__name__ == with_name if with_name else True

    return AnyMethod()


def create_dummy_event_state(proxy_mock, device_fqdn, attribute, attr_value):
    fake_event = Mock()
    fake_event.err = False
    fake_event.attr_name = f"{device_fqdn}/{attribute}"
    fake_event.attr_value.value = attr_value
    fake_event.device = proxy_mock
    return fake_event


def create_dummy_event_state_with_error(proxy_mock, device_fqdn, attribute, attr_value):
    fake_event = MagicMock()
    fake_event.err = True
    fake_event.errors = 'Invalid Value'
    fake_event.attr_name = f"{device_fqdn}/{attribute}"
    fake_event.attr_value.value = attr_value
    fake_event.device = proxy_mock
    return fake_event


def create_dummy_event_custom_exception(proxy_mock, device_fqdn, attribute, attr_value):
    fake_event = MagicMock()
    fake_event.err = True
    fake_event.errors = 'Custom Exception'
    fake_event.attr_name = "{device_fqdn}/{attribute}"
    fake_event.attr_value = "Subarray is not in IDLE obsState, please check the subarray obsState"
    fake_event.device = proxy_mock
    return fake_event

<<<<<<< HEAD

def raise_devfailed_exception_off_command():
    cmd_name = 'Off'
    tango.Except.throw_exception("SubarrayNode_Commandfailed",
                                 "This is error message for devfailed",
                                 cmd_name, tango.ErrSeverity.ERR)


def raise_devfailed_with_arg(cmd_name, input_arg):
=======
# Throw Devfailed exception for command with argument
def raise_devfailed_exception(*args):
>>>>>>> 720216ce
    tango.Except.throw_exception("SubarrayNode_Commandfailed",
                                 "This is error message for devfailed",
                                 cmd_name, tango.ErrSeverity.ERR)


def raise_devfailed_for_event_subscription(evt_name,evt_type,callaback, stateless=True):
    tango.Except.throw_exception("SubarrayNode_CommandCallbackfailed",
                                 "This is error message for devfailed in event subscription",
                                 "From function test devfailed", tango.ErrSeverity.ERR)


def raise_devfailed_scan_command(cmd_name, input_arg):
    if cmd_name == 'Scan':
        tango.Except.throw_exception("SubarrayNode_Commandfailed",
                                     "Failed to invoke Scan command on subarraynode.",
                                     cmd_name, tango.ErrSeverity.ERR)

def raise_devfailed_end_command(cmd_name, input_arg):
    if cmd_name == 'End':
        tango.Except.throw_exception("SubarrayNode_Commandfailed",
                                     "Failed to invoke End command on subarraynode.",
                                     cmd_name, tango.ErrSeverity.ERR)

def raise_devfailed_endscan_command(cmd_name, input_arg):
    if cmd_name == 'EndScan':
        tango.Except.throw_exception("SubarrayNode_Commandfailed",
                                     "Failed to invoke EndScan command on subarraynode.",
                                     cmd_name, tango.ErrSeverity.ERR)



def command_callback_with_command_exception():
    fake_event = Mock()
    fake_event.err = False
    fake_event.attr_name = Exception("Exception in callback")
    return fake_event


def command_callback_with_devfailed_exception():
    fake_event = Mock()
    fake_event.err = False
    fake_event.attr_name = tango.Except.throw_exception("TestDevfailed", "This is error message for devfailed",
                                 "From function test devfailed", tango.ErrSeverity.ERR)
    return fake_event


@contextlib.contextmanager
def fake_tango_system(device_under_test, initial_dut_properties={}, proxies_to_mock={},
                      device_proxy_import_path='tango.DeviceProxy'):

    with mock.patch(device_proxy_import_path) as patched_constructor:
        patched_constructor.side_effect = lambda device_fqdn: proxies_to_mock.get(device_fqdn, Mock())
        patched_module = importlib.reload(sys.modules[device_under_test.__module__])

    device_under_test = getattr(patched_module, device_under_test.__name__)

    device_test_context = DeviceTestContext(device_under_test, properties=initial_dut_properties)
    device_test_context.start()
    yield device_test_context
    device_test_context.stop()<|MERGE_RESOLUTION|>--- conflicted
+++ resolved
@@ -565,20 +565,8 @@
     fake_event.device = proxy_mock
     return fake_event
 
-<<<<<<< HEAD
-
-def raise_devfailed_exception_off_command():
-    cmd_name = 'Off'
-    tango.Except.throw_exception("SubarrayNode_Commandfailed",
-                                 "This is error message for devfailed",
-                                 cmd_name, tango.ErrSeverity.ERR)
-
-
-def raise_devfailed_with_arg(cmd_name, input_arg):
-=======
 # Throw Devfailed exception for command with argument
 def raise_devfailed_exception(*args):
->>>>>>> 720216ce
     tango.Except.throw_exception("SubarrayNode_Commandfailed",
                                  "This is error message for devfailed",
                                  cmd_name, tango.ErrSeverity.ERR)
