--- conflicted
+++ resolved
@@ -97,28 +97,18 @@
 
 
 # Test cases for Commands
-# def test_on_command_should_change_subarray_device_state_to_on():
-#     with fake_tango_system(SubarrayNode) as tango_context:
-#         tango_context.device.On()
-#         assert tango_context.device.state() == DevState.ON
-#         assert tango_context.device.obsState == ObsState.EMPTY
-
-<<<<<<< HEAD
-
-# def test_off_command_should_change_subarray_device_state_to_off():
-#     with fake_tango_system(SubarrayNode) as tango_context:
-#         tango_context.device.On()
-#         tango_context.device.Off()
-#         assert tango_context.device.state() == DevState.OFF
-#         assert tango_context.device.obsState == ObsState.EMPTY
-=======
+def test_on_command_should_change_subarray_device_state_to_on():
+    with fake_tango_system(SubarrayNode) as tango_context:
+        tango_context.device.On()
+        assert tango_context.device.state() == DevState.ON
+        assert tango_context.device.obsState == ObsState.EMPTY
+
 def test_off_command_should_change_subarray_device_state_to_off():
     with fake_tango_system(SubarrayNode) as tango_context:
         tango_context.device.On()
         tango_context.device.Off()
         assert tango_context.device.state() == DevState.OFF
         assert tango_context.device.obsState == ObsState.EMPTY
->>>>>>> 04a69a0d
 
 def test_start_scan_should_command_subarray_to_start_scan_when_it_is_ready(mock_lower_devices):
     tango_context, mccs_subarray1_ln_proxy_mock, mccs_subarray1_proxy_mock, mccs_subarray1_ln_fqdn, mccs_subarray1_fqdn, event_subscription_map = mock_lower_devices
