# Standard Python imports
import logging

# Additional import
from ska.base.control_model import HealthState

from tmc.common.tango_client import TangoClient
from tmc.common.tango_server_helper import TangoServerHelper

from .device_data import DeviceData
from . import const



class HealthStateAggregator:
    """
    Health State Aggregator class
    """

    def __init__(self, logger=None):
        if logger == None:
            self.logger = logging.getLogger(__name__)
        else:
            self.logger = logger

        self.subarray_ln_health_state_map = {}
        self.mccs_ln_health_event_id = {}
        self.this_server = TangoServerHelper.get_instance()
        self.device_data = DeviceData.get_instance()
        self.mccs_client = TangoClient(self.device_data.mccs_subarray_ln_fqdn)

    def subscribe(self):
        # Subscribe cspsubarrayHealthState (forwarded attribute) of CspSubarray
        mccs_event_id = self.mccs_client.subscribe_attribute(
            const.EVT_MCCSSA_HEALTH, self.health_state_cb
        )
        self.mccs_ln_health_event_id[self.mccs_client] = mccs_event_id
        log_msg = const.STR_SUB_ATTR_MCCS_SALN_HEALTH_SUCCESS + str(
            self.mccs_ln_health_event_id
        )
        self.logger.debug(log_msg)
        # tango_server_helper_obj = TangoServerHelper.get_instance()
        # tango_server_helper_obj.set_status(const.STR_SUB_ATTR_MCCS_SALN_HEALTH_SUCCESS)
        self.logger.info(const.STR_SUB_ATTR_MCCS_SALN_HEALTH_SUCCESS)

    def health_state_cb(self, event):
        """
        Receives the subscribed health states, aggregates them
        to calculate the overall subarray health state.

        :param evt: A event on MCCS Subarray healthState.

        :type: Event object
            It has the following members:

                - date (event timestamp)

                - reception_date (event reception timestamp)

                - type (event type)

                - dev_name (device name)

                - name (attribute name)

                - value (event value)

        :return: None
        """
        device_name = event.device.dev_name()
        if not event.err:
            event_health_state = event.attr_value.value
            self.subarray_ln_health_state_map[device_name] = event_health_state

            log_message = self.generate_health_state_log_msg(
                event_health_state, device_name, event
            )
            self.device_data.activity_message = log_message
            self.device_data._subarray_health_state = self.calculate_health_state(
<<<<<<< HEAD
                self.mccs_ln_health_event_id.values()
            )
=======
                self.subarray_ln_health_state_map.values())
>>>>>>> f03856a0
        else:
            log_message = (
                const.ERR_SUBSR_SA_HEALTH_STATE + str(device_name) + str(event)
            )
            self.device_data.activity_message = log_message

    def generate_health_state_log_msg(self, health_state, device_name, event):
        if isinstance(health_state, HealthState):
            return (
                const.STR_HEALTH_STATE
                + str(device_name)
                + const.STR_ARROW
                + str(health_state.name.upper())
            )
        else:
            return const.STR_HEALTH_STATE_UNKNOWN_VAL + str(event)

    def calculate_health_state(self, health_states):
        """
        Calculates aggregated health state of SubarrayLow.
        """
        unique_states = set(health_states)
        if unique_states == set([HealthState.OK]):
            return HealthState.OK
        elif HealthState.FAILED in unique_states:
            return HealthState.FAILED
        elif HealthState.DEGRADED in unique_states:
            return HealthState.DEGRADED
        else:
            return HealthState.UNKNOWN

    def unsubscribe(self):
        """
        This function unsubscribes all health state events given by the event ids and their
        corresponding DeviceProxy objects.

        :param : None

        :return: None
        """
        for tango_client, event_id in self.mccs_ln_health_event_id.items():
            tango_client.unsubscribe_attribute(event_id)<|MERGE_RESOLUTION|>--- conflicted
+++ resolved
@@ -77,12 +77,7 @@
             )
             self.device_data.activity_message = log_message
             self.device_data._subarray_health_state = self.calculate_health_state(
-<<<<<<< HEAD
-                self.mccs_ln_health_event_id.values()
-            )
-=======
                 self.subarray_ln_health_state_map.values())
->>>>>>> f03856a0
         else:
             log_message = (
                 const.ERR_SUBSR_SA_HEALTH_STATE + str(device_name) + str(event)
