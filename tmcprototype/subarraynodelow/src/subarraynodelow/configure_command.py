"""
ConfigureCommand class for SubarrayNodeLow.
"""

# Standard Python imports
import json

# Third party imports
# Tango imports
import tango
from tango import DevFailed

# Additional import
from ska.base.commands import ResultCode
from ska.base import SKASubarray

from tmc.common.tango_client import TangoClient

from . import const
from subarraynodelow.device_data import DeviceData


class Configure(SKASubarray.ConfigureCommand):
    """
    A class for SubarrayNodeLow's Configure() command.

    Configures the resources assigned to the Mccs Subarray.

    """

    def do(self, argin):
        """
<<<<<<< HEAD
        Method to invoke Configure command.
=======
        Configures the resources assigned to the Mccs Subarray.
>>>>>>> a6e6f85f

        :param argin: DevString.

        JSON string example is:

         {"mccs":{"stations":[{"station_id":1},{"station_id":2}],"subarray_beams":[{"subarray_id":1,
         "subarray_beam_id":1,"target":{"system":"HORIZON","name":"DriftScan","Az":180.0,"El":45.0},
         "update_rate":0.0,"channels":[[0,8,1,1],[8,8,2,1],[24,16,2,1]]}]},"tmc":{"scanDuration":10.0}}

        return:
            A tuple containing a return code and a string message indicating status.
            The message is for information purpose only.

        rtype:
            (ReturnCode, str)

        raises:
            JSONDecodeError if input argument json string contains invalid value
            DevFailed if the command execution is not successful.
        """
        device_data = self.target
        device_data.is_scan_completed = False
        device_data.is_release_resources = False
        self.logger.info(const.STR_CONFIGURE_CMD_INVOKED_SA_LOW)
        log_msg = f"{const.STR_CONFIGURE_IP_ARG}{argin}"
        self.logger.info(log_msg)
        # device.set_status(const.STR_CONFIGURE_CMD_INVOKED_SA_LOW)
        device_data.activity_message = const.STR_CONFIGURE_CMD_INVOKED_SA_LOW
        try:
            scan_configuration = json.loads(argin)
        except json.JSONDecodeError as jerror:
            log_message = f"{const.ERR_INVALID_JSON}{jerror}"
            self.logger.error(log_message)
            device_data.activity_message = log_message
            tango.Except.throw_exception(
                const.STR_CMD_FAILED,
                log_message,
                const.STR_CONFIGURE_EXEC,
                tango.ErrSeverity.ERR,
            )
        tmc_configure = scan_configuration["tmc"]
        device_data.scan_duration = int(tmc_configure["scanDuration"])
        self._configure_mccs_subarray(scan_configuration)
        message = "Configure command invoked"
        self.logger.info(message)
        return (ResultCode.STARTED, message)

    def _configure_mccs_subarray(self, scan_configuration):
        scan_configuration = scan_configuration["mccs"]
        if not scan_configuration:
            raise KeyError(
                "MCCS configuration must be given. Aborting MCCS configuration."
            )
        self._configure_leaf_node("Configure", json.dumps(scan_configuration))

    def _configure_leaf_node(self, cmd_name, cmd_data):
        device_data = DeviceData.get_instance()
        try:
            mccs_subarray_ln_client = TangoClient(device_data.mccs_subarray_ln_fqdn)
            mccs_subarray_ln_client.send_command(cmd_name, cmd_data)
            # device_proxy.command_inout(cmd_name, cmd_data)
            log_msg = "%s configured succesfully." % device_data.mccs_subarray_ln_fqdn
            self.logger.debug(log_msg)
        except DevFailed as df:
            log_message = df[0].desc
            device_data.activity_message = log_message
            log_msg = "Failed to configure %s. %s" % (
                device_data.mccs_subarray_ln_fqdn,
                df,
            )
            self.logger.error(log_msg)
            raise<|MERGE_RESOLUTION|>--- conflicted
+++ resolved
@@ -30,11 +30,7 @@
 
     def do(self, argin):
         """
-<<<<<<< HEAD
         Method to invoke Configure command.
-=======
-        Configures the resources assigned to the Mccs Subarray.
->>>>>>> a6e6f85f
 
         :param argin: DevString.
 
