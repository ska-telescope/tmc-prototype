
"""
This file is part of the SubarrayNode project and defines variables used
"""

# ENUMS
from enum import IntEnum, unique


@unique
class PointingState(IntEnum):
    READY = 0
    SLEW = 1
    TRACK = 2
    SCAN = 3
    RESERVED = 4


# Events
EVT_MCCSSA_OBS_STATE = "mccsSubarrayObsState"
EVT_UNKNOWN = "Event from the Unknown device!"

# Commands
CMD_SCAN = "Scan"
CMD_START_SCAN= "StartScan"
CMD_CONFIGURE = "Configure"
CMD_END_SCAN = "EndScan"
CMD_ON = "On"
CMD_OFF = "Off"
CMD_ASSIGN_RESOURCES = "AssignResources"
CMD_RELEASE_ALL_RESOURCES = "ReleaseAllResources"
CMD_ENDSB = "End"

# GROUPS
GRP_DISH_LEAF_NODE = "DishLeafNode_Group"

# strings
STR_MCCS_SA_LEAF_INIT_SUCCESS = "Subscribed MCCS Subarray attributes successfully."
STR_SA_INIT_SUCCESS = "Subarray node is initialized successfully."
STR_MCCS_SUBARRAY_OBS_STATE= "MCCS Subarray obsState is:"
STR_SA_INIT = "Initializing SubarrayNode..."


<<<<<<< HEAD
# STR_CONFIGURE_CMD_INVOKED_SA = "Configure command invoked on Subarray"
STR_CONFIGURE_CMD_INVOKED_SA_LOW = "Configure command invoked on Subarray Low"
=======
STR_CONFIGURE_CMD_INVOKED_SA = "Configure command invoked on Subarray"
>>>>>>> 04a69a0d
STR_TRACK_CMD_INVOKED_SA = "Track command invoked on Subarray"
SCAN_ALREADY_IN_PROGRESS = "Scan is already in progress"
SCAN_ALREADY_COMPLETED = "Scan is already completed"
SCAN_NOT_EXECUTED = "Scan can not be executed as Subarray.obsState is not READY."
RESOURCE_ALREADY_RELEASED = "Resources are already released from Subarray"
STR_FALSE = "False"
STR_TRACK_EXEC = "Track command execution"
<<<<<<< HEAD
# STR_CMD_FAILED = "SubarrayNode_Commandfailed"
STR_CMD_FAILED = "SubarrayNodeLow_Commandfailed"
=======
STR_CMD_FAILED = "SubarrayNode_Commandfailed"
>>>>>>> 04a69a0d
STR_CONFIGURE_EXEC = "Configure command execution"
STR_RELEASE_ALL_RES_EXEC = "ReleaseAllResources command execution"
STR_ASSIGN_RES_EXEC = "AssignResources command execution"
STR_END_SCAN_EXEC = "ENDSCAN command execution"
STR_SCAN_EXEC = "SCAN command execution"
STR_DISH_ALLOCATION = "Allocating dishes"
STR_CSP_ALLOCATION = "Allocating CSP resources"
STR_SDP_ALLOCATION = "Allocating SDP resources"
STR_DISH_ALLOCATION_RESULT = "Dish allocation result: "
STR_CSP_ALLOCATION_RESULT = "CSP allocation result: "
STR_SDP_ALLOCATION_RESULT = "SDP allocation result: "
STR_DISH_RELEASE = "Releasing dishes"
STR_CSP_RELEASE = "Releasing CSP resources"
STR_SDP_RELEASE = "Releasing SDP resources"
STR_CSP_SA_HEALTH_OK = "CSP SA health is OK."
STR_CSP_SA_HEALTH_DEGRADED = "CSP SA health is DEGRADED."
STR_CSP_SA_HEALTH_FAILED = "CSP SA health is FAILED."
STR_CSP_SA_HEALTH_UNKNOWN = "CSP SA health is UNKNOWN."
STR_CSP_SUBARRAY_OBS_STATE= "CSP Subarray obsState is:"
STR_SDP_SUBARRAY_OBS_STATE= "SDP Subarray obsState is:"
<<<<<<< HEAD
STR_SDP_SCAN_INIT = "SDP Scan is initiated."
STR_CSP_SCAN_INIT = "CSP Scan is initiated."
=======
STR_MCCS_SCAN_INIT = "MCCS Subarray Leaf Node Scan is initiated."
>>>>>>> 04a69a0d
STR_SDP_END_SCAN_INIT = "SDP EndScan is initiated."
STR_CSP_END_SCAN_INIT = "CSP EndScan is initiated."
STR_CSP_SA_LEAF_INIT_SUCCESS = "Subscribed Csp Subarray attributes successfully."
STR_SDP_SA_LEAF_INIT_SUCCESS = "Subscribed Sdp Subarray attributes successfully."
STR_SCAN_SUCCESS = "Scan command is executed successfully."
STR_END_SCAN_SUCCESS = "EndScan command is executed successfully."
STR_DELAY_MODEL_SUB_POINT = "delayModelSubscriptionPoint"
STR_VIS_DESTIN_ADDR_SUB_POINT = "visDestinationAddressSubscriptionPoint"
STR_CSP_CBFOUTLINK = "cspCbfOutlinkAddress"
STR_ENDSB_SUCCESS = "EndSB command invoked successfully on SDP Subarray Leaf Node and CSP Subarray Leaf Node."
STR_ABORT_SUCCESS = "Abort command invoked successfully on SDP Subarray Leaf Node and CSP Subarray Leaf Node and Dish Leaf Node."
STR_ENDSB_EXEC = "EndSB command execution."
STR_RESTART_EXEC = "Restart command execution."
STR_OBSRESET_EXEC = "ObsReset command execution."
STR_RESTART_SUCCESS = "Restart command invoked successfully on SDP Subarray Leaf Node, CSP Subarray Leaf Node and Dish Leaf Node."
STR_OBSRESET_SUCCESS = "ObsReset command invoked successfully on SDP Subarray Leaf Node, CSP Subarray Leaf Node and Dish Leaf Node."

# Error messages
ERR_SUBS_MCCS_SA_LEAF_ATTR = "Exception occurred while subscribing to MCCS Subarray attribute"
ERR_SUBSR_MCCSSA_OBS_STATE = "Error in subscribing MCCS Subarray obsState on MCCSSALN LeafNodes."
ERR_MCCS_SUBARRAY_OBS_STATE = "Key Error occurred while setting MCCS Subarray obsState"
ERR_INVOKING_ON_CMD = "Error while invoking ON command on Subarray Node."
ERR_INVOKING_OFF_CMD = "Error while invoking OFF command on Subarray Node."



# JSON keys
PROP_DEF_VAL_TMMCCS_MID_SALN = "ska_low/tm_leaf_node/mccs_subarray01"<|MERGE_RESOLUTION|>--- conflicted
+++ resolved
@@ -39,14 +39,7 @@
 STR_SA_INIT_SUCCESS = "Subarray node is initialized successfully."
 STR_MCCS_SUBARRAY_OBS_STATE= "MCCS Subarray obsState is:"
 STR_SA_INIT = "Initializing SubarrayNode..."
-
-
-<<<<<<< HEAD
-# STR_CONFIGURE_CMD_INVOKED_SA = "Configure command invoked on Subarray"
 STR_CONFIGURE_CMD_INVOKED_SA_LOW = "Configure command invoked on Subarray Low"
-=======
-STR_CONFIGURE_CMD_INVOKED_SA = "Configure command invoked on Subarray"
->>>>>>> 04a69a0d
 STR_TRACK_CMD_INVOKED_SA = "Track command invoked on Subarray"
 SCAN_ALREADY_IN_PROGRESS = "Scan is already in progress"
 SCAN_ALREADY_COMPLETED = "Scan is already completed"
@@ -54,12 +47,7 @@
 RESOURCE_ALREADY_RELEASED = "Resources are already released from Subarray"
 STR_FALSE = "False"
 STR_TRACK_EXEC = "Track command execution"
-<<<<<<< HEAD
-# STR_CMD_FAILED = "SubarrayNode_Commandfailed"
 STR_CMD_FAILED = "SubarrayNodeLow_Commandfailed"
-=======
-STR_CMD_FAILED = "SubarrayNode_Commandfailed"
->>>>>>> 04a69a0d
 STR_CONFIGURE_EXEC = "Configure command execution"
 STR_RELEASE_ALL_RES_EXEC = "ReleaseAllResources command execution"
 STR_ASSIGN_RES_EXEC = "AssignResources command execution"
@@ -80,12 +68,7 @@
 STR_CSP_SA_HEALTH_UNKNOWN = "CSP SA health is UNKNOWN."
 STR_CSP_SUBARRAY_OBS_STATE= "CSP Subarray obsState is:"
 STR_SDP_SUBARRAY_OBS_STATE= "SDP Subarray obsState is:"
-<<<<<<< HEAD
-STR_SDP_SCAN_INIT = "SDP Scan is initiated."
-STR_CSP_SCAN_INIT = "CSP Scan is initiated."
-=======
 STR_MCCS_SCAN_INIT = "MCCS Subarray Leaf Node Scan is initiated."
->>>>>>> 04a69a0d
 STR_SDP_END_SCAN_INIT = "SDP EndScan is initiated."
 STR_CSP_END_SCAN_INIT = "CSP EndScan is initiated."
 STR_CSP_SA_LEAF_INIT_SUCCESS = "Subscribed Csp Subarray attributes successfully."
