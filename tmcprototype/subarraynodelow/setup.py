--- conflicted
+++ resolved
@@ -37,15 +37,9 @@
     author_email='jyotin.ska at gmail.com',
     license='BSD-3-Clause',
     long_description=long_description,
-<<<<<<< HEAD
-    url='www.tango-controls.org',
-    platforms="All Platforms",
-    install_requires=['pytango==9.3.2', 'mock', 'ska_logging==0.3.0', 'lmcbaseclasses==0.7.1'],
-=======
     url='https://www.skatelescope.org',
     platforms="Linux",
-    install_requires=['pytango==9.3.2', 'mock', 'ska_logging==0.3.0', 'lmcbaseclasses==0.6.5'],
->>>>>>> 720216ce
+    install_requires=['pytango==9.3.2', 'mock', 'ska_logging==0.3.0', 'lmcbaseclasses==0.7.1'],
     setup_requires=[
         # dependency for `python setup.py test`
         'pytest-runner',
