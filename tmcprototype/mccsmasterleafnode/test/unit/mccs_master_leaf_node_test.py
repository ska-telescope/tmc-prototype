# PROTECTED REGION ID(MccsMasterLeafNode.import) ENABLED START #

# Standard Python imports
import contextlib
import importlib
import types

import pytest
import tango
import sys
import mock
from mock import Mock
from mock import MagicMock
from os.path import dirname, join

# Tango imports
from tango.test_context import DeviceTestContext

# Additional import
from mccsmasterleafnode import MccsMasterLeafNode, const, release
from ska.base.control_model import HealthState, ObsState, LoggingLevel

assign_input_file = 'command_AssignResources.json'
path = join(dirname(__file__), 'data', assign_input_file)
with open(path, 'r') as f:
    assign_input_str = f.read()


assign_invalid_key_file = 'invalid_key_AssignResources.json'
path = join(dirname(__file__), 'data', assign_invalid_key_file)
with open(path, 'r') as f:
    assign_invalid_key = f.read()


@pytest.fixture(scope="function")
def event_subscription(mock_mccs_master):
    event_subscription_map = {}
    mock_mccs_master[1].command_inout_asynch.side_effect = (
        lambda command_name, argument, callback, *args,
               **kwargs: event_subscription_map.update({command_name: callback}))
    yield event_subscription_map


@pytest.fixture(scope="function")
def mock_mccs_master():
    mccs_master_fqdn = 'low_mccs/elt/master'
    dut_properties = {
        'MccsmasterFQDN': mccs_master_fqdn
    }
    mccs_master_proxy_mock = Mock()
    proxies_to_mock = {
        mccs_master_fqdn: mccs_master_proxy_mock
    }
    with fake_tango_system(MccsMasterLeafNode, initial_dut_properties=dut_properties,
                           proxies_to_mock=proxies_to_mock) as tango_context:
        yield tango_context.device, mccs_master_proxy_mock

def test_assign_resources_should_raise_devfailed_exception(mock_mccs_master):
    device_proxy, mccs_master_proxy_mock = mock_mccs_master
    mccs_master_proxy_mock.obsState = ObsState.EMPTY
    mccs_master_proxy_mock.command_inout_asynch.side_effect = raise_devfailed_with_arg
    device_proxy.On()
    with pytest.raises(tango.DevFailed) as df:
        device_proxy.AssignResource(assign_input_str)
    assert const.ERR_DEVFAILED_MSG in str(df.value)

def test_assign_command_with_callback_method(mock_mccs_master, event_subscription):
    device_proxy, mccs_master_proxy_mock = mock_mccs_master
    mccs_master_proxy_mock.obsState = ObsState.EMPTY
    device_proxy.On()
    device_proxy.AssignResource(assign_input_str)
    dummy_event = command_callback(const.CMD_ALLOCATE)
    event_subscription[const.CMD_ALLOCATE](dummy_event)
    assert const.STR_INVOKE_SUCCESS in device_proxy.activityMessage

def test_assign_command_with_callback_method_with_event_error(mock_mccs_master, event_subscription):
    device_proxy, mccs_master_proxy_mock = mock_mccs_master
    mccs_master_proxy_mock.obsState = ObsState.EMPTY
    device_proxy.On()
    device_proxy.AssignResource(assign_input_str)
    dummy_event = command_callback_with_event_error(const.CMD_ALLOCATE)
    event_subscription[const.CMD_ALLOCATE](dummy_event)
    assert const.ERR_INVOKING_CMD + const.CMD_ALLOCATE in device_proxy.activityMessage

def test_assign_command_with_callback_method_with_devfailed_error(mock_mccs_master, event_subscription):
    device_proxy, mccs_master_proxy_mock = mock_mccs_master
    mccs_master_proxy_mock.obsState = ObsState.EMPTY
    device_proxy.On()
    with pytest.raises(tango.DevFailed) as df:
        device_proxy.AssignResources(assign_input_str)
        dummy_event = command_callback_with_devfailed_exception()
        event_subscription[const.CMD_ALLOCATE](dummy_event)
    assert const.ERR_CALLBACK_CMD_FAILED in str(df.value)

def test_allocate_ended_should_raise_dev_failed_exception_for_invalid_obs_state(mock_mccs_master, event_subscription):
    device_proxy, mccs_master_proxy_mock = mock_mccs_master
    mccs_master_proxy_mock.obsState = ObsState.READY
    with pytest.raises(tango.DevFailed) as df:
        device_proxy.AssignResource(json.dumps(assign_input_file))
    assert const.ERR_RAISED_EXCEPTION in str(df.value)

def test_assign_resource_should_raise_exception_when_key_not_found():
    with fake_tango_system(MccsMasterLeafNode) as tango_context:
        with pytest.raises(tango.DevFailed) as df:
<<<<<<< HEAD
            tango_context.device.AssignResource(assign_invalid_key)
        assert const.ERR_RAISED_EXCEPTION in str(df)

def raise_devfailed_with_arg(cmd_name, input_arg1, input_arg2):
    # "This function is called to raise DevFailed exception with arguments."
    tango.Except.throw_exception(const.STR_CMD_FAILED, const.ERR_DEVFAILED_MSG,
                                cmd_name, tango.ErrSeverity.ERR)


def command_callback(command_name):
    fake_event = MagicMock()
    fake_event.err = False
    fake_event.cmd_name = f"{command_name}"
    return fake_event

def command_callback_with_event_error(command_name):
    fake_event = MagicMock()
    fake_event.err = True
    fake_event.errors = 'Event error in Command Callback'
    fake_event.cmd_name = f"{command_name}"
    return fake_event

def command_callback_with_devfailed_exception():
    # "This function is called when command is failed with DevFailed exception."
    tango.Except.throw_exception(const.ERR_DEVFAILED_MSG,
                                const.ERR_CALLBACK_CMD_FAILED, " ", tango.ErrSeverity.ERR)


def any_method(with_name=None):
    class AnyMethod():
        def __eq__(self, other):
            if not isinstance(other, types.MethodType):
                return False
            return other.__func__.__name__ == with_name if with_name else True
    return AnyMethod()


def assert_activity_message(device_proxy, expected_message):
    assert device_proxy.activityMessage == expected_message  # reads tango attribute


@contextlib.contextmanager
def fake_tango_system(device_under_test, initial_dut_properties={}, proxies_to_mock={},
                    device_proxy_import_path='tango.DeviceProxy'):
    with mock.patch(device_proxy_import_path) as patched_constructor:
        patched_constructor.side_effect = lambda device_fqdn: proxies_to_mock.get(device_fqdn, Mock())
        patched_module = importlib.reload(sys.modules[device_under_test.__module__])

    device_under_test = getattr(patched_module, device_under_test.__name__)

    device_test_context = DeviceTestContext(device_under_test, properties=initial_dut_properties)
    device_test_context.start()
    yield device_test_context
    device_test_context.stop()
=======
            device_proxy.AssignResources(json.dumps(assign_input_file))
        assert const.ERR_RAISED_EXCEPTION in str(df.value)

    def test_assign_resource_should_raise_exception_when_key_not_found():
        with fake_tango_system(MccsMasterLeafNode) as tango_context:
            with pytest.raises(tango.DevFailed) as df:
                tango_context.device.AssignResources(assign_invalid_key)
            assert const.ERR_RAISED_EXCEPTION in str(df)

    def test_release_resource_should_command_mccs_master_to_release_all_resources(mock_mccs_master):
        device_proxy, mccs_master_proxy_mock = mock_mccs_master
        mccs_master_proxy_mock.obsState = ObsState.EMPTY
        device_proxy.On()
        device_proxy.AssignResources(assign_input_str)
        device_proxy.ReleaseResources()
        mccs_master_proxy_mock.command_inout_asynch.assert_called_with(const.CMD_Release,
                                                                         any_method(
                                                                             with_name='releaseresources_cmd_ended_cb'))
        assert_activity_message(device_proxy, const.STR_REMOVE_ALL_RECEPTORS_SUCCESS)

    def test_release_resource_should_raise_devfail_exception(mock_mccs_master):
        device_proxy, mccs_master_proxy_mock = mock_mccs_master
        mccs_master_proxy_mock.obsState = ObsState.IDLE
        mccs_master_proxy_mock.command_inout_asynch.side_effect = raise_devfailed_exception
        with pytest.raises(tango.DevFailed) as df:
            device_proxy.ReleaseResources()
        assert const.ERR_RELEASE_ALL_RESOURCES in str(df.value)

    def test_releaseresources_command_with_callback_method(mock_mccs_master, event_subscription):
        # arrange:
        device_proxy, mccs_master_proxy_mock = mock_mccs_master
        mccs_master_proxy_mock.obsState = ObsState.IDLE
        device_proxy.ReleaseResources()
        dummy_event = command_callback(const.CMD_Release)
        event_subscription[const.CMD_Release](dummy_event)
        assert const.STR_COMMAND + const.CMD_Release in device_proxy.activityMessage

    def test_releaseresources_command_with_callback_method_with_event_error(mock_mccs_master, event_subscription):
        # arrange:
        device_proxy, mock_mccs_master = mock_mccs_master
        mccs_master_proxy_mock.obsState = ObsState.IDLE
        device_proxy.ReleaseResources()
        dummy_event = command_callback_with_event_error(const.CMD_Release)
        event_subscription[const.CMD_Release](dummy_event)
        assert const.ERR_INVOKING_CMD + const.CMD_Release in device_proxy.activityMessage


    def raise_devfailed_with_arg(cmd_name, input_arg1, input_arg2):
        # "This function is called to raise DevFailed exception with arguments."
        tango.Except.throw_exception(const.STR_CMD_FAILED, const.ERR_DEVFAILED_MSG,
                                    cmd_name, tango.ErrSeverity.ERR)

    def raise_devfailed_exception(cmd_name, inp_str):
        # "This function is called to raise DevFailed exception."
        tango.Except.throw_exception("MccsMasterLeafNode_CommandFailed", const.ERR_DEVFAILED_MSG,
                                     " ", tango.ErrSeverity.ERR)

    def command_callback(command_name):
        fake_event = MagicMock()
        fake_event.err = False
        fake_event.cmd_name = f"{command_name}"
        return fake_event
    
    def command_callback_with_event_error(command_name):
        fake_event = MagicMock()
        fake_event.err = True
        fake_event.errors = 'Event error in Command Callback'
        fake_event.cmd_name = f"{command_name}"
        return fake_event

    def command_callback_with_devfailed_exception():
        # "This function is called when command is failed with DevFailed exception."
        tango.Except.throw_exception(const.ERR_DEVFAILED_MSG,
                                    const.ERR_CALLBACK_CMD_FAILED, " ", tango.ErrSeverity.ERR)

    
    def any_method(with_name=None):
        class AnyMethod():
            def __eq__(self, other):
                if not isinstance(other, types.MethodType):
                    return False
                return other.__func__.__name__ == with_name if with_name else True
        return AnyMethod()


    def assert_activity_message(device_proxy, expected_message):
        assert device_proxy.activityMessage == expected_message  # reads tango attribute


    @contextlib.contextmanager
    def fake_tango_system(device_under_test, initial_dut_properties={}, proxies_to_mock={},
                        device_proxy_import_path='tango.DeviceProxy'):
        with mock.patch(device_proxy_import_path) as patched_constructor:
            patched_constructor.side_effect = lambda device_fqdn: proxies_to_mock.get(device_fqdn, Mock())
            patched_module = importlib.reload(sys.modules[device_under_test.__module__])

        device_under_test = getattr(patched_module, device_under_test.__name__)

        device_test_context = DeviceTestContext(device_under_test, properties=initial_dut_properties)
        device_test_context.start()
        yield device_test_context
        device_test_context.stop()
>>>>>>> dbc083f4
<|MERGE_RESOLUTION|>--- conflicted
+++ resolved
@@ -102,15 +102,57 @@
 def test_assign_resource_should_raise_exception_when_key_not_found():
     with fake_tango_system(MccsMasterLeafNode) as tango_context:
         with pytest.raises(tango.DevFailed) as df:
-<<<<<<< HEAD
-            tango_context.device.AssignResource(assign_invalid_key)
-        assert const.ERR_RAISED_EXCEPTION in str(df)
+            device_proxy.AssignResources(json.dumps(assign_input_file))
+        assert const.ERR_RAISED_EXCEPTION in str(df.value)
+
+   
+def test_release_resource_should_command_mccs_master_to_release_all_resources(mock_mccs_master):
+    device_proxy, mccs_master_proxy_mock = mock_mccs_master
+    mccs_master_proxy_mock.obsState = ObsState.EMPTY
+    device_proxy.On()
+    device_proxy.AssignResources(assign_input_str)
+    device_proxy.ReleaseResources()
+    mccs_master_proxy_mock.command_inout_asynch.assert_called_with(const.CMD_Release,
+                                                                        any_method(
+                                                                            with_name='releaseresources_cmd_ended_cb'))
+    assert_activity_message(device_proxy, const.STR_REMOVE_ALL_RECEPTORS_SUCCESS)
+
+def test_release_resource_should_raise_devfail_exception(mock_mccs_master):
+    device_proxy, mccs_master_proxy_mock = mock_mccs_master
+    mccs_master_proxy_mock.obsState = ObsState.IDLE
+    mccs_master_proxy_mock.command_inout_asynch.side_effect = raise_devfailed_exception
+    with pytest.raises(tango.DevFailed) as df:
+        device_proxy.ReleaseResources()
+    assert const.ERR_RELEASE_ALL_RESOURCES in str(df.value)
+
+def test_releaseresources_command_with_callback_method(mock_mccs_master, event_subscription):
+    # arrange:
+    device_proxy, mccs_master_proxy_mock = mock_mccs_master
+    mccs_master_proxy_mock.obsState = ObsState.IDLE
+    device_proxy.ReleaseResources()
+    dummy_event = command_callback(const.CMD_Release)
+    event_subscription[const.CMD_Release](dummy_event)
+    assert const.STR_COMMAND + const.CMD_Release in device_proxy.activityMessage
+
+def test_releaseresources_command_with_callback_method_with_event_error(mock_mccs_master, event_subscription):
+    # arrange:
+    device_proxy, mock_mccs_master = mock_mccs_master
+    mccs_master_proxy_mock.obsState = ObsState.IDLE
+    device_proxy.ReleaseResources()
+    dummy_event = command_callback_with_event_error(const.CMD_Release)
+    event_subscription[const.CMD_Release](dummy_event)
+    assert const.ERR_INVOKING_CMD + const.CMD_Release in device_proxy.activityMessage
+
 
 def raise_devfailed_with_arg(cmd_name, input_arg1, input_arg2):
     # "This function is called to raise DevFailed exception with arguments."
     tango.Except.throw_exception(const.STR_CMD_FAILED, const.ERR_DEVFAILED_MSG,
                                 cmd_name, tango.ErrSeverity.ERR)
 
+def raise_devfailed_exception(cmd_name, inp_str):
+    # "This function is called to raise DevFailed exception."
+    tango.Except.throw_exception("MccsMasterLeafNode_CommandFailed", const.ERR_DEVFAILED_MSG,
+                                    " ", tango.ErrSeverity.ERR)
 
 def command_callback(command_name):
     fake_event = MagicMock()
@@ -156,108 +198,4 @@
     device_test_context = DeviceTestContext(device_under_test, properties=initial_dut_properties)
     device_test_context.start()
     yield device_test_context
-    device_test_context.stop()
-=======
-            device_proxy.AssignResources(json.dumps(assign_input_file))
-        assert const.ERR_RAISED_EXCEPTION in str(df.value)
-
-    def test_assign_resource_should_raise_exception_when_key_not_found():
-        with fake_tango_system(MccsMasterLeafNode) as tango_context:
-            with pytest.raises(tango.DevFailed) as df:
-                tango_context.device.AssignResources(assign_invalid_key)
-            assert const.ERR_RAISED_EXCEPTION in str(df)
-
-    def test_release_resource_should_command_mccs_master_to_release_all_resources(mock_mccs_master):
-        device_proxy, mccs_master_proxy_mock = mock_mccs_master
-        mccs_master_proxy_mock.obsState = ObsState.EMPTY
-        device_proxy.On()
-        device_proxy.AssignResources(assign_input_str)
-        device_proxy.ReleaseResources()
-        mccs_master_proxy_mock.command_inout_asynch.assert_called_with(const.CMD_Release,
-                                                                         any_method(
-                                                                             with_name='releaseresources_cmd_ended_cb'))
-        assert_activity_message(device_proxy, const.STR_REMOVE_ALL_RECEPTORS_SUCCESS)
-
-    def test_release_resource_should_raise_devfail_exception(mock_mccs_master):
-        device_proxy, mccs_master_proxy_mock = mock_mccs_master
-        mccs_master_proxy_mock.obsState = ObsState.IDLE
-        mccs_master_proxy_mock.command_inout_asynch.side_effect = raise_devfailed_exception
-        with pytest.raises(tango.DevFailed) as df:
-            device_proxy.ReleaseResources()
-        assert const.ERR_RELEASE_ALL_RESOURCES in str(df.value)
-
-    def test_releaseresources_command_with_callback_method(mock_mccs_master, event_subscription):
-        # arrange:
-        device_proxy, mccs_master_proxy_mock = mock_mccs_master
-        mccs_master_proxy_mock.obsState = ObsState.IDLE
-        device_proxy.ReleaseResources()
-        dummy_event = command_callback(const.CMD_Release)
-        event_subscription[const.CMD_Release](dummy_event)
-        assert const.STR_COMMAND + const.CMD_Release in device_proxy.activityMessage
-
-    def test_releaseresources_command_with_callback_method_with_event_error(mock_mccs_master, event_subscription):
-        # arrange:
-        device_proxy, mock_mccs_master = mock_mccs_master
-        mccs_master_proxy_mock.obsState = ObsState.IDLE
-        device_proxy.ReleaseResources()
-        dummy_event = command_callback_with_event_error(const.CMD_Release)
-        event_subscription[const.CMD_Release](dummy_event)
-        assert const.ERR_INVOKING_CMD + const.CMD_Release in device_proxy.activityMessage
-
-
-    def raise_devfailed_with_arg(cmd_name, input_arg1, input_arg2):
-        # "This function is called to raise DevFailed exception with arguments."
-        tango.Except.throw_exception(const.STR_CMD_FAILED, const.ERR_DEVFAILED_MSG,
-                                    cmd_name, tango.ErrSeverity.ERR)
-
-    def raise_devfailed_exception(cmd_name, inp_str):
-        # "This function is called to raise DevFailed exception."
-        tango.Except.throw_exception("MccsMasterLeafNode_CommandFailed", const.ERR_DEVFAILED_MSG,
-                                     " ", tango.ErrSeverity.ERR)
-
-    def command_callback(command_name):
-        fake_event = MagicMock()
-        fake_event.err = False
-        fake_event.cmd_name = f"{command_name}"
-        return fake_event
-    
-    def command_callback_with_event_error(command_name):
-        fake_event = MagicMock()
-        fake_event.err = True
-        fake_event.errors = 'Event error in Command Callback'
-        fake_event.cmd_name = f"{command_name}"
-        return fake_event
-
-    def command_callback_with_devfailed_exception():
-        # "This function is called when command is failed with DevFailed exception."
-        tango.Except.throw_exception(const.ERR_DEVFAILED_MSG,
-                                    const.ERR_CALLBACK_CMD_FAILED, " ", tango.ErrSeverity.ERR)
-
-    
-    def any_method(with_name=None):
-        class AnyMethod():
-            def __eq__(self, other):
-                if not isinstance(other, types.MethodType):
-                    return False
-                return other.__func__.__name__ == with_name if with_name else True
-        return AnyMethod()
-
-
-    def assert_activity_message(device_proxy, expected_message):
-        assert device_proxy.activityMessage == expected_message  # reads tango attribute
-
-
-    @contextlib.contextmanager
-    def fake_tango_system(device_under_test, initial_dut_properties={}, proxies_to_mock={},
-                        device_proxy_import_path='tango.DeviceProxy'):
-        with mock.patch(device_proxy_import_path) as patched_constructor:
-            patched_constructor.side_effect = lambda device_fqdn: proxies_to_mock.get(device_fqdn, Mock())
-            patched_module = importlib.reload(sys.modules[device_under_test.__module__])
-
-        device_under_test = getattr(patched_module, device_under_test.__name__)
-
-        device_test_context = DeviceTestContext(device_under_test, properties=initial_dut_properties)
-        device_test_context.start()
-        yield device_test_context
-        device_test_context.stop()
->>>>>>> dbc083f4
+    device_test_context.stop()