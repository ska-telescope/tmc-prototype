# In/Out command constants
<<<<<<< HEAD
CMD_ALLOCATE = "Allocate"
CMD_Release = "Release"
CMD_ON = "On"
CMD_OFF = "Off"
#Error messages
ERR_IN_CREATE_PROXY = "Error in creating proxy of the device "
ERR_INVALID_JSON_ASSIGN_RES_MCCS = "Invalid JSON format while invoking Allocate command on MccsMaster."
ERR_RELEASE_ALL_RESOURCES = "Error while invoking ReleaseAllResources command on MccsMaster"
ERR_ASSGN_RESOURCE_MCCS = "Error occurred while assigning resource to the Mccs Master \n"
ERR_INVOKING_CMD = "Error in invoking command: "
ERR_DEVFAILED_MSG = "This is error message for devfailed"
ERR_CALLBACK_CMD_FAILED = "MccsMasterLeafNode_Commandfailed in callback"
ERR_RAISED_EXCEPTION =  "Mccs master node raised exception"
ERR_ON_RESOURCES = "Error while invoking On command on MCCS master Leaf Node."
ERR_OFF_RESOURCES = "Error while invoking Off command on MCCS master Leaf Node."
=======
CMD_ON = "On"
CMD_OFF = "Off"

#Event messages


#Error messages
ERR_IN_CREATE_PROXY = "Error in creating proxy of the device "
ERR_INVOKING_CMD = "Error in invoking command: "

#strings
>>>>>>> 3783faf3
#General strings
STR_ALLOCATE_SUCCESS = "Resources are assigned successfully on MccsMaster."
STR_REMOVE_ALL_RECEPTORS_SUCCESS = "All resources assigned to MccsMaster are removed successfully."
STR_MCCS_INIT_LEAF_NODE = "Initializing MCCS Master Leaf Node ...."
STR_INIT_SUCCESS = "Mccs Master Leaf Node is initialized successfully."
STR_RELEASE_RES_EXEC = "ReleaseResources command execution"
STR_MCCSMASTER_FQDN = "MccsMasterFQDN :-> "
STR_CMD_FAILED = "MccsMasterLeafNode_Commandfailed"
STR_SETTING_CB_MODEL = "Setting CallBack Model as :-> "
<<<<<<< HEAD
STR_INVOKE_SUCCESS = " invoked successfully."
STR_COMMAND = "Command :-> "
STR_ASSIGN_RES_EXEC = "AssignResources command execution"
=======
>>>>>>> 3783faf3
STR_COMMAND = "Command :-> "
STR_INVOKE_SUCCESS = "Command invoked successfully."
STR_ON_CMD_ISSUED = "ON command invoked successfully from MCCS Master leaf node."
STR_OFF_CMD_ISSUED = "OFF command invoked successfully from MCCS Master leaf node."
<<<<<<< HEAD
STR_ON_EXEC = "On command execution"
STR_OFF_EXEC = "Off command execution"
=======


#PROPERTIES DEFAULT VALUES


#INTEGERS
>>>>>>> 3783faf3
<|MERGE_RESOLUTION|>--- conflicted
+++ resolved
@@ -1,5 +1,4 @@
 # In/Out command constants
-<<<<<<< HEAD
 CMD_ALLOCATE = "Allocate"
 CMD_Release = "Release"
 CMD_ON = "On"
@@ -15,19 +14,6 @@
 ERR_RAISED_EXCEPTION =  "Mccs master node raised exception"
 ERR_ON_RESOURCES = "Error while invoking On command on MCCS master Leaf Node."
 ERR_OFF_RESOURCES = "Error while invoking Off command on MCCS master Leaf Node."
-=======
-CMD_ON = "On"
-CMD_OFF = "Off"
-
-#Event messages
-
-
-#Error messages
-ERR_IN_CREATE_PROXY = "Error in creating proxy of the device "
-ERR_INVOKING_CMD = "Error in invoking command: "
-
-#strings
->>>>>>> 3783faf3
 #General strings
 STR_ALLOCATE_SUCCESS = "Resources are assigned successfully on MccsMaster."
 STR_REMOVE_ALL_RECEPTORS_SUCCESS = "All resources assigned to MccsMaster are removed successfully."
@@ -37,24 +23,16 @@
 STR_MCCSMASTER_FQDN = "MccsMasterFQDN :-> "
 STR_CMD_FAILED = "MccsMasterLeafNode_Commandfailed"
 STR_SETTING_CB_MODEL = "Setting CallBack Model as :-> "
-<<<<<<< HEAD
 STR_INVOKE_SUCCESS = " invoked successfully."
 STR_COMMAND = "Command :-> "
 STR_ASSIGN_RES_EXEC = "AssignResources command execution"
-=======
->>>>>>> 3783faf3
 STR_COMMAND = "Command :-> "
 STR_INVOKE_SUCCESS = "Command invoked successfully."
 STR_ON_CMD_ISSUED = "ON command invoked successfully from MCCS Master leaf node."
 STR_OFF_CMD_ISSUED = "OFF command invoked successfully from MCCS Master leaf node."
-<<<<<<< HEAD
 STR_ON_EXEC = "On command execution"
 STR_OFF_EXEC = "Off command execution"
-=======
-
 
 #PROPERTIES DEFAULT VALUES
 
-
 #INTEGERS
->>>>>>> 3783faf3
