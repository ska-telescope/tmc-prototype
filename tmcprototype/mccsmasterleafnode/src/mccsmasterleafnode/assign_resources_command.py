--- conflicted
+++ resolved
@@ -96,14 +96,9 @@
         """
         Method to invoke AssignResources command on Subarray.
 
-<<<<<<< HEAD
         :param argin:
                      StringType. The string in JSON format.
-            
-=======
-        :param argin:StringType. The string in JSON format.
 
->>>>>>> a6e6f85f
         Example:
                 {
                     "subarray_id": 1,
