# -*- coding: utf-8 -*-
#
# This file is part of the MccsMasterLeafNode project
#
#
#
# Distributed under the terms of the BSD-3-Clause license.
# See LICENSE.txt for more info.

""" 
# PROTECTED REGION ID(MccsMasterLeafNode.import) ENABLED START #

"""
from __future__ import print_function
from __future__ import absolute_import

# Tango imports
import tango
from tango import DeviceProxy, EventType, ApiUtil, DebugIt, DevState, AttrWriteType, DevFailed
from tango.server import run, command, device_property, attribute, Device, DeviceMeta
from ska.base import SKABaseDevice
<<<<<<< HEAD
from ska.base.commands import ResultCode, ResponseCommand, BaseCommand
=======
from ska.base.commands import ResultCode, ResponseCommand , BaseCommand
>>>>>>> e46a328f
from ska.base.control_model import HealthState, SimulationMode, TestMode
from . import const,release

# Additional import
# PROTECTED REGION ID(MCCSMasterLeafNode.additionnal_import) ENABLED START #
# PROTECTED REGION END #    //  MCCSMasterLeafNode.additionnal_import
from . import const, release

# PROTECTED REGION END #    //  MccsMasterLeafNode imports

__all__ = ["MCCSMasterLeafNode", "main"]


class MccsMasterLeafNode(SKABaseDevice):
    """
    **Properties:**

    - MccsMasterFQDN   - Property to provide FQDN of MCCS Master Device

    **Attributes:**

    - mccsHealthState  - Forwarded attribute to provide MCCS Master Health State
    - activityMessage - Attribute to provide activity message

    """
    # PROTECTED REGION ID(MccsMasterLeafNode.class_variable) ENABLED START #
    # PROTECTED REGION END #    //  MccsMasterLeafNode.class_variable

    # -----------------
    # Device Properties
    # -----------------

    MccsMasterFQDN = device_property(
        dtype='str', default_value="low_mccs/elt/master"
    )

    # ----------
    # Attributes
    # ----------

    activityMessage = attribute(
        dtype='str',
        access=AttrWriteType.READ_WRITE,
        doc="Activity Message",

    )


    mccsHealthState = attribute(name="mccsHealthState", label="mccsHealthState", forwarded=True)
    # ---------------
    # General methods
    # ---------------

    class InitCommand(SKABaseDevice.InitCommand):
        """
        A class for the TMC MCCS Master Leaf Node's init_device() method.
        """

        def do(self):
            """
            Initializes the attributes and properties of the MccsMasterLeafNode.

            :return: A tuple containing a return code and a string message indicating status.
             The message is for information purpose only.

            :rtype: (ResultCode, str)

            :raises: DevFailed if error occurs while creating the device proxy for CSP Master or
                    subscribing the evennts.
            """
            super().do()
            device = self.target
            device._health_state = HealthState.OK  # Setting healthState to "OK"
            device._simulation_mode = SimulationMode.FALSE  # Enabling the simulation mode
            device._test_mode = TestMode.NONE
            device._build_state = '{},{},{}'.format(release.name, release.version, release.description)
            device._version_id = release.version
            device._read_activity_message = const.STR_MCCS_INIT_LEAF_NODE
            try:
                device._read_activity_message = const.STR_MccsMASTER_FQDN + str(device.MccsSMasterFQDN)
                # Creating proxy to the CSPMaster
                log_msg = "MCCS Master name: " + str(device.MccsMasterFQDN)
                self.logger.debug(log_msg)
                device._mccs_master_proxy = DeviceProxy(str(device.MccsMasterFQDN))
            except DevFailed as dev_failed:
                log_msg = const.ERR_IN_CREATE_PROXY + str(device.MccsMasterFQDN)
                self.logger.debug(log_msg)
                self.logger.exception(dev_failed)
                device._read_activity_message = log_msg
                tango.Except.throw_exception(const.STR_CMD_FAILED, log_msg, "MccsMasterLeafNode.InitCommand.do()",
                                             tango.ErrSeverity.ERR)

            ApiUtil.instance().set_asynch_cb_sub_model(tango.cb_sub_model.PUSH_CALLBACK)
            log_msg = const.STR_SETTING_CB_MODEL + str(ApiUtil.instance().get_asynch_cb_sub_model())
            self.logger.debug(log_msg)

            device._read_activity_message = const.STR_INIT_SUCCESS
            self.logger.info(device._read_activity_message)
            return (ResultCode.OK, device._read_activity_message)

    def always_executed_hook(self):
        # PROTECTED REGION ID(MccsMasterLeafNode.always_executed_hook) ENABLED START #
        """ Internal construct of TANGO. """
        # PROTECTED REGION END #    //  MccsMasterLeafNode.always_executed_hook

    def delete_device(self):
        # PROTECTED REGION ID(MccsMasterLeafNode.delete_device) ENABLED START #
        """ Internal construct of TANGO. """
        # PROTECTED REGION END #    //  MccsMasterLeafNode.delete_device

    # ------------------
    # Attributes methods
    # ------------------

    def read_activityMessage(self):
        # PROTECTED REGION ID(MccsMasterLeafNode.activitymessage_read) ENABLED START #
        return self._read_activity_message
        # PROTECTED REGION END #    //  MccsMasterLeafNode.activitymessage_read

    def write_activityMessage(self, value):
        # PROTECTED REGION ID(MccsMasterLeafNode.activitymessage_write) ENABLED START #
        self._read_activity_message = value
        # PROTECTED REGION END #    //  MccsMasterLeafNode.activitymessage_write


    # --------
    # Commands
    # --------
    
    class AssignResourceCommand(BaseCommand):
        """
        A class for MccsMasterLeafNode's AssignResource() command.
        """

        def check_allowed(self):
            """
            Checks whether the command is allowed to be run in the current state

            :return: True if this command is allowed to be run in current device state

            :rtype: boolean

            :raises: DevFailed if this command is not allowed to be run
                in current device state

            """
            if self.state_model.op_state in [DevState.FAULT, DevState.UNKNOWN, DevState.DISABLE]:
                tango.Except.throw_exception("AssignResource() is not allowed in current state",
                                             "Failed to invoke AssignResource command on "
                                             "mccsmasterleafnode.",
                                             "mccsmasterleafnode.AssignResource()",
                                             tango.ErrSeverity.ERR)
            return True

        def allocate_ended(self, event):
            """
            Callback function immediately executed when the asynchronous invoked
            command returns.

            :type: CmdDoneEvent object
                It has the following members:
                    - device     : (DeviceProxy) The DeviceProxy object on which the
                                   call was executed.
                    - cmd_name   : (str) The command name
                    - argout_raw : (DeviceData) The command argout
                    - argout     : The command argout
                    - err        : (bool) A boolean flag set to true if the command
                                   failed. False otherwise
                    - errors     : (sequence<DevError>) The error stack
                    - ext

            :return: none

            :raises: DevFailed if this command is not allowed to be run
            in current device state

            """
            device = self.target
            self.logger.info("Executing callback allocate_ended")
            try:
                if event.err:
                    device._read_activity_message = const.ERR_INVOKING_CMD + str(event.cmd_name) + "\n" + str(
                        event.errors)
                    log = const.ERR_INVOKING_CMD + event.cmd_name
                    self.logger.error(log)
                else:
                    log = const.STR_COMMAND + event.cmd_name + const.STR_INVOKE_SUCCESS
                    device._read_activity_message = log
                    self.logger.info(log)

            except tango.DevFailed as df:
                self.logger.exception(df)
                tango.Except.re_throw_exception(df, "MCCS master gave an error response",
                                                "MCCS master threw error in Allocate MCCS LMC_CommandFailed",
                                                "Allocate", tango.ErrSeverity.ERR)

        def do(self, argin):
            """
            It accepts stationiDList list, channels and stationBeamiDList in JSON string format and invokes allocate command on MccsMaster
            with JSON string as an input argument.

            :param argin:StringType. The string in JSON format. The JSON contains following values:
               
            {
            "subarrayID": 1,
            "stationiDList": [
                "0001",
                "0002"
            ],
            "channels": [
                1,
                2,
                3,
                4,
                5,
                6,
                7,
                8
            ],
            "stationBeamiDList": [
                1
            ],
            
            }

            Example:
            {
            "subarrayID": 1,
            "stationiDList": [
                "0001",
                "0002"
            ],
            "channels": [
                1,
                2,
                3,
                4,
                5,
                6,
                7,
                8
            ],
            "stationBeamiDList": [
                1
            ],
            
            }

            Note: Enter the json string without spaces as an input.

            :return: A tuple containing a return code and a string message indicating status.
            The message is for information purpose only.

            :rtype: (ResultCode, str)

            :raises: ValueError if input argument json string contains invalid value
                     KeyError if input argument json string contains invalid key
                     DevFailed if the command execution is not successful
            """
            device = self.target
            try:
                if device._mccs_subarray_proxy.obsState in (ObsState.EMPTY):
                    json_argument = json.loads(argin)
                    log_msg = "Input JSON for MCCS master leaf node AssignResource command is: " + argin
                    self.logger.debug(log_msg)
                    self.logger.info("Invoking Allocate on MCCS master")
                    device._mccs_master_proxy.command_inout_asynch(const.CMD_ALLOCATE, json.dumps(json_argument),
                                                            self.allocate_ended)
                    self.logger.info("After invoking Allocate on MCCS master")
                    device._read_activity_message = const.STR_ALLOCATE_SUCCESS
                    self.logger.info(const.STR_ALLOCATE_SUCCESS)
                    return (ResultCode.OK, const.STR_ALLOCATE_SUCCESS)
                else:
                    log_msg = (f"Mccs Master is in ObsState {device._mccs_master_proxy.obsState.name}.""Unable to invoke Configure command")
                    device._read_activity_message = log_msg
                    self.logger.error(log_msg)

            except ValueError as value_error:
                log_msg = const.ERR_INVALID_JSON_ASSIGN_RES_MCCS + str(value_error)
                device._read_activity_message = const.ERR_INVALID_JSON_ASSIGN_RES_MCCS + str(value_error)
                self.logger.exception(value_error)
                tango.Except.throw_exception(const.STR_ASSIGN_RES_EXEC, log_msg,
                                             "MccsMasterLeafNode.AssignResourceCommand",
                                             tango.ErrSeverity.ERR)

            except KeyError as key_error:
                log_msg = const.ERR_JSON_KEY_NOT_FOUND + str(key_error)
                device._read_activity_message = const.ERR_JSON_KEY_NOT_FOUND + str(key_error)
                self.logger.exception(key_error)
                tango.Except.throw_exception(const.STR_ASSIGN_RES_EXEC, log_msg,
                                             "MccsMasterLeafNode.AssignResourceCommand",
                                             tango.ErrSeverity.ERR)
            except DevFailed as dev_failed:
                log_msg = const.ERR_ASSGN_RESOURCE_MCCS + str(dev_failed)
                device._read_activity_message = log_msg
                self.logger.exception(dev_failed)
                tango.Except.throw_exception(const.STR_ASSIGN_RES_EXEC, log_msg,
                                             "MccsMasterLeafNode.AssignResourceCommand",
                                             tango.ErrSeverity.ERR)

    def is_AssignResources_allowed(self):
        """
        Checks whether the command is allowed to be run in the current state

        :return: True if this command is allowed to be run in current device state

        :rtype: boolean

        :raises: DevFailed if this command is not allowed to be run in current device state

        """
        handler = self.get_command_object("AssignResource")
        return handler.check_allowed()

    @command(
        dtype_in=('str'),
        dtype_out="str",
        doc_out="[ResultCode, information-only string]",
    )
    @DebugIt()
    def AssignResource(self, argin):
        """ Invokes AssignResource command on MccsMasterLeafNode. """
        handler = self.get_command_object("AssignResource")
        try:
            self.validate_obs_state()

        except InvalidObsStateError as error:
            self.logger.exception(error)
            tango.Except.throw_exception("ObsState is not in EMPTY state",
                                         "MCCS master leaf node raised exception",
                                         "MCCS.Allocate",
                                         tango.ErrSeverity.ERR)
        (result_code, message) = handler(argin)
        return [[result_code], [message]]


    class ReleaseResourcesCommand(BaseCommand):
        """
        A class for MccsMasterLeafNode's ReleaseResources() command.
        """

        def check_allowed(self):
            """
            Checks whether the command is allowed to be run in the current state

            :return: True if this command is allowed to be run in current device state

            :rtype: boolean

            :raises: DevFailed if this command is not allowed to be run
                in current device state

            """
            if self.state_model.op_state in [DevState.FAULT, DevState.UNKNOWN, DevState.DISABLE]:
                tango.Except.throw_exception("ReleaseResources() is not allowed in current state",
                                             "Failed to invoke ReleaseResources command on "
                                             "mccsmasterleafnode.",
                                             "mccsmasterleafnode.ReleaseResources()",
                                             tango.ErrSeverity.ERR)
            return True

        def releaseresources_cmd_ended_cb(self, event):
            """
            Callback function immediately executed when the asynchronous invoked
            command returns.

            :param event: a CmdDoneEvent object. This class is used to pass data
                to the callback method in asynchronous callback model for command
                execution.

            :type: CmdDoneEvent object
                It has the following members:
                    - device     : (DeviceProxy) The DeviceProxy object on which the
                                   call was executed.
                    - cmd_name   : (str) The command name
                    - argout_raw : (DeviceData) The command argout
                    - argout     : The command argout
                    - err        : (bool) A boolean flag set to true if the command
                                   failed. False otherwise
                    - errors     : (sequence<DevError>) The error stack
                    - ext

            :return: none
            """
            device = self.target
            # Update logs and activity message attribute with received event
            if event.err:
                log_msg = const.ERR_INVOKING_CMD + str(event.cmd_name) + "\n" + str(event.errors)
                self.logger.error(log_msg)
                device._read_activity_message = log_msg
            else:
                log_msg = const.STR_COMMAND + str(event.cmd_name) + const.STR_INVOKE_SUCCESS
                self.logger.info(log_msg)
                device._read_activity_message = log_msg

        def do(self):
            """
            It invokes ReleaseResources command on MccsMaster and releases all the resources assigned to
            MccsMaster.

            :return: None.

            :raises: DevFailed if the command execution is not successful

            """
            device = self.target
            try:
                device._csp_subarray_proxy.command_inout_asynch(const.CMD_Release,
                                                             self.releaseresources_cmd_ended_cb)
                device._read_activity_message = const.STR_REMOVE_ALL_RECEPTORS_SUCCESS
                self.logger.info(const.STR_REMOVE_ALL_RECEPTORS_SUCCESS)

            except DevFailed as dev_failed:
                log_msg = const.ERR_RELEASE_ALL_RESOURCES + str(dev_failed)
                device._read_activity_message = log_msg
                self.logger.exception(dev_failed)
                tango.Except.throw_exception(const.STR_RELEASE_RES_EXEC, log_msg,
                                             "MccsMasterLeafNode.ReleaseAllResourcesCommand",
                                             tango.ErrSeverity.ERR)
    @command(
    )
    @DebugIt()
    def ReleaseResources(self):
        """ Invokes ReleaseResources command on MccsMasterLeafNode"""
        handler = self.get_command_object("ReleaseResources")
        handler()

    def is_ReleaseResources_allowed(self):
        """
        Checks whether the command is allowed to be run in the current state

        :return: True if this command is allowed to be run in
                 current device state

        :rtype: boolean

        :raises: DevFailed if this command is not allowed to be run
                 in current device state
        """
        handler = self.get_command_object("ReleaseResources")
        return handler.check_allowed()


def init_command_objects(self):
        """
        Initialises the command handlers for commands supported by this
        device.
        """
        super().init_command_objects()
        args = (self, self.state_model, self.logger)
        self.register_command_object("AssignResource", self.AssignResourceCommand(*args))
        self.register_command_object("ReleaseResources", self.ReleaseResourcesCommand(*args))


# ----------
# Run server
# ----------


def main(args=None, **kwargs):
    # PROTECTED REGION ID(MCCSMasterLeafNode.main) ENABLED START #
    """
    Runs the MccsMasterLeafNode.

    :param args: Arguments internal to TANGO

    :param kwargs: Arguments internal to TANGO

    :return: MccsMasterLeafNode TANGO object.
    """
    return run((MCCSMasterLeafNode,), args=args, **kwargs)
    # PROTECTED REGION END #    //  MCCSMasterLeafNode.main

if __name__ == '__main__':
    main()<|MERGE_RESOLUTION|>--- conflicted
+++ resolved
@@ -19,13 +19,9 @@
 from tango import DeviceProxy, EventType, ApiUtil, DebugIt, DevState, AttrWriteType, DevFailed
 from tango.server import run, command, device_property, attribute, Device, DeviceMeta
 from ska.base import SKABaseDevice
-<<<<<<< HEAD
-from ska.base.commands import ResultCode, ResponseCommand, BaseCommand
-=======
+import json
 from ska.base.commands import ResultCode, ResponseCommand , BaseCommand
->>>>>>> e46a328f
 from ska.base.control_model import HealthState, SimulationMode, TestMode
-from . import const,release
 
 # Additional import
 # PROTECTED REGION ID(MCCSMasterLeafNode.additionnal_import) ENABLED START #
@@ -34,7 +30,7 @@
 
 # PROTECTED REGION END #    //  MccsMasterLeafNode imports
 
-__all__ = ["MCCSMasterLeafNode", "main"]
+__all__ = ["MccsMasterLeafNode", "main"]
 
 
 class MccsMasterLeafNode(SKABaseDevice):
@@ -91,7 +87,7 @@
 
             :rtype: (ResultCode, str)
 
-            :raises: DevFailed if error occurs while creating the device proxy for CSP Master or
+            :raises: DevFailed if error occurs while creating the device proxy for Mccs Master or
                     subscribing the evennts.
             """
             super().do()
@@ -104,7 +100,7 @@
             device._read_activity_message = const.STR_MCCS_INIT_LEAF_NODE
             try:
                 device._read_activity_message = const.STR_MccsMASTER_FQDN + str(device.MccsSMasterFQDN)
-                # Creating proxy to the CSPMaster
+                # Creating proxy to the MccsMaster
                 log_msg = "MCCS Master name: " + str(device.MccsMasterFQDN)
                 self.logger.debug(log_msg)
                 device._mccs_master_proxy = DeviceProxy(str(device.MccsMasterFQDN))
@@ -431,7 +427,7 @@
             """
             device = self.target
             try:
-                device._csp_subarray_proxy.command_inout_asynch(const.CMD_Release,
+                device._mccs_subarray_proxy.command_inout_asynch(const.CMD_Release,
                                                              self.releaseresources_cmd_ended_cb)
                 device._read_activity_message = const.STR_REMOVE_ALL_RECEPTORS_SUCCESS
                 self.logger.info(const.STR_REMOVE_ALL_RECEPTORS_SUCCESS)
@@ -494,7 +490,7 @@
 
     :return: MccsMasterLeafNode TANGO object.
     """
-    return run((MCCSMasterLeafNode,), args=args, **kwargs)
+    return run((MccsMasterLeafNode,), args=args, **kwargs)
     # PROTECTED REGION END #    //  MCCSMasterLeafNode.main
 
 if __name__ == '__main__':
