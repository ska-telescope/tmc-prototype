--- conflicted
+++ resolved
@@ -12,11 +12,7 @@
 name = """mccsmasterleafnode"""
 version = "0.2.11"
 version_info = version.split(".")
-<<<<<<< HEAD
-description = """Leaf Node to monitor and control MCCS Master"""
-=======
-description = """MccsMasterLeafNode - Leaf Node to monitor and control MCCS Master"""
->>>>>>> 824529bb
+description = """MCCS Master Leaf Node monitors and controls the MCCS Master device."""
 author = "jayant.ska"
 author_email = "jayant.ska at gmail.com"
 license = """BSD-3-Clause"""
