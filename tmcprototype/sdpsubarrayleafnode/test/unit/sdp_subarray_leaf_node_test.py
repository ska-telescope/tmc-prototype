# Standard Python imports
import contextlib
import importlib
import sys
import json
import types
import pytest
import tango
import mock
from mock import Mock
from mock import MagicMock
from os.path import dirname, join


# Tango imports
from tango import DevState
from tango.test_context import DeviceTestContext

# Additional import
from sdpsubarrayleafnode import SdpSubarrayLeafNode, const
from ska.base.control_model import ObsState, HealthState, AdminMode, TestMode, ControlMode, SimulationMode
from ska.base.control_model import LoggingLevel

<<<<<<< HEAD
# Sample 'good' JSON

sample_json ={
    "id": "sbi-mvp01-20200325-00001",
    "max_length": 100.0,
    "scan_types": [
      {
        "id": "science_A",
        "coordinate_system": "ICRS",
        "ra": "21:08:47.92",
        "dec": "-88:57:22.9",
        "subbands": [
          {
            "freq_min": 0.35e9,
            "freq_max": 1.05e9,
            "nchan": 372,
            "input_link_map": [
              [
                1,
                0
              ],
              [
                101,
                1
              ]
            ]
          }
        ]
      },
      {
        "id": "calibration_B",
        "coordinate_system": "ICRS",
        "ra": "21:08:47.92",
        "dec": "-88:57:22.9",
        "subbands": [
          {
            "freq_min": 0.35e9,
            "freq_max": 1.05e9,
            "nchan": 372,
            "input_link_map": [
              [
                1,
                0
              ],
              [
                101,
                1
              ]
            ]
          }
        ]
      }
    ],
    "processing_blocks": [
      {
        "id": "pb-mvp01-20200325-00001",
        "workflow": {
          "type": "realtime",
          "id": "vis_receive",
          "version": "0.1.0"
        },
        "parameters": {

        }
      },
      {
        "id": "pb-mvp01-20200325-00002",
        "workflow": {
          "type": "realtime",
          "id": "test_realtime",
          "version": "0.1.0"
        },
        "parameters": {

        }
      },
      {
        "id": "pb-mvp01-20200325-00003",
        "workflow": {
          "type": "batch",
          "id": "ical",
          "version": "0.1.0"
        },
        "parameters": {

        },
        "dependencies": [
          {
            "pb_id": "pb-mvp01-20200325-00001",
            "type": [
              "visibilities"
            ]
          }
        ]
      },
      {
        "id": "pb-mvp01-20200325-00004",
        "workflow": {
          "type": "batch",
          "id": "dpreb",
          "version": "0.1.0"
        },
        "parameters": {

        },
        "dependencies": [
          {
            "pb_id": "pb-mvp01-20200325-00003",
            "type": [
              "calibration"
            ]
          }
        ]
      }
    ]
  }
=======
assign_input_file = 'command_AssignResources.json'
path = join(dirname(__file__), 'data', assign_input_file)
with open(path, 'r') as f:
    assign_input_str = f.read()

scan_input_file= 'command_Scan.json'
path= join(dirname(__file__), 'data', scan_input_file)
with open(path, 'r') as f:
    scan_input_str=f.read()

configure_input_file= 'command_Configure.json'
path= join(dirname(__file__), 'data' , configure_input_file)
with open(path, 'r') as f:
    configure_str=f.read()

configure_invalid_key_file='invalid_key_Configure.json'
path= join(dirname(__file__), 'data' , configure_invalid_key_file)
with open(path, 'r') as f:
    configure_invalid_key=f.read()

configure_invalid_format_file='invalid_format_Configure.json'
path= join(dirname(__file__), 'data' , configure_invalid_format_file)
with open(path, 'r') as f:
    configure_invalid_format =f.read()

>>>>>>> 7354dc61

def test_end_sb_command_with_callback_method():
    # arrange:
    sdp_subarray1_fqdn = 'mid_sdp/elt/subarray_1'
    dut_properties = {'SdpSubarrayFQDN': sdp_subarray1_fqdn}
    sdp_subarray1_proxy_mock = Mock()
    sdp_subarray1_proxy_mock.obsState = ObsState.READY
    proxies_to_mock = {sdp_subarray1_fqdn: sdp_subarray1_proxy_mock}
    event_subscription_map = {}
    sdp_subarray1_proxy_mock.command_inout_asynch.side_effect = (
        lambda command_name, callback, *args,
               **kwargs: event_subscription_map.update({command_name: callback}))
    with fake_tango_system(SdpSubarrayLeafNode, initial_dut_properties=dut_properties,
                           proxies_to_mock=proxies_to_mock) as tango_context:
        # act
        tango_context.device.EndSB()
        dummy_event = command_callback(const.CMD_RESET)
        event_subscription_map[const.CMD_RESET](dummy_event)
        # assert:
        assert const.STR_INVOKE_SUCCESS in tango_context.device.activityMessage


def test_end_sb_command_with_callback_method_with_event_error():
    # arrange:
    sdp_subarray1_fqdn = 'mid_sdp/elt/subarray_1'
    dut_properties = {'SdpSubarrayFQDN': sdp_subarray1_fqdn}
    sdp_subarray1_proxy_mock = Mock()
    sdp_subarray1_proxy_mock.obsState = ObsState.READY
    proxies_to_mock = {sdp_subarray1_fqdn: sdp_subarray1_proxy_mock}
    event_subscription_map = {}
    sdp_subarray1_proxy_mock.command_inout_asynch.side_effect = (
        lambda command_name, callback, *args,
               **kwargs: event_subscription_map.update({command_name: callback}))
    with fake_tango_system(SdpSubarrayLeafNode, initial_dut_properties=dut_properties,
                           proxies_to_mock=proxies_to_mock) as tango_context:
        # act
        tango_context.device.EndSB()
        dummy_event = command_callback_with_event_error(const.CMD_RESET)
        event_subscription_map[const.CMD_RESET](dummy_event)
        # assert:
        assert const.ERR_INVOKING_CMD in tango_context.device.activityMessage


def test_assign_command_with_callback_method_with_devfailed_error():
    # arrange:
    sdp_subarray1_fqdn = 'mid_sdp/elt/subarray_1'
    dut_properties = {'SdpSubarrayFQDN': sdp_subarray1_fqdn}
    sdp_subarray1_proxy_mock = Mock()
    sdp_subarray1_proxy_mock.obsState = ObsState.IDLE
    proxies_to_mock = {sdp_subarray1_fqdn: sdp_subarray1_proxy_mock}
    event_subscription_map = {}
    sdp_subarray1_proxy_mock.command_inout_asynch.side_effect = (
        lambda command_name, argument, callback, *args,
               **kwargs: event_subscription_map.update({command_name: callback}))
    with fake_tango_system(SdpSubarrayLeafNode, initial_dut_properties=dut_properties,
                           proxies_to_mock=proxies_to_mock) as tango_context:
<<<<<<< HEAD
        assign_input = json.dumps(sample_json)
        # act:
        with pytest.raises(tango.DevFailed) as df:
            tango_context.device.AssignResources(assign_input)
            dummy_event = command_callback_with_devfailed_exception()
=======

        # act:
        with pytest.raises(Exception):
            tango_context.device.AssignResources(assign_input_str)
            dummy_event = command_callback_with_command_exception()
>>>>>>> 7354dc61
            event_subscription_map[const.CMD_ASSIGN_RESOURCES](dummy_event)

        # assert:
        assert "SdpSubarrayLeafNode_Commandfailed in callback" in str(df.value)


def test_assign_command_assignresources_ended_with_callback_method():
    # arrange:
    sdp_subarray1_fqdn = 'mid_sdp/elt/subarray_1'
    dut_properties = {'SdpSubarrayFQDN': sdp_subarray1_fqdn}
    sdp_subarray1_proxy_mock = Mock()
    sdp_subarray1_proxy_mock.obsState = ObsState.IDLE
    proxies_to_mock = {sdp_subarray1_fqdn: sdp_subarray1_proxy_mock}
    event_subscription_map = {}
    sdp_subarray1_proxy_mock.command_inout_asynch.side_effect = (
        lambda command_name, argument, callback, *args,
               **kwargs: event_subscription_map.update({command_name: callback}))
    with fake_tango_system(SdpSubarrayLeafNode, initial_dut_properties=dut_properties,
                           proxies_to_mock=proxies_to_mock) as tango_context:
        assign_input = json.dumps(sample_json)
        # act:
        tango_context.device.AssignResources(assign_input)
        dummy_event = command_callback(const.CMD_ASSIGN_RESOURCES)
        event_subscription_map[const.CMD_ASSIGN_RESOURCES](dummy_event)
        # assert:
        assert const.STR_COMMAND in tango_context.device.activityMessage


def test_assign_command_assignresources_ended_with_command_callback_with_event_error():
    # arrange:
    sdp_subarray1_fqdn = 'mid_sdp/elt/subarray_1'
    dut_properties = {'SdpSubarrayFQDN': sdp_subarray1_fqdn}
    sdp_subarray1_proxy_mock = Mock()
    sdp_subarray1_proxy_mock.obsState = ObsState.IDLE
    proxies_to_mock = {sdp_subarray1_fqdn: sdp_subarray1_proxy_mock}
    event_subscription_map = {}
    sdp_subarray1_proxy_mock.command_inout_asynch.side_effect = (
        lambda command_name, argument, callback, *args,
               **kwargs: event_subscription_map.update({command_name: callback}))
    with fake_tango_system(SdpSubarrayLeafNode, initial_dut_properties=dut_properties,
                           proxies_to_mock=proxies_to_mock) as tango_context:
        assign_input = json.dumps(sample_json)
        # act:
        tango_context.device.AssignResources(assign_input)
        dummy_event = command_callback_with_event_error(const.CMD_ASSIGN_RESOURCES)
        event_subscription_map[const.CMD_ASSIGN_RESOURCES](dummy_event)
        # assert:
        assert const.ERR_INVOKING_CMD in tango_context.device.activityMessage


def command_callback(command_name):
    fake_event = MagicMock()
    fake_event.err = False
    fake_event.cmd_name = f"{command_name}"
    return fake_event


def command_callback_with_event_error(command_name):
    fake_event = MagicMock()
    fake_event.err = True
    fake_event.errors = 'Event error in Command Callback'
    fake_event.cmd_name = f"{command_name}"
    return fake_event


def command_callback_with_command_exception():
    return Exception("Exception in Command callback")


def command_callback_with_devfailed_exception():
    tango.Except.throw_exception("SdpSubarrayLeafNode_Commandfailed in callback", "This is error message for devfailed",
                                 " ", tango.ErrSeverity.ERR)

def raise_devfailed_exception(cmd_name):
    tango.Except.throw_exception("SdpSubarrayLeafNode_Commandfailed", "This is error message for devfailed",
                                 " ", tango.ErrSeverity.ERR)

def test_start_scan_should_command_sdp_subarray_to_start_scan_when_it_is_ready():
    # arrange:
    sdp_subarray1_fqdn = 'mid_sdp/elt/subarray_1'
    dut_properties = {
        'SdpSubarrayFQDN': sdp_subarray1_fqdn
    }

    sdp_subarray1_proxy_mock = Mock()
    sdp_subarray1_proxy_mock.obsState = ObsState.READY

    proxies_to_mock = {
        sdp_subarray1_fqdn: sdp_subarray1_proxy_mock
    }

    with fake_tango_system(SdpSubarrayLeafNode, initial_dut_properties=dut_properties,
                           proxies_to_mock=proxies_to_mock) \
            as tango_context:
        # act:
        tango_context.device.Scan(scan_input_str)

        # assert:
        sdp_subarray1_proxy_mock.command_inout_asynch.assert_called_with(const.CMD_SCAN, scan_input_str,
                                                                 any_method(with_name='cmd_ended_cb'))


def test_start_scan_should_raise_devfailed_exception():
    # arrange:
    sdp_subarray1_fqdn = 'mid_sdp/elt/subarray_1'
    dut_properties = {
        'SdpSubarrayFQDN': sdp_subarray1_fqdn
    }

    sdp_subarray1_proxy_mock = Mock()
    sdp_subarray1_proxy_mock.obsState = ObsState.READY

    proxies_to_mock = {
        sdp_subarray1_fqdn: sdp_subarray1_proxy_mock
    }
    sdp_subarray1_proxy_mock.command_inout_asynch.side_effect = raise_devfailed_exception
    with fake_tango_system(SdpSubarrayLeafNode, initial_dut_properties=dut_properties,
                           proxies_to_mock=proxies_to_mock) \
            as tango_context:
        # act:
        with pytest.raises(tango.DevFailed):
            tango_context.device.Scan(scan_input_str)
            tango_context.device.Scan(scan_input_str)

        # assert:
        assert const.ERR_SCAN in tango_context.device.activityMessage


def test_assign_resources_should_send_sdp_subarray_with_correct_processing_block_list():
    # arrange:
    sdp_subarray1_fqdn = 'mid_sdp/elt/subarray_1'
    dut_properties = {
        'SdpSubarrayFQDN': sdp_subarray1_fqdn
    }

    sdp_subarray1_proxy_mock = Mock()
    sdp_subarray1_proxy_mock.obsState = ObsState.IDLE
    proxies_to_mock = {
        sdp_subarray1_fqdn: sdp_subarray1_proxy_mock
    }

    with fake_tango_system(SdpSubarrayLeafNode, initial_dut_properties=dut_properties,
                           proxies_to_mock=proxies_to_mock) \
            as tango_context:
<<<<<<< HEAD
        assign_input = json.dumps(sample_json)
        device_proxy = tango_context.device
        # act:
        device_proxy.AssignResources(assign_input)
        # assert:
        sdp_subarray1_proxy_mock.command_inout_asynch.assert_called_with(const.CMD_ASSIGN_RESOURCES,
                                                                        assign_input,
                                                                  any_method(with_name='AssignResources_ended'))
=======
        device_proxy = tango_context.device
        # act:
        device_proxy.AssignResources(assign_input_str)

        # assert:
        sdp_subarray1_proxy_mock.command_inout_asynch.assert_called_with(const.CMD_ASSIGN_RESOURCES,
                                                                        assign_input_str,
                                                                  any_method(with_name='cmd_ended_cb'))
>>>>>>> 7354dc61
        assert_activity_message(device_proxy, const.STR_ASSIGN_RESOURCES_SUCCESS)


def test_assign_resources_should_raise_devfailed_for_invalid_obstate():
    # arrange:
    sdp_subarray1_fqdn = 'mid_sdp/elt/subarray_1'
    dut_properties = {'SdpSubarrayFQDN': sdp_subarray1_fqdn}
    sdp_subarray1_proxy_mock = Mock()
    sdp_subarray1_proxy_mock.obsState = ObsState.READY
    proxies_to_mock = {sdp_subarray1_fqdn: sdp_subarray1_proxy_mock}
    event_subscription_map = {}
    sdp_subarray1_proxy_mock.command_inout_asynch.side_effect = (
        lambda command_name, argument, callback, *args,
                **kwargs: event_subscription_map.update({command_name: callback}))
    with fake_tango_system(SdpSubarrayLeafNode, initial_dut_properties=dut_properties,
<<<<<<< HEAD
                            proxies_to_mock=proxies_to_mock) as tango_context:

        assign_input = json.dumps(sample_json)
        # act:
        with pytest.raises(tango.DevFailed) as df:
            tango_context.device.AssignResources(assign_input)
=======
                           proxies_to_mock=proxies_to_mock) \
            as tango_context:
        device_proxy = tango_context.device
        # act:
        with pytest.raises(tango.DevFailed):
            device_proxy.AssignResources(assign_input_str)
>>>>>>> 7354dc61

    # assert:
        assert "SDP subarray node raises exception." in str(df)


def test_release_resources_when_sdp_subarray_is_idle():
    # arrange:
    sdp_subarray1_fqdn = 'mid_sdp/elt/subarray_1'
    dut_properties = {
        'SdpSubarrayFQDN': sdp_subarray1_fqdn
    }

    sdp_subarray1_proxy_mock = Mock()
    sdp_subarray1_proxy_mock.obsState = ObsState.IDLE
    proxies_to_mock = {
        sdp_subarray1_fqdn: sdp_subarray1_proxy_mock
    }

    with fake_tango_system(SdpSubarrayLeafNode, initial_dut_properties=dut_properties,
                           proxies_to_mock=proxies_to_mock) as tango_context:
        device_proxy = tango_context.device
        # act:
        device_proxy.ReleaseAllResources()

        # assert:
        sdp_subarray1_proxy_mock.command_inout_asynch.assert_called_with(const.CMD_RELEASE_RESOURCES,
                                                                 any_method(with_name='cmd_ended_cb'))
        assert_activity_message(device_proxy, const.STR_REL_RESOURCES)


def test_release_resources_should_raise_devfailed_exception():
    # arrange:
    sdp_subarray1_fqdn = 'mid_sdp/elt/subarray_1'
    dut_properties = {
        'SdpSubarrayFQDN': sdp_subarray1_fqdn
    }

    sdp_subarray1_proxy_mock = Mock()
    sdp_subarray1_proxy_mock.obsState = ObsState.IDLE
    proxies_to_mock = {
        sdp_subarray1_fqdn: sdp_subarray1_proxy_mock
    }
    sdp_subarray1_proxy_mock.command_inout_asynch.side_effect = raise_devfailed_exception
    with fake_tango_system(SdpSubarrayLeafNode, initial_dut_properties=dut_properties,
                           proxies_to_mock=proxies_to_mock) as tango_context:
        device_proxy = tango_context.device
        # act:
        with pytest.raises(tango.DevFailed):
            device_proxy.ReleaseAllResources()

        # assert:
        assert const.ERR_RELEASE_RESOURCES in tango_context.device.activityMessage


def test_configure_to_send_correct_configuration_data_when_sdp_subarray_is_idle():
    # arrange:
    sdp_subarray1_fqdn = 'mid_sdp/elt/subarray_1'
    dut_properties = {
        'SdpSubarrayFQDN': sdp_subarray1_fqdn
    }

    sdp_subarray1_proxy_mock = Mock()
    sdp_subarray1_proxy_mock.obsState = ObsState.IDLE
    proxies_to_mock = {
        sdp_subarray1_fqdn: sdp_subarray1_proxy_mock
    }

    with fake_tango_system(SdpSubarrayLeafNode, initial_dut_properties=dut_properties,
                           proxies_to_mock=proxies_to_mock) \
            as tango_context:
        # act:
        tango_context.device.Configure(configure_str)

        # assert:
        json_argument = json.loads(configure_str)
        sdp_arg = json_argument["sdp"]
        sdp_configuration = sdp_arg.copy()
        sdp_subarray1_proxy_mock.command_inout_asynch.assert_called_with(const.CMD_CONFIGURE,
                                                                        json.dumps(sdp_configuration),
                                                                     any_method(with_name='cmd_ended_cb'))


def test_configure_should_raise_devfailed_exception():
    # arrange:
    sdp_subarray1_fqdn = 'mid_sdp/elt/subarray_1'
    dut_properties = {
        'SdpSubarrayFQDN': sdp_subarray1_fqdn
    }

    sdp_subarray1_proxy_mock = Mock()
    sdp_subarray1_proxy_mock.obsState = ObsState.IDLE
    proxies_to_mock = {
        sdp_subarray1_fqdn: sdp_subarray1_proxy_mock
    }
    sdp_subarray1_proxy_mock.command_inout_asynch.side_effect = raise_devfailed_exception
    with fake_tango_system(SdpSubarrayLeafNode, initial_dut_properties=dut_properties,
                           proxies_to_mock=proxies_to_mock) \
            as tango_context:
        # act:
        with pytest.raises(tango.DevFailed):
            tango_context.device.Configure(configure_str)

        # assert:
        assert const.ERR_CONFIGURE in tango_context.device.activityMessage


def test_end_scan_should_command_sdp_subarray_to_end_scan_when_it_is_scanning():
    # arrange:
    sdp_subarray1_fqdn = 'mid_sdp/elt/subarray_1'
    dut_properties = {
        'SdpSubarrayFQDN': sdp_subarray1_fqdn
    }

    sdp_subarray1_proxy_mock = Mock()
    sdp_subarray1_proxy_mock.obsState = ObsState.SCANNING
    proxies_to_mock = {
        sdp_subarray1_fqdn: sdp_subarray1_proxy_mock
    }

    with fake_tango_system(SdpSubarrayLeafNode, initial_dut_properties=dut_properties,
                           proxies_to_mock=proxies_to_mock) \
            as tango_context:
        # act:
        tango_context.device.EndScan()

        # assert:
        sdp_subarray1_proxy_mock.command_inout_asynch.assert_called_with(const.CMD_ENDSCAN,
                                                                     any_method(with_name='cmd_ended_cb'))


def test_end_scan_should_raise_devfailed_exception():
    # arrange:
    sdp_subarray1_fqdn = 'mid_sdp/elt/subarray_1'
    dut_properties = {
        'SdpSubarrayFQDN': sdp_subarray1_fqdn
    }

    sdp_subarray1_proxy_mock = Mock()
    sdp_subarray1_proxy_mock.obsState = ObsState.SCANNING
    proxies_to_mock = {
        sdp_subarray1_fqdn: sdp_subarray1_proxy_mock
    }
    sdp_subarray1_proxy_mock.command_inout_asynch.side_effect = raise_devfailed_exception
    with fake_tango_system(SdpSubarrayLeafNode, initial_dut_properties=dut_properties,
                           proxies_to_mock=proxies_to_mock) \
            as tango_context:
        # act:
        with pytest.raises(tango.DevFailed):
            tango_context.device.EndScan()

        # assert:
        assert const.ERR_ENDSCAN_INVOKING_CMD in tango_context.device.activityMessage


def test_end_sb_should_command_sdp_subarray_to_reset_when_it_is_ready():
    # arrange:
    sdp_subarray1_fqdn = 'mid_sdp/elt/subarray_1'
    dut_properties = {
        'SdpSubarrayFQDN': sdp_subarray1_fqdn
    }

    sdp_subarray1_proxy_mock = Mock()
    sdp_subarray1_proxy_mock.obsState = ObsState.READY
    proxies_to_mock = {
        sdp_subarray1_fqdn: sdp_subarray1_proxy_mock
    }

    with fake_tango_system(SdpSubarrayLeafNode, initial_dut_properties=dut_properties,
                           proxies_to_mock=proxies_to_mock) \
            as tango_context:
        # act:
        tango_context.device.EndSB()

        # assert:
        sdp_subarray1_proxy_mock.command_inout_asynch.assert_called_with(const.CMD_RESET,
                                                                     any_method(with_name='cmd_ended_cb'))


def test_end_sb_should_raise_devfailed_exception():
    # arrange:
    sdp_subarray1_fqdn = 'mid_sdp/elt/subarray_1'
    dut_properties = {
        'SdpSubarrayFQDN': sdp_subarray1_fqdn
    }

    sdp_subarray1_proxy_mock = Mock()
    sdp_subarray1_proxy_mock.obsState = ObsState.READY
    proxies_to_mock = {
        sdp_subarray1_fqdn: sdp_subarray1_proxy_mock
    }
    sdp_subarray1_proxy_mock.command_inout_asynch.side_effect = raise_devfailed_exception
    with fake_tango_system(SdpSubarrayLeafNode, initial_dut_properties=dut_properties,
                           proxies_to_mock=proxies_to_mock) \
            as tango_context:
        # act:
        with pytest.raises(tango.DevFailed):
            tango_context.device.EndSB()

        # assert:
        assert const.ERR_ENDSB_INVOKING_CMD in tango_context.device.activityMessage


def assert_activity_message(device_proxy, expected_message):
    assert device_proxy.activityMessage == expected_message  # reads tango attribute


def any_method(with_name=None):
    class AnyMethod():
        def __eq__(self, other):
            if not isinstance(other, types.MethodType):
                return False

            return other.__func__.__name__ == with_name if with_name else True

    return AnyMethod()


def test_state():
    # act & assert:
    with fake_tango_system(SdpSubarrayLeafNode) as tango_context:
        assert tango_context.device.State() == DevState.ALARM


def test_status():
    # act & assert:
    with fake_tango_system(SdpSubarrayLeafNode) as tango_context:
        assert tango_context.device.Status() != const.STR_INIT_SUCCESS


def test_logging_level():
    # act & assert:
    with fake_tango_system(SdpSubarrayLeafNode) as tango_context:
        tango_context.device.loggingLevel = LoggingLevel.INFO
        assert tango_context.device.loggingLevel == LoggingLevel.INFO


def test_health_state():
    # act & assert:
    with fake_tango_system(SdpSubarrayLeafNode) as tango_context:
        assert tango_context.device.healthState == HealthState.OK


def test_admin_mode():
    # act & assert:
    with fake_tango_system(SdpSubarrayLeafNode) as tango_context:
        assert tango_context.device.adminMode == AdminMode.ONLINE


def test_control_mode():
    # act & assert:
    with fake_tango_system(SdpSubarrayLeafNode) as tango_context:
        control_mode = ControlMode.REMOTE
        tango_context.device.controlMode = control_mode
        assert tango_context.device.controlMode == control_mode


def test_simulation_mode():
    # act & assert:
    with fake_tango_system(SdpSubarrayLeafNode) as tango_context:
        simulation_mode = SimulationMode.FALSE
        tango_context.device.simulationMode = simulation_mode
        assert tango_context.device.simulationMode == simulation_mode


def test_test_mode():
    # act & assert:
    with fake_tango_system(SdpSubarrayLeafNode) as tango_context:
        test_mode = TestMode.NONE
        tango_context.device.testMode = test_mode
        assert tango_context.device.testMode == test_mode

def test_receive_addresses():
    # act & assert:
    with fake_tango_system(SdpSubarrayLeafNode) as tango_context:
        assert tango_context.device.receiveAddresses == ""


def test_activity_message():
    # act & assert:
    with fake_tango_system(SdpSubarrayLeafNode) as tango_context:
        assert tango_context.device.activityMessage == const.STR_SDPSALN_INIT_SUCCESS


def test_write_receive_addresses():
    # act & assert:
    with fake_tango_system(SdpSubarrayLeafNode) as tango_context:
        tango_context.device.receiveAddresses = "test"
        assert tango_context.device.receiveAddresses == "test"


def test_write_activity_message():
    # act & assert:
    with fake_tango_system(SdpSubarrayLeafNode) as tango_context:
        tango_context.device.activityMessage = "test"
        assert tango_context.device.activityMessage == "test"


def test_active_processing_blocks():
    # act & assert:
    with fake_tango_system(SdpSubarrayLeafNode) as tango_context:
        assert tango_context.device.activeProcessingBlocks == ""


def test_logging_targets():
    # act & assert:
    with fake_tango_system(SdpSubarrayLeafNode) as tango_context:
        tango_context.device.loggingTargets = ['console::cout']
        assert 'console::cout' in tango_context.device.loggingTargets


def test_configure_invalid_key():
    # act & assert:
    with fake_tango_system(SdpSubarrayLeafNode) as tango_context:
        with pytest.raises(tango.DevFailed):
            tango_context.device.Configure(configure_invalid_key)
        assert const.ERR_JSON_KEY_NOT_FOUND in tango_context.device.activityMessage


def test_configure_invalid_format():
    # act & assert:
    with fake_tango_system(SdpSubarrayLeafNode) as tango_context:
        test_input = configure_invalid_format
        with pytest.raises(tango.DevFailed):
            tango_context.device.Configure(test_input)
        assert const.ERR_INVALID_JSON_CONFIG in tango_context.device.activityMessage


def test_configure_generic_exception():
    # act & assert:
    with fake_tango_system(SdpSubarrayLeafNode) as tango_context:
        test_input = '[123]'
        with pytest.raises(tango.DevFailed):
            tango_context.device.Configure(test_input)
        assert const.ERR_CONFIGURE in tango_context.device.activityMessage


def test_scan_device_not_ready():
    # act & assert:
    with fake_tango_system(SdpSubarrayLeafNode) as tango_context:
        tango_context.device.Scan(scan_input_str)
        assert const.ERR_DEVICE_NOT_READY in tango_context.device.activityMessage


def test_endsb_device_not_ready():
    # act & assert:
    with fake_tango_system(SdpSubarrayLeafNode) as tango_context:
        tango_context.device.EndSB()
        assert tango_context.device.activityMessage == const.ERR_DEVICE_NOT_READY


def test_endscan_invalid_state():
    # act & assert:
    with fake_tango_system(SdpSubarrayLeafNode) as tango_context:
        tango_context.device.EndScan()
        assert const.ERR_DEVICE_NOT_IN_SCAN in tango_context.device.activityMessage


@contextlib.contextmanager
def fake_tango_system(device_under_test, initial_dut_properties={}, proxies_to_mock={},
                      device_proxy_import_path='tango.DeviceProxy'):

    with mock.patch(device_proxy_import_path) as patched_constructor:
        patched_constructor.side_effect = lambda device_fqdn: proxies_to_mock.get(device_fqdn, Mock())
        patched_module = importlib.reload(sys.modules[device_under_test.__module__])

    device_under_test = getattr(patched_module, device_under_test.__name__)

    device_test_context = DeviceTestContext(device_under_test, properties=initial_dut_properties)
    device_test_context.start()
    yield device_test_context
    device_test_context.stop()<|MERGE_RESOLUTION|>--- conflicted
+++ resolved
@@ -21,124 +21,6 @@
 from ska.base.control_model import ObsState, HealthState, AdminMode, TestMode, ControlMode, SimulationMode
 from ska.base.control_model import LoggingLevel
 
-<<<<<<< HEAD
-# Sample 'good' JSON
-
-sample_json ={
-    "id": "sbi-mvp01-20200325-00001",
-    "max_length": 100.0,
-    "scan_types": [
-      {
-        "id": "science_A",
-        "coordinate_system": "ICRS",
-        "ra": "21:08:47.92",
-        "dec": "-88:57:22.9",
-        "subbands": [
-          {
-            "freq_min": 0.35e9,
-            "freq_max": 1.05e9,
-            "nchan": 372,
-            "input_link_map": [
-              [
-                1,
-                0
-              ],
-              [
-                101,
-                1
-              ]
-            ]
-          }
-        ]
-      },
-      {
-        "id": "calibration_B",
-        "coordinate_system": "ICRS",
-        "ra": "21:08:47.92",
-        "dec": "-88:57:22.9",
-        "subbands": [
-          {
-            "freq_min": 0.35e9,
-            "freq_max": 1.05e9,
-            "nchan": 372,
-            "input_link_map": [
-              [
-                1,
-                0
-              ],
-              [
-                101,
-                1
-              ]
-            ]
-          }
-        ]
-      }
-    ],
-    "processing_blocks": [
-      {
-        "id": "pb-mvp01-20200325-00001",
-        "workflow": {
-          "type": "realtime",
-          "id": "vis_receive",
-          "version": "0.1.0"
-        },
-        "parameters": {
-
-        }
-      },
-      {
-        "id": "pb-mvp01-20200325-00002",
-        "workflow": {
-          "type": "realtime",
-          "id": "test_realtime",
-          "version": "0.1.0"
-        },
-        "parameters": {
-
-        }
-      },
-      {
-        "id": "pb-mvp01-20200325-00003",
-        "workflow": {
-          "type": "batch",
-          "id": "ical",
-          "version": "0.1.0"
-        },
-        "parameters": {
-
-        },
-        "dependencies": [
-          {
-            "pb_id": "pb-mvp01-20200325-00001",
-            "type": [
-              "visibilities"
-            ]
-          }
-        ]
-      },
-      {
-        "id": "pb-mvp01-20200325-00004",
-        "workflow": {
-          "type": "batch",
-          "id": "dpreb",
-          "version": "0.1.0"
-        },
-        "parameters": {
-
-        },
-        "dependencies": [
-          {
-            "pb_id": "pb-mvp01-20200325-00003",
-            "type": [
-              "calibration"
-            ]
-          }
-        ]
-      }
-    ]
-  }
-=======
 assign_input_file = 'command_AssignResources.json'
 path = join(dirname(__file__), 'data', assign_input_file)
 with open(path, 'r') as f:
@@ -164,7 +46,6 @@
 with open(path, 'r') as f:
     configure_invalid_format =f.read()
 
->>>>>>> 7354dc61
 
 def test_end_sb_command_with_callback_method():
     # arrange:
@@ -221,21 +102,11 @@
                **kwargs: event_subscription_map.update({command_name: callback}))
     with fake_tango_system(SdpSubarrayLeafNode, initial_dut_properties=dut_properties,
                            proxies_to_mock=proxies_to_mock) as tango_context:
-<<<<<<< HEAD
-        assign_input = json.dumps(sample_json)
         # act:
         with pytest.raises(tango.DevFailed) as df:
-            tango_context.device.AssignResources(assign_input)
+            tango_context.device.AssignResources(assign_input_str)
             dummy_event = command_callback_with_devfailed_exception()
-=======
-
-        # act:
-        with pytest.raises(Exception):
-            tango_context.device.AssignResources(assign_input_str)
-            dummy_event = command_callback_with_command_exception()
->>>>>>> 7354dc61
             event_subscription_map[const.CMD_ASSIGN_RESOURCES](dummy_event)
-
         # assert:
         assert "SdpSubarrayLeafNode_Commandfailed in callback" in str(df.value)
 
@@ -253,9 +124,8 @@
                **kwargs: event_subscription_map.update({command_name: callback}))
     with fake_tango_system(SdpSubarrayLeafNode, initial_dut_properties=dut_properties,
                            proxies_to_mock=proxies_to_mock) as tango_context:
-        assign_input = json.dumps(sample_json)
-        # act:
-        tango_context.device.AssignResources(assign_input)
+        # act:
+        tango_context.device.AssignResources(assign_input_str)
         dummy_event = command_callback(const.CMD_ASSIGN_RESOURCES)
         event_subscription_map[const.CMD_ASSIGN_RESOURCES](dummy_event)
         # assert:
@@ -275,9 +145,8 @@
                **kwargs: event_subscription_map.update({command_name: callback}))
     with fake_tango_system(SdpSubarrayLeafNode, initial_dut_properties=dut_properties,
                            proxies_to_mock=proxies_to_mock) as tango_context:
-        assign_input = json.dumps(sample_json)
-        # act:
-        tango_context.device.AssignResources(assign_input)
+        # act:
+        tango_context.device.AssignResources(assign_input_str)
         dummy_event = command_callback_with_event_error(const.CMD_ASSIGN_RESOURCES)
         event_subscription_map[const.CMD_ASSIGN_RESOURCES](dummy_event)
         # assert:
@@ -378,25 +247,13 @@
     with fake_tango_system(SdpSubarrayLeafNode, initial_dut_properties=dut_properties,
                            proxies_to_mock=proxies_to_mock) \
             as tango_context:
-<<<<<<< HEAD
-        assign_input = json.dumps(sample_json)
         device_proxy = tango_context.device
         # act:
-        device_proxy.AssignResources(assign_input)
+        device_proxy.AssignResources(assign_input_str)
         # assert:
         sdp_subarray1_proxy_mock.command_inout_asynch.assert_called_with(const.CMD_ASSIGN_RESOURCES,
-                                                                        assign_input,
-                                                                  any_method(with_name='AssignResources_ended'))
-=======
-        device_proxy = tango_context.device
-        # act:
-        device_proxy.AssignResources(assign_input_str)
-
-        # assert:
-        sdp_subarray1_proxy_mock.command_inout_asynch.assert_called_with(const.CMD_ASSIGN_RESOURCES,
-                                                                        assign_input_str,
-                                                                  any_method(with_name='cmd_ended_cb'))
->>>>>>> 7354dc61
+                                                            assign_input_str,
+                                                            any_method(with_name='AssignResources_ended'))
         assert_activity_message(device_proxy, const.STR_ASSIGN_RESOURCES_SUCCESS)
 
 
@@ -412,21 +269,11 @@
         lambda command_name, argument, callback, *args,
                 **kwargs: event_subscription_map.update({command_name: callback}))
     with fake_tango_system(SdpSubarrayLeafNode, initial_dut_properties=dut_properties,
-<<<<<<< HEAD
                             proxies_to_mock=proxies_to_mock) as tango_context:
 
-        assign_input = json.dumps(sample_json)
         # act:
         with pytest.raises(tango.DevFailed) as df:
-            tango_context.device.AssignResources(assign_input)
-=======
-                           proxies_to_mock=proxies_to_mock) \
-            as tango_context:
-        device_proxy = tango_context.device
-        # act:
-        with pytest.raises(tango.DevFailed):
-            device_proxy.AssignResources(assign_input_str)
->>>>>>> 7354dc61
+            tango_context.device.AssignResources(assign_input_str)
 
     # assert:
         assert "SDP subarray node raises exception." in str(df)
