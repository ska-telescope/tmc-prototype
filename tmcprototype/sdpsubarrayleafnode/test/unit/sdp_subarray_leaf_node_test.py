# Standard Python imports
import contextlib
import importlib
import sys
import types
import pytest
import tango
import mock
from mock import Mock
from mock import MagicMock
from os.path import dirname, join

# Tango imports
import tango
from tango.test_context import DeviceTestContext

# Additional import
from sdpsubarrayleafnode import SdpSubarrayLeafNode, const, release, device_data
from sdpsubarrayleafnode.device_data import DeviceData
from ska.base.control_model import ObsState, HealthState, AdminMode, TestMode, ControlMode, SimulationMode
from ska.base.control_model import LoggingLevel
from ska.base.commands import ResultCode
from tmc.common.tango_client import TangoClient


assign_input_file = 'command_AssignResources.json'
path = join(dirname(__file__), 'data', assign_input_file)
with open(path, 'r') as f:
    assign_input_str = f.read()

scan_input_file= 'command_Scan.json'
path= join(dirname(__file__), 'data', scan_input_file)
with open(path, 'r') as f:
    scan_input_str=f.read()

configure_input_file= 'command_Configure.json'
path= join(dirname(__file__), 'data' , configure_input_file)
with open(path, 'r') as f:
    configure_str=f.read()

# Create DeviceData class instance
device_data = DeviceData.get_instance()

##### This fixture is used in refactored On and Off command testcases (SP-1420)
@pytest.fixture(scope="function")
def mock_sdp_subarray_proxy():
    dut_properties = {'SdpSubarrayFQDN': 'mid_sdp/elt/subarray_01'}
    event_subscription_map = {}
    Mock().subscribe_event.side_effect = (
        lambda attr_name, event_type, callback, *args,
               **kwargs: event_subscription_map.update({attr_name: callback}))
    with fake_tango_system(SdpSubarrayLeafNode, initial_dut_properties=dut_properties) as tango_context:
        with mock.patch.object(TangoClient, '_get_deviceproxy', return_value=Mock()) as mock_obj:
            tango_client_obj = TangoClient(dut_properties['SdpSubarrayFQDN'])
            yield tango_context.device, tango_client_obj, dut_properties['SdpSubarrayFQDN'], event_subscription_map


### This fixture is used in refactored On and Off command testcases (SP-1420)
@pytest.fixture(scope="function")
def event_subscription_mock():
    dut_properties = {'SdpSubarrayFQDN': 'mid_sdp/elt/subarray_01'}
    event_subscription_map = {}
    with mock.patch.object(TangoClient, '_get_deviceproxy', return_value=Mock()) as mock_obj:
        tango_client_obj = TangoClient(dut_properties['SdpSubarrayFQDN'])
        tango_client_obj.deviceproxy.command_inout_asynch.side_effect = (
            lambda command_name, arg, callback, *args,
                **kwargs: event_subscription_map.update({command_name: callback}))
        yield event_subscription_map


@pytest.fixture(scope="function")
def tango_context():
    with fake_tango_system(SdpSubarrayLeafNode) as tango_context:
        yield tango_context


def test_on(mock_sdp_subarray_proxy):
    device_proxy, tango_client_obj = mock_sdp_subarray_proxy[:2]
    assert device_proxy.On() == [[ResultCode.OK],
                                ["OnCommand :->  invoked successfully."]]


def test_on_should_command_with_callback_method(mock_sdp_subarray_proxy,event_subscription_mock):
    device_proxy, tango_client_obj = mock_sdp_subarray_proxy[:2]
    device_proxy.On()
    dummy_event = command_callback(const.CMD_ON)
    event_subscription_mock[const.CMD_ON](dummy_event)
    assert const.STR_COMMAND + const.CMD_ON in device_proxy.activityMessage


def test_off_should_command_sdp_subarray_to_stop(mock_sdp_subarray_proxy):
    device_proxy, tango_client_obj = mock_sdp_subarray_proxy[:2]

    device_proxy.On()
    assert device_proxy.Off() == [[ResultCode.OK], ["OffCommand :->  invoked successfully."]]


def test_off_should_command_with_callback_method(mock_sdp_subarray_proxy,event_subscription_mock):
    device_proxy, tango_client_obj,_ ,_= mock_sdp_subarray_proxy
    device_proxy.On()
    device_proxy.Off()
    dummy_event = command_callback(const.CMD_OFF)
    event_subscription_mock[const.CMD_OFF](dummy_event)
    assert const.STR_COMMAND + const.CMD_OFF in device_proxy.activityMessage


def test_on_should_command_with_callback_method_with_event_error(mock_sdp_subarray_proxy,event_subscription_mock):
    device_proxy, tango_client_obj = mock_sdp_subarray_proxy[:2]
    device_proxy.On()
    dummy_event = command_callback_with_event_error(const.CMD_ON)
    event_subscription_mock[const.CMD_ON](dummy_event)
    assert const.ERR_INVOKING_CMD + const.CMD_ON in device_proxy.activityMessage


def test_off_should_command_with_callback_method_with_event_error(mock_sdp_subarray_proxy,event_subscription_mock):
    device_proxy, tango_client_obj = mock_sdp_subarray_proxy[:2]
    device_proxy.On()
    device_proxy.Off()
    dummy_event = command_callback_with_event_error(const.CMD_OFF)
    event_subscription_mock[const.CMD_OFF](dummy_event)
    assert const.ERR_INVOKING_CMD + const.CMD_OFF in device_proxy.activityMessage


def test_on_command_should_raise_dev_failed(mock_sdp_subarray_proxy):
    device_proxy, tango_client_obj = mock_sdp_subarray_proxy[:2]
    tango_client_obj.deviceproxy.command_inout_asynch.side_effect = raise_devfailed_exception
    with pytest.raises(tango.DevFailed) as df:
        device_proxy.On()
    assert "This is error message for devfailed" in str(df.value)


def test_off_command_should_raise_dev_failed(mock_sdp_subarray_proxy):
    device_proxy, tango_client_obj,_,_= mock_sdp_subarray_proxy
    device_proxy.On()
    tango_client_obj.deviceproxy.command_inout_asynch.side_effect = raise_devfailed_exception
    with pytest.raises(tango.DevFailed) as df:
        device_proxy.Off()
    assert "This is error message for devfailed" in str(df.value)


@pytest.fixture(
    scope="function",
    params=[
        ("Configure", configure_str, const.CMD_CONFIGURE, ObsState.READY,"configure_cmd_ended_cb", const.ERR_CONFIGURE),
        ("Configure", configure_str, const.CMD_CONFIGURE, ObsState.IDLE,"configure_cmd_ended_cb", const.ERR_CONFIGURE),
        ("AssignResources", assign_input_str, const.CMD_ASSIGN_RESOURCES, ObsState.EMPTY,"AssignResources_ended", const.ERR_ASSGN_RESOURCES),
        ("AssignResources", assign_input_str, const.CMD_ASSIGN_RESOURCES, ObsState.IDLE, "AssignResources_ended",const.ERR_ASSGN_RESOURCES),
        ("Scan", scan_input_str, const.CMD_SCAN, ObsState.READY,"scan_cmd_ended_cb", const.ERR_SCAN),
    ])

def command_with_arg(request):
    cmd_name, input_arg, requested_cmd, obs_state, callback_str, Error_msg = request.param
    return cmd_name, input_arg, requested_cmd, obs_state, callback_str, Error_msg


def test_command_with_callback_method_with_arg(mock_sdp_subarray_proxy, event_subscription_mock, command_with_arg):
    device_proxy, tango_client_obj = mock_sdp_subarray_proxy[:2]
    cmd_name, input_arg, requested_cmd, obs_state, _, _ = command_with_arg
    # tango_client_obj.set_attribute("obsState", obs_state)
    device_proxy.command_inout(cmd_name, input_arg)
    dummy_event = command_callback(requested_cmd)
    event_subscription_mock[requested_cmd](dummy_event)
    assert const.STR_COMMAND + requested_cmd in device_proxy.activityMessage


def test_command_with_callback_method_with_arg_with_event_error(mock_sdp_subarray_proxy, event_subscription_mock, command_with_arg):
    device_proxy, tango_client_obj = mock_sdp_subarray_proxy[:2]
    cmd_name, input_arg, requested_cmd, obs_state, _, _ = command_with_arg
    # tango_client_obj.set_attribute("obsState", obs_state)
    device_proxy.command_inout(cmd_name, input_arg)
    dummy_event = command_callback(requested_cmd)
    event_subscription_mock[requested_cmd](dummy_event)
    assert const.STR_COMMAND + requested_cmd in device_proxy.activityMessage


def test_command_for_allowed_Obstate_with_arg(mock_sdp_subarray_proxy, command_with_arg):
    device_proxy, tango_client_obj = mock_sdp_subarray_proxy[:2]
    cmd_name, input_arg, requested_cmd, obs_state, callback_str, _ = command_with_arg    
    # tango_client_obj.set_attribute("obsState", obs_state)
    device_proxy.command_inout(cmd_name, input_arg)
    tango_client_obj.deviceproxy.command_inout_asynch.assert_called_with(requested_cmd, input_arg,
                                                                         any_method(with_name=callback_str))
    assert_activity_message(device_proxy, const.STR_ASSIGN_RESOURCES_SUCCESS)


def test_command_with_arg_should_raise_devfailed_exception(mock_sdp_subarray_proxy, event_subscription_mock, command_with_arg):
    device_proxy, tango_client_obj = mock_sdp_subarray_proxy[:2]
    cmd_name, input_arg, requested_cmd, obs_state, _,_ = command_with_arg
    # tango_client_obj.set_attribute("obsState", obs_state)
    # tango_client_obj.deviceproxy.command_inout_asynch.side_effect = raise_devfailed_exception
    # with pytest.raises(tango.DevFailed) as df:
    #     device_proxy.command_inout(cmd_name, input_arg)
    # assert Error_msg in str(df.value)
    with pytest.raises(tango.DevFailed) as df:
        device_proxy.AssignResources(input_arg)
        dummy_event = command_callback_with_devfailed_exception()
        event_subscription_mock[requested_cmd](dummy_event)
    assert "This is error message for devfailed" in str(df.value)


@pytest.fixture(
    scope="function",
    params=[
<<<<<<< HEAD
        ("ReleaseAllResources", const.CMD_RELEASE_RESOURCES, ObsState.IDLE,"releaseallresources_cmd_ended_cb", const.STR_REL_RESOURCES),
        ("End", const.CMD_END, ObsState.READY,"end_cmd_ended_cb",const.STR_END_SUCCESS)
=======
        ("EndScan", const.CMD_ENDSCAN, ObsState.SCANNING, "endscan_cmd_ended_cb", const.ERR_ENDSCAN_INVOKING_CMD),
        ("ReleaseAllResources", const.CMD_RELEASE_RESOURCES, ObsState.IDLE,"releaseallresources_cmd_ended_cb", const.ERR_RELEASE_RESOURCES),
        ("Abort", const.CMD_ABORT, ObsState.SCANNING, "abort_cmd_ended_cb", const.ERR_ABORT_INVOKING_CMD),
        ("Abort", const.CMD_ABORT, ObsState.CONFIGURING, "abort_cmd_ended_cb", const.ERR_ABORT_INVOKING_CMD),
        ("Abort", const.CMD_ABORT, ObsState.IDLE, "abort_cmd_ended_cb", const.ERR_ABORT_INVOKING_CMD),
        ("Abort", const.CMD_ABORT, ObsState.RESETTING, "abort_cmd_ended_cb", const.ERR_ABORT_INVOKING_CMD),
        ("Abort", const.CMD_ABORT, ObsState.READY, "abort_cmd_ended_cb", const.ERR_ABORT_INVOKING_CMD),
>>>>>>> 6d8c4353
    ])

def command_without_arg(request):
    cmd_name, requested_cmd, obs_state, callback_str, cmd_success_msg = request.param
    return cmd_name, requested_cmd, obs_state, callback_str, cmd_success_msg

def test_command_with_callback_method_without_arg(mock_sdp_subarray_proxy, event_subscription_mock, command_without_arg):
    device_proxy, tango_client_obj = mock_sdp_subarray_proxy[:2]
    cmd_name, requested_cmd, obs_state, _, _ = command_without_arg
    
    # tango_client_obj.set_attribute("obsState", obs_state)

    device_proxy.command_inout(cmd_name)
    dummy_event = command_callback(requested_cmd)
    event_subscription_mock[requested_cmd](dummy_event)
    assert const.STR_COMMAND + requested_cmd in device_proxy.activityMessage

def test_command_with_callback_method_without_arg_with_event_error(mock_sdp_subarray_proxy,event_subscription_mock, command_without_arg):
    device_proxy, tango_client_obj = mock_sdp_subarray_proxy[:2]
    cmd_name, requested_cmd, obs_state, _, _ = command_without_arg
    
    # tango_client_obj.set_attribute("obsState", obs_state)

    device_proxy.command_inout(cmd_name)
    dummy_event = command_callback_with_event_error(requested_cmd)
    event_subscription_mock[requested_cmd](dummy_event)
    assert const.ERR_INVOKING_CMD + requested_cmd in device_proxy.activityMessage

def test_command_for_allowed_Obstate_without_arg(mock_sdp_subarray_proxy, command_without_arg):
    device_proxy, tango_client_obj = mock_sdp_subarray_proxy[:2]
    cmd_name, requested_cmd, obs_state, callback_str, cmd_success_msg = command_without_arg    

#     tango_client_obj.set_attribute("obsState", obs_state)

    device_proxy.command_inout(cmd_name)
    assert cmd_success_msg in device_proxy.activityMessage
#     tango_client_obj.deviceproxy.command_inout_asynch.assert_called_with(requested_cmd, 
#                                                                          any_method(with_name=callback_str))

####For EndScan command #######
def test_command_for_allowed_Obstate_without_arg(mock_sdp_subarray_proxy, command_without_arg):
    device_proxy, tango_client_obj = mock_sdp_subarray_proxy[:2]
    cmd_name, requested_cmd, obs_state, callback_str, _ = command_without_arg    

#     tango_client_obj.set_attribute("obsState", obs_state)

    device_proxy.command_inout(cmd_name)
    assert const.STR_ENDSCAN_SUCCESS in device_proxy.activityMessage

def test_release_command_with_callback_method_with_devfailed_error(mock_sdp_subarray_proxy, event_subscription_mock):
    device_proxy, tango_client_obj = mock_sdp_subarray_proxy[:2]
    device_proxy.On()
    with pytest.raises(tango.DevFailed) as df:
        device_proxy.ReleaseAllResources()
        dummy_event = command_callback_with_devfailed_exception()
        event_subscription_mock[const.CMD_RELEASE_RESOURCES](dummy_event)
    assert const.ERR_CMD_FAILED in str(df.value)


def test_command_without_arg_should_raise_devfailed_exception(mock_sdp_subarray_proxy,event_subscription_mock, command_without_arg):
    device_proxy, tango_client_obj = mock_sdp_subarray_proxy[:2]
    cmd_name, requested_cmd, obs_state, _, _ = command_without_arg

    # tango_client_obj.set_attribute("obsState", obs_state)

    # tango_client_obj.send_command_async.side_effect = raise_devfailed_exception
    with pytest.raises(tango.DevFailed) as df:
        device_proxy.command_inout(cmd_name)
        raise_devfailed_exception()
    assert "This is error message for devfailed" in str(df.value)


@pytest.fixture(
    scope="function",
    params=[
        ("Scan", scan_input_str,  ObsState.IDLE),
        ("Configure", configure_str, ObsState.SCANNING),
        ("Configure", configure_str, ObsState.EMPTY),
        ("AssignResources", assign_input_str, ObsState.READY),
    ])

def command_with_argin_should_not_allowed_in_obstate(request):
    cmd_name, input_str, obs_state = request.param
    return cmd_name, input_str, obs_state

# TODO: Run the test case with latest tmc-common-package package
# def test_command_with_argin_should_failed_when_device_is_not_in_required_obstate(mock_sdp_subarray_proxy, command_with_argin_should_not_allowed_in_obstate):
#     cmd_name, input_str, obs_state = command_with_argin_should_not_allowed_in_obstate
#     device_proxy, tango_client_obj = mock_sdp_subarray_proxy[:2]

#     # tango_client_obj.set_attribute("obsState", obs_state)
    
#     with pytest.raises(tango.DevFailed) as df:
#         device_proxy.command_inout(cmd_name, input_str)
#     assert "Failed to invoke " + cmd_name in str(df.value)


# def test_scan_device_not_ready():
#     with fake_tango_system(SdpSubarrayLeafNode) as tango_context:
#         with pytest.raises(tango.DevFailed) as df:
#             tango_context.device.Scan(scan_input_str)
#         assert const.ERR_DEVICE_NOT_READY in str(df.value)


# def test_end_device_not_ready():
#     with fake_tango_system(SdpSubarrayLeafNode) as tango_context:
#         with pytest.raises(tango.DevFailed) as df:
#             tango_context.device.End()
#         assert const.ERR_DEVICE_NOT_READY in str(df.value)


@pytest.fixture(
    scope="function",
    params=[
        ( "Abort", ObsState.RESOURCING),
        ( "Abort", ObsState.EMPTY),
    ])

def command_should_not_allowed_in_obstate(request):
    cmd_name, obs_state = request.param
    return cmd_name, obs_state


def test_command_should_failed_when_device_is_not_in_required_obstate(mock_sdp_subarray_proxy, command_should_not_allowed_in_obstate):
    cmd_name, obs_state = command_should_not_allowed_in_obstate
    device_proxy, tango_client_obj = mock_sdp_subarray_proxy[:2]
    # tango_client_obj.set_attribute("obsState", obs_state)
    with pytest.raises(tango.DevFailed) as df:
        device_proxy.command_inout(cmd_name)
    assert "Failed to invoke " + cmd_name in str(df.value)



###########################################################################################################

# @pytest.fixture(scope="function")
# def event_subscription_with_arg(mock_sdp_subarray):
#     event_subscription_map = {}
#     mock_sdp_subarray[1].command_inout_asynch.side_effect = (
#         lambda command_name, argument, callback, *args,
#                **kwargs: event_subscription_map.update({command_name: callback}))
#     yield event_subscription_map


# @pytest.fixture(scope="function")
# def event_subscription_without_arg(mock_sdp_subarray):
#     event_subscription_map = {}
#     mock_sdp_subarray[1].command_inout_asynch.side_effect = (
#         lambda command_name, callback, *args,
#                **kwargs: event_subscription_map.update({command_name: callback}))
#     yield event_subscription_map


# @pytest.fixture(scope="function")
# def mock_sdp_subarray():
#     sdp_subarray1_fqdn = 'mid_sdp/elt/subarray_01'
#     dut_properties = {
#         'SdpSubarrayFQDN': sdp_subarray1_fqdn
#     }
#     sdp_subarray1_proxy_mock = Mock()
#     proxies_to_mock = {
#         sdp_subarray1_fqdn: sdp_subarray1_proxy_mock
#     }
#     with fake_tango_system(SdpSubarrayLeafNode, initial_dut_properties=dut_properties,
#                            proxies_to_mock=proxies_to_mock) as tango_context:
#         yield tango_context.device, sdp_subarray1_proxy_mock



# @pytest.fixture(
#     scope="function",
#     params=[
#         ("Scan", scan_input_str, const.CMD_SCAN, ObsState.READY,"scan_cmd_ended_cb", const.ERR_SCAN),
#         ("Configure", configure_str, const.CMD_CONFIGURE, ObsState.READY,"configure_cmd_ended_cb", const.ERR_CONFIGURE),
#         ("Configure", configure_str, const.CMD_CONFIGURE, ObsState.IDLE,"configure_cmd_ended_cb", const.ERR_CONFIGURE),
#         ("AssignResources", assign_input_str, const.CMD_ASSIGN_RESOURCES, ObsState.EMPTY,"AssignResources_ended", const.ERR_ASSGN_RESOURCES),
#         ("AssignResources", assign_input_str, const.CMD_ASSIGN_RESOURCES, ObsState.IDLE, "AssignResources_ended",const.ERR_ASSGN_RESOURCES),
#     ])

# def command_with_arg(request):
#     cmd_name, input_arg, requested_cmd, obs_state, callback_str, Error_msg = request.param
#     return cmd_name, input_arg, requested_cmd, obs_state, callback_str, Error_msg


# def test_command_with_callback_method_with_arg(mock_sdp_subarray, event_subscription_with_arg, command_with_arg):
#     device_proxy, sdp_subarray1_proxy_mock = mock_sdp_subarray
#     cmd_name, input_arg, requested_cmd, obs_state, _, _ = command_with_arg
#     sdp_subarray1_proxy_mock.obsState = obs_state
#     device_proxy.command_inout(cmd_name, input_arg)
#     dummy_event = command_callback(requested_cmd)
#     event_subscription_with_arg[requested_cmd](dummy_event)
#     assert const.STR_COMMAND + requested_cmd in device_proxy.activityMessage


# def test_command_with_callback_method_with_arg_with_event_error(mock_sdp_subarray, event_subscription_with_arg, command_with_arg):
#     device_proxy, sdp_subarray1_proxy_mock = mock_sdp_subarray
#     cmd_name, input_arg, requested_cmd, obs_state, _, _ = command_with_arg
#     sdp_subarray1_proxy_mock.obsState = obs_state
#     device_proxy.command_inout(cmd_name, input_arg)
#     dummy_event = command_callback(requested_cmd)
#     event_subscription_with_arg[requested_cmd](dummy_event)
#     assert const.STR_COMMAND + requested_cmd in device_proxy.activityMessage


# def test_command_for_allowed_Obstate_with_arg(mock_sdp_subarray, command_with_arg):
#     device_proxy, sdp_subarray1_proxy_mock = mock_sdp_subarray
#     cmd_name, input_arg, requested_cmd, obs_state, callback_str, _ = command_with_arg    
#     sdp_subarray1_proxy_mock.obsState = obs_state
#     device_proxy.command_inout(cmd_name, input_arg)
#     sdp_subarray1_proxy_mock.command_inout_asynch.assert_called_with(requested_cmd, input_arg,
#                                                                          any_method(with_name=callback_str))


# def test_command_with_arg_should_raise_devfailed_exception(mock_sdp_subarray, event_subscription_with_arg, command_with_arg):
#     device_proxy, sdp_subarray1_proxy_mock = mock_sdp_subarray
#     cmd_name, input_arg, requested_cmd, obs_state, _, Error_msg = command_with_arg
#     sdp_subarray1_proxy_mock.obsState = obs_state
#     sdp_subarray1_proxy_mock.command_inout_asynch.side_effect = raise_devfailed_exception
#     with pytest.raises(tango.DevFailed) as df:
#         device_proxy.command_inout(cmd_name, input_arg)
#     assert Error_msg in str(df.value)


# @pytest.fixture(
#     scope="function",
#     params=[
#         ("End", const.CMD_END, ObsState.READY,"end_cmd_ended_cb",const.ERR_END_INVOKING_CMD),
#         ("ReleaseAllResources", const.CMD_RELEASE_RESOURCES, ObsState.IDLE,"releaseallresources_cmd_ended_cb", const.ERR_RELEASE_RESOURCES),
#         ("EndScan", const.CMD_ENDSCAN, ObsState.SCANNING, "endscan_cmd_ended_cb", const.ERR_ENDSCAN_INVOKING_CMD),
#         ("Abort", const.CMD_ABORT, ObsState.SCANNING, "abort_cmd_ended_cb", const.ERR_ABORT_INVOKING_CMD),
#         ("Abort", const.CMD_ABORT, ObsState.CONFIGURING, "abort_cmd_ended_cb", const.ERR_ABORT_INVOKING_CMD),
#         ("Abort", const.CMD_ABORT, ObsState.IDLE, "abort_cmd_ended_cb", const.ERR_ABORT_INVOKING_CMD),
#         ("Abort", const.CMD_ABORT, ObsState.RESETTING, "abort_cmd_ended_cb", const.ERR_ABORT_INVOKING_CMD),
#         ("Abort", const.CMD_ABORT, ObsState.READY, "abort_cmd_ended_cb", const.ERR_ABORT_INVOKING_CMD),
#         ("Restart", const.CMD_RESTART, ObsState.ABORTED,"restart_cmd_ended_cb", const.ERR_RESTART_INVOKING_CMD), 
#         ("Restart", const.CMD_RESTART, ObsState.FAULT,"restart_cmd_ended_cb", const.ERR_RESTART_INVOKING_CMD), 
#         ("ObsReset", const.CMD_OBSRESET, ObsState.ABORTED, "obsreset_cmd_ended_cb", const.ERR_OBSRESET_INVOKING_CMD), 
#         ("ObsReset", const.CMD_OBSRESET, ObsState.FAULT, "obsreset_cmd_ended_cb", const.ERR_OBSRESET_INVOKING_CMD),
#     ])

# def command_without_arg(request):
#     cmd_name, requested_cmd, obs_state, callback_str, Error_msg = request.param
#     return cmd_name, requested_cmd, obs_state, callback_str, Error_msg

# def test_command_with_callback_method_without_arg(mock_sdp_subarray, event_subscription_without_arg, command_without_arg):
#     device_proxy, sdp_subarray1_proxy_mock = mock_sdp_subarray
#     cmd_name, requested_cmd, obs_state, _, _ = command_without_arg
#     sdp_subarray1_proxy_mock.obsState = obs_state
#     device_proxy.command_inout(cmd_name)
#     dummy_event = command_callback(requested_cmd)
#     event_subscription_without_arg[requested_cmd](dummy_event)
#     assert const.STR_COMMAND + requested_cmd in device_proxy.activityMessage

# def test_command_with_callback_method_without_arg_with_event_error(mock_sdp_subarray,event_subscription_without_arg, command_without_arg):
#     device_proxy, sdp_subarray1_proxy_mock = mock_sdp_subarray
#     cmd_name, requested_cmd, obs_state, _, _ = command_without_arg
#     sdp_subarray1_proxy_mock.obsState = obs_state
#     device_proxy.command_inout(cmd_name)
#     dummy_event = command_callback_with_event_error(requested_cmd)
#     event_subscription_without_arg[requested_cmd](dummy_event)
#     assert const.ERR_INVOKING_CMD + requested_cmd in device_proxy.activityMessage

# def test_command_for_allowed_Obstate_without_arg(mock_sdp_subarray, command_without_arg):
#     device_proxy, sdp_subarray1_proxy_mock = mock_sdp_subarray
#     cmd_name, requested_cmd, obs_state, callback_str, _ = command_without_arg    
#     sdp_subarray1_proxy_mock.obsState = obs_state
#     device_proxy.command_inout(cmd_name)
#     sdp_subarray1_proxy_mock.command_inout_asynch.assert_called_with(requested_cmd, 
#                                                                          any_method(with_name=callback_str))

# def test_command_without_arg_should_raise_devfailed_exception(mock_sdp_subarray,event_subscription_without_arg, command_without_arg):
#     device_proxy, sdp_subarray1_proxy_mock = mock_sdp_subarray
#     cmd_name, requested_cmd, obs_state, _, Error_msg = command_without_arg
#     sdp_subarray1_proxy_mock.obsState = obs_state
#     sdp_subarray1_proxy_mock.command_inout_asynch.side_effect = raise_devfailed_exception
#     with pytest.raises(tango.DevFailed) as df:
#         device_proxy.command_inout(cmd_name)
#     assert Error_msg in str(df.value)


def command_callback(command_name):
    fake_event = MagicMock()
    fake_event.err = False
    fake_event.cmd_name = f"{command_name}"
    return fake_event


def command_callback_with_event_error(command_name):
    fake_event = MagicMock()
    fake_event.err = True
    fake_event.errors = 'Event error in Command Callback'
    fake_event.cmd_name = f"{command_name}"
    return fake_event

# TODO: FOR FUTURE REFERENCE
# def command_callback_with_command_exception():
#     return Exception("Exception in Command callback")

def command_callback_with_devfailed_exception():
    tango.Except.throw_exception("SdpSubarrayLeafNode_Commandfailed in callback", "This is error message for devfailed",
                                 " ", tango.ErrSeverity.ERR)

def raise_devfailed_exception(*args):
    tango.Except.throw_exception("SdpSubarrayLeafNode_Commandfailed", "This is error message for devfailed",
                                 " ", tango.ErrSeverity.ERR)


# @pytest.fixture(
#     scope="function",
#     params=[
#         ( "Abort", ObsState.RESOURCING),
#         ( "Abort", ObsState.EMPTY),
#         ( "Restart", ObsState.SCANNING),
#         ( "Restart", ObsState.EMPTY),
#         ( "Restart", ObsState.CONFIGURING),
#         ( "Restart", ObsState.IDLE),
#         ( "Restart", ObsState.READY),
#         ( "Restart", ObsState.RESOURCING),
#         ( "ObsReset", ObsState.SCANNING),
#         ( "ObsReset", ObsState.EMPTY),
#         ( "ObsReset", ObsState.CONFIGURING),
#         ( "ObsReset", ObsState.IDLE),
#         ( "ObsReset", ObsState.READY),
#         ( "ObsReset", ObsState.RESOURCING),
#     ])

# def command_should_not_allowed_in_obstate(request):
#     cmd_name, obs_state = request.param
#     return cmd_name, obs_state


# def test_command_should_failed_when_device_is_not_in_required_obstate(mock_sdp_subarray, command_should_not_allowed_in_obstate):
#     cmd_name, obs_state = command_should_not_allowed_in_obstate
#     device_proxy, sdp_subarray1_proxy_mock = mock_sdp_subarray
#     sdp_subarray1_proxy_mock.obsState = obs_state
#     with pytest.raises(tango.DevFailed) as df:
#         device_proxy.command_inout(cmd_name)
#     assert "Failed to invoke " + cmd_name in str(df.value)





def assert_activity_message(device_proxy, expected_message):
    assert device_proxy.activityMessage == expected_message  # reads tango attribute


def any_method(with_name=None):
    class AnyMethod():
        def __eq__(self, other):
            if not isinstance(other, types.MethodType):
                return False
            return other.__func__.__name__ == with_name if with_name else True
    return AnyMethod()
  


# def test_status():
#     with fake_tango_system(SdpSubarrayLeafNode) as tango_context:
#         assert tango_context.device.Status() != const.STR_INIT_SUCCESS


# def test_logging_level():
#     with fake_tango_system(SdpSubarrayLeafNode) as tango_context:
#         tango_context.device.loggingLevel = LoggingLevel.INFO
#         assert tango_context.device.loggingLevel == LoggingLevel.INFO


# def test_control_mode():
#     with fake_tango_system(SdpSubarrayLeafNode) as tango_context:
#         control_mode = ControlMode.REMOTE
#         tango_context.device.controlMode = control_mode
#         assert tango_context.device.controlMode == control_mode


# def test_test_mode():
#     with fake_tango_system(SdpSubarrayLeafNode) as tango_context:
#         test_mode = TestMode.NONE
#         tango_context.device.testMode = test_mode
#         assert tango_context.device.testMode == test_mode


# def test_receive_addresses():
#     with fake_tango_system(SdpSubarrayLeafNode) as tango_context:
#         assert tango_context.device.receiveAddresses == ""


# def test_activity_message():
#     with fake_tango_system(SdpSubarrayLeafNode) as tango_context:
#         assert tango_context.device.activityMessage == const.STR_SDPSALN_INIT_SUCCESS


# def test_write_receive_addresses():
#     with fake_tango_system(SdpSubarrayLeafNode) as tango_context:
#         tango_context.device.receiveAddresses = "test"
#         assert tango_context.device.receiveAddresses == "test"


# def test_write_activity_message():
#     with fake_tango_system(SdpSubarrayLeafNode) as tango_context:
#         tango_context.device.activityMessage = "test"
#         assert tango_context.device.activityMessage == "test"


# def test_active_processing_blocks():
#     with fake_tango_system(SdpSubarrayLeafNode) as tango_context:
#         assert tango_context.device.activeProcessingBlocks == ""


# def test_logging_targets():
#     with fake_tango_system(SdpSubarrayLeafNode) as tango_context:
#         tango_context.device.loggingTargets = ['console::cout']
#         assert 'console::cout' in tango_context.device.loggingTargets


# def test_version_id():
#     """Test for versionId"""
#     with fake_tango_system(SdpSubarrayLeafNode) as tango_context:
#         assert tango_context.device.versionId == release.version


# def test_build_state():
#     """Test for buildState"""
#     with fake_tango_system(SdpSubarrayLeafNode) as tango_context:
#         assert tango_context.device.buildState == ('{},{},{}'.format(release.name,release.version,release.description))


# def test_endscan_invalid_state():
#     with fake_tango_system(SdpSubarrayLeafNode) as tango_context:
#         with pytest.raises(tango.DevFailed) as df:
#             tango_context.device.EndScan()
#         assert const.ERR_DEVICE_NOT_IN_SCAN in str(df.value)
 
@contextlib.contextmanager
def fake_tango_system(device_under_test, initial_dut_properties={}, proxies_to_mock={},
                      device_proxy_import_path='tango.DeviceProxy'):

    with mock.patch(device_proxy_import_path) as patched_constructor:
        patched_constructor.side_effect = lambda device_fqdn: proxies_to_mock.get(device_fqdn, Mock())
        patched_module = importlib.reload(sys.modules[device_under_test.__module__])

    device_under_test = getattr(patched_module, device_under_test.__name__)

    device_test_context = DeviceTestContext(device_under_test, properties=initial_dut_properties)
    device_test_context.start()
    yield device_test_context
    device_test_context.stop()<|MERGE_RESOLUTION|>--- conflicted
+++ resolved
@@ -201,18 +201,14 @@
 @pytest.fixture(
     scope="function",
     params=[
-<<<<<<< HEAD
         ("ReleaseAllResources", const.CMD_RELEASE_RESOURCES, ObsState.IDLE,"releaseallresources_cmd_ended_cb", const.STR_REL_RESOURCES),
         ("End", const.CMD_END, ObsState.READY,"end_cmd_ended_cb",const.STR_END_SUCCESS)
-=======
         ("EndScan", const.CMD_ENDSCAN, ObsState.SCANNING, "endscan_cmd_ended_cb", const.ERR_ENDSCAN_INVOKING_CMD),
-        ("ReleaseAllResources", const.CMD_RELEASE_RESOURCES, ObsState.IDLE,"releaseallresources_cmd_ended_cb", const.ERR_RELEASE_RESOURCES),
         ("Abort", const.CMD_ABORT, ObsState.SCANNING, "abort_cmd_ended_cb", const.ERR_ABORT_INVOKING_CMD),
         ("Abort", const.CMD_ABORT, ObsState.CONFIGURING, "abort_cmd_ended_cb", const.ERR_ABORT_INVOKING_CMD),
         ("Abort", const.CMD_ABORT, ObsState.IDLE, "abort_cmd_ended_cb", const.ERR_ABORT_INVOKING_CMD),
         ("Abort", const.CMD_ABORT, ObsState.RESETTING, "abort_cmd_ended_cb", const.ERR_ABORT_INVOKING_CMD),
         ("Abort", const.CMD_ABORT, ObsState.READY, "abort_cmd_ended_cb", const.ERR_ABORT_INVOKING_CMD),
->>>>>>> 6d8c4353
     ])
 
 def command_without_arg(request):
@@ -251,25 +247,6 @@
     assert cmd_success_msg in device_proxy.activityMessage
 #     tango_client_obj.deviceproxy.command_inout_asynch.assert_called_with(requested_cmd, 
 #                                                                          any_method(with_name=callback_str))
-
-####For EndScan command #######
-def test_command_for_allowed_Obstate_without_arg(mock_sdp_subarray_proxy, command_without_arg):
-    device_proxy, tango_client_obj = mock_sdp_subarray_proxy[:2]
-    cmd_name, requested_cmd, obs_state, callback_str, _ = command_without_arg    
-
-#     tango_client_obj.set_attribute("obsState", obs_state)
-
-    device_proxy.command_inout(cmd_name)
-    assert const.STR_ENDSCAN_SUCCESS in device_proxy.activityMessage
-
-def test_release_command_with_callback_method_with_devfailed_error(mock_sdp_subarray_proxy, event_subscription_mock):
-    device_proxy, tango_client_obj = mock_sdp_subarray_proxy[:2]
-    device_proxy.On()
-    with pytest.raises(tango.DevFailed) as df:
-        device_proxy.ReleaseAllResources()
-        dummy_event = command_callback_with_devfailed_exception()
-        event_subscription_mock[const.CMD_RELEASE_RESOURCES](dummy_event)
-    assert const.ERR_CMD_FAILED in str(df.value)
 
 
 def test_command_without_arg_should_raise_devfailed_exception(mock_sdp_subarray_proxy,event_subscription_mock, command_without_arg):
@@ -329,6 +306,8 @@
     params=[
         ( "Abort", ObsState.RESOURCING),
         ( "Abort", ObsState.EMPTY),
+        ( "End", ObsState.SCANNING),
+        ( "ReleaseAllResources", ObsState.SCANNING),
     ])
 
 def command_should_not_allowed_in_obstate(request):
