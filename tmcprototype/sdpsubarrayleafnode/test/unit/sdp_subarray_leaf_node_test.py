# Standard Python imports
import contextlib
import importlib
import sys
import json
import types
import pytest
import tango
import mock
from mock import Mock
from mock import MagicMock
from os.path import dirname, join


# Tango imports
from tango import DevState
from tango.test_context import DeviceTestContext

# Additional import
from sdpsubarrayleafnode import SdpSubarrayLeafNode, const, release
from ska.base.control_model import ObsState, HealthState, AdminMode, TestMode, ControlMode, SimulationMode
from ska.base.control_model import LoggingLevel

assign_input_file = 'command_AssignResources.json'
path = join(dirname(__file__), 'data', assign_input_file)
with open(path, 'r') as f:
    assign_input_str = f.read()

scan_input_file= 'command_Scan.json'
path= join(dirname(__file__), 'data', scan_input_file)
with open(path, 'r') as f:
    scan_input_str=f.read()

configure_input_file= 'command_Configure.json'
path= join(dirname(__file__), 'data' , configure_input_file)
with open(path, 'r') as f:
    configure_str=f.read()


@pytest.fixture(scope="function")
def event_subscription_with_arg(mock_sdp_subarray):
    event_subscription_map = {}
    mock_sdp_subarray[1].command_inout_asynch.side_effect = (
        lambda command_name, argument, callback, *args,
               **kwargs: event_subscription_map.update({command_name: callback}))
    yield event_subscription_map


@pytest.fixture(scope="function")
def event_subscription_without_arg(mock_sdp_subarray):
    event_subscription_map = {}
    mock_sdp_subarray[1].command_inout_asynch.side_effect = (
        lambda command_name, callback, *args,
               **kwargs: event_subscription_map.update({command_name: callback}))
    yield event_subscription_map

@pytest.fixture(scope="function")
def mock_sdp_subarray():
    sdp_subarray1_fqdn = 'mid_sdp/elt/subarray_01'
    dut_properties = {
        'SdpSubarrayFQDN': sdp_subarray1_fqdn
    }
    sdp_subarray1_proxy_mock = Mock()
    proxies_to_mock = {
        sdp_subarray1_fqdn: sdp_subarray1_proxy_mock
    }
    with fake_tango_system(SdpSubarrayLeafNode, initial_dut_properties=dut_properties,
                           proxies_to_mock=proxies_to_mock) as tango_context:
        yield tango_context.device, sdp_subarray1_proxy_mock


def test_on_should_command_with_callback_method(mock_sdp_subarray,event_subscription_without_arg):
    device_proxy, sdp_subarray1_proxy_mock = mock_sdp_subarray
    # act:
    device_proxy.On()
    dummy_event = command_callback(const.CMD_ON)
    event_subscription_without_arg[const.CMD_ON](dummy_event)
    # assert:
    assert const.STR_COMMAND + const.CMD_ON in device_proxy.activityMessage
    sdp_subarray1_proxy_mock.command_inout_asynch.assert_called_with(const.CMD_ON,
                                                                         any_method(with_name='on_cmd_ended_cb'))


def test_off_should_command_with_callback_method(mock_sdp_subarray,event_subscription_without_arg):
    device_proxy, sdp_subarray1_proxy_mock = mock_sdp_subarray
    device_proxy.On()
    # act:
    device_proxy.Off()
    dummy_event = command_callback(const.CMD_OFF)
    event_subscription_without_arg[const.CMD_OFF](dummy_event)
    # assert:
    assert const.STR_COMMAND + const.CMD_OFF in device_proxy.activityMessage
    sdp_subarray1_proxy_mock.command_inout_asynch.assert_called_with(const.CMD_OFF,
                                                                         any_method(with_name='off_cmd_ended_cb'))


def test_end_sb_command_with_callback_method(mock_sdp_subarray,event_subscription_without_arg):
    device_proxy, sdp_subarray1_proxy_mock = mock_sdp_subarray
    sdp_subarray1_proxy_mock.obsState = ObsState.READY
    # act
    device_proxy.EndSB()
    dummy_event = command_callback(const.CMD_RESET)
    event_subscription_without_arg[const.CMD_RESET](dummy_event)
    # assert:
    assert const.STR_COMMAND + const.CMD_RESET in device_proxy.activityMessage


def test_release_resources_command_with_callback_method(mock_sdp_subarray,event_subscription_without_arg):
    device_proxy, sdp_subarray1_proxy_mock = mock_sdp_subarray
    sdp_subarray1_proxy_mock.obsState = ObsState.READY
    # act
    device_proxy.ReleaseAllResources()
    dummy_event = command_callback(const.CMD_RELEASE_RESOURCES)
    event_subscription_without_arg[const.CMD_RELEASE_RESOURCES](dummy_event)
    # assert:
    assert const.STR_COMMAND + const.CMD_RELEASE_RESOURCES in device_proxy.activityMessage


def test_assign_command_assignresources_ended_with_callback_method(mock_sdp_subarray,event_subscription_with_arg):
    device_proxy, sdp_subarray1_proxy_mock = mock_sdp_subarray
    sdp_subarray1_proxy_mock.obsState = ObsState.EMPTY
    # act:
    device_proxy.AssignResources(assign_input_str)
    dummy_event = command_callback(const.CMD_ASSIGN_RESOURCES)
    event_subscription_with_arg[const.CMD_ASSIGN_RESOURCES](dummy_event)
    # assert:
    assert const.STR_COMMAND + const.CMD_ASSIGN_RESOURCES in device_proxy.activityMessage


def test_on_should_command_with_callback_method_with_event_error(mock_sdp_subarray,event_subscription_without_arg):
    device_proxy, sdp_subarray1_proxy_mock = mock_sdp_subarray
    # act:
    device_proxy.On()
    dummy_event = command_callback_with_event_error(const.CMD_ON)
    event_subscription_without_arg[const.CMD_ON](dummy_event)
    # assert:
    assert const.ERR_INVOKING_CMD + const.CMD_ON in device_proxy.activityMessage


def test_off_should_command_with_callback_method_with_event_error(mock_sdp_subarray,event_subscription_without_arg):
    device_proxy, sdp_subarray1_proxy_mock = mock_sdp_subarray
    device_proxy.On()
    # act:
    device_proxy.Off()
    dummy_event = command_callback_with_event_error(const.CMD_OFF)
    event_subscription_without_arg[const.CMD_OFF](dummy_event)
    # assert:
    assert const.ERR_INVOKING_CMD + const.CMD_OFF in device_proxy.activityMessage


def test_scan_command_with_callback_method(mock_sdp_subarray,event_subscription_with_arg):
    device_proxy, sdp_subarray1_proxy_mock = mock_sdp_subarray
    sdp_subarray1_proxy_mock.obsState = ObsState.READY
    # act
    device_proxy.Scan(scan_input_str)
    dummy_event = command_callback(const.CMD_SCAN)
    event_subscription_with_arg[const.CMD_SCAN](dummy_event)
    # assert:
    assert const.STR_COMMAND + const.CMD_SCAN in device_proxy.activityMessage


<<<<<<< HEAD
def test_release_resources_should_raise_devfailed_exception():
    # arrange:
    sdp_subarray1_fqdn = 'mid_sdp/elt/subarray_1'
    dut_properties = {
        'SdpSubarrayFQDN': sdp_subarray1_fqdn
    }

    sdp_subarray1_proxy_mock = Mock()
    sdp_subarray1_proxy_mock.obsState = ObsState.IDLE
    proxies_to_mock = {
        sdp_subarray1_fqdn: sdp_subarray1_proxy_mock
    }
    sdp_subarray1_proxy_mock.command_inout_asynch.side_effect = raise_devfailed_exception
    with fake_tango_system(SdpSubarrayLeafNode, initial_dut_properties=dut_properties,
                           proxies_to_mock=proxies_to_mock) as tango_context:
        device_proxy = tango_context.device
        # act:
        with pytest.raises(tango.DevFailed):
            device_proxy.ReleaseAllResources()

        # assert:
        assert const.ERR_RELEASE_RESOURCES in tango_context.device.activityMessage


def test_configure_to_send_correct_configuration_data_when_sdp_subarray_is_idle():
    # arrange:
    sdp_subarray1_fqdn = 'mid_sdp/elt/subarray_1'
    dut_properties = {
        'SdpSubarrayFQDN': sdp_subarray1_fqdn
    }

    sdp_subarray1_proxy_mock = Mock()
    sdp_subarray1_proxy_mock.obsState = ObsState.IDLE
    proxies_to_mock = {
        sdp_subarray1_fqdn: sdp_subarray1_proxy_mock
    }

    with fake_tango_system(SdpSubarrayLeafNode, initial_dut_properties=dut_properties,
                           proxies_to_mock=proxies_to_mock) \
            as tango_context:
        # act:
        tango_context.device.Configure(configure_str)

        # assert:
        sdp_subarray1_proxy_mock.command_inout_asynch.assert_called_with(const.CMD_CONFIGURE,
                                                                         configure_str,
                                                                         any_method(with_name='configure_cmd_ended_cb'))


def test_configure_should_raise_devfailed_exception():
    # arrange:
    sdp_subarray1_fqdn = 'mid_sdp/elt/subarray_1'
    dut_properties = {
        'SdpSubarrayFQDN': sdp_subarray1_fqdn
    }

    sdp_subarray1_proxy_mock = Mock()
    sdp_subarray1_proxy_mock.obsState = ObsState.IDLE
    proxies_to_mock = {
        sdp_subarray1_fqdn: sdp_subarray1_proxy_mock
    }
    sdp_subarray1_proxy_mock.command_inout_asynch.side_effect = raise_devfailed_exception
    with fake_tango_system(SdpSubarrayLeafNode, initial_dut_properties=dut_properties,
                           proxies_to_mock=proxies_to_mock) \
            as tango_context:
        # act:
        with pytest.raises(tango.DevFailed):
            tango_context.device.Configure(configure_str)

        # assert:
        assert const.ERR_CONFIGURE in tango_context.device.activityMessage


def test_end_scan_should_command_sdp_subarray_to_end_scan_when_it_is_scanning():
    # arrange:
    sdp_subarray1_fqdn = 'mid_sdp/elt/subarray_1'
    dut_properties = {
        'SdpSubarrayFQDN': sdp_subarray1_fqdn
    }

    sdp_subarray1_proxy_mock = Mock()
    sdp_subarray1_proxy_mock.obsState = ObsState.SCANNING
    proxies_to_mock = {
        sdp_subarray1_fqdn: sdp_subarray1_proxy_mock
    }

    with fake_tango_system(SdpSubarrayLeafNode, initial_dut_properties=dut_properties,
                           proxies_to_mock=proxies_to_mock) \
            as tango_context:
        # act:
        tango_context.device.EndScan()

        # assert:
        sdp_subarray1_proxy_mock.command_inout_asynch.assert_called_with(const.CMD_ENDSCAN,
                                                                         any_method(with_name='endscan_cmd_ended_cb'))


def test_end_scan_should_raise_devfailed_exception():
    # arrange:
    sdp_subarray1_fqdn = 'mid_sdp/elt/subarray_1'
    dut_properties = {
        'SdpSubarrayFQDN': sdp_subarray1_fqdn
    }

    sdp_subarray1_proxy_mock = Mock()
    sdp_subarray1_proxy_mock.obsState = ObsState.SCANNING
    proxies_to_mock = {
        sdp_subarray1_fqdn: sdp_subarray1_proxy_mock
    }
    sdp_subarray1_proxy_mock.command_inout_asynch.side_effect = raise_devfailed_exception
    with fake_tango_system(SdpSubarrayLeafNode, initial_dut_properties=dut_properties,
                           proxies_to_mock=proxies_to_mock) \
            as tango_context:
        # act:
        with pytest.raises(tango.DevFailed):
            tango_context.device.EndScan()
=======
def test_configure_command_with_callback_method(mock_sdp_subarray,event_subscription_with_arg):
    device_proxy, sdp_subarray1_proxy_mock = mock_sdp_subarray
    sdp_subarray1_proxy_mock.obsState = ObsState.READY
    # act
    device_proxy.Configure(configure_str)
    dummy_event = command_callback(const.CMD_CONFIGURE)
    event_subscription_with_arg[const.CMD_CONFIGURE](dummy_event)
    # assert:
    assert const.STR_COMMAND + const.CMD_CONFIGURE in device_proxy.activityMessage
>>>>>>> 91915f5a


def test_end_scan_command_with_callback_method(mock_sdp_subarray,event_subscription_without_arg):
    device_proxy, sdp_subarray1_proxy_mock = mock_sdp_subarray
    sdp_subarray1_proxy_mock.obsState = ObsState.SCANNING
    # act
    device_proxy.EndScan()
    dummy_event = command_callback(const.CMD_ENDSCAN)
    event_subscription_without_arg[const.CMD_ENDSCAN](dummy_event)
    # assert:
    assert const.STR_COMMAND + const.CMD_ENDSCAN in device_proxy.activityMessage


def test_abort_command_with_callback_method(mock_sdp_subarray,event_subscription_without_arg):
    device_proxy, sdp_subarray1_proxy_mock = mock_sdp_subarray
    sdp_subarray1_proxy_mock.obsState = ObsState.READY
    # act
    device_proxy.Abort()
    dummy_event = command_callback(const.CMD_ABORT)
    event_subscription_without_arg[const.CMD_ABORT](dummy_event)
    # assert:
    assert const.STR_COMMAND + const.CMD_ABORT in device_proxy.activityMessage


def test_restart_command_with_callback_method(mock_sdp_subarray,event_subscription_without_arg):
    device_proxy, sdp_subarray1_proxy_mock = mock_sdp_subarray
    sdp_subarray1_proxy_mock.obsState = ObsState.ABORTED
    # act
    device_proxy.Restart()
    dummy_event = command_callback(const.CMD_RESTART)
    event_subscription_without_arg[const.CMD_RESTART](dummy_event)
    # assert:
    assert const.STR_COMMAND + const.CMD_RESTART in device_proxy.activityMessage


def test_end_sb_command_with_callback_method_with_event_error(mock_sdp_subarray,event_subscription_without_arg):
    device_proxy, sdp_subarray1_proxy_mock = mock_sdp_subarray
    sdp_subarray1_proxy_mock.obsState = ObsState.READY
    # act
    device_proxy.EndSB()
    dummy_event = command_callback_with_event_error(const.CMD_RESET)
    event_subscription_without_arg[const.CMD_RESET](dummy_event)
    # assert:
    assert const.ERR_INVOKING_CMD + const.CMD_RESET in device_proxy.activityMessage


def test_release_resource_command_with_callback_method_with_event_error(mock_sdp_subarray,
                                                                        event_subscription_without_arg):
    device_proxy, sdp_subarray1_proxy_mock = mock_sdp_subarray
    sdp_subarray1_proxy_mock.obsState = ObsState.READY
    # act
    device_proxy.ReleaseAllResources()
    dummy_event = command_callback_with_event_error(const.CMD_RELEASE_RESOURCES)
    event_subscription_without_arg[const.CMD_RELEASE_RESOURCES](dummy_event)
    # assert:
    assert const.ERR_INVOKING_CMD + const.CMD_RELEASE_RESOURCES in device_proxy.activityMessage


def test_assign_command_assign_resources_ended_raises_exception_for_error_event(mock_sdp_subarray,
                                                                                event_subscription_with_arg):
    device_proxy, sdp_subarray1_proxy_mock = mock_sdp_subarray
    sdp_subarray1_proxy_mock.obsState = ObsState.EMPTY
    # act:
    device_proxy.AssignResources(assign_input_str)
    dummy_event = command_callback_with_event_error(const.CMD_ASSIGN_RESOURCES)
    with pytest.raises(tango.DevFailed) as df:
        event_subscription_with_arg[const.CMD_ASSIGN_RESOURCES](dummy_event)
    # assert:
    assert const.ERR_INVOKING_CMD + const.CMD_ASSIGN_RESOURCES in device_proxy.activityMessage


def test_scan_command_with_callback_method_with_event_error(mock_sdp_subarray,event_subscription_with_arg):
    device_proxy, sdp_subarray1_proxy_mock = mock_sdp_subarray
    sdp_subarray1_proxy_mock.obsState = ObsState.READY
    # act
    device_proxy.Scan(scan_input_str)
    dummy_event = command_callback_with_event_error(const.CMD_SCAN)
    event_subscription_with_arg[const.CMD_SCAN](dummy_event)
    # assert:
    assert const.ERR_INVOKING_CMD + const.CMD_SCAN in device_proxy.activityMessage


def test_end_scan_command_with_callback_method_with_event_error(mock_sdp_subarray,event_subscription_without_arg):
    device_proxy, sdp_subarray1_proxy_mock = mock_sdp_subarray
    sdp_subarray1_proxy_mock.obsState = ObsState.SCANNING
    # act
    device_proxy.EndScan()
    dummy_event = command_callback_with_event_error(const.CMD_ENDSCAN)
    event_subscription_without_arg[const.CMD_ENDSCAN](dummy_event)
    # assert:
    assert const.ERR_INVOKING_CMD + const.CMD_ENDSCAN in device_proxy.activityMessage

def test_configure_command_with_callback_method_with_event_error(mock_sdp_subarray,event_subscription_with_arg):
    device_proxy, sdp_subarray1_proxy_mock = mock_sdp_subarray
    sdp_subarray1_proxy_mock.obsState = ObsState.SCANNING
    # act
    device_proxy.Configure(configure_str)
    dummy_event = command_callback_with_event_error(const.CMD_CONFIGURE)
    event_subscription_with_arg[const.CMD_CONFIGURE](dummy_event)
    # assert:
    assert const.ERR_INVOKING_CMD + const.CMD_CONFIGURE in device_proxy.activityMessage


def test_abort_command_with_callback_method_with_event_error(mock_sdp_subarray,event_subscription_without_arg):
    device_proxy, sdp_subarray1_proxy_mock = mock_sdp_subarray
    sdp_subarray1_proxy_mock.obsState = ObsState.SCANNING
    # act
    device_proxy.Abort()
    dummy_event = command_callback_with_event_error(const.CMD_ABORT)
    event_subscription_without_arg[const.CMD_ABORT](dummy_event)
    # assert:
    assert const.ERR_INVOKING_CMD + const.CMD_ABORT in device_proxy.activityMessage


def test_restart_command_with_callback_method_with_event_error(mock_sdp_subarray,event_subscription_without_arg):
    device_proxy, sdp_subarray1_proxy_mock = mock_sdp_subarray
    sdp_subarray1_proxy_mock.obsState = ObsState.ABORTED

    # act
    device_proxy.Restart()
    dummy_event = command_callback_with_event_error(const.CMD_RESTART)
    event_subscription_without_arg[const.CMD_RESTART](dummy_event)
    # assert:
    assert const.ERR_INVOKING_CMD + const.CMD_RESTART in device_proxy.activityMessage


def test_assign_command_with_callback_method_with_devfailed_error(mock_sdp_subarray,event_subscription_with_arg):
    device_proxy, sdp_subarray1_proxy_mock = mock_sdp_subarray
    sdp_subarray1_proxy_mock.obsState = ObsState.EMPTY
    # act:
    with pytest.raises(tango.DevFailed) as df:
    # arrange:
        device_proxy.AssignResources(assign_input_str)
        dummy_event = command_callback_with_devfailed_exception()
        event_subscription_with_arg[const.CMD_ASSIGN_RESOURCES](dummy_event)
    # assert:
    assert const.ERR_CMD_FAILED in str(df.value)


def command_callback(command_name):
    fake_event = MagicMock()
    fake_event.err = False
    fake_event.cmd_name = f"{command_name}"
    return fake_event


def command_callback_with_event_error(command_name):
    fake_event = MagicMock()
    fake_event.err = True
    fake_event.errors = 'Event error in Command Callback'
    fake_event.cmd_name = f"{command_name}"
    return fake_event


def command_callback_with_command_exception():
    return Exception("Exception in Command callback")


def command_callback_with_devfailed_exception():
    tango.Except.throw_exception("SdpSubarrayLeafNode_Commandfailed in callback", "This is error message for devfailed",
                                 " ", tango.ErrSeverity.ERR)

def raise_devfailed_exception_with_arg(cmd_name, input_str):
    tango.Except.throw_exception("SdpSubarrayLeafNode_Commandfailed", "This is error message for devfailed",
                                 " ", tango.ErrSeverity.ERR)

def raise_devfailed_exception_with_args(cmd_name, input_str, callback):
    tango.Except.throw_exception("SdpSubarrayLeafNode_Commandfailed", "This is error message for devfailed",
                                 " ", tango.ErrSeverity.ERR)

def test_start_scan_should_command_sdp_subarray_to_start_scan_when_it_is_ready(mock_sdp_subarray):
    device_proxy, sdp_subarray1_proxy_mock = mock_sdp_subarray
    sdp_subarray1_proxy_mock.obsState = ObsState.READY
    # act:
    device_proxy.Scan(scan_input_str)
    # assert:
    sdp_subarray1_proxy_mock.command_inout_asynch.assert_called_with(const.CMD_SCAN, scan_input_str,
                                                                         any_method(with_name='scan_cmd_ended_cb'))


def test_start_scan_should_raise_devfailed_exception(mock_sdp_subarray):
    device_proxy, sdp_subarray1_proxy_mock = mock_sdp_subarray
    sdp_subarray1_proxy_mock.obsState = ObsState.READY
    sdp_subarray1_proxy_mock.command_inout_asynch.side_effect = raise_devfailed_exception_with_args
    # act:
    with pytest.raises(tango.DevFailed):
        device_proxy.Scan(scan_input_str)
    # assert:
    assert const.ERR_SCAN in device_proxy.activityMessage


def test_assign_resources_should_send_sdp_subarray_with_correct_processing_block_list(mock_sdp_subarray):
    device_proxy, sdp_subarray1_proxy_mock = mock_sdp_subarray
    sdp_subarray1_proxy_mock.obsState = ObsState.EMPTY
    device_proxy.On()
    # act:
    device_proxy.AssignResources(assign_input_str)
    # assert:
    sdp_subarray1_proxy_mock.command_inout_asynch.assert_called_with(const.CMD_ASSIGN_RESOURCES,
                                                                     assign_input_str,
                                                                     any_method(with_name='AssignResources_ended'))
    assert_activity_message(device_proxy, const.STR_ASSIGN_RESOURCES_SUCCESS)


def test_assign_resources_should_raise_devfailed_for_invalid_obstate(mock_sdp_subarray):
    device_proxy, sdp_subarray1_proxy_mock = mock_sdp_subarray
    sdp_subarray1_proxy_mock.obsState = ObsState.READY
    # act:
    with pytest.raises(tango.DevFailed) as df:
        device_proxy.AssignResources(assign_input_str)
    # assert:
    assert "SDP subarray is not in EMPTY obstate." in str(df)


def test_release_resources_when_sdp_subarray_is_idle(mock_sdp_subarray):
    device_proxy, sdp_subarray1_proxy_mock = mock_sdp_subarray
    sdp_subarray1_proxy_mock.obsState = ObsState.IDLE
    # act:
    device_proxy.ReleaseAllResources()
    # assert:
    sdp_subarray1_proxy_mock.command_inout_asynch.assert_called_with(const.CMD_RELEASE_RESOURCES,
                                                    any_method(with_name='releaseallresources_cmd_ended_cb'))
    assert_activity_message(device_proxy, const.STR_REL_RESOURCES)


def test_release_resources_should_raise_devfailed_exception(mock_sdp_subarray):
    device_proxy, sdp_subarray1_proxy_mock = mock_sdp_subarray
    sdp_subarray1_proxy_mock.obsState = ObsState.IDLE
    sdp_subarray1_proxy_mock.command_inout_asynch.side_effect = raise_devfailed_exception_with_arg
    # act:
    with pytest.raises(tango.DevFailed):
        device_proxy.ReleaseAllResources()
    # assert:
    assert const.ERR_RELEASE_RESOURCES in device_proxy.activityMessage


def test_configure_to_send_correct_configuration_data_when_sdp_subarray_is_idle(mock_sdp_subarray):
    device_proxy, sdp_subarray1_proxy_mock = mock_sdp_subarray
    sdp_subarray1_proxy_mock.obsState = ObsState.IDLE
    # act:
    device_proxy.Configure(configure_str)
    # assert:
    sdp_subarray1_proxy_mock.command_inout_asynch.assert_called_with(const.CMD_CONFIGURE,
                                                                         json.dumps(configure_str),
                                                                         any_method(with_name='configure_cmd_ended_cb'))


def test_configure_should_raise_devfailed_exception(mock_sdp_subarray,event_subscription_with_arg):
    device_proxy, sdp_subarray1_proxy_mock = mock_sdp_subarray
    sdp_subarray1_proxy_mock.obsState = ObsState.IDLE
    sdp_subarray1_proxy_mock.command_inout_asynch.side_effect = raise_devfailed_exception_with_args
    # act:
    with pytest.raises(tango.DevFailed):
        device_proxy.Configure(configure_str)
    # assert:
    assert const.ERR_CONFIGURE in device_proxy.activityMessage


def test_end_scan_should_command_sdp_subarray_to_end_scan_when_it_is_scanning(mock_sdp_subarray):
    device_proxy, sdp_subarray1_proxy_mock = mock_sdp_subarray
    sdp_subarray1_proxy_mock.obsState = ObsState.SCANNING
    # act:
    device_proxy.EndScan()
    # assert:
    sdp_subarray1_proxy_mock.command_inout_asynch.assert_called_with(const.CMD_ENDSCAN,
                                                                         any_method(with_name='endscan_cmd_ended_cb'))


def test_end_scan_should_raise_devfailed_exception(mock_sdp_subarray):
    device_proxy, sdp_subarray1_proxy_mock = mock_sdp_subarray
    sdp_subarray1_proxy_mock.obsState = ObsState.SCANNING
    sdp_subarray1_proxy_mock.command_inout_asynch.side_effect = raise_devfailed_exception_with_arg
    # act:
    with pytest.raises(tango.DevFailed):
        device_proxy.EndScan()
    # assert:
    assert const.ERR_ENDSCAN_INVOKING_CMD in device_proxy.activityMessage


def test_end_sb_should_command_sdp_subarray_to_reset_when_it_is_ready(mock_sdp_subarray):
    device_proxy, sdp_subarray1_proxy_mock = mock_sdp_subarray
    sdp_subarray1_proxy_mock.obsState = ObsState.READY
    # act:
    device_proxy.EndSB()
    # assert:
    sdp_subarray1_proxy_mock.command_inout_asynch.assert_called_with(const.CMD_RESET,
                                                                         any_method(with_name='endsb_cmd_ended_cb'))


def test_end_sb_should_raise_devfailed_exception(mock_sdp_subarray):
    device_proxy, sdp_subarray1_proxy_mock = mock_sdp_subarray
    sdp_subarray1_proxy_mock.obsState = ObsState.READY
    sdp_subarray1_proxy_mock.command_inout_asynch.side_effect = raise_devfailed_exception_with_arg
    # act:
    with pytest.raises(tango.DevFailed):
        device_proxy.EndSB()
    # assert:
    assert const.ERR_ENDSB_INVOKING_CMD in device_proxy.activityMessage


def test_abort_should_command_sdp_subarray_to_abort_when_it_is_ready(mock_sdp_subarray):
    device_proxy, sdp_subarray1_proxy_mock = mock_sdp_subarray
    sdp_subarray1_proxy_mock.obsState = ObsState.READY
    # act:
    device_proxy.Abort()
    # assert:
    sdp_subarray1_proxy_mock.command_inout_asynch.assert_called_with(const.CMD_ABORT,
                                                                     any_method(with_name='abort_cmd_ended_cb'))


def test_abort_should_command_sdp_subarray_to_abort_when_it_is_scanning(mock_sdp_subarray):
    device_proxy, sdp_subarray1_proxy_mock = mock_sdp_subarray
    sdp_subarray1_proxy_mock.obsState = ObsState.SCANNING
    # act:
    device_proxy.Abort()
    # assert:
    sdp_subarray1_proxy_mock.command_inout_asynch.assert_called_with(const.CMD_ABORT,
                                                                     any_method(with_name='abort_cmd_ended_cb'))


def test_abort_should_command_sdp_subarray_to_abort_when_it_is_configuring(mock_sdp_subarray):
    device_proxy, sdp_subarray1_proxy_mock = mock_sdp_subarray
    sdp_subarray1_proxy_mock.obsState = ObsState.CONFIGURING
    # act:
    device_proxy.Abort()
    # assert:
    sdp_subarray1_proxy_mock.command_inout_asynch.assert_called_with(const.CMD_ABORT,
                                                                     any_method(with_name='abort_cmd_ended_cb'))


def test_abort_should_command_sdp_subarray_to_abort_when_it_is_idle(mock_sdp_subarray):
    device_proxy, sdp_subarray1_proxy_mock = mock_sdp_subarray
    sdp_subarray1_proxy_mock.obsState = ObsState.IDLE
    # act:
    device_proxy.Abort()
    # assert:
    sdp_subarray1_proxy_mock.command_inout_asynch.assert_called_with(const.CMD_ABORT,
                                                                     any_method(with_name='abort_cmd_ended_cb'))


def test_abort_should_raise_devfailed_exception(mock_sdp_subarray):
    device_proxy, sdp_subarray1_proxy_mock = mock_sdp_subarray
    sdp_subarray1_proxy_mock.obsState = ObsState.READY
    sdp_subarray1_proxy_mock.command_inout_asynch.side_effect = raise_devfailed_exception_with_arg
    # act:
    with pytest.raises(tango.DevFailed):
        device_proxy.Abort()
    # assert:
    assert const.ERR_ABORT_INVOKING_CMD in device_proxy.activityMessage


def test_abort_should_failed_when_device_obsstate_is_resourcing(mock_sdp_subarray):
    device_proxy, sdp_subarray1_proxy_mock = mock_sdp_subarray
    sdp_subarray1_proxy_mock.obsState = ObsState.RESOURCING
    # act:
    device_proxy.Abort()
    # assert:
    assert "Unable to invoke Abort command." in device_proxy.activityMessage


def test_abort_should_failed_when_device_obsstate_is_empty(mock_sdp_subarray):
    device_proxy, sdp_subarray1_proxy_mock = mock_sdp_subarray
    sdp_subarray1_proxy_mock.obsState = ObsState.EMPTY
    # act:
    device_proxy.Abort()
    # assert:
    assert "Unable to invoke Abort command." in device_proxy.activityMessage


def test_restart_should_command_sdp_subarray_to_restart_when_obsstate_is_aborted(mock_sdp_subarray):
    device_proxy, sdp_subarray1_proxy_mock = mock_sdp_subarray
    sdp_subarray1_proxy_mock.obsState = ObsState.ABORTED
    # act:
    device_proxy.Restart()
    # assert:
    sdp_subarray1_proxy_mock.command_inout_asynch.assert_called_with(const.CMD_RESTART,
                                                                     any_method(with_name='restart_cmd_ended_cb'))


def test_restart_should_command_sdp_subarray_to_restart_when_obsstate_is_fault(mock_sdp_subarray):
    device_proxy, sdp_subarray1_proxy_mock = mock_sdp_subarray
    sdp_subarray1_proxy_mock.obsState = ObsState.FAULT
    # act:
    device_proxy.Restart()

    # assert:
    sdp_subarray1_proxy_mock.command_inout_asynch.assert_called_with(const.CMD_RESTART,
                                                                     any_method(with_name='restart_cmd_ended_cb'))


def test_restart_should_raise_devfailed_exception(mock_sdp_subarray):
    device_proxy, sdp_subarray1_proxy_mock = mock_sdp_subarray
    sdp_subarray1_proxy_mock.obsState = ObsState.ABORTED
    sdp_subarray1_proxy_mock.command_inout_asynch.side_effect = raise_devfailed_exception_with_arg
    # act:
    with pytest.raises(tango.DevFailed):
        device_proxy.Restart()
    # assert:
    assert const.ERR_RESTART_INVOKING_CMD in device_proxy.activityMessage


def test_restart_should_failed_when_device_obsstate_is_resourcing(mock_sdp_subarray):
    device_proxy, sdp_subarray1_proxy_mock = mock_sdp_subarray
    sdp_subarray1_proxy_mock.obsState = ObsState.RESOURCING
    # act:
    device_proxy.Restart()

    # assert:
    assert "Unable to invoke Restart command" in device_proxy.activityMessage


def test_restart_should_failed_when_device_obsstate_is_scanning(mock_sdp_subarray):
    device_proxy, sdp_subarray1_proxy_mock = mock_sdp_subarray
    sdp_subarray1_proxy_mock.obsState = ObsState.SCANNING
    # act:
    device_proxy.Restart()
    # assert:
    assert "Unable to invoke Restart command" in device_proxy.activityMessage


def test_restart_should_failed_when_device_obsstate_is_empty(mock_sdp_subarray):
    device_proxy, sdp_subarray1_proxy_mock = mock_sdp_subarray
    sdp_subarray1_proxy_mock.obsState = ObsState.EMPTY
    # act:
    device_proxy.Restart()
    # assert:
    assert "Unable to invoke Restart command" in device_proxy.activityMessage


def test_restart_should_failed_when_device_obsstate_is_configuring(mock_sdp_subarray):
    device_proxy, sdp_subarray1_proxy_mock = mock_sdp_subarray
    sdp_subarray1_proxy_mock.obsState = ObsState.CONFIGURING
     # act:
    device_proxy.Restart()
    # assert:
    assert "Unable to invoke Restart command" in device_proxy.activityMessage


def test_restart_should_failed_when_device_obsstate_is_idle(mock_sdp_subarray):
    device_proxy, sdp_subarray1_proxy_mock = mock_sdp_subarray
    sdp_subarray1_proxy_mock.obsState = ObsState.IDLE
    # act:
    device_proxy.Restart()
    # assert:
    assert "Unable to invoke Restart command" in device_proxy.activityMessage


def test_restart_should_failed_when_device_obsstate_is_ready(mock_sdp_subarray):
    device_proxy, sdp_subarray1_proxy_mock = mock_sdp_subarray
    sdp_subarray1_proxy_mock.obsState = ObsState.READY
    # act:
    device_proxy.Restart()
    # assert:
    assert "Unable to invoke Restart command" in device_proxy.activityMessage


def assert_activity_message(device_proxy, expected_message):
    assert device_proxy.activityMessage == expected_message  # reads tango attribute


def any_method(with_name=None):
    class AnyMethod():
        def __eq__(self, other):
            if not isinstance(other, types.MethodType):
                return False

            return other.__func__.__name__ == with_name if with_name else True

    return AnyMethod()


def test_status():
    # act & assert:
    with fake_tango_system(SdpSubarrayLeafNode) as tango_context:
        assert tango_context.device.Status() != const.STR_INIT_SUCCESS


def test_logging_level():
    # act & assert:
    with fake_tango_system(SdpSubarrayLeafNode) as tango_context:
        tango_context.device.loggingLevel = LoggingLevel.INFO
        assert tango_context.device.loggingLevel == LoggingLevel.INFO


def test_control_mode():
    # act & assert:
    with fake_tango_system(SdpSubarrayLeafNode) as tango_context:
        control_mode = ControlMode.REMOTE
        tango_context.device.controlMode = control_mode
        assert tango_context.device.controlMode == control_mode


def test_test_mode():
    # act & assert:
    with fake_tango_system(SdpSubarrayLeafNode) as tango_context:
        test_mode = TestMode.NONE
        tango_context.device.testMode = test_mode
        assert tango_context.device.testMode == test_mode


def test_receive_addresses():
    # act & assert:
    with fake_tango_system(SdpSubarrayLeafNode) as tango_context:
        assert tango_context.device.receiveAddresses == ""


def test_activity_message():
    # act & assert:
    with fake_tango_system(SdpSubarrayLeafNode) as tango_context:
        assert tango_context.device.activityMessage == const.STR_SDPSALN_INIT_SUCCESS


def test_write_receive_addresses():
    # act & assert:
    with fake_tango_system(SdpSubarrayLeafNode) as tango_context:
        tango_context.device.receiveAddresses = "test"
        assert tango_context.device.receiveAddresses == "test"


def test_write_activity_message():
    # act & assert:
    with fake_tango_system(SdpSubarrayLeafNode) as tango_context:
        tango_context.device.activityMessage = "test"
        assert tango_context.device.activityMessage == "test"


def test_active_processing_blocks():
    # act & assert:
    with fake_tango_system(SdpSubarrayLeafNode) as tango_context:
        assert tango_context.device.activeProcessingBlocks == ""


def test_logging_targets():
    # act & assert:
    with fake_tango_system(SdpSubarrayLeafNode) as tango_context:
        tango_context.device.loggingTargets = ['console::cout']
        assert 'console::cout' in tango_context.device.loggingTargets


def test_version_id():
    """Test for versionId"""
    with fake_tango_system(SdpSubarrayLeafNode) as tango_context:
        assert tango_context.device.versionId == release.version


def test_build_state():
    """Test for buildState"""
    with fake_tango_system(SdpSubarrayLeafNode) as tango_context:
        assert tango_context.device.buildState == ('{},{},{}'.format(release.name,release.version,release.description))


def test_scan_device_not_ready():
    # act & assert:
    with fake_tango_system(SdpSubarrayLeafNode) as tango_context:
        tango_context.device.Scan(scan_input_str)
        assert const.ERR_DEVICE_NOT_READY in tango_context.device.activityMessage


def test_endsb_device_not_ready():
    # act & assert:
    with fake_tango_system(SdpSubarrayLeafNode) as tango_context:
        tango_context.device.EndSB()
        assert tango_context.device.activityMessage == const.ERR_DEVICE_NOT_READY


def test_endscan_invalid_state():
    # act & assert:
    with fake_tango_system(SdpSubarrayLeafNode) as tango_context:
        tango_context.device.EndScan()
        assert const.ERR_DEVICE_NOT_IN_SCAN in tango_context.device.activityMessage


@contextlib.contextmanager
def fake_tango_system(device_under_test, initial_dut_properties={}, proxies_to_mock={},
                      device_proxy_import_path='tango.DeviceProxy'):

    with mock.patch(device_proxy_import_path) as patched_constructor:
        patched_constructor.side_effect = lambda device_fqdn: proxies_to_mock.get(device_fqdn, Mock())
        patched_module = importlib.reload(sys.modules[device_under_test.__module__])

    device_under_test = getattr(patched_module, device_under_test.__name__)

    device_test_context = DeviceTestContext(device_under_test, properties=initial_dut_properties)
    device_test_context.start()
    yield device_test_context
    device_test_context.stop()<|MERGE_RESOLUTION|>--- conflicted
+++ resolved
@@ -159,124 +159,6 @@
     assert const.STR_COMMAND + const.CMD_SCAN in device_proxy.activityMessage
 
 
-<<<<<<< HEAD
-def test_release_resources_should_raise_devfailed_exception():
-    # arrange:
-    sdp_subarray1_fqdn = 'mid_sdp/elt/subarray_1'
-    dut_properties = {
-        'SdpSubarrayFQDN': sdp_subarray1_fqdn
-    }
-
-    sdp_subarray1_proxy_mock = Mock()
-    sdp_subarray1_proxy_mock.obsState = ObsState.IDLE
-    proxies_to_mock = {
-        sdp_subarray1_fqdn: sdp_subarray1_proxy_mock
-    }
-    sdp_subarray1_proxy_mock.command_inout_asynch.side_effect = raise_devfailed_exception
-    with fake_tango_system(SdpSubarrayLeafNode, initial_dut_properties=dut_properties,
-                           proxies_to_mock=proxies_to_mock) as tango_context:
-        device_proxy = tango_context.device
-        # act:
-        with pytest.raises(tango.DevFailed):
-            device_proxy.ReleaseAllResources()
-
-        # assert:
-        assert const.ERR_RELEASE_RESOURCES in tango_context.device.activityMessage
-
-
-def test_configure_to_send_correct_configuration_data_when_sdp_subarray_is_idle():
-    # arrange:
-    sdp_subarray1_fqdn = 'mid_sdp/elt/subarray_1'
-    dut_properties = {
-        'SdpSubarrayFQDN': sdp_subarray1_fqdn
-    }
-
-    sdp_subarray1_proxy_mock = Mock()
-    sdp_subarray1_proxy_mock.obsState = ObsState.IDLE
-    proxies_to_mock = {
-        sdp_subarray1_fqdn: sdp_subarray1_proxy_mock
-    }
-
-    with fake_tango_system(SdpSubarrayLeafNode, initial_dut_properties=dut_properties,
-                           proxies_to_mock=proxies_to_mock) \
-            as tango_context:
-        # act:
-        tango_context.device.Configure(configure_str)
-
-        # assert:
-        sdp_subarray1_proxy_mock.command_inout_asynch.assert_called_with(const.CMD_CONFIGURE,
-                                                                         configure_str,
-                                                                         any_method(with_name='configure_cmd_ended_cb'))
-
-
-def test_configure_should_raise_devfailed_exception():
-    # arrange:
-    sdp_subarray1_fqdn = 'mid_sdp/elt/subarray_1'
-    dut_properties = {
-        'SdpSubarrayFQDN': sdp_subarray1_fqdn
-    }
-
-    sdp_subarray1_proxy_mock = Mock()
-    sdp_subarray1_proxy_mock.obsState = ObsState.IDLE
-    proxies_to_mock = {
-        sdp_subarray1_fqdn: sdp_subarray1_proxy_mock
-    }
-    sdp_subarray1_proxy_mock.command_inout_asynch.side_effect = raise_devfailed_exception
-    with fake_tango_system(SdpSubarrayLeafNode, initial_dut_properties=dut_properties,
-                           proxies_to_mock=proxies_to_mock) \
-            as tango_context:
-        # act:
-        with pytest.raises(tango.DevFailed):
-            tango_context.device.Configure(configure_str)
-
-        # assert:
-        assert const.ERR_CONFIGURE in tango_context.device.activityMessage
-
-
-def test_end_scan_should_command_sdp_subarray_to_end_scan_when_it_is_scanning():
-    # arrange:
-    sdp_subarray1_fqdn = 'mid_sdp/elt/subarray_1'
-    dut_properties = {
-        'SdpSubarrayFQDN': sdp_subarray1_fqdn
-    }
-
-    sdp_subarray1_proxy_mock = Mock()
-    sdp_subarray1_proxy_mock.obsState = ObsState.SCANNING
-    proxies_to_mock = {
-        sdp_subarray1_fqdn: sdp_subarray1_proxy_mock
-    }
-
-    with fake_tango_system(SdpSubarrayLeafNode, initial_dut_properties=dut_properties,
-                           proxies_to_mock=proxies_to_mock) \
-            as tango_context:
-        # act:
-        tango_context.device.EndScan()
-
-        # assert:
-        sdp_subarray1_proxy_mock.command_inout_asynch.assert_called_with(const.CMD_ENDSCAN,
-                                                                         any_method(with_name='endscan_cmd_ended_cb'))
-
-
-def test_end_scan_should_raise_devfailed_exception():
-    # arrange:
-    sdp_subarray1_fqdn = 'mid_sdp/elt/subarray_1'
-    dut_properties = {
-        'SdpSubarrayFQDN': sdp_subarray1_fqdn
-    }
-
-    sdp_subarray1_proxy_mock = Mock()
-    sdp_subarray1_proxy_mock.obsState = ObsState.SCANNING
-    proxies_to_mock = {
-        sdp_subarray1_fqdn: sdp_subarray1_proxy_mock
-    }
-    sdp_subarray1_proxy_mock.command_inout_asynch.side_effect = raise_devfailed_exception
-    with fake_tango_system(SdpSubarrayLeafNode, initial_dut_properties=dut_properties,
-                           proxies_to_mock=proxies_to_mock) \
-            as tango_context:
-        # act:
-        with pytest.raises(tango.DevFailed):
-            tango_context.device.EndScan()
-=======
 def test_configure_command_with_callback_method(mock_sdp_subarray,event_subscription_with_arg):
     device_proxy, sdp_subarray1_proxy_mock = mock_sdp_subarray
     sdp_subarray1_proxy_mock.obsState = ObsState.READY
@@ -286,7 +168,6 @@
     event_subscription_with_arg[const.CMD_CONFIGURE](dummy_event)
     # assert:
     assert const.STR_COMMAND + const.CMD_CONFIGURE in device_proxy.activityMessage
->>>>>>> 91915f5a
 
 
 def test_end_scan_command_with_callback_method(mock_sdp_subarray,event_subscription_without_arg):
@@ -530,7 +411,7 @@
     device_proxy.Configure(configure_str)
     # assert:
     sdp_subarray1_proxy_mock.command_inout_asynch.assert_called_with(const.CMD_CONFIGURE,
-                                                                         json.dumps(configure_str),
+                                                                         configure_str,
                                                                          any_method(with_name='configure_cmd_ended_cb'))
 
 
