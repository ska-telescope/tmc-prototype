--- conflicted
+++ resolved
@@ -36,18 +36,6 @@
 with open(path, 'r') as f:
     configure_str=f.read()
 
-<<<<<<< HEAD
-configure_invalid_key_file='invalid_key_Configure.json'
-path= join(dirname(__file__), 'data' , configure_invalid_key_file)
-with open(path, 'r') as f:
-    configure_invalid_key=f.read()
-
-configure_invalid_format_file='invalid_format_Configure.json'
-path= join(dirname(__file__), 'data' , configure_invalid_format_file)
-with open(path, 'r') as f:
-    configure_invalid_format =f.read()
-=======
->>>>>>> e9d92685
 
 def test_end_sb_command_with_callback_method():
     # arrange:
@@ -779,13 +767,8 @@
 
         # assert:
         sdp_subarray1_proxy_mock.command_inout_asynch.assert_called_with(const.CMD_CONFIGURE,
-<<<<<<< HEAD
-                                                                         json.dumps(sdp_configuration),
-                                                                         any_method(with_name='configure_cmd_ended_cb'))
-=======
                                                                          json.dumps(configure_str),
                                                                          any_method(with_name='cmd_ended_cb'))
->>>>>>> e9d92685
 
 
 def test_configure_should_raise_devfailed_exception():
@@ -1367,7 +1350,6 @@
         assert 'console::cout' in tango_context.device.loggingTargets
 
 
-<<<<<<< HEAD
 def test_version_id():
     """Test for versionId"""
     with fake_tango_system(SdpSubarrayLeafNode) as tango_context:
@@ -1380,34 +1362,6 @@
         assert tango_context.device.buildState == ('{},{},{}'.format(release.name,release.version,release.description))
 
 
-def test_configure_invalid_key():
-    # act & assert:
-    with fake_tango_system(SdpSubarrayLeafNode) as tango_context:
-        with pytest.raises(tango.DevFailed):
-            tango_context.device.Configure(configure_invalid_key)
-        assert const.ERR_JSON_KEY_NOT_FOUND in tango_context.device.activityMessage
-
-
-def test_configure_invalid_format():
-    # act & assert:
-    with fake_tango_system(SdpSubarrayLeafNode) as tango_context:
-        test_input = configure_invalid_format
-        with pytest.raises(tango.DevFailed):
-            tango_context.device.Configure(test_input)
-        assert const.ERR_INVALID_JSON_CONFIG in tango_context.device.activityMessage
-
-
-def test_configure_generic_exception():
-    # act & assert:
-    with fake_tango_system(SdpSubarrayLeafNode) as tango_context:
-        test_input = '[123]'
-        with pytest.raises(tango.DevFailed):
-            tango_context.device.Configure(test_input)
-        assert const.ERR_CONFIGURE in tango_context.device.activityMessage
-
-
-=======
->>>>>>> e9d92685
 def test_scan_device_not_ready():
     # act & assert:
     with fake_tango_system(SdpSubarrayLeafNode) as tango_context:
