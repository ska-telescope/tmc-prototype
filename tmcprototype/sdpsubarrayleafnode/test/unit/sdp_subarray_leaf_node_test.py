--- conflicted
+++ resolved
@@ -164,13 +164,8 @@
     device_proxy, sdp_subarray1_proxy_mock = mock_sdp_subarray
     cmd_name, input_arg, requested_cmd, obs_state, _, Error_msg = command_with_arg
     sdp_subarray1_proxy_mock.obsState = obs_state
-<<<<<<< HEAD
-    sdp_subarray1_proxy_mock.command_inout_asynch.side_effect = raise_devfailed_exception_with_args
+    sdp_subarray1_proxy_mock.command_inout_asynch.side_effect = raise_devfailed_exception
     with pytest.raises(tango.DevFailed) as df:
-=======
-    sdp_subarray1_proxy_mock.command_inout_asynch.side_effect = raise_devfailed_exception
-    with pytest.raises(tango.DevFailed):
->>>>>>> de169938
         device_proxy.command_inout(cmd_name, input_arg)
     assert Error_msg in str(df.value)
 
@@ -225,13 +220,8 @@
     device_proxy, sdp_subarray1_proxy_mock = mock_sdp_subarray
     cmd_name, requested_cmd, obs_state, _, Error_msg = command_without_arg
     sdp_subarray1_proxy_mock.obsState = obs_state
-<<<<<<< HEAD
-    sdp_subarray1_proxy_mock.command_inout_asynch.side_effect = raise_devfailed_exception_without_arg
+    sdp_subarray1_proxy_mock.command_inout_asynch.side_effect = raise_devfailed_exception
     with pytest.raises(tango.DevFailed) as df:
-=======
-    sdp_subarray1_proxy_mock.command_inout_asynch.side_effect = raise_devfailed_exception
-    with pytest.raises(tango.DevFailed):
->>>>>>> de169938
         device_proxy.command_inout(cmd_name)
     assert Error_msg in str(df.value)
 
