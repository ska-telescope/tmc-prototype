# Standard Python imports
import contextlib
import importlib
import sys
import types
import pytest
import tango
import mock
from mock import Mock
from mock import MagicMock
from os.path import dirname, join

# Tango imports
import tango
from tango.test_context import DeviceTestContext

# Additional import
from sdpsubarrayleafnode import SdpSubarrayLeafNode, const, release, device_data
from sdpsubarrayleafnode.device_data import DeviceData
from ska.base.control_model import ObsState, HealthState, AdminMode, TestMode, ControlMode, SimulationMode
from ska.base.control_model import LoggingLevel
from ska.base.commands import ResultCode
from tmc.common.tango_client import TangoClient


assign_input_file = 'command_AssignResources.json'
path = join(dirname(__file__), 'data', assign_input_file)
with open(path, 'r') as f:
    assign_input_str = f.read()

scan_input_file= 'command_Scan.json'
path= join(dirname(__file__), 'data', scan_input_file)
with open(path, 'r') as f:
    scan_input_str=f.read()

configure_input_file= 'command_Configure.json'
path= join(dirname(__file__), 'data' , configure_input_file)
with open(path, 'r') as f:
    configure_str=f.read()

# Create DeviceData class instance
device_data = DeviceData.get_instance()

##### This fixture is used in refactored On and Off command testcases (SP-1420)
@pytest.fixture(scope="function")
def mock_sdp_subarray_proxy():
    dut_properties = {'SdpSubarrayFQDN': 'mid_sdp/elt/subarray_01'}
    event_subscription_map = {}
    Mock().subscribe_event.side_effect = (
        lambda attr_name, event_type, callback, *args,
               **kwargs: event_subscription_map.update({attr_name: callback}))
    with fake_tango_system(SdpSubarrayLeafNode, initial_dut_properties=dut_properties) as tango_context:
        with mock.patch.object(TangoClient, '_get_deviceproxy', return_value=Mock()) as mock_obj:
            tango_client_obj = TangoClient(dut_properties['SdpSubarrayFQDN'])
            yield tango_context.device, tango_client_obj, dut_properties['SdpSubarrayFQDN'], event_subscription_map


### This fixture is used in refactored On and Off command testcases (SP-1420)
@pytest.fixture(scope="function")
def event_subscription_mock():
    dut_properties = {'SdpSubarrayFQDN': 'mid_sdp/elt/subarray_01'}
    event_subscription_map = {}
    with mock.patch.object(TangoClient, '_get_deviceproxy', return_value=Mock()) as mock_obj:
        tango_client_obj = TangoClient(dut_properties['SdpSubarrayFQDN'])
        tango_client_obj.deviceproxy.command_inout_asynch.side_effect = (
            lambda command_name, arg, callback, *args,
                **kwargs: event_subscription_map.update({command_name: callback}))
        yield event_subscription_map


@pytest.fixture(scope="function")
def tango_context():
    with fake_tango_system(SdpSubarrayLeafNode) as tango_context:
        yield tango_context


def test_on(mock_sdp_subarray_proxy):
    device_proxy, tango_client_obj = mock_sdp_subarray_proxy[:2]
    assert device_proxy.On() == [[ResultCode.OK],
                                ["OnCommand :->  invoked successfully."]]


def test_on_should_command_with_callback_method(mock_sdp_subarray_proxy,event_subscription_mock):
    device_proxy, tango_client_obj = mock_sdp_subarray_proxy[:2]
    device_proxy.On()
    dummy_event = command_callback(const.CMD_ON)
    event_subscription_mock[const.CMD_ON](dummy_event)
    assert const.STR_COMMAND + const.CMD_ON in device_proxy.activityMessage


def test_off_should_command_sdp_subarray_to_stop(mock_sdp_subarray_proxy):
    device_proxy, tango_client_obj = mock_sdp_subarray_proxy[:2]

    device_proxy.On()
    assert device_proxy.Off() == [[ResultCode.OK], ["OffCommand :->  invoked successfully."]]


def test_off_should_command_with_callback_method(mock_sdp_subarray_proxy,event_subscription_mock):
    device_proxy, tango_client_obj,_ ,_= mock_sdp_subarray_proxy
    device_proxy.On()
    device_proxy.Off()
    dummy_event = command_callback(const.CMD_OFF)
    event_subscription_mock[const.CMD_OFF](dummy_event)
    assert const.STR_COMMAND + const.CMD_OFF in device_proxy.activityMessage
    

def test_on_should_command_with_callback_method_with_event_error(mock_sdp_subarray_proxy,event_subscription_mock):
    device_proxy, tango_client_obj = mock_sdp_subarray_proxy[:2]
    device_proxy.On()
    dummy_event = command_callback_with_event_error(const.CMD_ON)
    event_subscription_mock[const.CMD_ON](dummy_event)
    assert const.ERR_INVOKING_CMD + const.CMD_ON in device_proxy.activityMessage


def test_off_should_command_with_callback_method_with_event_error(mock_sdp_subarray_proxy,event_subscription_mock):
    device_proxy, tango_client_obj = mock_sdp_subarray_proxy[:2]
    device_proxy.On()
    device_proxy.Off()
    dummy_event = command_callback_with_event_error(const.CMD_OFF)
    event_subscription_mock[const.CMD_OFF](dummy_event)
    assert const.ERR_INVOKING_CMD + const.CMD_OFF in device_proxy.activityMessage


def test_on_command_should_raise_dev_failed(mock_sdp_subarray_proxy):
    device_proxy, tango_client_obj = mock_sdp_subarray_proxy[:2]
    tango_client_obj.deviceproxy.command_inout_asynch.side_effect = raise_devfailed_exception
    with pytest.raises(tango.DevFailed) as df:
        device_proxy.On()
    assert "This is error message for devfailed" in str(df.value)


def test_off_command_should_raise_dev_failed(mock_sdp_subarray_proxy):
    device_proxy, tango_client_obj,_,_= mock_sdp_subarray_proxy
    device_proxy.On()
    tango_client_obj.deviceproxy.command_inout_asynch.side_effect = raise_devfailed_exception
    with pytest.raises(tango.DevFailed) as df:
        device_proxy.Off()
    assert "This is error message for devfailed" in str(df.value)


@pytest.fixture(
    scope="function",
    params=[
        ("Configure", configure_str, const.CMD_CONFIGURE, ObsState.READY,"configure_cmd_ended_cb", const.STR_CONFIGURE_SUCCESS),
        ("Configure", configure_str, const.CMD_CONFIGURE, ObsState.IDLE,"configure_cmd_ended_cb", const.STR_CONFIGURE_SUCCESS),
        ("AssignResources", assign_input_str, const.CMD_ASSIGN_RESOURCES, ObsState.EMPTY,"AssignResources_ended", const.STR_ASSIGN_RESOURCES_SUCCESS),
        ("AssignResources", assign_input_str, const.CMD_ASSIGN_RESOURCES, ObsState.IDLE, "AssignResources_ended",const.STR_ASSIGN_RESOURCES_SUCCESS),
        ("Scan", scan_input_str, const.CMD_SCAN, ObsState.READY,"scan_cmd_ended_cb", const.STR_SCAN_SUCCESS),
    ])

def command_with_arg(request):
    cmd_name, input_arg, requested_cmd, obs_state, callback_str, cmd_success_msg = request.param
    return cmd_name, input_arg, requested_cmd, obs_state, callback_str, cmd_success_msg


def test_command_with_callback_method_with_arg(mock_sdp_subarray_proxy, event_subscription_mock, command_with_arg):
    device_proxy, tango_client_obj = mock_sdp_subarray_proxy[:2]
    cmd_name, input_arg, requested_cmd, obs_state, _, _ = command_with_arg
    # tango_client_obj.set_attribute("obsState", obs_state)
    device_proxy.command_inout(cmd_name, input_arg)
    dummy_event = command_callback(requested_cmd)
    event_subscription_mock[requested_cmd](dummy_event)
    assert const.STR_COMMAND + requested_cmd in device_proxy.activityMessage


def test_command_with_callback_method_with_arg_with_event_error(mock_sdp_subarray_proxy, event_subscription_mock, command_with_arg):
    device_proxy, tango_client_obj = mock_sdp_subarray_proxy[:2]
    cmd_name, input_arg, requested_cmd, obs_state, _, _ = command_with_arg
    #tango_client_obj.set_attribute("obsState", obs_state)
    device_proxy.command_inout(cmd_name, input_arg)
    dummy_event = command_callback(requested_cmd)
    event_subscription_mock[requested_cmd](dummy_event)
    assert const.STR_COMMAND + requested_cmd in device_proxy.activityMessage


def test_command_for_allowed_Obstate_with_arg(mock_sdp_subarray_proxy, command_with_arg):
    device_proxy, tango_client_obj = mock_sdp_subarray_proxy[:2]
    cmd_name, input_arg, requested_cmd, obs_state, callback_str, cmd_success_msg = command_with_arg    
    #tango_client_obj.set_attribute("obsState", obs_state)
    device_proxy.command_inout(cmd_name, input_arg)
    assert_activity_message(device_proxy, cmd_success_msg)

#TODO: When ObsState check related issue is resolved 
# def test_command_with_arg_should_raise_devfailed_exception(mock_sdp_subarray_proxy, event_subscription_mock, command_with_arg):
#     device_proxy, tango_client_obj = mock_sdp_subarray_proxy[:2]
#     cmd_name, input_arg, requested_cmd, obs_state, _,_ = command_with_arg
#     #tango_client_obj.set_attribute("obsState", obs_state)
#     tango_client_obj.deviceproxy.command_inout_asynch.side_effect = raise_devfailed_exception
#     with pytest.raises(tango.DevFailed) as df:
#         device_proxy.command_inout(cmd_name, input_arg)
#     assert Error_msg in str(df.value)


@pytest.fixture(
    scope="function",
    params=[
        ("ReleaseAllResources", const.CMD_RELEASE_RESOURCES, ObsState.IDLE,"releaseallresources_cmd_ended_cb", const.STR_REL_RESOURCES),
        ("End", const.CMD_END, ObsState.READY,"end_cmd_ended_cb",const.STR_END_SUCCESS),
        ("EndScan", const.CMD_ENDSCAN, ObsState.SCANNING, "endscan_cmd_ended_cb", const.STR_ENDSCAN_SUCCESS),
        ("Abort", const.CMD_ABORT, ObsState.SCANNING, "abort_cmd_ended_cb", const.STR_ABORT_SUCCESS),
        ("Abort", const.CMD_ABORT, ObsState.CONFIGURING, "abort_cmd_ended_cb", const.STR_ABORT_SUCCESS),
        ("Abort", const.CMD_ABORT, ObsState.IDLE, "abort_cmd_ended_cb", const.STR_ABORT_SUCCESS),
        ("Abort", const.CMD_ABORT, ObsState.RESETTING, "abort_cmd_ended_cb", const.STR_ABORT_SUCCESS),
        ("Abort", const.CMD_ABORT, ObsState.READY, "abort_cmd_ended_cb", const.STR_ABORT_SUCCESS),
        ("Restart", const.CMD_RESTART, ObsState.ABORTED,"restart_cmd_ended_cb", const.STR_RESTART_SUCCESS), 
        ("Restart", const.CMD_RESTART, ObsState.FAULT,"restart_cmd_ended_cb", const.STR_RESTART_SUCCESS), 
        ("ObsReset", const.CMD_OBSRESET, ObsState.ABORTED, "obsreset_cmd_ended_cb", const.STR_OBSRESET_SUCCESS), 
        ("ObsReset", const.CMD_OBSRESET, ObsState.FAULT, "obsreset_cmd_ended_cb", const.STR_OBSRESET_SUCCESS),
    ])

def command_without_arg(request):
    cmd_name, requested_cmd, obs_state, callback_str, cmd_success_msg = request.param
    return cmd_name, requested_cmd, obs_state, callback_str, cmd_success_msg

def test_command_with_callback_method_without_arg(mock_sdp_subarray_proxy, event_subscription_mock, command_without_arg):
    device_proxy, tango_client_obj = mock_sdp_subarray_proxy[:2]
    cmd_name, requested_cmd, obs_state, _, _ = command_without_arg
    
    # tango_client_obj.set_attribute("obsState", obs_state)

    device_proxy.command_inout(cmd_name)
    dummy_event = command_callback(requested_cmd)
    event_subscription_mock[requested_cmd](dummy_event)
    assert const.STR_COMMAND + requested_cmd in device_proxy.activityMessage

def test_command_with_callback_method_without_arg_with_event_error(mock_sdp_subarray_proxy,event_subscription_mock, command_without_arg):
    device_proxy, tango_client_obj = mock_sdp_subarray_proxy[:2]
    cmd_name, requested_cmd, obs_state, _, _ = command_without_arg
    
    # tango_client_obj.set_attribute("obsState", obs_state)

    device_proxy.command_inout(cmd_name)
    dummy_event = command_callback_with_event_error(requested_cmd)
    event_subscription_mock[requested_cmd](dummy_event)
    assert const.ERR_INVOKING_CMD + requested_cmd in device_proxy.activityMessage

def test_command_for_allowed_Obstate_without_arg(mock_sdp_subarray_proxy, command_without_arg):
    device_proxy, tango_client_obj = mock_sdp_subarray_proxy[:2]
    cmd_name, requested_cmd, obs_state, callback_str, cmd_success_msg = command_without_arg    

#     tango_client_obj.set_attribute("obsState", obs_state)

    device_proxy.command_inout(cmd_name)
    assert cmd_success_msg in device_proxy.activityMessage
#     tango_client_obj.deviceproxy.command_inout_asynch.assert_called_with(requested_cmd, 
#                                                                          any_method(with_name=callback_str))


# def test_command_without_arg_should_raise_devfailed_exception(mock_sdp_subarray_proxy,event_subscription_mock, command_without_arg):
#     device_proxy, tango_client_obj = mock_sdp_subarray_proxy[:2]
#     cmd_name, requested_cmd, obs_state, _, _ = command_without_arg

#     # tango_client_obj.set_attribute("obsState", obs_state)

#     # tango_client_obj.send_command_async.side_effect = raise_devfailed_exception
#     with pytest.raises(tango.DevFailed) as df:
#         device_proxy.command_inout(cmd_name)
#         raise_devfailed_exception()
#     assert "This is error message for devfailed" in str(df.value)


@pytest.fixture(
    scope="function",
    params=[
        ("Scan", scan_input_str,  ObsState.IDLE),
        ("Configure", configure_str, ObsState.SCANNING),
        ("Configure", configure_str, ObsState.EMPTY),
        ("AssignResources", assign_input_str, ObsState.READY),
    ])

def command_with_argin_should_not_allowed_in_obstate(request):
    cmd_name, input_str, obs_state = request.param
    return cmd_name, input_str, obs_state

<<<<<<< HEAD
#TODO: Run the test case with latest tmc-common-package package
=======
#TODO: When ObsState check related issue is resolved 
>>>>>>> f88ce928
# def test_command_with_argin_should_failed_when_device_is_not_in_required_obstate(mock_sdp_subarray_proxy, command_with_argin_should_not_allowed_in_obstate):
#     cmd_name, input_str, obs_state = command_with_argin_should_not_allowed_in_obstate
#     device_proxy, tango_client_obj = mock_sdp_subarray_proxy[:2]

#     # tango_client_obj.set_attribute("obsState", obs_state)
    
#     with pytest.raises(tango.DevFailed) as df:
#         device_proxy.command_inout(cmd_name, input_str)
#     assert "Failed to invoke " + cmd_name in str(df.value)

<<<<<<< HEAD
#TODO: Run the test case with latest tmc-common-package package
=======
#TODO: When ObsState check related issue is resolved 
>>>>>>> f88ce928
# def test_scan_device_not_ready():
#     with fake_tango_system(SdpSubarrayLeafNode) as tango_context:
#         with pytest.raises(tango.DevFailed) as df:
#             tango_context.device.Scan(scan_input_str)
#         assert const.ERR_DEVICE_NOT_READY in str(df.value)

<<<<<<< HEAD
#TODO: Run the test case with latest tmc-common-package package
=======
#TODO: When ObsState check related issue is resolved 
>>>>>>> f88ce928
# def test_end_device_not_ready():
#     with fake_tango_system(SdpSubarrayLeafNode) as tango_context:
#         with pytest.raises(tango.DevFailed) as df:
#             tango_context.device.End()
#         assert const.ERR_DEVICE_NOT_READY in str(df.value)

<<<<<<< HEAD
#TODO: Run the test case with latest tmc-common-package package
=======
#TODO: When ObsState check related issue is resolved 
>>>>>>> f88ce928
# def test_endscan_invalid_state():
#     with fake_tango_system(SdpSubarrayLeafNode) as tango_context:
#         with pytest.raises(tango.DevFailed) as df:
#             tango_context.device.EndScan()
#         assert const.ERR_DEVICE_NOT_IN_SCAN in str(df.value)


@pytest.fixture(
    scope="function",
    params=[
        ( "Abort", ObsState.RESOURCING),
        ( "Abort", ObsState.EMPTY),
        ( "Restart", ObsState.SCANNING),
        ( "Restart", ObsState.EMPTY),
        ( "Restart", ObsState.CONFIGURING),
        ( "Restart", ObsState.IDLE),
        ( "Restart", ObsState.READY),
        ( "Restart", ObsState.RESOURCING),
        ( "End", ObsState.SCANNING),
        ( "ReleaseAllResources", ObsState.SCANNING),
        ( "ObsReset", ObsState.SCANNING),
        ( "ObsReset", ObsState.EMPTY),
        ( "ObsReset", ObsState.CONFIGURING),
        ( "ObsReset", ObsState.IDLE),
        ( "ObsReset", ObsState.READY),
        ( "ObsReset", ObsState.RESOURCING),
])

def command_should_not_allowed_in_obstate(request):
    cmd_name, obs_state = request.param
    return cmd_name, obs_state

<<<<<<< HEAD
# TODO:Run the test case with latest tmc-common-package package 
=======
#TODO: When ObsState check related issue is resolved 
>>>>>>> f88ce928
# def test_command_should_failed_when_device_is_not_in_required_obstate(mock_sdp_subarray_proxy, command_should_not_allowed_in_obstate):
#     cmd_name, obs_state = command_should_not_allowed_in_obstate
#     device_proxy, tango_client_obj = mock_sdp_subarray_proxy[:2]
#     # tango_client_obj.set_attribute("obsState", obs_state)
<<<<<<< HEAD
#     tango_client_obj.deviceproxy.command_inout_asynch.side_effect = raise_devfailed_exception
#     with pytest.raises(tango.DevFailed) as df:
#         device_proxy.command_inout(cmd_name)
#     #assert "Failed to invoke " + cmd_name in str(df.value)
#     assert "This is error message for devfailed" in str(df.value)
=======
#     with pytest.raises(tango.DevFailed) as df:
#         device_proxy.command_inout(cmd_name)
#     assert "Failed to invoke " + cmd_name in str(df.value)
>>>>>>> f88ce928



###########################################################################################################

# @pytest.fixture(scope="function")
# def event_subscription_with_arg(mock_sdp_subarray):
#     event_subscription_map = {}
#     mock_sdp_subarray[1].command_inout_asynch.side_effect = (
#         lambda command_name, argument, callback, *args,
#                **kwargs: event_subscription_map.update({command_name: callback}))
#     yield event_subscription_map


# @pytest.fixture(scope="function")
# def event_subscription_without_arg(mock_sdp_subarray):
#     event_subscription_map = {}
#     mock_sdp_subarray[1].command_inout_asynch.side_effect = (
#         lambda command_name, callback, *args,
#                **kwargs: event_subscription_map.update({command_name: callback}))
#     yield event_subscription_map


# @pytest.fixture(scope="function")
# def mock_sdp_subarray():
#     sdp_subarray1_fqdn = 'mid_sdp/elt/subarray_01'
#     dut_properties = {
#         'SdpSubarrayFQDN': sdp_subarray1_fqdn
#     }
#     sdp_subarray1_proxy_mock = Mock()
#     proxies_to_mock = {
#         sdp_subarray1_fqdn: sdp_subarray1_proxy_mock
#     }
#     with fake_tango_system(SdpSubarrayLeafNode, initial_dut_properties=dut_properties,
#                            proxies_to_mock=proxies_to_mock) as tango_context:
#         yield tango_context.device, sdp_subarray1_proxy_mock



# @pytest.fixture(
#     scope="function",
#     params=[
#         ("Scan", scan_input_str, const.CMD_SCAN, ObsState.READY,"scan_cmd_ended_cb", const.ERR_SCAN),
#         ("Configure", configure_str, const.CMD_CONFIGURE, ObsState.READY,"configure_cmd_ended_cb", const.ERR_CONFIGURE),
#         ("Configure", configure_str, const.CMD_CONFIGURE, ObsState.IDLE,"configure_cmd_ended_cb", const.ERR_CONFIGURE),
#         ("AssignResources", assign_input_str, const.CMD_ASSIGN_RESOURCES, ObsState.EMPTY,"AssignResources_ended", const.ERR_ASSGN_RESOURCES),
#         ("AssignResources", assign_input_str, const.CMD_ASSIGN_RESOURCES, ObsState.IDLE, "AssignResources_ended",const.ERR_ASSGN_RESOURCES),
#     ])

# def command_with_arg(request):
#     cmd_name, input_arg, requested_cmd, obs_state, callback_str, Error_msg = request.param
#     return cmd_name, input_arg, requested_cmd, obs_state, callback_str, Error_msg


# def test_command_with_callback_method_with_arg(mock_sdp_subarray, event_subscription_with_arg, command_with_arg):
#     device_proxy, sdp_subarray1_proxy_mock = mock_sdp_subarray
#     cmd_name, input_arg, requested_cmd, obs_state, _, _ = command_with_arg
#     sdp_subarray1_proxy_mock.obsState = obs_state
#     device_proxy.command_inout(cmd_name, input_arg)
#     dummy_event = command_callback(requested_cmd)
#     event_subscription_with_arg[requested_cmd](dummy_event)
#     assert const.STR_COMMAND + requested_cmd in device_proxy.activityMessage


# def test_command_with_callback_method_with_arg_with_event_error(mock_sdp_subarray, event_subscription_with_arg, command_with_arg):
#     device_proxy, sdp_subarray1_proxy_mock = mock_sdp_subarray
#     cmd_name, input_arg, requested_cmd, obs_state, _, _ = command_with_arg
#     sdp_subarray1_proxy_mock.obsState = obs_state
#     device_proxy.command_inout(cmd_name, input_arg)
#     dummy_event = command_callback(requested_cmd)
#     event_subscription_with_arg[requested_cmd](dummy_event)
#     assert const.STR_COMMAND + requested_cmd in device_proxy.activityMessage


# def test_command_for_allowed_Obstate_with_arg(mock_sdp_subarray, command_with_arg):
#     device_proxy, sdp_subarray1_proxy_mock = mock_sdp_subarray
#     cmd_name, input_arg, requested_cmd, obs_state, callback_str, _ = command_with_arg    
#     sdp_subarray1_proxy_mock.obsState = obs_state
#     device_proxy.command_inout(cmd_name, input_arg)
#     sdp_subarray1_proxy_mock.command_inout_asynch.assert_called_with(requested_cmd, input_arg,
#                                                                          any_method(with_name=callback_str))


# def test_command_with_arg_should_raise_devfailed_exception(mock_sdp_subarray, event_subscription_with_arg, command_with_arg):
#     device_proxy, sdp_subarray1_proxy_mock = mock_sdp_subarray
#     cmd_name, input_arg, requested_cmd, obs_state, _, Error_msg = command_with_arg
#     sdp_subarray1_proxy_mock.obsState = obs_state
#     sdp_subarray1_proxy_mock.command_inout_asynch.side_effect = raise_devfailed_exception
#     with pytest.raises(tango.DevFailed) as df:
#         device_proxy.command_inout(cmd_name, input_arg)
#     assert Error_msg in str(df.value)


# @pytest.fixture(
#     scope="function",
#     params=[
#         ("End", const.CMD_END, ObsState.READY,"end_cmd_ended_cb",const.ERR_END_INVOKING_CMD),
#         ("ReleaseAllResources", const.CMD_RELEASE_RESOURCES, ObsState.IDLE,"releaseallresources_cmd_ended_cb", const.ERR_RELEASE_RESOURCES),
#         ("EndScan", const.CMD_ENDSCAN, ObsState.SCANNING, "endscan_cmd_ended_cb", const.ERR_ENDSCAN_INVOKING_CMD),
#         ("Abort", const.CMD_ABORT, ObsState.SCANNING, "abort_cmd_ended_cb", const.ERR_ABORT_INVOKING_CMD),
#         ("Abort", const.CMD_ABORT, ObsState.CONFIGURING, "abort_cmd_ended_cb", const.ERR_ABORT_INVOKING_CMD),
#         ("Abort", const.CMD_ABORT, ObsState.IDLE, "abort_cmd_ended_cb", const.ERR_ABORT_INVOKING_CMD),
#         ("Abort", const.CMD_ABORT, ObsState.RESETTING, "abort_cmd_ended_cb", const.ERR_ABORT_INVOKING_CMD),
#         ("Abort", const.CMD_ABORT, ObsState.READY, "abort_cmd_ended_cb", const.ERR_ABORT_INVOKING_CMD),
#         ("Restart", const.CMD_RESTART, ObsState.ABORTED,"restart_cmd_ended_cb", const.ERR_RESTART_INVOKING_CMD), 
#         ("Restart", const.CMD_RESTART, ObsState.FAULT,"restart_cmd_ended_cb", const.ERR_RESTART_INVOKING_CMD), 
#         ("ObsReset", const.CMD_OBSRESET, ObsState.ABORTED, "obsreset_cmd_ended_cb", const.ERR_OBSRESET_INVOKING_CMD), 
#         ("ObsReset", const.CMD_OBSRESET, ObsState.FAULT, "obsreset_cmd_ended_cb", const.ERR_OBSRESET_INVOKING_CMD),
#     ])

# def command_without_arg(request):
#     cmd_name, requested_cmd, obs_state, callback_str, Error_msg = request.param
#     return cmd_name, requested_cmd, obs_state, callback_str, Error_msg

# def test_command_with_callback_method_without_arg(mock_sdp_subarray, event_subscription_without_arg, command_without_arg):
#     device_proxy, sdp_subarray1_proxy_mock = mock_sdp_subarray
#     cmd_name, requested_cmd, obs_state, _, _ = command_without_arg
#     sdp_subarray1_proxy_mock.obsState = obs_state
#     device_proxy.command_inout(cmd_name)
#     dummy_event = command_callback(requested_cmd)
#     event_subscription_without_arg[requested_cmd](dummy_event)
#     assert const.STR_COMMAND + requested_cmd in device_proxy.activityMessage

# def test_command_with_callback_method_without_arg_with_event_error(mock_sdp_subarray,event_subscription_without_arg, command_without_arg):
#     device_proxy, sdp_subarray1_proxy_mock = mock_sdp_subarray
#     cmd_name, requested_cmd, obs_state, _, _ = command_without_arg
#     sdp_subarray1_proxy_mock.obsState = obs_state
#     device_proxy.command_inout(cmd_name)
#     dummy_event = command_callback_with_event_error(requested_cmd)
#     event_subscription_without_arg[requested_cmd](dummy_event)
#     assert const.ERR_INVOKING_CMD + requested_cmd in device_proxy.activityMessage

# def test_command_for_allowed_Obstate_without_arg(mock_sdp_subarray, command_without_arg):
#     device_proxy, sdp_subarray1_proxy_mock = mock_sdp_subarray
#     cmd_name, requested_cmd, obs_state, callback_str, _ = command_without_arg    
#     sdp_subarray1_proxy_mock.obsState = obs_state
#     device_proxy.command_inout(cmd_name)
#     sdp_subarray1_proxy_mock.command_inout_asynch.assert_called_with(requested_cmd, 
#                                                                          any_method(with_name=callback_str))

# def test_command_without_arg_should_raise_devfailed_exception(mock_sdp_subarray,event_subscription_without_arg, command_without_arg):
#     device_proxy, sdp_subarray1_proxy_mock = mock_sdp_subarray
#     cmd_name, requested_cmd, obs_state, _, Error_msg = command_without_arg
#     sdp_subarray1_proxy_mock.obsState = obs_state
#     sdp_subarray1_proxy_mock.command_inout_asynch.side_effect = raise_devfailed_exception
#     with pytest.raises(tango.DevFailed) as df:
#         device_proxy.command_inout(cmd_name)
#     assert Error_msg in str(df.value)


def command_callback(command_name):
    fake_event = MagicMock()
    fake_event.err = False
    fake_event.cmd_name = f"{command_name}"
    return fake_event


def command_callback_with_event_error(command_name):
    fake_event = MagicMock()
    fake_event.err = True
    fake_event.errors = 'Event error in Command Callback'
    fake_event.cmd_name = f"{command_name}"
    return fake_event

# TODO: FOR FUTURE REFERENCE
# def command_callback_with_command_exception():
#     return Exception("Exception in Command callback")

def command_callback_with_devfailed_exception():
    tango.Except.throw_exception("SdpSubarrayLeafNode_Commandfailed in callback", "This is error message for devfailed",
                                 " ", tango.ErrSeverity.ERR)

def raise_devfailed_exception(*args):
    tango.Except.throw_exception("SdpSubarrayLeafNode_Commandfailed", "This is error message for devfailed",
                                 " ", tango.ErrSeverity.ERR)


# @pytest.fixture(
#     scope="function",
#     params=[
#         ( "Abort", ObsState.RESOURCING),
#         ( "Abort", ObsState.EMPTY),
#         ( "Restart", ObsState.SCANNING),
#         ( "Restart", ObsState.EMPTY),
#         ( "Restart", ObsState.CONFIGURING),
#         ( "Restart", ObsState.IDLE),
#         ( "Restart", ObsState.READY),
#         ( "Restart", ObsState.RESOURCING),
#         ( "ObsReset", ObsState.SCANNING),
#         ( "ObsReset", ObsState.EMPTY),
#         ( "ObsReset", ObsState.CONFIGURING),
#         ( "ObsReset", ObsState.IDLE),
#         ( "ObsReset", ObsState.READY),
#         ( "ObsReset", ObsState.RESOURCING),
#     ])

# def command_should_not_allowed_in_obstate(request):
#     cmd_name, obs_state = request.param
#     return cmd_name, obs_state


# def test_command_should_failed_when_device_is_not_in_required_obstate(mock_sdp_subarray, command_should_not_allowed_in_obstate):
#     cmd_name, obs_state = command_should_not_allowed_in_obstate
#     device_proxy, sdp_subarray1_proxy_mock = mock_sdp_subarray
#     sdp_subarray1_proxy_mock.obsState = obs_state
#     with pytest.raises(tango.DevFailed) as df:
#         device_proxy.command_inout(cmd_name)
#     assert "Failed to invoke " + cmd_name in str(df.value)





def assert_activity_message(device_proxy, expected_message):
    assert device_proxy.activityMessage == expected_message  # reads tango attribute


def any_method(with_name=None):
    class AnyMethod():
        def __eq__(self, other):
            if not isinstance(other, types.MethodType):
                return False
            return other.__func__.__name__ == with_name if with_name else True
    return AnyMethod()
  


# def test_status():
#     with fake_tango_system(SdpSubarrayLeafNode) as tango_context:
#         assert tango_context.device.Status() != const.STR_INIT_SUCCESS


# def test_logging_level():
#     with fake_tango_system(SdpSubarrayLeafNode) as tango_context:
#         tango_context.device.loggingLevel = LoggingLevel.INFO
#         assert tango_context.device.loggingLevel == LoggingLevel.INFO


# def test_control_mode():
#     with fake_tango_system(SdpSubarrayLeafNode) as tango_context:
#         control_mode = ControlMode.REMOTE
#         tango_context.device.controlMode = control_mode
#         assert tango_context.device.controlMode == control_mode


# def test_test_mode():
#     with fake_tango_system(SdpSubarrayLeafNode) as tango_context:
#         test_mode = TestMode.NONE
#         tango_context.device.testMode = test_mode
#         assert tango_context.device.testMode == test_mode


# def test_receive_addresses():
#     with fake_tango_system(SdpSubarrayLeafNode) as tango_context:
#         assert tango_context.device.receiveAddresses == ""


# def test_activity_message():
#     with fake_tango_system(SdpSubarrayLeafNode) as tango_context:
#         assert tango_context.device.activityMessage == const.STR_SDPSALN_INIT_SUCCESS


# def test_write_receive_addresses():
#     with fake_tango_system(SdpSubarrayLeafNode) as tango_context:
#         tango_context.device.receiveAddresses = "test"
#         assert tango_context.device.receiveAddresses == "test"


# def test_write_activity_message():
#     with fake_tango_system(SdpSubarrayLeafNode) as tango_context:
#         tango_context.device.activityMessage = "test"
#         assert tango_context.device.activityMessage == "test"


# def test_active_processing_blocks():
#     with fake_tango_system(SdpSubarrayLeafNode) as tango_context:
#         assert tango_context.device.activeProcessingBlocks == ""


# def test_logging_targets():
#     with fake_tango_system(SdpSubarrayLeafNode) as tango_context:
#         tango_context.device.loggingTargets = ['console::cout']
#         assert 'console::cout' in tango_context.device.loggingTargets


# def test_version_id():
#     """Test for versionId"""
#     with fake_tango_system(SdpSubarrayLeafNode) as tango_context:
#         assert tango_context.device.versionId == release.version


# def test_build_state():
#     """Test for buildState"""
#     with fake_tango_system(SdpSubarrayLeafNode) as tango_context:
#         assert tango_context.device.buildState == ('{},{},{}'.format(release.name,release.version,release.description))

 
@contextlib.contextmanager
def fake_tango_system(device_under_test, initial_dut_properties={}, proxies_to_mock={},
                      device_proxy_import_path='tango.DeviceProxy'):

    with mock.patch(device_proxy_import_path) as patched_constructor:
        patched_constructor.side_effect = lambda device_fqdn: proxies_to_mock.get(device_fqdn, Mock())
        patched_module = importlib.reload(sys.modules[device_under_test.__module__])

    device_under_test = getattr(patched_module, device_under_test.__name__)

    device_test_context = DeviceTestContext(device_under_test, properties=initial_dut_properties)
    device_test_context.start()
    yield device_test_context
    device_test_context.stop()<|MERGE_RESOLUTION|>--- conflicted
+++ resolved
@@ -102,7 +102,7 @@
     dummy_event = command_callback(const.CMD_OFF)
     event_subscription_mock[const.CMD_OFF](dummy_event)
     assert const.STR_COMMAND + const.CMD_OFF in device_proxy.activityMessage
-    
+
 
 def test_on_should_command_with_callback_method_with_event_error(mock_sdp_subarray_proxy,event_subscription_mock):
     device_proxy, tango_client_obj = mock_sdp_subarray_proxy[:2]
@@ -272,11 +272,7 @@
     cmd_name, input_str, obs_state = request.param
     return cmd_name, input_str, obs_state
 
-<<<<<<< HEAD
-#TODO: Run the test case with latest tmc-common-package package
-=======
 #TODO: When ObsState check related issue is resolved 
->>>>>>> f88ce928
 # def test_command_with_argin_should_failed_when_device_is_not_in_required_obstate(mock_sdp_subarray_proxy, command_with_argin_should_not_allowed_in_obstate):
 #     cmd_name, input_str, obs_state = command_with_argin_should_not_allowed_in_obstate
 #     device_proxy, tango_client_obj = mock_sdp_subarray_proxy[:2]
@@ -287,33 +283,21 @@
 #         device_proxy.command_inout(cmd_name, input_str)
 #     assert "Failed to invoke " + cmd_name in str(df.value)
 
-<<<<<<< HEAD
-#TODO: Run the test case with latest tmc-common-package package
-=======
 #TODO: When ObsState check related issue is resolved 
->>>>>>> f88ce928
 # def test_scan_device_not_ready():
 #     with fake_tango_system(SdpSubarrayLeafNode) as tango_context:
 #         with pytest.raises(tango.DevFailed) as df:
 #             tango_context.device.Scan(scan_input_str)
 #         assert const.ERR_DEVICE_NOT_READY in str(df.value)
 
-<<<<<<< HEAD
-#TODO: Run the test case with latest tmc-common-package package
-=======
 #TODO: When ObsState check related issue is resolved 
->>>>>>> f88ce928
 # def test_end_device_not_ready():
 #     with fake_tango_system(SdpSubarrayLeafNode) as tango_context:
 #         with pytest.raises(tango.DevFailed) as df:
 #             tango_context.device.End()
 #         assert const.ERR_DEVICE_NOT_READY in str(df.value)
 
-<<<<<<< HEAD
-#TODO: Run the test case with latest tmc-common-package package
-=======
 #TODO: When ObsState check related issue is resolved 
->>>>>>> f88ce928
 # def test_endscan_invalid_state():
 #     with fake_tango_system(SdpSubarrayLeafNode) as tango_context:
 #         with pytest.raises(tango.DevFailed) as df:
@@ -346,26 +330,14 @@
     cmd_name, obs_state = request.param
     return cmd_name, obs_state
 
-<<<<<<< HEAD
-# TODO:Run the test case with latest tmc-common-package package 
-=======
 #TODO: When ObsState check related issue is resolved 
->>>>>>> f88ce928
 # def test_command_should_failed_when_device_is_not_in_required_obstate(mock_sdp_subarray_proxy, command_should_not_allowed_in_obstate):
 #     cmd_name, obs_state = command_should_not_allowed_in_obstate
 #     device_proxy, tango_client_obj = mock_sdp_subarray_proxy[:2]
 #     # tango_client_obj.set_attribute("obsState", obs_state)
-<<<<<<< HEAD
-#     tango_client_obj.deviceproxy.command_inout_asynch.side_effect = raise_devfailed_exception
-#     with pytest.raises(tango.DevFailed) as df:
-#         device_proxy.command_inout(cmd_name)
-#     #assert "Failed to invoke " + cmd_name in str(df.value)
-#     assert "This is error message for devfailed" in str(df.value)
-=======
 #     with pytest.raises(tango.DevFailed) as df:
 #         device_proxy.command_inout(cmd_name)
 #     assert "Failed to invoke " + cmd_name in str(df.value)
->>>>>>> f88ce928
 
 
 
