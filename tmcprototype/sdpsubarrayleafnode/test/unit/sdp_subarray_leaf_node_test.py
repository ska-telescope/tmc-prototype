--- conflicted
+++ resolved
@@ -39,7 +39,7 @@
 configure_invalid_key_file='invalid_key_Configure.json'
 path= join(dirname(__file__), 'data' , configure_invalid_key_file)
 with open(path, 'r') as f:
-    configure_inavlid_key=f.read()
+    configure_invalid_key=f.read()
 
 configure_invalid_format_file='invalid_format_Configure.json'
 path= join(dirname(__file__), 'data' , configure_invalid_format_file)
@@ -102,27 +102,7 @@
                **kwargs: event_subscription_map.update({command_name: callback}))
     with fake_tango_system(SdpSubarrayLeafNode, initial_dut_properties=dut_properties,
                            proxies_to_mock=proxies_to_mock) as tango_context:
-<<<<<<< HEAD
-=======
-        assign_input = '{"id":"sbi-mvp01-20200325-00001","max_length":100.0,"scan_types":[' \
-                       '{"id":"science_A","coordinate_system":"ICRS","ra":"02:42:40.771",' \
-                       '"dec":"-00:00:47.84","channels":[{"count":744,' \
-                       '"start":0,"stride":2,"freq_min":0.35e9,"freq_max":0.368e9,"link_map":[[0,0],' \
-                       '[200,1],[744,2],[944,3]]},{"count":744,"start":2000,"stride":1,"freq_min":0.36e9,' \
-                       '"freq_max":0.368e9,"link_map":[[2000,4],[2200,5]]}]},{"id":"calibration_B",' \
-                       '"coordinate_system":"ICRS","ra":"12:29:06.699","dec":"02:03:08.598","channels":[{"count":744,"start":0,"stride":2,"freq_min":0.35e9,' \
-                       '"freq_max":0.368e9,"link_map":[[0,0],[200,1],[744,2],[944,3]]},{"count":744,' \
-                       '"start":2000,"stride":1,"freq_min":0.36e9,"freq_max":0.368e9,"link_map":[[2000,4],' \
-                       '[2200,5]]}]}],"processing_blocks":[{"id":"pb-mvp01-20200325-00001","workflow":' \
-                       '{"type":"realtime","id":"vis_receive","version":"0.1.0"},"parameters":{}},' \
-                       '{"id":"pb-mvp01-20200325-00002","workflow":{"type":"realtime","id":"test_realtime",' \
-                       '"version":"0.1.0"},"parameters":{}},{"id":"pb-mvp01-20200325-00003","workflow":' \
-                       '{"type":"batch","id":"ical","version":"0.1.0"},"parameters":{},"dependencies":' \
-                       '[{"pb_id":"pb-mvp01-20200325-00001","type":["visibilities"]}]},{"id":' \
-                       '"pb-mvp01-20200325-00004","workflow":{"type":"batch","id":"dpreb","version":"0.1.0"},' \
-                       '"parameters":{},"dependencies":[{"pb_id":"pb-mvp01-20200325-00003","type":' \
-                       '["calibration"]}]}]}}'
->>>>>>> c2c7f30f
+
         # act:
         with pytest.raises(Exception):
             tango_context.device.AssignResources(assign_input_str)
@@ -177,13 +157,8 @@
         tango_context.device.Scan(scan_input_str)
 
         # assert:
-<<<<<<< HEAD
         sdp_subarray1_proxy_mock.command_inout_asynch.assert_called_with(const.CMD_SCAN, scan_input_str,
-                                                                 any_method(with_name='commandCallback'))
-=======
-        sdp_subarray1_proxy_mock.command_inout_asynch.assert_called_with(const.CMD_SCAN, scan_input,
                                                                  any_method(with_name='cmd_ended_cb'))
->>>>>>> c2c7f30f
 
 
 def test_start_scan_should_raise_devfailed_exception():
@@ -228,39 +203,14 @@
     with fake_tango_system(SdpSubarrayLeafNode, initial_dut_properties=dut_properties,
                            proxies_to_mock=proxies_to_mock) \
             as tango_context:
-<<<<<<< HEAD
-=======
-        assign_input = '{"id":"sbi-mvp01-20200325-00001","max_length":100.0,"scan_types":' \
-                       '[{"id":"science_A","coordinate_system":"ICRS","ra":"02:42:40.771",' \
-                       '"dec":"-00:00:47.84","channels":[{"count":744,' \
-                       '"start":0,"stride":2,"freq_min":0.35e9,"freq_max":0.368e9,"link_map":[[0,0],' \
-                       '[200,1],[744,2],[944,3]]},{"count":744,"start":2000,"stride":1,"freq_min":0.36e9,' \
-                       '"freq_max":0.368e9,"link_map":[[2000,4],[2200,5]]}]},{"id":"calibration_B",' \
-                       '"coordinate_system":"ICRS","ra":"12:29:06.699","dec":"02:03:08.598","channels":[{"count":744,"start":0,"stride":2,"freq_min":0.35e9,"freq_max":0.368e9,' \
-                       '"link_map":[[0,0],[200,1],[744,2],[944,3]]},{"count":744,"start":2000,"stride":1,' \
-                       '"freq_min":0.36e9,"freq_max":0.368e9,"link_map":[[2000,4],[2200,5]]}]}],' \
-                       '"processing_blocks":[{"id":"pb-mvp01-20200325-00001","workflow":{"type":"realtime",' \
-                       '"id":"vis_receive","version":"0.1.0"},"parameters":{}},{"id":"pb-mvp01-20200325-00002",' \
-                       '"workflow":{"type":"realtime","id":"test_realtime","version":"0.1.0"},"parameters":{}},' \
-                       '{"id":"pb-mvp01-20200325-00003","workflow":{"type":"batch","id":"ical","version":"0.1.0"},' \
-                       '"parameters":{},"dependencies":[{"pb_id":"pb-mvp01-20200325-00001","type":' \
-                       '["visibilities"]}]},{"id":"pb-mvp01-20200325-00004","workflow":{"type":"batch","id":' \
-                       '"dpreb","version":"0.1.0"},"parameters":{},"dependencies":[{"pb_id":' \
-                       '"pb-mvp01-20200325-00003","type":["calibration"]}]}]}}'
->>>>>>> c2c7f30f
         device_proxy = tango_context.device
         # act:
         device_proxy.AssignResources(assign_input_str)
 
         # assert:
         sdp_subarray1_proxy_mock.command_inout_asynch.assert_called_with(const.CMD_ASSIGN_RESOURCES,
-<<<<<<< HEAD
                                                                         assign_input_str,
-                                                                  any_method(with_name='commandCallback'))
-=======
-                                                                        assign_input,
                                                                   any_method(with_name='cmd_ended_cb'))
->>>>>>> c2c7f30f
         assert_activity_message(device_proxy, const.STR_ASSIGN_RESOURCES_SUCCESS)
 
 
@@ -280,25 +230,6 @@
     with fake_tango_system(SdpSubarrayLeafNode, initial_dut_properties=dut_properties,
                            proxies_to_mock=proxies_to_mock) \
             as tango_context:
-<<<<<<< HEAD
-=======
-        assign_input = '{"id":"sbi-mvp01-20200325-00001","max_length":100.0,"scan_types":[{"id":"science_A",' \
-                       '"coordinate_system":"ICRS","ra":"02:42:40.771","dec":"-00:00:47.84","channels":[{"count":744,"start":0,"stride":2,"freq_min":0.35e9,"freq_max":0.368e9,' \
-                       '"link_map":[[0,0],[200,1],[744,2],[944,3]]},{"count":744,"start":2000,"stride":1,' \
-                       '"freq_min":0.36e9,"freq_max":0.368e9,"link_map":[[2000,4],[2200,5]]}]},{"id":' \
-                       '"calibration_B","coordinate_system":"ICRS","ra":"12:29:06.699","dec":"02:03:08.598",' \
-                       '"channels":[{"count":744,"start":0,"stride":2,"freq_min":0.35e9,"freq_max":' \
-                       '0.368e9,"link_map":[[0,0],[200,1],[744,2],[944,3]]},{"count":744,"start":2000,"stride":1,' \
-                       '"freq_min":0.36e9,"freq_max":0.368e9,"link_map":[[2000,4],[2200,5]]}]}],"processing_blocks"' \
-                       ':[{"id":"pb-mvp01-20200325-00001","workflow":{"type":"realtime","id":"vis_receive",' \
-                       '"version":"0.1.0"},"parameters":{}},{"id":"pb-mvp01-20200325-00002","workflow":{"type":' \
-                       '"realtime","id":"test_realtime","version":"0.1.0"},"parameters":{}},{"id":' \
-                       '"pb-mvp01-20200325-00003","workflow":{"type":"batch","id":"ical","version":"0.1.0"},' \
-                       '"parameters":{},"dependencies":[{"pb_id":"pb-mvp01-20200325-00001","type":' \
-                       '["visibilities"]}]},{"id":"pb-mvp01-20200325-00004","workflow":{"type":"batch","id":' \
-                       '"dpreb","version":"0.1.0"},"parameters":{},"dependencies":[{"pb_id":' \
-                       '"pb-mvp01-20200325-00003","type":["calibration"]}]}]}}'
->>>>>>> c2c7f30f
         device_proxy = tango_context.device
         # act:
         with pytest.raises(tango.DevFailed):
@@ -616,12 +547,8 @@
 def test_configure_invalid_key():
     # act & assert:
     with fake_tango_system(SdpSubarrayLeafNode) as tango_context:
-<<<<<<< HEAD
-=======
-        test_input = '{ "invalid_key": "science_A" }'
->>>>>>> c2c7f30f
-        with pytest.raises(tango.DevFailed):
-            tango_context.device.Configure(configure_inavlid_key)
+        with pytest.raises(tango.DevFailed):
+            tango_context.device.Configure(configure_invalid_key)
         assert const.ERR_JSON_KEY_NOT_FOUND in tango_context.device.activityMessage
 
 
