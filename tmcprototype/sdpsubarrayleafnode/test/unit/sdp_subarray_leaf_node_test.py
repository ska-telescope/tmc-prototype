# Standard Python imports
import contextlib
import importlib
import sys
import types
import pytest
import tango
import mock
from mock import Mock
from mock import MagicMock
from os.path import dirname, join

# Tango imports
from tango.test_context import DeviceTestContext

# Additional import
from sdpsubarrayleafnode import SdpSubarrayLeafNode, const, release
from ska.base.control_model import ObsState, HealthState, AdminMode, TestMode, ControlMode, SimulationMode
from ska.base.control_model import LoggingLevel

assign_input_file = 'command_AssignResources.json'
path = join(dirname(__file__), 'data', assign_input_file)
with open(path, 'r') as f:
    assign_input_str = f.read()

scan_input_file= 'command_Scan.json'
path= join(dirname(__file__), 'data', scan_input_file)
with open(path, 'r') as f:
    scan_input_str=f.read()

configure_input_file= 'command_Configure.json'
path= join(dirname(__file__), 'data' , configure_input_file)
with open(path, 'r') as f:
    configure_str=f.read()


@pytest.fixture(scope="function")
def event_subscription_with_arg(mock_sdp_subarray):
    event_subscription_map = {}
    mock_sdp_subarray[1].command_inout_asynch.side_effect = (
        lambda command_name, argument, callback, *args,
               **kwargs: event_subscription_map.update({command_name: callback}))
    yield event_subscription_map


@pytest.fixture(scope="function")
def event_subscription_without_arg(mock_sdp_subarray):
    event_subscription_map = {}
    mock_sdp_subarray[1].command_inout_asynch.side_effect = (
        lambda command_name, callback, *args,
               **kwargs: event_subscription_map.update({command_name: callback}))
    yield event_subscription_map


@pytest.fixture(scope="function")
def mock_sdp_subarray():
    sdp_subarray1_fqdn = 'mid_sdp/elt/subarray_01'
    dut_properties = {
        'SdpSubarrayFQDN': sdp_subarray1_fqdn
    }
    sdp_subarray1_proxy_mock = Mock()
    proxies_to_mock = {
        sdp_subarray1_fqdn: sdp_subarray1_proxy_mock
    }
    with fake_tango_system(SdpSubarrayLeafNode, initial_dut_properties=dut_properties,
                           proxies_to_mock=proxies_to_mock) as tango_context:
        yield tango_context.device, sdp_subarray1_proxy_mock


def test_on_should_command_with_callback_method(mock_sdp_subarray,event_subscription_without_arg):
    device_proxy, sdp_subarray1_proxy_mock = mock_sdp_subarray
    device_proxy.On()
    dummy_event = command_callback(const.CMD_ON)
    event_subscription_without_arg[const.CMD_ON](dummy_event)
    assert const.STR_COMMAND + const.CMD_ON in device_proxy.activityMessage
    sdp_subarray1_proxy_mock.command_inout_asynch.assert_called_with(const.CMD_ON,
                                                                         any_method(with_name='on_cmd_ended_cb'))


def test_off_should_command_with_callback_method(mock_sdp_subarray,event_subscription_without_arg):
    device_proxy, sdp_subarray1_proxy_mock = mock_sdp_subarray
    device_proxy.On()
    device_proxy.Off()
    dummy_event = command_callback(const.CMD_OFF)
    event_subscription_without_arg[const.CMD_OFF](dummy_event)
    assert const.STR_COMMAND + const.CMD_OFF in device_proxy.activityMessage
    sdp_subarray1_proxy_mock.command_inout_asynch.assert_called_with(const.CMD_OFF,
                                                                         any_method(with_name='off_cmd_ended_cb'))


def test_on_should_command_with_callback_method_with_event_error(mock_sdp_subarray,event_subscription_without_arg):
    device_proxy, sdp_subarray1_proxy_mock = mock_sdp_subarray
    device_proxy.On()
    dummy_event = command_callback_with_event_error(const.CMD_ON)
    event_subscription_without_arg[const.CMD_ON](dummy_event)
    assert const.ERR_INVOKING_CMD + const.CMD_ON in device_proxy.activityMessage


def test_off_should_command_with_callback_method_with_event_error(mock_sdp_subarray,event_subscription_without_arg):
    device_proxy, sdp_subarray1_proxy_mock = mock_sdp_subarray
    device_proxy.On()
    device_proxy.Off()
    dummy_event = command_callback_with_event_error(const.CMD_OFF)
    event_subscription_without_arg[const.CMD_OFF](dummy_event)
    assert const.ERR_INVOKING_CMD + const.CMD_OFF in device_proxy.activityMessage

def test_on_command_should_raise_dev_failed(mock_sdp_subarray):
    device_proxy, sdp_subarray1_proxy_mock = mock_sdp_subarray
    sdp_subarray1_proxy_mock.command_inout_asynch.side_effect = raise_devfailed_exception
    with pytest.raises(tango.DevFailed) as df:
        device_proxy.On()
    assert "This is error message for devfailed" in str(df.value)


def test_off_command_should_raise_dev_failed(mock_sdp_subarray):
    device_proxy, sdp_subarray1_proxy_mock = mock_sdp_subarray
    device_proxy.On()
    sdp_subarray1_proxy_mock.command_inout_asynch.side_effect = raise_devfailed_exception
    with pytest.raises(tango.DevFailed) as df:
        device_proxy.Off()
    assert "This is error message for devfailed" in str(df.value)


@pytest.fixture(
    scope="function",
    params=[
        ("Scan", scan_input_str, const.CMD_SCAN, ObsState.READY,"scan_cmd_ended_cb", const.ERR_SCAN),
        ("Configure", configure_str, const.CMD_CONFIGURE, ObsState.READY,"configure_cmd_ended_cb", const.ERR_CONFIGURE),
        ("AssignResources", assign_input_str, const.CMD_ASSIGN_RESOURCES, ObsState.EMPTY,"AssignResources_ended", const.ERR_ASSGN_RESOURCES),
    ])

def command_with_arg(request):
    cmd_name, input_arg, requested_cmd, obs_state, callback_str, Error_msg = request.param
    return cmd_name, input_arg, requested_cmd, obs_state, callback_str, Error_msg

def test_command_with_callback_method_with_arg(mock_sdp_subarray, event_subscription_with_arg, command_with_arg):
    device_proxy, sdp_subarray1_proxy_mock = mock_sdp_subarray
    cmd_name, input_arg, requested_cmd, obs_state, _, _ = command_with_arg
    sdp_subarray1_proxy_mock.obsState = obs_state
    device_proxy.command_inout(cmd_name, input_arg)
    dummy_event = command_callback(requested_cmd)
    event_subscription_with_arg[requested_cmd](dummy_event)
    assert const.STR_COMMAND + requested_cmd in device_proxy.activityMessage

def test_command_with_callback_method_with_arg_with_event_error(mock_sdp_subarray, event_subscription_with_arg, command_with_arg):
    device_proxy, sdp_subarray1_proxy_mock = mock_sdp_subarray
    cmd_name, input_arg, requested_cmd, obs_state, _, _ = command_with_arg
    sdp_subarray1_proxy_mock.obsState = obs_state
    device_proxy.command_inout(cmd_name, input_arg)
    dummy_event = command_callback(requested_cmd)
    event_subscription_with_arg[requested_cmd](dummy_event)
    assert const.STR_COMMAND + requested_cmd in device_proxy.activityMessage

def test_command_for_allowed_Obstate_with_arg(mock_sdp_subarray, command_with_arg):
    device_proxy, sdp_subarray1_proxy_mock = mock_sdp_subarray
    cmd_name, input_arg, requested_cmd, obs_state, callback_str, _ = command_with_arg    
    sdp_subarray1_proxy_mock.obsState = obs_state
    device_proxy.command_inout(cmd_name, input_arg)
    sdp_subarray1_proxy_mock.command_inout_asynch.assert_called_with(requested_cmd, input_arg,
                                                                         any_method(with_name=callback_str))


def test_command_with_arg_should_raise_devfailed_exception(mock_sdp_subarray, event_subscription_with_arg, command_with_arg):
    device_proxy, sdp_subarray1_proxy_mock = mock_sdp_subarray
    cmd_name, input_arg, requested_cmd, obs_state, _, Error_msg = command_with_arg
    sdp_subarray1_proxy_mock.obsState = obs_state
    sdp_subarray1_proxy_mock.command_inout_asynch.side_effect = raise_devfailed_exception
<<<<<<< HEAD
    with pytest.raises(tango.DevFailed):
=======
    with pytest.raises(tango.DevFailed) as df:
>>>>>>> 09a315af
        device_proxy.command_inout(cmd_name, input_arg)
    assert Error_msg in str(df.value)

@pytest.fixture(
    scope="function",
    params=[
        ("End", const.CMD_END, ObsState.READY,"end_cmd_ended_cb",const.ERR_END_INVOKING_CMD),
        ("ReleaseAllResources", const.CMD_RELEASE_RESOURCES, ObsState.IDLE,"releaseallresources_cmd_ended_cb", const.ERR_RELEASE_RESOURCES),
        ("EndScan", const.CMD_ENDSCAN, ObsState.SCANNING, "endscan_cmd_ended_cb", const.ERR_ENDSCAN_INVOKING_CMD),
        ("Abort", const.CMD_ABORT, ObsState.SCANNING, "abort_cmd_ended_cb", const.ERR_ABORT_INVOKING_CMD),
        ("Abort", const.CMD_ABORT, ObsState.CONFIGURING, "abort_cmd_ended_cb", const.ERR_ABORT_INVOKING_CMD),
        ("Abort", const.CMD_ABORT, ObsState.IDLE, "abort_cmd_ended_cb", const.ERR_ABORT_INVOKING_CMD),
        ("Abort", const.CMD_ABORT, ObsState.RESETTING, "abort_cmd_ended_cb", const.ERR_ABORT_INVOKING_CMD),
        ("Abort", const.CMD_ABORT, ObsState.READY, "abort_cmd_ended_cb", const.ERR_ABORT_INVOKING_CMD),
        ("Restart", const.CMD_RESTART, ObsState.ABORTED,"restart_cmd_ended_cb", const.ERR_RESTART_INVOKING_CMD), 
        ("Restart", const.CMD_RESTART, ObsState.FAULT,"restart_cmd_ended_cb", const.ERR_RESTART_INVOKING_CMD), 
        ("ObsReset", const.CMD_OBSRESET, ObsState.ABORTED, "obsreset_cmd_ended_cb", const.ERR_OBSRESET_INVOKING_CMD), 
        ("ObsReset", const.CMD_OBSRESET, ObsState.FAULT, "obsreset_cmd_ended_cb", const.ERR_OBSRESET_INVOKING_CMD),
    ])

def command_without_arg(request):
    cmd_name, requested_cmd, obs_state, callback_str, Error_msg = request.param
    return cmd_name, requested_cmd, obs_state, callback_str, Error_msg

def test_command_with_callback_method_without_arg(mock_sdp_subarray, event_subscription_without_arg, command_without_arg):
    device_proxy, sdp_subarray1_proxy_mock = mock_sdp_subarray
    cmd_name, requested_cmd, obs_state, _, _ = command_without_arg
    sdp_subarray1_proxy_mock.obsState = obs_state
    device_proxy.command_inout(cmd_name)
    dummy_event = command_callback(requested_cmd)
    event_subscription_without_arg[requested_cmd](dummy_event)
    assert const.STR_COMMAND + requested_cmd in device_proxy.activityMessage

def test_command_with_callback_method_without_arg_with_event_error(mock_sdp_subarray,event_subscription_without_arg, command_without_arg):
    device_proxy, sdp_subarray1_proxy_mock = mock_sdp_subarray
    cmd_name, requested_cmd, obs_state, _, _ = command_without_arg
    sdp_subarray1_proxy_mock.obsState = obs_state
    device_proxy.command_inout(cmd_name)
    dummy_event = command_callback_with_event_error(requested_cmd)
    event_subscription_without_arg[requested_cmd](dummy_event)
    assert const.ERR_INVOKING_CMD + requested_cmd in device_proxy.activityMessage

def test_command_for_allowed_Obstate_without_arg(mock_sdp_subarray, command_without_arg):
    device_proxy, sdp_subarray1_proxy_mock = mock_sdp_subarray
    cmd_name, requested_cmd, obs_state, callback_str, _ = command_without_arg    
    sdp_subarray1_proxy_mock.obsState = obs_state
    device_proxy.command_inout(cmd_name)
    sdp_subarray1_proxy_mock.command_inout_asynch.assert_called_with(requested_cmd, 
                                                                         any_method(with_name=callback_str))

def test_command_without_arg_should_raise_devfailed_exception(mock_sdp_subarray,event_subscription_without_arg, command_without_arg):
    device_proxy, sdp_subarray1_proxy_mock = mock_sdp_subarray
    cmd_name, requested_cmd, obs_state, _, Error_msg = command_without_arg
    sdp_subarray1_proxy_mock.obsState = obs_state
    sdp_subarray1_proxy_mock.command_inout_asynch.side_effect = raise_devfailed_exception
<<<<<<< HEAD
    with pytest.raises(tango.DevFailed):
=======
    with pytest.raises(tango.DevFailed) as df:
>>>>>>> 09a315af
        device_proxy.command_inout(cmd_name)
    assert Error_msg in str(df.value)


def command_callback(command_name):
    fake_event = MagicMock()
    fake_event.err = False
    fake_event.cmd_name = f"{command_name}"
    return fake_event


def command_callback_with_event_error(command_name):
    fake_event = MagicMock()
    fake_event.err = True
    fake_event.errors = 'Event error in Command Callback'
    fake_event.cmd_name = f"{command_name}"
    return fake_event

# TODO: FOR FUTURE REFERENCE
def command_callback_with_command_exception():
    return Exception("Exception in Command callback")

# TODO: FOR FUTURE REFERENCE
def command_callback_with_devfailed_exception():
    tango.Except.throw_exception("SdpSubarrayLeafNode_Commandfailed in callback", "This is error message for devfailed",
                                 " ", tango.ErrSeverity.ERR)

def raise_devfailed_exception(*args):
    tango.Except.throw_exception("SdpSubarrayLeafNode_Commandfailed", "This is error message for devfailed",
                                 " ", tango.ErrSeverity.ERR)


def test_assign_resources_should_raise_devfailed_for_invalid_obstate(mock_sdp_subarray):
    device_proxy, sdp_subarray1_proxy_mock = mock_sdp_subarray
    sdp_subarray1_proxy_mock.obsState = ObsState.READY
    with pytest.raises(tango.DevFailed) as df:
        device_proxy.AssignResources(assign_input_str)
    assert "SDP subarray is not in EMPTY obstate." in str(df)


@pytest.fixture(
    scope="function",
    params=[
        ( "Abort", ObsState.RESOURCING),
        ( "Abort", ObsState.EMPTY),
        ( "Restart", ObsState.SCANNING),
        ( "Restart", ObsState.EMPTY),
        ( "Restart", ObsState.CONFIGURING),
        ( "Restart", ObsState.IDLE),
        ( "Restart", ObsState.READY),
        ( "Restart", ObsState.RESOURCING),
        ( "ObsReset", ObsState.SCANNING),
        ( "ObsReset", ObsState.EMPTY),
        ( "ObsReset", ObsState.CONFIGURING),
        ( "ObsReset", ObsState.IDLE),
        ( "ObsReset", ObsState.READY),
        ( "ObsReset", ObsState.RESOURCING),
    ])

def command_should_not_allowed_in_obstate(request):
    cmd_name, obs_state = request.param
    return cmd_name, obs_state


def test_command_should_failed_when_device_is_not_in_required_obstate(mock_sdp_subarray, command_should_not_allowed_in_obstate):
    cmd_name, obs_state = command_should_not_allowed_in_obstate
    device_proxy, sdp_subarray1_proxy_mock = mock_sdp_subarray
    sdp_subarray1_proxy_mock.obsState = obs_state
    device_proxy.command_inout(cmd_name)
    assert "Unable to invoke " + cmd_name in device_proxy.activityMessage


def assert_activity_message(device_proxy, expected_message):
    assert device_proxy.activityMessage == expected_message  # reads tango attribute


def any_method(with_name=None):
    class AnyMethod():
        def __eq__(self, other):
            if not isinstance(other, types.MethodType):
                return False

            return other.__func__.__name__ == with_name if with_name else True
    return AnyMethod()


def test_status():
    with fake_tango_system(SdpSubarrayLeafNode) as tango_context:
        assert tango_context.device.Status() != const.STR_INIT_SUCCESS


def test_logging_level():
    with fake_tango_system(SdpSubarrayLeafNode) as tango_context:
        tango_context.device.loggingLevel = LoggingLevel.INFO
        assert tango_context.device.loggingLevel == LoggingLevel.INFO


def test_control_mode():
    with fake_tango_system(SdpSubarrayLeafNode) as tango_context:
        control_mode = ControlMode.REMOTE
        tango_context.device.controlMode = control_mode
        assert tango_context.device.controlMode == control_mode


def test_test_mode():
    with fake_tango_system(SdpSubarrayLeafNode) as tango_context:
        test_mode = TestMode.NONE
        tango_context.device.testMode = test_mode
        assert tango_context.device.testMode == test_mode


def test_receive_addresses():
    with fake_tango_system(SdpSubarrayLeafNode) as tango_context:
        assert tango_context.device.receiveAddresses == ""


def test_activity_message():
    with fake_tango_system(SdpSubarrayLeafNode) as tango_context:
        assert tango_context.device.activityMessage == const.STR_SDPSALN_INIT_SUCCESS


def test_write_receive_addresses():
    with fake_tango_system(SdpSubarrayLeafNode) as tango_context:
        tango_context.device.receiveAddresses = "test"
        assert tango_context.device.receiveAddresses == "test"


def test_write_activity_message():
    with fake_tango_system(SdpSubarrayLeafNode) as tango_context:
        tango_context.device.activityMessage = "test"
        assert tango_context.device.activityMessage == "test"


def test_active_processing_blocks():
    with fake_tango_system(SdpSubarrayLeafNode) as tango_context:
        assert tango_context.device.activeProcessingBlocks == ""


def test_logging_targets():
    with fake_tango_system(SdpSubarrayLeafNode) as tango_context:
        tango_context.device.loggingTargets = ['console::cout']
        assert 'console::cout' in tango_context.device.loggingTargets


def test_version_id():
    """Test for versionId"""
    with fake_tango_system(SdpSubarrayLeafNode) as tango_context:
        assert tango_context.device.versionId == release.version


def test_build_state():
    """Test for buildState"""
    with fake_tango_system(SdpSubarrayLeafNode) as tango_context:
        assert tango_context.device.buildState == ('{},{},{}'.format(release.name,release.version,release.description))


def test_scan_device_not_ready():
    with fake_tango_system(SdpSubarrayLeafNode) as tango_context:
        tango_context.device.Scan(scan_input_str)
        assert const.ERR_DEVICE_NOT_READY in tango_context.device.activityMessage


def test_end_device_not_ready():
    with fake_tango_system(SdpSubarrayLeafNode) as tango_context:
        tango_context.device.End()
        assert tango_context.device.activityMessage == const.ERR_DEVICE_NOT_READY


def test_endscan_invalid_state():
    with fake_tango_system(SdpSubarrayLeafNode) as tango_context:
        tango_context.device.EndScan()
        assert const.ERR_DEVICE_NOT_IN_SCAN in tango_context.device.activityMessage


@contextlib.contextmanager
def fake_tango_system(device_under_test, initial_dut_properties={}, proxies_to_mock={},
                      device_proxy_import_path='tango.DeviceProxy'):

    with mock.patch(device_proxy_import_path) as patched_constructor:
        patched_constructor.side_effect = lambda device_fqdn: proxies_to_mock.get(device_fqdn, Mock())
        patched_module = importlib.reload(sys.modules[device_under_test.__module__])

    device_under_test = getattr(patched_module, device_under_test.__name__)

    device_test_context = DeviceTestContext(device_under_test, properties=initial_dut_properties)
    device_test_context.start()
    yield device_test_context
    device_test_context.stop()<|MERGE_RESOLUTION|>--- conflicted
+++ resolved
@@ -165,11 +165,7 @@
     cmd_name, input_arg, requested_cmd, obs_state, _, Error_msg = command_with_arg
     sdp_subarray1_proxy_mock.obsState = obs_state
     sdp_subarray1_proxy_mock.command_inout_asynch.side_effect = raise_devfailed_exception
-<<<<<<< HEAD
-    with pytest.raises(tango.DevFailed):
-=======
     with pytest.raises(tango.DevFailed) as df:
->>>>>>> 09a315af
         device_proxy.command_inout(cmd_name, input_arg)
     assert Error_msg in str(df.value)
 
@@ -225,11 +221,7 @@
     cmd_name, requested_cmd, obs_state, _, Error_msg = command_without_arg
     sdp_subarray1_proxy_mock.obsState = obs_state
     sdp_subarray1_proxy_mock.command_inout_asynch.side_effect = raise_devfailed_exception
-<<<<<<< HEAD
-    with pytest.raises(tango.DevFailed):
-=======
     with pytest.raises(tango.DevFailed) as df:
->>>>>>> 09a315af
         device_proxy.command_inout(cmd_name)
     assert Error_msg in str(df.value)
 
