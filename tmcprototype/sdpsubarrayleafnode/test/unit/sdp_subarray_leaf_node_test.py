# Standard Python imports
import contextlib
import importlib
import sys
import types
import pytest
import tango
import mock
from mock import Mock
from mock import MagicMock
from os.path import dirname, join

# Tango imports
import tango
from tango.test_context import DeviceTestContext

# Additional import
from sdpsubarrayleafnode import SdpSubarrayLeafNode, const, release, device_data
from sdpsubarrayleafnode.device_data import DeviceData
from ska.base.control_model import ObsState, HealthState, AdminMode, TestMode, ControlMode, SimulationMode
from ska.base.control_model import LoggingLevel
from ska.base.commands import ResultCode
from tmc.common.tango_client import TangoClient


assign_input_file = 'command_AssignResources.json'
path = join(dirname(__file__), 'data', assign_input_file)
with open(path, 'r') as f:
    assign_input_str = f.read()

scan_input_file= 'command_Scan.json'
path= join(dirname(__file__), 'data', scan_input_file)
with open(path, 'r') as f:
    scan_input_str=f.read()

configure_input_file= 'command_Configure.json'
path= join(dirname(__file__), 'data' , configure_input_file)
with open(path, 'r') as f:
    configure_str=f.read()

# Create DeviceData class instance
device_data = DeviceData.get_instance()

##### This fixture is used in refactored On and Off command testcases (SP-1420)
@pytest.fixture(scope="function")
def mock_sdp_subarray_proxy():
    dut_properties = {'SdpSubarrayFQDN': 'mid_sdp/elt/subarray_01'}
    event_subscription_map = {}
    Mock().subscribe_event.side_effect = (
        lambda attr_name, event_type, callback, *args,
               **kwargs: event_subscription_map.update({attr_name: callback}))
    with fake_tango_system(SdpSubarrayLeafNode, initial_dut_properties=dut_properties) as tango_context:
        with mock.patch.object(TangoClient, '_get_deviceproxy', return_value=Mock()) as mock_obj:
            tango_client_obj = TangoClient(dut_properties['SdpSubarrayFQDN'])
            yield tango_context.device, tango_client_obj, dut_properties['SdpSubarrayFQDN'], event_subscription_map


### This fixture is used in refactored On and Off command testcases (SP-1420)
@pytest.fixture(scope="function")
def event_subscription_mock():
    dut_properties = {'SdpSubarrayFQDN': 'mid_sdp/elt/subarray_01'}
    event_subscription_map = {}
    with mock.patch.object(TangoClient, '_get_deviceproxy', return_value=Mock()) as mock_obj:
        tango_client_obj = TangoClient(dut_properties['SdpSubarrayFQDN'])
        tango_client_obj.deviceproxy.command_inout_asynch.side_effect = (
            lambda command_name, arg, callback, *args,
                **kwargs: event_subscription_map.update({command_name: callback}))
        yield event_subscription_map


@pytest.fixture(scope="function")
def tango_context():
    with fake_tango_system(SdpSubarrayLeafNode) as tango_context:
        yield tango_context


def test_on(mock_sdp_subarray_proxy):
    device_proxy, tango_client_obj = mock_sdp_subarray_proxy[:2]
    assert device_proxy.On() == [[ResultCode.OK],
                                ["OnCommand :->  invoked successfully."]]


def test_on_should_command_with_callback_method(mock_sdp_subarray_proxy,event_subscription_mock):
    device_proxy, tango_client_obj = mock_sdp_subarray_proxy[:2]
    device_proxy.On()
    dummy_event = command_callback(const.CMD_ON)
    event_subscription_mock[const.CMD_ON](dummy_event)
    assert const.STR_COMMAND + const.CMD_ON in device_proxy.activityMessage


def test_off_should_command_sdp_subarray_to_stop(mock_sdp_subarray_proxy):
    device_proxy, tango_client_obj = mock_sdp_subarray_proxy[:2]

    device_proxy.On()
    assert device_proxy.Off() == [[ResultCode.OK], ["OffCommand :->  invoked successfully."]]


def test_off_should_command_with_callback_method(mock_sdp_subarray_proxy,event_subscription_mock):
    device_proxy, tango_client_obj,_ ,_= mock_sdp_subarray_proxy
    device_proxy.On()
    device_proxy.Off()
    dummy_event = command_callback(const.CMD_OFF)
    event_subscription_mock[const.CMD_OFF](dummy_event)
    assert const.STR_COMMAND + const.CMD_OFF in device_proxy.activityMessage


def test_on_should_command_with_callback_method_with_event_error(mock_sdp_subarray_proxy,event_subscription_mock):
    device_proxy, tango_client_obj = mock_sdp_subarray_proxy[:2]
    device_proxy.On()
    dummy_event = command_callback_with_event_error(const.CMD_ON)
    event_subscription_mock[const.CMD_ON](dummy_event)
    assert const.ERR_INVOKING_CMD + const.CMD_ON in device_proxy.activityMessage


def test_off_should_command_with_callback_method_with_event_error(mock_sdp_subarray_proxy,event_subscription_mock):
    device_proxy, tango_client_obj = mock_sdp_subarray_proxy[:2]
    device_proxy.On()
    device_proxy.Off()
    dummy_event = command_callback_with_event_error(const.CMD_OFF)
    event_subscription_mock[const.CMD_OFF](dummy_event)
    assert const.ERR_INVOKING_CMD + const.CMD_OFF in device_proxy.activityMessage


def test_on_command_should_raise_dev_failed(mock_sdp_subarray_proxy):
    device_proxy, tango_client_obj = mock_sdp_subarray_proxy[:2]
    tango_client_obj.deviceproxy.command_inout_asynch.side_effect = raise_devfailed_exception
    with pytest.raises(tango.DevFailed) as df:
        device_proxy.On()
    assert "This is error message for devfailed" in str(df.value)


def test_off_command_should_raise_dev_failed(mock_sdp_subarray_proxy):
    device_proxy, tango_client_obj,_,_= mock_sdp_subarray_proxy
    device_proxy.On()
    tango_client_obj.deviceproxy.command_inout_asynch.side_effect = raise_devfailed_exception
    with pytest.raises(tango.DevFailed) as df:
        device_proxy.Off()
    assert "This is error message for devfailed" in str(df.value)


@pytest.fixture(
    scope="function",
    params=[
        ("Configure", configure_str, const.CMD_CONFIGURE, ObsState.READY,"configure_cmd_ended_cb", const.ERR_CONFIGURE),
        ("Configure", configure_str, const.CMD_CONFIGURE, ObsState.IDLE,"configure_cmd_ended_cb", const.ERR_CONFIGURE),
        ("AssignResources", assign_input_str, const.CMD_ASSIGN_RESOURCES, ObsState.EMPTY,"AssignResources_ended", const.ERR_ASSGN_RESOURCES),
        ("AssignResources", assign_input_str, const.CMD_ASSIGN_RESOURCES, ObsState.IDLE, "AssignResources_ended",const.ERR_ASSGN_RESOURCES),
        ("Scan", scan_input_str, const.CMD_SCAN, ObsState.READY,"scan_cmd_ended_cb", const.ERR_SCAN),
    ])

def command_with_arg(request):
    cmd_name, input_arg, requested_cmd, obs_state, callback_str, Error_msg = request.param
    return cmd_name, input_arg, requested_cmd, obs_state, callback_str, Error_msg


def test_command_with_callback_method_with_arg(mock_sdp_subarray_proxy, event_subscription_mock, command_with_arg):
    device_proxy, tango_client_obj = mock_sdp_subarray_proxy[:2]
    cmd_name, input_arg, requested_cmd, obs_state, _, _ = command_with_arg
    # tango_client_obj.set_attribute("obsState", obs_state)
    device_proxy.command_inout(cmd_name, input_arg)
    dummy_event = command_callback(requested_cmd)
    event_subscription_mock[requested_cmd](dummy_event)
    assert const.STR_COMMAND + requested_cmd in device_proxy.activityMessage


def test_command_with_callback_method_with_arg_with_event_error(mock_sdp_subarray_proxy, event_subscription_mock, command_with_arg):
    device_proxy, tango_client_obj = mock_sdp_subarray_proxy[:2]
    cmd_name, input_arg, requested_cmd, obs_state, _, _ = command_with_arg
    # tango_client_obj.set_attribute("obsState", obs_state)
    device_proxy.command_inout(cmd_name, input_arg)
    dummy_event = command_callback(requested_cmd)
    event_subscription_mock[requested_cmd](dummy_event)
    assert const.STR_COMMAND + requested_cmd in device_proxy.activityMessage


def test_command_for_allowed_Obstate_with_arg(mock_sdp_subarray_proxy, command_with_arg):
    device_proxy, tango_client_obj = mock_sdp_subarray_proxy[:2]
    cmd_name, input_arg, requested_cmd, obs_state, callback_str, _ = command_with_arg    
    # tango_client_obj.set_attribute("obsState", obs_state)
    device_proxy.command_inout(cmd_name, input_arg)
    tango_client_obj.deviceproxy.command_inout_asynch.assert_called_with(requested_cmd, input_arg,
                                                                         any_method(with_name=callback_str))
    assert_activity_message(device_proxy, const.STR_ASSIGN_RESOURCES_SUCCESS)


def test_command_with_arg_should_raise_devfailed_exception(mock_sdp_subarray_proxy, event_subscription_mock, command_with_arg):
    device_proxy, tango_client_obj = mock_sdp_subarray_proxy[:2]
    cmd_name, input_arg, requested_cmd, obs_state, _,_ = command_with_arg
    # tango_client_obj.set_attribute("obsState", obs_state)
    # tango_client_obj.deviceproxy.command_inout_asynch.side_effect = raise_devfailed_exception
    # with pytest.raises(tango.DevFailed) as df:
    #     device_proxy.command_inout(cmd_name, input_arg)
    # assert Error_msg in str(df.value)
    with pytest.raises(tango.DevFailed) as df:
        device_proxy.AssignResources(input_arg)
        dummy_event = command_callback_with_devfailed_exception()
        event_subscription_mock[requested_cmd](dummy_event)
    assert "This is error message for devfailed" in str(df.value)


@pytest.fixture(
    scope="function",
    params=[
        ("ReleaseAllResources", const.CMD_RELEASE_RESOURCES, ObsState.IDLE,"releaseallresources_cmd_ended_cb", const.STR_REL_RESOURCES),
        ("End", const.CMD_END, ObsState.READY,"end_cmd_ended_cb",const.STR_END_SUCCESS)
        ("EndScan", const.CMD_ENDSCAN, ObsState.SCANNING, "endscan_cmd_ended_cb", const.STR_ENDSCAN_SUCCESS),
        ("Abort", const.CMD_ABORT, ObsState.SCANNING, "abort_cmd_ended_cb", const.STR_ABORT_SUCCESS),
        ("Abort", const.CMD_ABORT, ObsState.CONFIGURING, "abort_cmd_ended_cb", const.STR_ABORT_SUCCESS),
        ("Abort", const.CMD_ABORT, ObsState.IDLE, "abort_cmd_ended_cb", const.STR_ABORT_SUCCESS),
        ("Abort", const.CMD_ABORT, ObsState.RESETTING, "abort_cmd_ended_cb", const.STR_ABORT_SUCCESS),
        ("Abort", const.CMD_ABORT, ObsState.READY, "abort_cmd_ended_cb", const.STR_ABORT_SUCCESS),
<<<<<<< HEAD
        ("Restart", const.CMD_RESTART, ObsState.ABORTED,"restart_cmd_ended_cb", const.STR_RESTART_SUCCESS), 
        ("Restart", const.CMD_RESTART, ObsState.FAULT,"restart_cmd_ended_cb", const.STR_RESTART_SUCCESS), 
=======
        ("ObsReset", const.CMD_OBSRESET, ObsState.ABORTED, "obsreset_cmd_ended_cb", const.STR_OBSRESET_SUCCESS), 
        ("ObsReset", const.CMD_OBSRESET, ObsState.FAULT, "obsreset_cmd_ended_cb", const.STR_OBSRESET_SUCCESS),
>>>>>>> d3f2bb7a
    ])

def command_without_arg(request):
    cmd_name, requested_cmd, obs_state, callback_str, cmd_success_msg = request.param
    return cmd_name, requested_cmd, obs_state, callback_str, cmd_success_msg

def test_command_with_callback_method_without_arg(mock_sdp_subarray_proxy, event_subscription_mock, command_without_arg):
    device_proxy, tango_client_obj = mock_sdp_subarray_proxy[:2]
    cmd_name, requested_cmd, obs_state, _, _ = command_without_arg
    
    # tango_client_obj.set_attribute("obsState", obs_state)

    device_proxy.command_inout(cmd_name)
    dummy_event = command_callback(requested_cmd)
    event_subscription_mock[requested_cmd](dummy_event)
    assert const.STR_COMMAND + requested_cmd in device_proxy.activityMessage

def test_command_with_callback_method_without_arg_with_event_error(mock_sdp_subarray_proxy,event_subscription_mock, command_without_arg):
    device_proxy, tango_client_obj = mock_sdp_subarray_proxy[:2]
    cmd_name, requested_cmd, obs_state, _, _ = command_without_arg
    
    # tango_client_obj.set_attribute("obsState", obs_state)

    device_proxy.command_inout(cmd_name)
    dummy_event = command_callback_with_event_error(requested_cmd)
    event_subscription_mock[requested_cmd](dummy_event)
    assert const.ERR_INVOKING_CMD + requested_cmd in device_proxy.activityMessage

def test_command_for_allowed_Obstate_without_arg(mock_sdp_subarray_proxy, command_without_arg):
    device_proxy, tango_client_obj = mock_sdp_subarray_proxy[:2]
    cmd_name, requested_cmd, obs_state, callback_str, cmd_success_msg = command_without_arg    

#     tango_client_obj.set_attribute("obsState", obs_state)

    device_proxy.command_inout(cmd_name)
    assert cmd_success_msg in device_proxy.activityMessage
#     tango_client_obj.deviceproxy.command_inout_asynch.assert_called_with(requested_cmd, 
#                                                                          any_method(with_name=callback_str))


def test_command_without_arg_should_raise_devfailed_exception(mock_sdp_subarray_proxy,event_subscription_mock, command_without_arg):
    device_proxy, tango_client_obj = mock_sdp_subarray_proxy[:2]
    cmd_name, requested_cmd, obs_state, _, _ = command_without_arg

    # tango_client_obj.set_attribute("obsState", obs_state)

    # tango_client_obj.send_command_async.side_effect = raise_devfailed_exception
    with pytest.raises(tango.DevFailed) as df:
        device_proxy.command_inout(cmd_name)
        raise_devfailed_exception()
    assert "This is error message for devfailed" in str(df.value)


@pytest.fixture(
    scope="function",
    params=[
        ("Scan", scan_input_str,  ObsState.IDLE),
        ("Configure", configure_str, ObsState.SCANNING),
        ("Configure", configure_str, ObsState.EMPTY),
        ("AssignResources", assign_input_str, ObsState.READY),
    ])

def command_with_argin_should_not_allowed_in_obstate(request):
    cmd_name, input_str, obs_state = request.param
    return cmd_name, input_str, obs_state

# TODO: Run the test case with latest tmc-common-package package
# def test_command_with_argin_should_failed_when_device_is_not_in_required_obstate(mock_sdp_subarray_proxy, command_with_argin_should_not_allowed_in_obstate):
#     cmd_name, input_str, obs_state = command_with_argin_should_not_allowed_in_obstate
#     device_proxy, tango_client_obj = mock_sdp_subarray_proxy[:2]

#     # tango_client_obj.set_attribute("obsState", obs_state)
    
#     with pytest.raises(tango.DevFailed) as df:
#         device_proxy.command_inout(cmd_name, input_str)
#     assert "Failed to invoke " + cmd_name in str(df.value)

# TODO: Run the test case with latest tmc-common-package package
# def test_scan_device_not_ready():
#     with fake_tango_system(SdpSubarrayLeafNode) as tango_context:
#         with pytest.raises(tango.DevFailed) as df:
#             tango_context.device.Scan(scan_input_str)
#         assert const.ERR_DEVICE_NOT_READY in str(df.value)

# TODO: Run the test case with latest tmc-common-package package
# def test_end_device_not_ready():
#     with fake_tango_system(SdpSubarrayLeafNode) as tango_context:
#         with pytest.raises(tango.DevFailed) as df:
#             tango_context.device.End()
#         assert const.ERR_DEVICE_NOT_READY in str(df.value)

# TODO: Run the test case with latest tmc-common-package package
# def test_endscan_invalid_state():
#     with fake_tango_system(SdpSubarrayLeafNode) as tango_context:
#         with pytest.raises(tango.DevFailed) as df:
#             tango_context.device.EndScan()
#         assert const.ERR_DEVICE_NOT_IN_SCAN in str(df.value)


@pytest.fixture(
    scope="function",
    params=[
        ( "Abort", ObsState.RESOURCING),
        ( "Abort", ObsState.EMPTY),
        ( "Restart", ObsState.SCANNING),
        ( "Restart", ObsState.EMPTY),
        ( "Restart", ObsState.CONFIGURING),
        ( "Restart", ObsState.IDLE),
        ( "Restart", ObsState.READY),
        ( "Restart", ObsState.RESOURCING),
        ( "End", ObsState.SCANNING),
        ( "ReleaseAllResources", ObsState.SCANNING),
        ( "ObsReset", ObsState.SCANNING),
        ( "ObsReset", ObsState.EMPTY),
        ( "ObsReset", ObsState.CONFIGURING),
        ( "ObsReset", ObsState.IDLE),
        ( "ObsReset", ObsState.READY),
        ( "ObsReset", ObsState.RESOURCING),
])

def command_should_not_allowed_in_obstate(request):
    cmd_name, obs_state = request.param
    return cmd_name, obs_state


def test_command_should_failed_when_device_is_not_in_required_obstate(mock_sdp_subarray_proxy, command_should_not_allowed_in_obstate):
    cmd_name, obs_state = command_should_not_allowed_in_obstate
    device_proxy, tango_client_obj = mock_sdp_subarray_proxy[:2]
    # tango_client_obj.set_attribute("obsState", obs_state)
    with pytest.raises(tango.DevFailed) as df:
        device_proxy.command_inout(cmd_name)
    assert "Failed to invoke " + cmd_name in str(df.value)



###########################################################################################################

# @pytest.fixture(scope="function")
# def event_subscription_with_arg(mock_sdp_subarray):
#     event_subscription_map = {}
#     mock_sdp_subarray[1].command_inout_asynch.side_effect = (
#         lambda command_name, argument, callback, *args,
#                **kwargs: event_subscription_map.update({command_name: callback}))
#     yield event_subscription_map


# @pytest.fixture(scope="function")
# def event_subscription_without_arg(mock_sdp_subarray):
#     event_subscription_map = {}
#     mock_sdp_subarray[1].command_inout_asynch.side_effect = (
#         lambda command_name, callback, *args,
#                **kwargs: event_subscription_map.update({command_name: callback}))
#     yield event_subscription_map


# @pytest.fixture(scope="function")
# def mock_sdp_subarray():
#     sdp_subarray1_fqdn = 'mid_sdp/elt/subarray_01'
#     dut_properties = {
#         'SdpSubarrayFQDN': sdp_subarray1_fqdn
#     }
#     sdp_subarray1_proxy_mock = Mock()
#     proxies_to_mock = {
#         sdp_subarray1_fqdn: sdp_subarray1_proxy_mock
#     }
#     with fake_tango_system(SdpSubarrayLeafNode, initial_dut_properties=dut_properties,
#                            proxies_to_mock=proxies_to_mock) as tango_context:
#         yield tango_context.device, sdp_subarray1_proxy_mock



# @pytest.fixture(
#     scope="function",
#     params=[
#         ("Scan", scan_input_str, const.CMD_SCAN, ObsState.READY,"scan_cmd_ended_cb", const.ERR_SCAN),
#         ("Configure", configure_str, const.CMD_CONFIGURE, ObsState.READY,"configure_cmd_ended_cb", const.ERR_CONFIGURE),
#         ("Configure", configure_str, const.CMD_CONFIGURE, ObsState.IDLE,"configure_cmd_ended_cb", const.ERR_CONFIGURE),
#         ("AssignResources", assign_input_str, const.CMD_ASSIGN_RESOURCES, ObsState.EMPTY,"AssignResources_ended", const.ERR_ASSGN_RESOURCES),
#         ("AssignResources", assign_input_str, const.CMD_ASSIGN_RESOURCES, ObsState.IDLE, "AssignResources_ended",const.ERR_ASSGN_RESOURCES),
#     ])

# def command_with_arg(request):
#     cmd_name, input_arg, requested_cmd, obs_state, callback_str, Error_msg = request.param
#     return cmd_name, input_arg, requested_cmd, obs_state, callback_str, Error_msg


# def test_command_with_callback_method_with_arg(mock_sdp_subarray, event_subscription_with_arg, command_with_arg):
#     device_proxy, sdp_subarray1_proxy_mock = mock_sdp_subarray
#     cmd_name, input_arg, requested_cmd, obs_state, _, _ = command_with_arg
#     sdp_subarray1_proxy_mock.obsState = obs_state
#     device_proxy.command_inout(cmd_name, input_arg)
#     dummy_event = command_callback(requested_cmd)
#     event_subscription_with_arg[requested_cmd](dummy_event)
#     assert const.STR_COMMAND + requested_cmd in device_proxy.activityMessage


# def test_command_with_callback_method_with_arg_with_event_error(mock_sdp_subarray, event_subscription_with_arg, command_with_arg):
#     device_proxy, sdp_subarray1_proxy_mock = mock_sdp_subarray
#     cmd_name, input_arg, requested_cmd, obs_state, _, _ = command_with_arg
#     sdp_subarray1_proxy_mock.obsState = obs_state
#     device_proxy.command_inout(cmd_name, input_arg)
#     dummy_event = command_callback(requested_cmd)
#     event_subscription_with_arg[requested_cmd](dummy_event)
#     assert const.STR_COMMAND + requested_cmd in device_proxy.activityMessage


# def test_command_for_allowed_Obstate_with_arg(mock_sdp_subarray, command_with_arg):
#     device_proxy, sdp_subarray1_proxy_mock = mock_sdp_subarray
#     cmd_name, input_arg, requested_cmd, obs_state, callback_str, _ = command_with_arg    
#     sdp_subarray1_proxy_mock.obsState = obs_state
#     device_proxy.command_inout(cmd_name, input_arg)
#     sdp_subarray1_proxy_mock.command_inout_asynch.assert_called_with(requested_cmd, input_arg,
#                                                                          any_method(with_name=callback_str))


# def test_command_with_arg_should_raise_devfailed_exception(mock_sdp_subarray, event_subscription_with_arg, command_with_arg):
#     device_proxy, sdp_subarray1_proxy_mock = mock_sdp_subarray
#     cmd_name, input_arg, requested_cmd, obs_state, _, Error_msg = command_with_arg
#     sdp_subarray1_proxy_mock.obsState = obs_state
#     sdp_subarray1_proxy_mock.command_inout_asynch.side_effect = raise_devfailed_exception
#     with pytest.raises(tango.DevFailed) as df:
#         device_proxy.command_inout(cmd_name, input_arg)
#     assert Error_msg in str(df.value)


# @pytest.fixture(
#     scope="function",
#     params=[
#         ("End", const.CMD_END, ObsState.READY,"end_cmd_ended_cb",const.ERR_END_INVOKING_CMD),
#         ("ReleaseAllResources", const.CMD_RELEASE_RESOURCES, ObsState.IDLE,"releaseallresources_cmd_ended_cb", const.ERR_RELEASE_RESOURCES),
#         ("EndScan", const.CMD_ENDSCAN, ObsState.SCANNING, "endscan_cmd_ended_cb", const.ERR_ENDSCAN_INVOKING_CMD),
#         ("Abort", const.CMD_ABORT, ObsState.SCANNING, "abort_cmd_ended_cb", const.ERR_ABORT_INVOKING_CMD),
#         ("Abort", const.CMD_ABORT, ObsState.CONFIGURING, "abort_cmd_ended_cb", const.ERR_ABORT_INVOKING_CMD),
#         ("Abort", const.CMD_ABORT, ObsState.IDLE, "abort_cmd_ended_cb", const.ERR_ABORT_INVOKING_CMD),
#         ("Abort", const.CMD_ABORT, ObsState.RESETTING, "abort_cmd_ended_cb", const.ERR_ABORT_INVOKING_CMD),
#         ("Abort", const.CMD_ABORT, ObsState.READY, "abort_cmd_ended_cb", const.ERR_ABORT_INVOKING_CMD),
#         ("Restart", const.CMD_RESTART, ObsState.ABORTED,"restart_cmd_ended_cb", const.ERR_RESTART_INVOKING_CMD), 
#         ("Restart", const.CMD_RESTART, ObsState.FAULT,"restart_cmd_ended_cb", const.ERR_RESTART_INVOKING_CMD), 
#         ("ObsReset", const.CMD_OBSRESET, ObsState.ABORTED, "obsreset_cmd_ended_cb", const.ERR_OBSRESET_INVOKING_CMD), 
#         ("ObsReset", const.CMD_OBSRESET, ObsState.FAULT, "obsreset_cmd_ended_cb", const.ERR_OBSRESET_INVOKING_CMD),
#     ])

# def command_without_arg(request):
#     cmd_name, requested_cmd, obs_state, callback_str, Error_msg = request.param
#     return cmd_name, requested_cmd, obs_state, callback_str, Error_msg

# def test_command_with_callback_method_without_arg(mock_sdp_subarray, event_subscription_without_arg, command_without_arg):
#     device_proxy, sdp_subarray1_proxy_mock = mock_sdp_subarray
#     cmd_name, requested_cmd, obs_state, _, _ = command_without_arg
#     sdp_subarray1_proxy_mock.obsState = obs_state
#     device_proxy.command_inout(cmd_name)
#     dummy_event = command_callback(requested_cmd)
#     event_subscription_without_arg[requested_cmd](dummy_event)
#     assert const.STR_COMMAND + requested_cmd in device_proxy.activityMessage

# def test_command_with_callback_method_without_arg_with_event_error(mock_sdp_subarray,event_subscription_without_arg, command_without_arg):
#     device_proxy, sdp_subarray1_proxy_mock = mock_sdp_subarray
#     cmd_name, requested_cmd, obs_state, _, _ = command_without_arg
#     sdp_subarray1_proxy_mock.obsState = obs_state
#     device_proxy.command_inout(cmd_name)
#     dummy_event = command_callback_with_event_error(requested_cmd)
#     event_subscription_without_arg[requested_cmd](dummy_event)
#     assert const.ERR_INVOKING_CMD + requested_cmd in device_proxy.activityMessage

# def test_command_for_allowed_Obstate_without_arg(mock_sdp_subarray, command_without_arg):
#     device_proxy, sdp_subarray1_proxy_mock = mock_sdp_subarray
#     cmd_name, requested_cmd, obs_state, callback_str, _ = command_without_arg    
#     sdp_subarray1_proxy_mock.obsState = obs_state
#     device_proxy.command_inout(cmd_name)
#     sdp_subarray1_proxy_mock.command_inout_asynch.assert_called_with(requested_cmd, 
#                                                                          any_method(with_name=callback_str))

# def test_command_without_arg_should_raise_devfailed_exception(mock_sdp_subarray,event_subscription_without_arg, command_without_arg):
#     device_proxy, sdp_subarray1_proxy_mock = mock_sdp_subarray
#     cmd_name, requested_cmd, obs_state, _, Error_msg = command_without_arg
#     sdp_subarray1_proxy_mock.obsState = obs_state
#     sdp_subarray1_proxy_mock.command_inout_asynch.side_effect = raise_devfailed_exception
#     with pytest.raises(tango.DevFailed) as df:
#         device_proxy.command_inout(cmd_name)
#     assert Error_msg in str(df.value)


def command_callback(command_name):
    fake_event = MagicMock()
    fake_event.err = False
    fake_event.cmd_name = f"{command_name}"
    return fake_event


def command_callback_with_event_error(command_name):
    fake_event = MagicMock()
    fake_event.err = True
    fake_event.errors = 'Event error in Command Callback'
    fake_event.cmd_name = f"{command_name}"
    return fake_event

# TODO: FOR FUTURE REFERENCE
# def command_callback_with_command_exception():
#     return Exception("Exception in Command callback")

def command_callback_with_devfailed_exception():
    tango.Except.throw_exception("SdpSubarrayLeafNode_Commandfailed in callback", "This is error message for devfailed",
                                 " ", tango.ErrSeverity.ERR)

def raise_devfailed_exception(*args):
    tango.Except.throw_exception("SdpSubarrayLeafNode_Commandfailed", "This is error message for devfailed",
                                 " ", tango.ErrSeverity.ERR)


# @pytest.fixture(
#     scope="function",
#     params=[
#         ( "Abort", ObsState.RESOURCING),
#         ( "Abort", ObsState.EMPTY),
#         ( "Restart", ObsState.SCANNING),
#         ( "Restart", ObsState.EMPTY),
#         ( "Restart", ObsState.CONFIGURING),
#         ( "Restart", ObsState.IDLE),
#         ( "Restart", ObsState.READY),
#         ( "Restart", ObsState.RESOURCING),
#         ( "ObsReset", ObsState.SCANNING),
#         ( "ObsReset", ObsState.EMPTY),
#         ( "ObsReset", ObsState.CONFIGURING),
#         ( "ObsReset", ObsState.IDLE),
#         ( "ObsReset", ObsState.READY),
#         ( "ObsReset", ObsState.RESOURCING),
#     ])

# def command_should_not_allowed_in_obstate(request):
#     cmd_name, obs_state = request.param
#     return cmd_name, obs_state


# def test_command_should_failed_when_device_is_not_in_required_obstate(mock_sdp_subarray, command_should_not_allowed_in_obstate):
#     cmd_name, obs_state = command_should_not_allowed_in_obstate
#     device_proxy, sdp_subarray1_proxy_mock = mock_sdp_subarray
#     sdp_subarray1_proxy_mock.obsState = obs_state
#     with pytest.raises(tango.DevFailed) as df:
#         device_proxy.command_inout(cmd_name)
#     assert "Failed to invoke " + cmd_name in str(df.value)





def assert_activity_message(device_proxy, expected_message):
    assert device_proxy.activityMessage == expected_message  # reads tango attribute


def any_method(with_name=None):
    class AnyMethod():
        def __eq__(self, other):
            if not isinstance(other, types.MethodType):
                return False
            return other.__func__.__name__ == with_name if with_name else True
    return AnyMethod()
  


# def test_status():
#     with fake_tango_system(SdpSubarrayLeafNode) as tango_context:
#         assert tango_context.device.Status() != const.STR_INIT_SUCCESS


# def test_logging_level():
#     with fake_tango_system(SdpSubarrayLeafNode) as tango_context:
#         tango_context.device.loggingLevel = LoggingLevel.INFO
#         assert tango_context.device.loggingLevel == LoggingLevel.INFO


# def test_control_mode():
#     with fake_tango_system(SdpSubarrayLeafNode) as tango_context:
#         control_mode = ControlMode.REMOTE
#         tango_context.device.controlMode = control_mode
#         assert tango_context.device.controlMode == control_mode


# def test_test_mode():
#     with fake_tango_system(SdpSubarrayLeafNode) as tango_context:
#         test_mode = TestMode.NONE
#         tango_context.device.testMode = test_mode
#         assert tango_context.device.testMode == test_mode


# def test_receive_addresses():
#     with fake_tango_system(SdpSubarrayLeafNode) as tango_context:
#         assert tango_context.device.receiveAddresses == ""


# def test_activity_message():
#     with fake_tango_system(SdpSubarrayLeafNode) as tango_context:
#         assert tango_context.device.activityMessage == const.STR_SDPSALN_INIT_SUCCESS


# def test_write_receive_addresses():
#     with fake_tango_system(SdpSubarrayLeafNode) as tango_context:
#         tango_context.device.receiveAddresses = "test"
#         assert tango_context.device.receiveAddresses == "test"


# def test_write_activity_message():
#     with fake_tango_system(SdpSubarrayLeafNode) as tango_context:
#         tango_context.device.activityMessage = "test"
#         assert tango_context.device.activityMessage == "test"


# def test_active_processing_blocks():
#     with fake_tango_system(SdpSubarrayLeafNode) as tango_context:
#         assert tango_context.device.activeProcessingBlocks == ""


# def test_logging_targets():
#     with fake_tango_system(SdpSubarrayLeafNode) as tango_context:
#         tango_context.device.loggingTargets = ['console::cout']
#         assert 'console::cout' in tango_context.device.loggingTargets


# def test_version_id():
#     """Test for versionId"""
#     with fake_tango_system(SdpSubarrayLeafNode) as tango_context:
#         assert tango_context.device.versionId == release.version


# def test_build_state():
#     """Test for buildState"""
#     with fake_tango_system(SdpSubarrayLeafNode) as tango_context:
#         assert tango_context.device.buildState == ('{},{},{}'.format(release.name,release.version,release.description))

 
@contextlib.contextmanager
def fake_tango_system(device_under_test, initial_dut_properties={}, proxies_to_mock={},
                      device_proxy_import_path='tango.DeviceProxy'):

    with mock.patch(device_proxy_import_path) as patched_constructor:
        patched_constructor.side_effect = lambda device_fqdn: proxies_to_mock.get(device_fqdn, Mock())
        patched_module = importlib.reload(sys.modules[device_under_test.__module__])

    device_under_test = getattr(patched_module, device_under_test.__name__)

    device_test_context = DeviceTestContext(device_under_test, properties=initial_dut_properties)
    device_test_context.start()
    yield device_test_context
    device_test_context.stop()<|MERGE_RESOLUTION|>--- conflicted
+++ resolved
@@ -209,13 +209,10 @@
         ("Abort", const.CMD_ABORT, ObsState.IDLE, "abort_cmd_ended_cb", const.STR_ABORT_SUCCESS),
         ("Abort", const.CMD_ABORT, ObsState.RESETTING, "abort_cmd_ended_cb", const.STR_ABORT_SUCCESS),
         ("Abort", const.CMD_ABORT, ObsState.READY, "abort_cmd_ended_cb", const.STR_ABORT_SUCCESS),
-<<<<<<< HEAD
         ("Restart", const.CMD_RESTART, ObsState.ABORTED,"restart_cmd_ended_cb", const.STR_RESTART_SUCCESS), 
         ("Restart", const.CMD_RESTART, ObsState.FAULT,"restart_cmd_ended_cb", const.STR_RESTART_SUCCESS), 
-=======
         ("ObsReset", const.CMD_OBSRESET, ObsState.ABORTED, "obsreset_cmd_ended_cb", const.STR_OBSRESET_SUCCESS), 
         ("ObsReset", const.CMD_OBSRESET, ObsState.FAULT, "obsreset_cmd_ended_cb", const.STR_OBSRESET_SUCCESS),
->>>>>>> d3f2bb7a
     ])
 
 def command_without_arg(request):
