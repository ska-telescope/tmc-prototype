# -*- coding: utf-8 -*-
#
# This file is part of the SdpSubarrayLeafNode project
#
#
#
# Distributed under the terms of the BSD-3-Clause license.
# See LICENSE.txt for more info.

"""
SDP Subarray Leaf node is to monitor the SDP Subarray and issue control actions during an observation.
It also acts as a SDP contact point for Subarray Node for observation execution.

"""
# PROTECTED REGION ID(SdpSubarrayLeafNode.additionnal_import) ENABLED START #
# PyTango imports
import tango
from tango import DeviceProxy, DebugIt, DevState, AttrWriteType, DevFailed
from tango.server import run, command, device_property, attribute
from ska.base import SKABaseDevice
from ska.base.control_model import HealthState, ObsState
from ska.base.commands import ResultCode, ResponseCommand
# Additional imports
import json
from . import const, release
from .exceptions import InvalidObsStateError

# PROTECTED REGION END #    //  SdpSubarrayLeafNode.additionnal_import
__all__ = ["SdpSubarrayLeafNode", "main"]


# pylint: disable=unused-argument,unused-variable
class SdpSubarrayLeafNode(SKABaseDevice):
    """
    SDP Subarray Leaf node is to monitor the SDP Subarray and issue control actions during an observation.
    """
    # -----------------
    # Device Properties
    # -----------------
    SdpSubarrayFQDN = device_property(
        dtype='str', doc='FQDN of the SDP Subarray Tango Device Server.'
    )

    # ----------
    # Attributes
    # ----------
    receiveAddresses = attribute(
        dtype='str',
        access=AttrWriteType.READ_WRITE,
        doc='This attribute is used for testing purposes. In the unit test cases, '
            'it is used to provide FQDN of receiveAddresses attribute from SDP.',
    )

    activityMessage = attribute(
        dtype='str',
        access=AttrWriteType.READ_WRITE,
        doc='String providing information about the current activity in SDP Subarray Leaf Node',
    )

    activeProcessingBlocks = attribute(
        dtype='str',
        doc='This is a attribute from SDP Subarray which depicts the active Processing Blocks in '
            'the SDP Subarray.',
    )

    sdpSubarrayHealthState = attribute(name="sdpSubarrayHealthState", label="sdpSubarrayHealthState",
                                       forwarded=True)

    sdpSubarrayObsState = attribute(name="sdpSubarrayObsState", label="sdpSubarrayObsState", forwarded=True)

    # ---------------
    # General methods
    # ---------------
    class InitCommand(SKABaseDevice.InitCommand):
        """
        A class for the TMC SdpSubarrayLeafNode's init_device() method.
        """

        def do(self):
            """
            Initializes the attributes and properties of the SdpSubarrayLeafNode.

            :return: A tuple containing a return code and a string message indicating status.
                     The message is for information purpose only.

            :rtype: (ResultCode, str)

            """
            super().do()
            device = self.target
            # Initialise device state
            device.set_status(const.STR_SDPSALN_INIT_SUCCESS)

            # Initialise attributes
            device._receive_addresses = ""
            device._sdp_subarray_health_state = HealthState.OK
            device._read_activity_message = ""
            device._active_processing_block = ""
            device._build_state = '{},{},{}'.format(release.name, release.version, release.description)
            device._version_id = release.version
            # Initialise Device status
            device.set_status(const.STR_SDPSALN_INIT_SUCCESS)
            log_msg = const.STR_SDPSALN_INIT_SUCCESS
            self.logger.info(log_msg)
            device._read_activity_message = log_msg

            # Create Device proxy for Sdp Subarray using SdpSubarrayFQDN property
            device._sdp_subarray_proxy = DeviceProxy(device.SdpSubarrayFQDN)
            return (ResultCode.OK, const.STR_SDPSALN_INIT_SUCCESS)

    def init_command_objects(self):
        """
        Initialises the command handlers for commands supported by this
        device.
        """
        super().init_command_objects()
        args = (self, self.state_model, self.logger)
        self.register_command_object("AssignResources", self.AssignResourcesCommand(*args))
        self.register_command_object("ReleaseAllResources", self.ReleaseAllResourcesCommand(*args))
        self.register_command_object("Configure", self.ConfigureCommand(*args))
        self.register_command_object("Scan", self.ScanCommand(*args))
        self.register_command_object("EndScan", self.EndScanCommand(*args))
        self.register_command_object("EndSB", self.EndSBCommand(*args))
        self.register_command_object("Abort", self.AbortCommand(*args))
        self.register_command_object("Restart", self.RestartCommand(*args))

    def always_executed_hook(self):
        # PROTECTED REGION ID(SdpSubarrayLeafNode.always_executed_hook) ENABLED START #
        """ Internal construct of TANGO. """
        # PROTECTED REGION END #    //  SdpSubarrayLeafNode.always_executed_hook

    def delete_device(self):
        # PROTECTED REGION ID(SdpSubarrayLeafNode.delete_device) ENABLED START #
        """ Internal construct of TANGO. """
        # PROTECTED REGION END #    //  SdpSubarrayLeafNode.delete_device

    # ------------------
    # Attributes methods
    # ------------------

    def read_receiveAddresses(self):
        # PROTECTED REGION ID(SdpSubarrayLeafNode.receiveAddresses_read) ENABLED START #
        """ Internal construct of TANGO. Returns the Receive Addresses.
        receiveAddresses is a forwarded attribute from SDP Master which depicts State of the SDP."""
        return self._receive_addresses
        # PROTECTED REGION END #    //  SdpSubarrayLeafNode.receiveAddresses_read

    def write_receiveAddresses(self, value):
        # PROTECTED REGION ID(SdpSubarrayLeafNode.receiveAddresses_read) ENABLED START #
        """ Internal construct of TANGO. Sets the Receive Addresses.
        receiveAddresses is a forwarded attribute from SDP Master which depicts State of the SDP."""
        self._receive_addresses = value
        # PROTECTED REGION END #    //  SdpSubarrayLeafNode.receiveAddresses_read

    def read_activityMessage(self):
        # PROTECTED REGION ID(SdpSubarrayLeafNode.activityMessage_read) ENABLED START #
        """ Internal construct of TANGO. Returns Activity Messages.
        activityMessage is a String providing information about the current activity in SDP Subarray Leaf Node"""
        return self._read_activity_message
        # PROTECTED REGION END #    //  SdpSubarrayLeafNode.activityMessage_read

    def write_activityMessage(self, value):
        # PROTECTED REGION ID(SdpSubarrayLeafNode.activityMessage_write) ENABLED START #
        """Internal construct of TANGO. Sets the Activity Message.
        activityMessage is a String providing information about the current activity in SDP Subarray Leaf Node."""
        self._read_activity_message = value
        # PROTECTED REGION END #    //  SdpSubarrayLeafNode.activityMessage_write

    def read_activeProcessingBlocks(self):
        # PROTECTED REGION ID(SdpSubarrayLeafNode.activeProcessingBlocks_read) ENABLED START #
        """Internal construct of TANGO. Returns Active Processing Blocks.activeProcessingBlocks is a forwarded attribute
         from SDP Subarray which depicts the active Processing Blocks in the SDP Subarray"""
        return self._active_processing_block
        # PROTECTED REGION END #    //  SdpSubarrayLeafNode.activeProcessingBlocks_read

    def validate_obs_state(self):
        sdp_subarray_obs_state = self._sdp_subarray_proxy.obsState
        if sdp_subarray_obs_state == ObsState.EMPTY:
            self.logger.info("SDP subarray is in required obstate,Hence resources to SDP can be assign.")
        else:
            self.logger.error("Subarray is not in EMPTY obstate")
            self._read_activity_message = "Error in device obstate."
            raise InvalidObsStateError("SDP subarray is not in EMPTY obstate.")

    # --------
    # Commands
    # --------

    class ReleaseAllResourcesCommand(ResponseCommand):
        """
        A class for SdpSubarayLeafNode's ReleaseAllResources() command.
        """

        def check_allowed(self):
            """
            Checks whether this command is allowed to be run in current device state

            :return: True if this command is allowed to be run in current device state

            :rtype: boolean

            :raises: Exception if command execution throws any type of exception

            """

            if self.state_model.dev_state in [DevState.FAULT, DevState.UNKNOWN, DevState.DISABLE]:
                tango.Except.throw_exception("ReleaseAllResources() is not allowed in current state",
                                             "Failed to invoke ReleaseAllResources command on "
                                             "SdpSubarrayLeafNode.",
                                             "SdpSubarrayLeafNode.ReleaseAllResources()",
                                             tango.ErrSeverity.ERR)
            return True

        def releaseallresources_cmd_ended_cb(self, event):
            """
            Callback function immediately executed when the asynchronous invoked command returns.
            Checks whether the releaseallresources command has been successfully invoked on SDP Subarray.

            :param event: A CmdDoneEvent object. This class is used to pass data to the callback method in asynchronous
                          callback model for command execution.

            :type: CmdDoneEvent object

                It has the following members:
                    - device     : (DeviceProxy) The DeviceProxy object on which the
                                   call was executed.
                    - cmd_name   : (str) The command name
                    - argout_raw : (DeviceData) The command argout
                    - argout     : The command argout
                    - err        : (bool) A boolean flag set to true if the command
                                   failed. False otherwise
                    - errors     : (sequence<DevError>) The error stack
                    - ext

            :return: none
            """
            device = self.target
            if event.err:
                log = const.ERR_INVOKING_CMD + str(event.cmd_name) + str(event.errors)
                device._read_activity_message = log
                self.logger.error(log)
            else:
                log = const.STR_COMMAND + event.cmd_name + const.STR_INVOKE_SUCCESS
                device._read_activity_message = log
                self.logger.info(log)

        def do(self):
            """
            Releases all the resources of given SDPSubarrayLeafNode. It accepts the subarray id,
            releaseALL flag and receptorIDList in JSON string format.

            :param argin: None.

            :return: A tuple containing a return code and a string message indicating status.
                     The message is for information purpose only.

            :rtype: (ResultCode, str)

            :raises: DevFailed if the command execution is not successful.
            """
            device = self.target
            try:
                # Call SDP Subarray Command asynchronously
                device.response = device._sdp_subarray_proxy.command_inout_asynch(const.CMD_RELEASE_RESOURCES,
                                                                                 self.releaseallresources_cmd_ended_cb)
                # Update the status of command execution status in activity message
                device._read_activity_message = const.STR_REL_RESOURCES
                self.logger.info(const.STR_REL_RESOURCES)
                return(ResultCode.OK, const.STR_REL_RESOURCES)

            except DevFailed as dev_failed:
                log_msg = const.ERR_RELEASE_RESOURCES + str(dev_failed)
                device._read_activity_message = log_msg
                self.logger.exception(dev_failed)
                tango.Except.throw_exception(const.STR_RELEASE_RES_EXEC, log_msg,
                                             "SdpSubarrayLeafNode.ReleaseAllResourcesCommand()",
                                             tango.ErrSeverity.ERR)

    def is_ReleaseAllResources_allowed(self):
        """
        Checks whether this command is allowed to be run in current device state

        :return: True if this command is allowed to be run in current device state

        :rtype: boolean

        :raises: DevFailed if this command is not allowed to be run in current device state

        """

        handler = self.get_command_object("ReleaseAllResources")
        return handler.check_allowed()

    @command(
        dtype_out="DevVarLongStringArray",
        doc_out="[ResultCode, information-only string]",
    )
    @DebugIt()
    def ReleaseAllResources(self):
        """
        Invokes ReleaseAllResources command on SdpSubarrayLeafNode.
        """
        handler = self.get_command_object("ReleaseAllResources")
        (result_code, message) = handler()
        return [[result_code], [message]]

    class AssignResourcesCommand(ResponseCommand):
        """
        A class for SdpSubarayLeafNode's AssignResources() command.
        """

        def check_allowed(self):
            """
            Checks whether this command is allowed to be run in current device state.

            :return: True if this command is allowed to be run in current device state.

            :rtype: boolean

            :raises: Exception if command execution throws any type of exception.

            """

            if self.state_model.dev_state in [DevState.FAULT, DevState.UNKNOWN, DevState.DISABLE]:
                tango.Except.throw_exception("AssignResources() is not allowed in current state",
                                        "Failed to invoke AssignResources command on SdpSubarrayLeafNode.",
                                        "sdpsubarrayleafnode.AssignResources()",
                                        tango.ErrSeverity.ERR)

            return True

        def AssignResources_ended(self, event):
            """
            This is the callback method of AssignResources command of the SDP Subarray.
            It checks whether the AssignResources command on SDP subarray is successful.

            :param argin:

                event: response from SDP Subarray for the invoked assign resource command.

            :return: None
            """
            device = self.target
            if event.err:
                log = const.ERR_INVOKING_CMD + str(event.cmd_name) + "\n" + str(event.errors)
                device._read_activity_message = log
                self.logger.error(log)
                tango.Except.throw_exception(
                    "SDP Subarray returned error while assigning resources",
                    str(event.errors),
                    event.cmd_name,
                    tango.ErrSeverity.ERR
                )
            else:
                log = const.STR_COMMAND + event.cmd_name + const.STR_INVOKE_SUCCESS
                device._read_activity_message = log
                self.logger.debug(log)

        def do(self, argin):
            """
            Assigns resources to given SDP subarray.
            This command is provided as a noop placeholder from SDP subarray.
            Eventually this will likely take a JSON string specifying the resource request.

            :param argin: The string in JSON format. The JSON contains following values:

            SBI ID and maximum length of the SBI:
                Mandatory JSON object consisting of

                SBI ID :
                    String

                max_length:
                    Float

            Scan types:
                Consist of Scan type id name

                scan_type:
                    DevVarStringArray

            Processing blocks:
                Mandatory JSON object consisting of

                    processing_blocks:
                        DevVarStringArray

            Example:
                {"id":"sbi-mvp01-20200325-00001","max_length":100.0,"scan_types":[{"id":"science_A",
                "coordinate_system":"ICRS","ra":"02:42:40.771","dec":"-00:00:47.84","channels":[{"count"
                :744,"start":0,"stride":2,"freq_min":0.35e9,"freq_max":0.368e9,"link_map":[[0,0],[200,1],
                [744,2],[944,3]]},{"count":744,"start":2000,"stride":1,"freq_min":0.36e9,"freq_max":0.368e9,
                "link_map":[[2000,4],[2200,5]]}]},{"id":"calibration_B","coordinate_system":"ICRS","ra":
                "12:29:06.699","dec":"02:03:08.598","channels":[{"count":744,"start":0,"stride":2,
                "freq_min":0.35e9,"freq_max":0.368e9,"link_map":[[0,0],[200,1],[744,2],[944,3]]},{"count":744,
                "start":2000,"stride":1,"freq_min":0.36e9,"freq_max":0.368e9,"link_map":[[2000,4],[2200,5]]}]}]
                ,"processing_blocks":[{"id":"pb-mvp01-20200325-00001","workflow":{"type":"realtime","id":
                "vis_receive","version":"0.1.0"},"parameters":{}},{"id":"pb-mvp01-20200325-00002","workflow":
                {"type":"realtime","id":"test_realtime","version":"0.1.0"},"parameters":{}},{"id":
                "pb-mvp01-20200325-00003","workflow":{"type":"batch","id":"ical","version":"0.1.0"},"parameters"
                :{},"dependencies":[{"pb_id":"pb-mvp01-20200325-00001","type":["visibilities"]}]},{"id":
                "pb-mvp01-20200325-00004","workflow":{"type":"batch","id":"dpreb","version":"0.1.0"},"parameters"
                :{},"dependencies":[{"pb_id":"pb-mvp01-20200325-00003","type":["calibration"]}]}]}

            Note: Enter input without spaces

            :return: A tuple containing a return code and a string message indicating status.
            The message is for information purpose only.

            :rtype: (ResultCode, str)

            :raises: ValueError if input argument json string contains invalid value.
                     DevFailed if the command execution is not successful.
            """
            device = self.target
            try:
                device.validate_obs_state()

                # Call SDP Subarray Command asynchronously
                device.response = device._sdp_subarray_proxy.command_inout_asynch(const.CMD_ASSIGN_RESOURCES, argin,
                                                                                  self.AssignResources_ended)
                # Update the status of command execution status in activity message
                device._read_activity_message = const.STR_ASSIGN_RESOURCES_SUCCESS
                self.logger.info(const.STR_ASSIGN_RESOURCES_SUCCESS)
                return ResultCode.OK, const.STR_ASSIGN_RESOURCES_SUCCESS
            except InvalidObsStateError as error:
                self.logger.exception(error)
                tango.Except.throw_exception("obstate is not in EMPTY state", str(error),
                                             "SDP.AssignResources", tango.ErrSeverity.ERR)

            except ValueError as value_error:
                log_msg = const.ERR_INVALID_JSON + str(value_error)
                self.logger.exception(log_msg)
                device._read_activity_message = const.ERR_INVALID_JSON + str(value_error)
                tango.Except.throw_exception(const.STR_CMD_FAILED, log_msg,
                                             const.ERR_INVALID_JSON, tango.ErrSeverity.ERR)

            except DevFailed as dev_failed:
                log_msg = const.ERR_ASSGN_RESOURCES + str(dev_failed)
                device._read_activity_message = log_msg
                self.logger.exception(dev_failed)
                tango.Except.throw_exception(const.STR_ASSIGN_RES_EXEC, log_msg,
                                             "SdpSubarrayLeafNode.AssignResourcesCommand()",
                                             tango.ErrSeverity.ERR)

    @command(
        dtype_in=('str'),
        dtype_out="DevVarLongStringArray",
        doc_out="[ResultCode, information-only string]",
    )
    @DebugIt()
    def AssignResources(self, argin):
        """
        Assigns resources to given SDP subarray.
        """
        handler = self.get_command_object("AssignResources")
        (result_code, message) = handler(argin)
        return [[result_code], [message]]

    def is_AssignResources_allowed(self):
        """
        Checks whether this command is allowed to be run in current device state

        :return: True if this command is allowed to be run in current device state

        :rtype: boolean

        """
        handler = self.get_command_object("AssignResources")
        return handler.check_allowed()

    class ConfigureCommand(ResponseCommand):
        """
        A class for SdpSubarrayLeafNode's Configure() command.
        """

        def check_allowed(self):
            """
            Checks whether this command is allowed to be run in current device state

            :return: True if this command is allowed to be run in current device state

            :rtype: boolean

            :raises: Exception if command execution throws any type of exception

            """
            if self.state_model.dev_state in [DevState.FAULT, DevState.UNKNOWN, DevState.DISABLE]:
                tango.Except.throw_exception("Configure() is not allowed in current state",
                                             "Failed to invoke Configure command on SdpSubarrayLeafNode.",
                                             "sdpsubarrayleafnode.Configure()",
                                             tango.ErrSeverity.ERR)
            return True

        def configure_cmd_ended_cb(self, event):
            """
            Callback function immediately executed when the asynchronous invoked command returns.
            Checks whether the configure command has been successfully invoked on SDP Subarray.

            :param event: A CmdDoneEvent object. This class is used to pass data to the callback method in asynchronous
                          callback model for command execution.

            :type: CmdDoneEvent object

                It has the following members:
                    - device     : (DeviceProxy) The DeviceProxy object on which the
                                   call was executed.
                    - cmd_name   : (str) The command name
                    - argout_raw : (DeviceData) The command argout
                    - argout     : The command argout
                    - err        : (bool) A boolean flag set to true if the command
                                   failed. False otherwise
                    - errors     : (sequence<DevError>) The error stack
                    - ext

            :return: none
            """
            device = self.target
            if event.err:
                log = const.ERR_INVOKING_CMD + str(event.cmd_name) + "\n" + str(event.errors)
                device._read_activity_message = log
                self.logger.error(log)
            else:
                log = const.STR_COMMAND + event.cmd_name + const.STR_INVOKE_SUCCESS
                device._read_activity_message = log
                self.logger.info(log)

        def do(self, argin):
            """
            Configures the SDP Subarray device by providing the SDP PB
            configuration needed to execute the receive workflow

            :param argin: The string in JSON format. The JSON contains following values:

            Example:

            { "scan_type": "science_A" }

            :return: A tuple containing a return code and a string message indicating status.
                     The message is for information purpose only.

            :rtype: (ResultCode, str)

            :raises: ValueError if input argument json string contains invalid value.
                     KeyError if input argument json string contains invalid key.
                     DevFailed if the command execution is not successful
            """
            device = self.target
            try:
                log_msg = "Input JSON for SDP Subarray Leaf Node Configure command is: " + argin
                self.logger.debug(log_msg)
<<<<<<< HEAD
                device._sdp_subarray_proxy.command_inout_asynch(const.CMD_CONFIGURE, argin,
                                                              self.configure_cmd_ended_cb)
=======
                device._sdp_subarray_proxy.command_inout_asynch(const.CMD_CONFIGURE, json.dumps(argin),
                                                                self.configure_cmd_ended_cb)
>>>>>>> 91915f5a
                device._read_activity_message = const.STR_CONFIGURE_SUCCESS
                self.logger.info(const.STR_CONFIGURE_SUCCESS)
                return(ResultCode.OK, const.STR_CONFIGURE_SUCCESS)

            except DevFailed as dev_failed:
                log_msg = const.ERR_CONFIGURE + str(dev_failed)
                device._read_activity_message = log_msg
                self.logger.exception(dev_failed)
                tango.Except.throw_exception(const.STR_CONFIG_EXEC, log_msg,
                                             "SdpSubarrayLeafNode.ConfigureCommand()",
                                             tango.ErrSeverity.ERR)


    def is_Configure_allowed(self):
        """
        Checks whether this command is allowed to be run in current device state

        :return: True if this command is allowed to be run in current device state

        :rtype: boolean

        """
        handler = self.get_command_object("Configure")
        return handler.check_allowed()

    @command(
        dtype_in=('str'),
        dtype_out="DevVarLongStringArray",
        doc_out="[ResultCode, information-only string]",
    )
    @DebugIt()
    def Configure(self, argin):
        """
        Invokes Configure on SdpSubarrayLeafNode.
        """
        handler = self.get_command_object("Configure")
        (result_code, message) = handler(argin)
        return [[result_code], [message]]

    class ScanCommand(ResponseCommand):
        """
        A class for SdpSubarrayLeafNode's Scan() command.
        """

        def check_allowed(self):
            """
            Checks whether this command is allowed to be run in current device state.

            :return: True if this command is allowed to be run in current device state.

            :rtype: boolean

            :raises: Exception if command execution throws any type of exception.

            """
            if self.state_model.dev_state in [DevState.FAULT, DevState.UNKNOWN, DevState.DISABLE]:
                tango.Except.throw_exception("Scan() is not allowed in current state",
                                             "Failed to invoke Scan command on SdpSubarrayLeafNode.",
                                             "sdpsubarrayleafnode.Scan()",
                                             tango.ErrSeverity.ERR)
            return True

        def scan_cmd_ended_cb(self, event):
            """
            Callback function immediately executed when the asynchronous invoked command returns.
            Checks whether the scan command has been successfully invoked on SDP Subarray.

            :param event: A CmdDoneEvent object.
            This class is used to pass data to the callback method in asynchronous callback model
             for command execution.

            :type: CmdDoneEvent object

                It has the following members:
                    - device     : (DeviceProxy) The DeviceProxy object on which the
                                   call was executed.
                    - cmd_name   : (str) The command name
                    - argout_raw : (DeviceData) The command argout
                    - argout     : The command argout
                    - err        : (bool) A boolean flag set to true if the command
                                   failed. False otherwise
                    - errors     : (sequence<DevError>) The error stack
                    - ext

            :return: none
            """
            device = self.target
            if event.err:
                log = const.ERR_INVOKING_CMD + str(event.cmd_name) + "\n" + str(event.errors)
                device._read_activity_message = log
                self.logger.error(log)
            else:
                log = const.STR_COMMAND + event.cmd_name + const.STR_INVOKE_SUCCESS
                device._read_activity_message = log
                self.logger.info(log)

        def do(self, argin):
            """
            Invoke Scan command to SDP subarray.

            :param argin: The string in JSON format. The JSON contains following values:

            Example:
            {“id”:1}

            Note: Enter input as without spaces:{“id”:1}

            :return: A tuple containing a return code and a string message indicating status.
                     The message is for information purpose only.

            :rtype: (ResultCode, str)

            :raises: DevFailed if the command execution is not successful.
            """
            device = self.target
            try:
                sdp_subarray_obs_state = device._sdp_subarray_proxy.obsState
                # Check if SDP Subarray obsState is READY
                if sdp_subarray_obs_state == ObsState.READY:
                    log_msg = "Input JSON for SDP Subarray Leaf Node Scan command is: " + argin
                    self.logger.debug(log_msg)
                    device._sdp_subarray_proxy.command_inout_asynch(const.CMD_SCAN, argin,
                                                                    self.scan_cmd_ended_cb)
                    device._read_activity_message = const.STR_SCAN_SUCCESS
                    self.logger.info(const.STR_SCAN_SUCCESS)
                    return(ResultCode.OK, const.STR_SCAN_SUCCESS)
                else:
                    device._read_activity_message = const.ERR_DEVICE_NOT_READY
                    self.logger.error(const.ERR_DEVICE_NOT_READY)
                    return(ResultCode.FAILED, const.ERR_SCAN)

            except DevFailed as dev_failed:
                log_msg = const.ERR_SCAN + str(dev_failed)
                device._read_activity_message = log_msg
                self.logger.exception(dev_failed)
                tango.Except.throw_exception(const.STR_CONFIG_EXEC, log_msg,
                                             "SdpSubarrayLeafNode.ScanCommand()",
                                             tango.ErrSeverity.ERR)

    def is_Scan_allowed(self):
        """
        Checks whether this command is allowed to be run in current device state.

        :return: True if this command is allowed to be run in current device state.

        :rtype: boolean

        """
        handler = self.get_command_object("Scan")
        return handler.check_allowed()

    @command(
        dtype_in=('str'),
        dtype_out="DevVarLongStringArray",
        doc_out="[ResultCode, information-only string]",
    )
    @DebugIt()
    def Scan(self, argin):
        """Invoke Scan command to SDP subarray. """

        handler = self.get_command_object("Scan")
        (result_code, message) = handler(argin)
        return [[result_code], [message]]

    class EndScanCommand(ResponseCommand):
        """
        A class for SdpSubarrayLeafNode's EndScan() command.
        """

        def check_allowed(self):
            """
            Checks whether this command is allowed to be run in current device
            state

            :return: True if this command is allowed to be run in current device state

            :rtype: boolean

            :raises: Exception if command execution throws any type of exception.

            """
            if self.state_model.dev_state in [DevState.FAULT, DevState.UNKNOWN, DevState.DISABLE]:
                tango.Except.throw_exception("EndScan() is not allowed in current state",
                                             "Failed to invoke EndScan command on SdpSubarrayLeafNode.",
                                             "sdpsubarrayleafnode.EndScan()",
                                             tango.ErrSeverity.ERR)
            return True

        def endscan_cmd_ended_cb(self, event):
            """
            Callback function immediately executed when the asynchronous invoked command returns.
            Checks whether the endscan command has been successfully invoked on SDP Subarray.

            :param event: A CmdDoneEvent object.
            This class is used to pass data to the callback method in asynchronous callback model
            for command execution.

            :type: CmdDoneEvent object

                It has the following members:
                    - device     : (DeviceProxy) The DeviceProxy object on which the
                                   call was executed.
                    - cmd_name   : (str) The command name
                    - argout_raw : (DeviceData) The command argout
                    - argout     : The command argout
                    - err        : (bool) A boolean flag set to true if the command
                                   failed. False otherwise
                    - errors     : (sequence<DevError>) The error stack
                    - ext

            :return: none
            """
            device = self.target
            if event.err:
                log = const.ERR_INVOKING_CMD + str(event.cmd_name) + "\n" + str(event.errors)
                device._read_activity_message = log
                self.logger.error(log)
            else:
                log = const.STR_COMMAND + event.cmd_name + const.STR_INVOKE_SUCCESS
                device._read_activity_message = log
                self.logger.info(log)

        def do(self):
            """
            It invokes EndScan command on SdpSubarray.
            This command is allowed when SdpSubarray is in SCANNING state.

            :param argin: None

            :return: A tuple containing a return code and a string message indicating status.
                     The message is for information purpose only.

            :rtype: (ResultCode, str)

            :raises: DevFailed if the command execution is not successful.
            """
            device = self.target
            try:
                if device._sdp_subarray_proxy.obsState == ObsState.SCANNING:
                    device._sdp_subarray_proxy.command_inout_asynch(const.CMD_ENDSCAN,
                                                                    self.endscan_cmd_ended_cb)
                    device._read_activity_message = const.STR_ENDSCAN_SUCCESS
                    self.logger.info(const.STR_ENDSCAN_SUCCESS)
                    return(ResultCode.OK, const.STR_ENDSCAN_SUCCESS)
                else:
                    device._read_activity_message = const.ERR_DEVICE_NOT_IN_SCAN
                    self.logger.error(const.ERR_DEVICE_NOT_IN_SCAN)
                    return(ResultCode.FAILED, const.ERR_ENDSCAN_INVOKING_CMD)

            except DevFailed as dev_failed:
                log_msg = const.ERR_ENDSCAN_INVOKING_CMD + str(dev_failed)
                device._read_activity_message = log_msg
                self.logger.exception(dev_failed)
                tango.Except.throw_exception(const.STR_CONFIG_EXEC, log_msg,
                                             "SdpSubarrayLeafNode.EndScanCommand()",
                                             tango.ErrSeverity.ERR)

    def is_EndScan_allowed(self):
        """
        Checks whether this command is allowed to be run in current device state.
        :return: True if this command is allowed to be run in current device state.
        :rtype: boolean
        """

        handler = self.get_command_object("EndScan")
        return handler.check_allowed()

    @command(
        dtype_out="DevVarLongStringArray",
        doc_out="[ResultCode, information-only string]",
    )
    @DebugIt()
    def EndScan(self):
        """
        Invokes EndScan on SdpSubarrayLeafNode.

        """
        handler = self.get_command_object("EndScan")
        (result_code, message) = handler()
        return [[result_code], [message]]

    class EndSBCommand(ResponseCommand):
        """
        A class for SdpSubarrayLeafNode's EndSB() command.
        """

        def check_allowed(self):
            """
            Checks whether this command is allowed to be run in current device state.

            :return: True if this command is allowed to be run in current device state.

            :rtype: boolean

            :raises: Exception if command execution throws any type of exception.

            """
            if self.state_model.dev_state in [DevState.FAULT, DevState.UNKNOWN, DevState.DISABLE]:
                tango.Except.throw_exception("EndSB() is not allowed in current state",
                                             "Failed to invoke EndSB command on SdpSubarrayLeafNode.",
                                             "sdpsubarrayleafnode.EndSB()",
                                             tango.ErrSeverity.ERR)

            return True

        def endsb_cmd_ended_cb(self, event):
            """
            Callback function immediately executed when the asynchronous invoked command returns.
            Checks whether the endsb command has been successfully invoked on SDP Subarray.

            :param event: A CmdDoneEvent object.
            This class is used to pass data to the callback method in asynchronous callback model
            for command execution.

            :type: CmdDoneEvent object

                It has the following members:
                    - device     : (DeviceProxy) The DeviceProxy object on which the
                                   call was executed.
                    - cmd_name   : (str) The command name
                    - argout_raw : (DeviceData) The command argout
                    - argout     : The command argout
                    - err        : (bool) A boolean flag set to true if the command
                                   failed. False otherwise
                    - errors     : (sequence<DevError>) The error stack
                    - ext

            :return: none
            """
            device = self.target
            if event.err:
                log = const.ERR_INVOKING_CMD + str(event.cmd_name) + "\n" + str(event.errors)
                device._read_activity_message = log
                self.logger.error(log)
            else:
                log = const.STR_COMMAND + event.cmd_name + const.STR_INVOKE_SUCCESS
                device._read_activity_message = log
                self.logger.info(log)

        def do(self):
            """
            This command invokes EndSB command on SDP subarray to end the current Scheduling block.

            :return: A tuple containing a return code and a string message indicating status.
                     The message is for information purpose only.

            :rtype: (ResultCode, str)

            :raises: DevFailed if the command execution is not successful.
            """
            device = self.target
            try:
                if device._sdp_subarray_proxy.obsState == ObsState.READY:
                    device._sdp_subarray_proxy.command_inout_asynch(const.CMD_RESET, self.endsb_cmd_ended_cb)
                    device._read_activity_message = const.STR_ENDSB_SUCCESS
                    self.logger.info(const.STR_ENDSB_SUCCESS)
                    return(ResultCode.OK, const.STR_ENDSB_SUCCESS)
                else:
                    device._read_activity_message = const.ERR_DEVICE_NOT_READY
                    self.logger.error(const.ERR_DEVICE_NOT_READY)
                    return(ResultCode.FAILED, const.ERR_DEVICE_NOT_READY)

            except DevFailed as dev_failed:
                log_msg = const.ERR_ENDSB_INVOKING_CMD + str(dev_failed)
                device._read_activity_message = log_msg
                self.logger.exception(dev_failed)
                tango.Except.throw_exception(const.STR_CONFIG_EXEC, log_msg,
                                             "SdpSubarrayLeafNode.EndSBCommand()",
                                             tango.ErrSeverity.ERR)

    def is_EndSB_allowed(self):
        """
        Checks whether this command is allowed to be run in current device state.

        :return: True if this command is allowed to be run in current device state.

        :rtype: boolean

        """

        handler = self.get_command_object("EndSB")
        return handler.check_allowed()

    @command(
        dtype_out="DevVarLongStringArray",
        doc_out="[ResultCode, information-only string]",
    )
    @DebugIt()
    def EndSB(self):
        """ This command invokes EndSB command on SDP subarray to end the current Scheduling block.
        """
        handler = self.get_command_object("EndSB")
        (result_code, message) = handler()
        return [[result_code], [message]]

    class AbortCommand(ResponseCommand):
        """
        A class for sdpSubarrayLeafNode's Abort() command.
        """

        def check_allowed(self):
            """
            Checks whether this command is allowed to be run in current device state

            :return: True if this command is allowed to be run in current device state

            :rtype: boolean

            :raises: DevFailed if this command is not allowed to be run in current device state

            """
            if self.state_model.dev_state in [
                DevState.FAULT, DevState.UNKNOWN, DevState.DISABLE,
            ]:
                tango.Except.throw_exception("Abort() is not allowed in current state",
                                             "Failed to invoke Abort command on SdpSubarrayLeafNode.",
                                             "sdpsubarrayleafnode.Abort()",
                                             tango.ErrSeverity.ERR)
            return True

        def abort_cmd_ended_cb(self, event):
            """
            Callback function immediately executed when the asynchronous invoked command returns.
            Checks whether the abort command has been successfully invoked on SDP Subarray.

            :param event: A CmdDoneEvent object.
            This class is used to pass data to the callback method in asynchronous callback model
            for command execution.

            :type: CmdDoneEvent object

                It has the following members:
                    - device     : (DeviceProxy) The DeviceProxy object on which the
                                   call was executed.
                    - cmd_name   : (str) The command name
                    - argout_raw : (DeviceData) The command argout
                    - argout     : The command argout
                    - err        : (bool) A boolean flag set to true if the command
                                   failed. False otherwise
                    - errors     : (sequence<DevError>) The error stack
                    - ext

            :return: none
            """
            device = self.target
            if event.err:
                log = const.ERR_INVOKING_CMD + str(event.cmd_name) + "\n" + str(event.errors)
                device._read_activity_message = log
                self.logger.error(log)
            else:
                log = const.STR_COMMAND + event.cmd_name + const.STR_INVOKE_SUCCESS
                device._read_activity_message = log
                self.logger.info(log)

        def do(self):
            """
            Command to abort the current operation being done on the SDP subarray.

            :return: A tuple containing a return code and a string message indicating status.
            The message is for information purpose only.

            :rtype: (ReturnCode, str)

            :raises: DevFailed if error occurs while invoking command on CSPSubarray.

            """
            device = self.target
            try:
                if device._sdp_subarray_proxy.obsState in [ObsState.READY, ObsState.CONFIGURING,
                                                           ObsState.SCANNING,
                                                           ObsState.IDLE]:
                    device._sdp_subarray_proxy.command_inout_asynch(const.CMD_ABORT, self.abort_cmd_ended_cb)
                    device._read_activity_message = const.STR_ABORT_SUCCESS
                    self.logger.info(const.STR_ABORT_SUCCESS)
                    return(ResultCode.OK, const.STR_ABORT_SUCCESS)

                else:
                    log_msg = "Sdp Subarray is in ObsState " + str(device._sdp_subarray_proxy.obsState) + \
                              ". Unable to invoke Abort command."
                    device._read_activity_message = log_msg
                    self.logger.error(log_msg)
                    return(ResultCode.FAILED, log_msg)

            except DevFailed as dev_failed:
                log_msg = const.ERR_ABORT_INVOKING_CMD + str(dev_failed)
                device._read_activity_message = log_msg
                self.logger.exception(dev_failed)
                tango.Except.throw_exception(const.STR_CONFIG_EXEC, log_msg,
                                             "SdpSubarrayLeafNode.AbortCommand()",
                                             tango.ErrSeverity.ERR)

    @command(
        dtype_out="DevVarLongStringArray",
        doc_out="[ResultCode, information-only string]",
    )
    @DebugIt()
    def Abort(self):
        """
        Invoke Abort on SdpSubarrayLeafNode.
        """
        handler = self.get_command_object("Abort")
        (result_code, message) = handler()
        return [[result_code], [message]]

    def is_Abort_allowed(self):
        """
        Checks whether this command is allowed to be run in current device state

        :return: True if this command is allowed to be run in current device state

        :rtype: boolean

        :raises: DevFailed if this command is not allowed to be run in current device state

        """
        handler = self.get_command_object("Abort")
        return handler.check_allowed()

    class RestartCommand(ResponseCommand):
        """
        A class for sdpSubarrayLeafNode's Restart() command.
        """

        def check_allowed(self):
            """
            Checks whether this command is allowed to be run in current device state

            :return: True if this command is allowed to be run in current device state

            :rtype: boolean

            :raises: DevFailed if this command is not allowed to be run in current device state

            """
            if self.state_model.dev_state in [
                DevState.UNKNOWN, DevState.DISABLE,
            ]:
                tango.Except.throw_exception("Restart() is not allowed in current state",
                                             "Failed to invoke Restart command on SdpSubarrayLeafNode.",
                                             "sdpsubarrayleafnode.Restart()",
                                             tango.ErrSeverity.ERR)

            return True

        def restart_cmd_ended_cb(self, event):
            """
            Callback function immediately executed when the asynchronous invoked command returns.
            Checks whether the restart command has been successfully invoked on SDP Subarray.

            :param event: A CmdDoneEvent object.
            This class is used to pass data to the callback method in asynchronous callback model
            for command execution.

            :type: CmdDoneEvent object

                It has the following members:
                    - device     : (DeviceProxy) The DeviceProxy object on which the
                                   call was executed.
                    - cmd_name   : (str) The command name
                    - argout_raw : (DeviceData) The command argout
                    - argout     : The command argout
                    - err        : (bool) A boolean flag set to true if the command
                                   failed. False otherwise
                    - errors     : (sequence<DevError>) The error stack
                    - ext

            :return: none
            """
            device = self.target
            if event.err:
                log = const.ERR_INVOKING_CMD + str(event.cmd_name) + "\n" + str(event.errors)
                device._read_activity_message = log
                self.logger.error(log)
            else:
                log = const.STR_COMMAND + event.cmd_name + const.STR_INVOKE_SUCCESS
                device._read_activity_message = log
                self.logger.info(log)

        def do(self):
            """
            Command to restart the SDP subarray and bring it to its ON state.

            :return: A tuple containing a return code and a string message indicating status. The message is for
                        information purpose only.

            :rtype: (ReturnCode, str)

            :raises: DevFailed if error occurs while invoking command on SDPSubarray.

            """
            device = self.target
            try:
                if device._sdp_subarray_proxy.obsState in [ObsState.ABORTED, ObsState.FAULT]:
                    device._sdp_subarray_proxy.command_inout_asynch(const.CMD_RESTART,
                                                                    self.restart_cmd_ended_cb)
                    device._read_activity_message = const.STR_RESTART_SUCCESS
                    self.logger.info(const.STR_RESTART_SUCCESS)
                    return(ResultCode.OK, const.STR_RESTART_SUCCESS)

                else:
                    log_msg = "Sdp Subarray is in ObsState " + str(device._sdp_subarray_proxy.obsState) + \
                              ". Unable to invoke Restart command."
                    device._read_activity_message = log_msg
                    self.logger.error(log_msg)
                    return(ResultCode.FAILED, log_msg)

            except DevFailed as dev_failed:
                log_msg = const.ERR_RESTART_INVOKING_CMD + str(dev_failed)
                device._read_activity_message = log_msg
                self.logger.exception(dev_failed)
                tango.Except.throw_exception(const.STR_CONFIG_EXEC, log_msg,
                                             "SdpSubarrayLeafNode.RestartCommand()",
                                             tango.ErrSeverity.ERR)

    @command(
        dtype_out="DevVarLongStringArray",
        doc_out="[ResultCode, information-only string]",
    )
    @DebugIt()
    def Restart(self):
        """
        Invoke Abort on SdpSubarrayLeafNode.
        """
        handler = self.get_command_object("Restart")
        (result_code, message) = handler()
        return [[result_code], [message]]

    def is_Restart_allowed(self):
        """
        Checks whether this command is allowed to be run in current device state

        :return: True if this command is allowed to be run in current device state

        :rtype: boolean

        :raises: DevFailed if this command is not allowed to be run in current device state

        """
        handler = self.get_command_object("Restart")
        return handler.check_allowed()

    class OnCommand(SKABaseDevice.OnCommand):
        """
        A class for SDP Subarray's On() command.
        """

        def on_cmd_ended_cb(self, event):
            """
            Callback function immediately executed when the asynchronous invoked command returns.
            Checks whether the On command has been successfully invoked on SDP Subarray.

            :param event: A CmdDoneEvent object. This class is used to pass data to the callback method in asynchronous
                          callback model for command execution.

            :type: CmdDoneEvent object

                It has the following members:
                    - device     : (DeviceProxy) The DeviceProxy object on which the
                                   call was executed.
                    - cmd_name   : (str) The command name
                    - argout_raw : (DeviceData) The command argout
                    - argout     : The command argout
                    - err        : (bool) A boolean flag set to true if the command
                                   failed. False otherwise
                    - errors     : (sequence<DevError>) The error stack
                    - ext

            :return: none
            """
            device = self.target
            if event.err:
                log = const.ERR_INVOKING_CMD + str(event.cmd_name) + "\n" + str(event.errors)
                device._read_activity_message = log
                self.logger.error(log)
            else:
                log = const.STR_COMMAND + event.cmd_name + const.STR_INVOKE_SUCCESS
                device._read_activity_message = log
                self.logger.info(log)

        def do(self):
            """

            :param argin: None.

            :return: A tuple containing a return code and a string message indicating status.
            The message is for information purpose only.

            :rtype: (ResultCode, str)

            """
            device = self.target
            device._sdp_subarray_proxy.command_inout_asynch(const.CMD_ON, self.on_cmd_ended_cb)
            log_msg = const.CMD_ON + const.STR_COMMAND + const.STR_INVOKE_SUCCESS
            self.logger.debug(log_msg)
            return (ResultCode.OK, log_msg)

    class OffCommand(SKABaseDevice.OffCommand):
        """
        A class for SDP master's Off() command.
        """

        def off_cmd_ended_cb(self, event):
            """
            Callback function immediately executed when the asynchronous invoked command returns.
            Checks whether the off command has been successfully invoked on SDP Subarray.

            :param event: A CmdDoneEvent object.
            This class is used to pass data to the callback method in asynchronous callback model
            for command execution.

            :type: CmdDoneEvent object

                It has the following members:
                    - device     : (DeviceProxy) The DeviceProxy object on which the
                                   call was executed.
                    - cmd_name   : (str) The command name
                    - argout_raw : (DeviceData) The command argout
                    - argout     : The command argout
                    - err        : (bool) A boolean flag set to true if the command
                                   failed. False otherwise
                    - errors     : (sequence<DevError>) The error stack
                    - ext

            :return: none
            """
            device = self.target
            if event.err:
                log = const.ERR_INVOKING_CMD + str(event.cmd_name) + "\n" + str(event.errors)
                device._read_activity_message = log
                self.logger.error(log)
            else:
                log = const.STR_COMMAND + event.cmd_name + const.STR_INVOKE_SUCCESS
                device._read_activity_message = log
                self.logger.info(log)

        def do(self):
            """
            Sets the OperatingState to Off.

            :param argin: None.

            :return: A tuple containing a return code and a string message indicating status.
            The message is for information purpose only.

            :rtype: (ResultCode, str)

            """
            device = self.target
            device._sdp_subarray_proxy.command_inout_asynch(const.CMD_OFF, self.off_cmd_ended_cb)
            self.logger.debug(const.STR_OFF_CMD_SUCCESS)
            device._read_activity_message = const.STR_OFF_CMD_SUCCESS
            return (ResultCode.OK, const.STR_OFF_CMD_SUCCESS)


# pylint: enable=unused-argument,unused-variable

# ----------
# Run server
# ----------


def main(args=None, **kwargs):
    # PROTECTED REGION ID(SdpSubarrayLeafNode.main) ENABLED START #
    """
    Runs the SdpSubarrayLeafNode

    :param args: Arguments internal to TANGO

    :param kwargs: Arguments internal to TANGO

    :return: SdpSubarrayLeafNode TANGO object

    """
    return run((SdpSubarrayLeafNode,), args=args, **kwargs)
    # PROTECTED REGION END #    //  SdpSubarrayLeafNode.main


if __name__ == '__main__':
    main()<|MERGE_RESOLUTION|>--- conflicted
+++ resolved
@@ -549,13 +549,8 @@
             try:
                 log_msg = "Input JSON for SDP Subarray Leaf Node Configure command is: " + argin
                 self.logger.debug(log_msg)
-<<<<<<< HEAD
                 device._sdp_subarray_proxy.command_inout_asynch(const.CMD_CONFIGURE, argin,
                                                               self.configure_cmd_ended_cb)
-=======
-                device._sdp_subarray_proxy.command_inout_asynch(const.CMD_CONFIGURE, json.dumps(argin),
-                                                                self.configure_cmd_ended_cb)
->>>>>>> 91915f5a
                 device._read_activity_message = const.STR_CONFIGURE_SUCCESS
                 self.logger.info(const.STR_CONFIGURE_SUCCESS)
                 return(ResultCode.OK, const.STR_CONFIGURE_SUCCESS)
