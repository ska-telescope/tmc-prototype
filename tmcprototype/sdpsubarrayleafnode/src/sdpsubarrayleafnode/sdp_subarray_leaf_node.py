# -*- coding: utf-8 -*-
#
# This file is part of the SdpSubarrayLeafNode project
#
#
#
# Distributed under the terms of the BSD-3-Clause license.
# See LICENSE.txt for more info.

"""
SDP Subarray Leaf node is to monitor the SDP Subarray and issue control actions during an observation.
It also acts as a SDP contact point for Subarray Node for observation execution.

"""
# PROTECTED REGION ID(SdpSubarrayLeafNode.additionnal_import) ENABLED START #
# PyTango imports
import tango
from tango import DeviceProxy, DebugIt, DevState, AttrWriteType, DevFailed
from tango.server import run, command, device_property, attribute
from ska.base import SKABaseDevice
from ska.base.control_model import HealthState, ObsState
from ska.base.commands import ResultCode, ResponseCommand
# Additional imports
import json
from . import const, release
from .exceptions import InvalidObsStateError

# PROTECTED REGION END #    //  SdpSubarrayLeafNode.additionnal_import
__all__ = ["SdpSubarrayLeafNode", "main"]


# pylint: disable=unused-argument,unused-variable
class SdpSubarrayLeafNode(SKABaseDevice):
    """
    SDP Subarray Leaf node is to monitor the SDP Subarray and issue control actions during an observation.
    """
<<<<<<< HEAD
=======

    # PROTECTED REGION ID(SdpSubarrayLeafNode.class_variable) ENABLED START #

    # Throw exception
    def _handle_devfailed_exception(self, df, except_msg_list, exception_count, read_actvity_msg):
        log_msg = read_actvity_msg + str(df)
        self.logger.error(log_msg)
        self._read_activity_message = read_actvity_msg + str(df)
        except_msg_list.append(self._read_activity_message)
        exception_count += 1
        return [except_msg_list, exception_count]

    def _handle_generic_exception(self, exception, except_msg_list, exception_count, read_actvity_msg):
        log_msg = read_actvity_msg + str(exception)
        self.logger.error(log_msg)
        self._read_activity_message = read_actvity_msg + str(exception)
        except_msg_list.append(self._read_activity_message)
        exception_count += 1
        return [except_msg_list, exception_count]

    def throw_exception(self, except_msg_list, read_actvity_msg):
        err_msg = ''
        for item in except_msg_list:
            err_msg += item + "\n"
        tango.Except.throw_exception(const.STR_CMD_FAILED, err_msg, read_actvity_msg, tango.ErrSeverity.ERR)

    # PROTECTED REGION END #    //  SdpSubarrayLeafNode.class_variable

>>>>>>> e61778a2
    # -----------------
    # Device Properties
    # -----------------
    SdpSubarrayFQDN = device_property(
        dtype='str', doc='FQDN of the SDP Subarray Tango Device Server.'
    )

    # ----------
    # Attributes
    # ----------
    receiveAddresses = attribute(
        dtype='str',
        access=AttrWriteType.READ_WRITE,
        doc='This attribute is used for testing purposes. In the unit test cases, '
            'it is used to provide FQDN of receiveAddresses attribute from SDP.',
    )

    activityMessage = attribute(
        dtype='str',
        access=AttrWriteType.READ_WRITE,
        doc='String providing information about the current activity in SDP Subarray Leaf Node',
    )

    activeProcessingBlocks = attribute(
        dtype='str',
        doc='This is a attribute from SDP Subarray which depicts the active Processing Blocks in '
            'the SDP Subarray.',
    )

    sdpSubarrayHealthState = attribute(name="sdpSubarrayHealthState", label="sdpSubarrayHealthState",
                                       forwarded=True)

    sdpSubarrayObsState = attribute(name="sdpSubarrayObsState", label="sdpSubarrayObsState", forwarded=True)

    # ---------------
    # General methods
    # ---------------
    class InitCommand(SKABaseDevice.InitCommand):
        """
        A class for the TMC SdpSubarrayLeafNode's init_device() method.
        """

        def do(self):
            """
            Initializes the attributes and properties of the SdpSubarrayLeafNode.

            :return: A tuple containing a return code and a string message indicating status.
                     The message is for information purpose only.

            :rtype: (ResultCode, str)

            """
            super().do()
            device = self.target
            # Initialise device state
            device.set_status(const.STR_SDPSALN_INIT_SUCCESS)

            # Initialise attributes
            device._receive_addresses = ""
            device._sdp_subarray_health_state = HealthState.OK
            device._read_activity_message = ""
            device._active_processing_block = ""
            device._build_state = '{},{},{}'.format(release.name, release.version, release.description)
            device._version_id = release.version
            # Initialise Device status
            device.set_status(const.STR_SDPSALN_INIT_SUCCESS)
            log_msg = const.STR_SDPSALN_INIT_SUCCESS
            self.logger.info(log_msg)
            device._read_activity_message = log_msg

            # Create Device proxy for Sdp Subarray using SdpSubarrayFQDN property
            device._sdp_subarray_proxy = DeviceProxy(device.SdpSubarrayFQDN)
            return (ResultCode.OK, const.STR_SDPSALN_INIT_SUCCESS)

    def init_command_objects(self):
        """
        Initialises the command handlers for commands supported by this
        device.
        """
        super().init_command_objects()
        args = (self, self.state_model, self.logger)
        self.register_command_object("AssignResources", self.AssignResourcesCommand(*args))
        self.register_command_object("ReleaseAllResources", self.ReleaseAllResourcesCommand(*args))
        self.register_command_object("Configure", self.ConfigureCommand(*args))
        self.register_command_object("Scan", self.ScanCommand(*args))
        self.register_command_object("EndScan", self.EndScanCommand(*args))
        self.register_command_object("EndSB", self.EndSBCommand(*args))
        self.register_command_object("Abort", self.AbortCommand(*args))
        self.register_command_object("Restart", self.RestartCommand(*args))

    def always_executed_hook(self):
        # PROTECTED REGION ID(SdpSubarrayLeafNode.always_executed_hook) ENABLED START #
        """ Internal construct of TANGO. """
        # PROTECTED REGION END #    //  SdpSubarrayLeafNode.always_executed_hook

    def delete_device(self):
        # PROTECTED REGION ID(SdpSubarrayLeafNode.delete_device) ENABLED START #
        """ Internal construct of TANGO. """
        # PROTECTED REGION END #    //  SdpSubarrayLeafNode.delete_device

    # ------------------
    # Attributes methods
    # ------------------

    def read_receiveAddresses(self):
        # PROTECTED REGION ID(SdpSubarrayLeafNode.receiveAddresses_read) ENABLED START #
        """ Internal construct of TANGO. Returns the Receive Addresses.
        receiveAddresses is a forwarded attribute from SDP Master which depicts State of the SDP."""
        return self._receive_addresses
        # PROTECTED REGION END #    //  SdpSubarrayLeafNode.receiveAddresses_read

    def write_receiveAddresses(self, value):
        # PROTECTED REGION ID(SdpSubarrayLeafNode.receiveAddresses_read) ENABLED START #
        """ Internal construct of TANGO. Sets the Receive Addresses.
        receiveAddresses is a forwarded attribute from SDP Master which depicts State of the SDP."""
        self._receive_addresses = value
        # PROTECTED REGION END #    //  SdpSubarrayLeafNode.receiveAddresses_read

    def read_activityMessage(self):
        # PROTECTED REGION ID(SdpSubarrayLeafNode.activityMessage_read) ENABLED START #
        """ Internal construct of TANGO. Returns Activity Messages.
        activityMessage is a String providing information about the current activity in SDP Subarray Leaf Node"""
        return self._read_activity_message
        # PROTECTED REGION END #    //  SdpSubarrayLeafNode.activityMessage_read

    def write_activityMessage(self, value):
        # PROTECTED REGION ID(SdpSubarrayLeafNode.activityMessage_write) ENABLED START #
        """Internal construct of TANGO. Sets the Activity Message.
        activityMessage is a String providing information about the current activity in SDP Subarray Leaf Node."""
        self._read_activity_message = value
        # PROTECTED REGION END #    //  SdpSubarrayLeafNode.activityMessage_write

    def read_activeProcessingBlocks(self):
        # PROTECTED REGION ID(SdpSubarrayLeafNode.activeProcessingBlocks_read) ENABLED START #
        """Internal construct of TANGO. Returns Active Processing Blocks.activeProcessingBlocks is a forwarded attribute
         from SDP Subarray which depicts the active Processing Blocks in the SDP Subarray"""
        return self._active_processing_block
        # PROTECTED REGION END #    //  SdpSubarrayLeafNode.activeProcessingBlocks_read

    def validate_obs_state(self):
        sdp_subarray_obs_state = self._sdp_subarray_proxy.obsState
        if sdp_subarray_obs_state == ObsState.EMPTY:
            self.logger.info("SDP subarray is in required obstate,Hence resources to SDP can be assign.")
        else:
            self.logger.error("Subarray is not in EMPTY obstate")
            self._read_activity_message = "Error in device obstate."
            raise InvalidObsStateError("SDP subarray is not in EMPTY obstate.")

    # --------
    # Commands
    # --------

    class ReleaseAllResourcesCommand(ResponseCommand):
        """
        A class for SdpSubarayLeafNode's ReleaseAllResources() command.
        """

        def check_allowed(self):
            """
            Checks whether this command is allowed to be run in current device state

            :return: True if this command is allowed to be run in current device state

            :rtype: boolean

            :raises: Exception if command execution throws any type of exception

            """

            if self.state_model.dev_state in [DevState.FAULT, DevState.UNKNOWN, DevState.DISABLE]:
                tango.Except.throw_exception("ReleaseAllResources() is not allowed in current state",
                                             "Failed to invoke ReleaseAllResources command on "
                                             "SdpSubarrayLeafNode.",
                                             "SdpSubarrayLeafNode.ReleaseAllResources()",
                                             tango.ErrSeverity.ERR)
            return True

        def releaseallresources_cmd_ended_cb(self, event):
            """
            Callback function immediately executed when the asynchronous invoked command returns.
            Checks whether the releaseallresources command has been successfully invoked on SDP Subarray.

            :param event: A CmdDoneEvent object. This class is used to pass data to the callback method in asynchronous
                          callback model for command execution.

            :type: CmdDoneEvent object

                It has the following members:
                    - device     : (DeviceProxy) The DeviceProxy object on which the
                                   call was executed.
                    - cmd_name   : (str) The command name
                    - argout_raw : (DeviceData) The command argout
                    - argout     : The command argout
                    - err        : (bool) A boolean flag set to true if the command
                                   failed. False otherwise
                    - errors     : (sequence<DevError>) The error stack
                    - ext

            :return: none
            """
            device = self.target
            if event.err:
                log = const.ERR_INVOKING_CMD + str(event.cmd_name) + str(event.errors)
                device._read_activity_message = log
                self.logger.error(log)
            else:
                log = const.STR_COMMAND + event.cmd_name + const.STR_INVOKE_SUCCESS
                device._read_activity_message = log
                self.logger.info(log)

<<<<<<< HEAD
=======
            try:
                if event.err:
                    log = const.ERR_INVOKING_CMD + str(event.cmd_name) + "\n" + str(event.errors)
                    device._read_activity_message = log
                    self.logger.error(log)
                else:
                    log = const.STR_COMMAND + event.cmd_name + const.STR_INVOKE_SUCCESS
                    device._read_activity_message = log
                    self.logger.info(log)
            except Exception as except_occurred:
                [exception_message, exception_count] = device._handle_generic_exception(except_occurred,
                                                                                        exception_message,
                                                                                        exception_count,
                                                                                        const.ERR_EXCEPT_RELEASE_ALL_RESOURCES_CMD_CB)

            # Throw Exception
            if exception_count > 0:
                device.throw_exception(exception_message, const.STR_RELEASE_RES_CMD_CALLBK)
>>>>>>> e61778a2

        def do(self):
            """
            Releases all the resources of given SDPSubarrayLeafNode. It accepts the subarray id,
            releaseALL flag and receptorIDList in JSON string format.

            :param argin: None.

            :return: A tuple containing a return code and a string message indicating status.
                     The message is for information purpose only.

            :rtype: (ResultCode, str)

            :raises: DevFailed if the command execution is not successful.
            """
            device = self.target
            try:
                # Call SDP Subarray Command asynchronously
                device.response = device._sdp_subarray_proxy.command_inout_asynch(const.CMD_RELEASE_RESOURCES,
<<<<<<< HEAD
                                                                     self.releaseallresources_cmd_ended_cb)
=======
                                                                                 self.releaseallresources_cmd_ended_cb)
>>>>>>> e61778a2
                # Update the status of command execution status in activity message
                device._read_activity_message = const.STR_REL_RESOURCES
                self.logger.info(const.STR_REL_RESOURCES)
                return(ResultCode.OK, const.STR_REL_RESOURCES)

            except DevFailed as dev_failed:
<<<<<<< HEAD
                log_msg = const.ERR_RELEASE_RESOURCES + str(dev_failed)
                device._read_activity_message = log_msg
                self.logger.exception(dev_failed)
                tango.Except.throw_exception(const.STR_RELEASE_RES_EXEC, log_msg,
                                             "SdpSubarrayLeafNode.ReleaseAllResourcesCommand()",
                                             tango.ErrSeverity.ERR)
=======
                [exception_message, exception_count] = device._handle_devfailed_exception(dev_failed,
                                                                                          exception_message,
                                                                                          exception_count,
                                                                                          const.ERR_RELEASE_RESOURCES)

            except Exception as except_occurred:
                [exception_message, exception_count] = device._handle_generic_exception(except_occurred,
                                                                                        exception_message,
                                                                                        exception_count,
                                                                                        const.ERR_RELEASE_RESOURCES)
>>>>>>> e61778a2


    def is_ReleaseAllResources_allowed(self):
        """
        Checks whether this command is allowed to be run in current device state

        :return: True if this command is allowed to be run in current device state

        :rtype: boolean

        :raises: DevFailed if this command is not allowed to be run in current device state

        """

        handler = self.get_command_object("ReleaseAllResources")
        return handler.check_allowed()

    @command(
        dtype_out="DevVarLongStringArray",
        doc_out="[ResultCode, information-only string]",
    )
    @DebugIt()
    def ReleaseAllResources(self):
        """
        Invokes ReleaseAllResources command on SdpSubarrayLeafNode.
        """
        handler = self.get_command_object("ReleaseAllResources")
        (result_code, message) = handler()
        return [[result_code], [message]]

    class AssignResourcesCommand(ResponseCommand):
        """
        A class for SdpSubarayLeafNode's AssignResources() command.
        """

        def check_allowed(self):
            """
            Checks whether this command is allowed to be run in current device state.

            :return: True if this command is allowed to be run in current device state.

            :rtype: boolean

            :raises: Exception if command execution throws any type of exception.

            """

            if self.state_model.dev_state in [DevState.FAULT, DevState.UNKNOWN, DevState.DISABLE]:
                tango.Except.throw_exception("AssignResources() is not allowed in current state",
                                        "Failed to invoke AssignResources command on SdpSubarrayLeafNode.",
                                        "sdpsubarrayleafnode.AssignResources()",
                                        tango.ErrSeverity.ERR)

            return True

        def AssignResources_ended(self, event):
            """
            This is the callback method of AssignResources command of the SDP Subarray.
            It checks whether the AssignResources command on SDP subarray is successful.

            :param argin:

                event: response from SDP Subarray for the invoked assign resource command.

            :return: None
            """
            device = self.target
            if event.err:
                log = const.ERR_INVOKING_CMD + str(event.cmd_name) + "\n" + str(event.errors)
                device._read_activity_message = log
                self.logger.error(log)
                tango.Except.throw_exception(
                    "SDP Subarray returned error while assigning resources",
                    str(event.errors),
                    event.cmd_name,
                    tango.ErrSeverity.ERR
                )
            else:
                log = const.STR_COMMAND + event.cmd_name + const.STR_INVOKE_SUCCESS
                device._read_activity_message = log
                self.logger.debug(log)

        def do(self, argin):
            """
            Assigns resources to given SDP subarray.
            This command is provided as a noop placeholder from SDP subarray.
            Eventually this will likely take a JSON string specifying the resource request.

            :param argin: The string in JSON format. The JSON contains following values:

            SBI ID and maximum length of the SBI:
                Mandatory JSON object consisting of

                SBI ID :
                    String

                max_length:
                    Float

            Scan types:
                Consist of Scan type id name

                scan_type:
                    DevVarStringArray

            Processing blocks:
                Mandatory JSON object consisting of

                    processing_blocks:
                        DevVarStringArray

            Example:
                {"id":"sbi-mvp01-20200325-00001","max_length":100.0,"scan_types":[{"id":"science_A",
                "coordinate_system":"ICRS","ra":"02:42:40.771","dec":"-00:00:47.84","channels":[{"count"
                :744,"start":0,"stride":2,"freq_min":0.35e9,"freq_max":0.368e9,"link_map":[[0,0],[200,1],
                [744,2],[944,3]]},{"count":744,"start":2000,"stride":1,"freq_min":0.36e9,"freq_max":0.368e9,
                "link_map":[[2000,4],[2200,5]]}]},{"id":"calibration_B","coordinate_system":"ICRS","ra":
                "12:29:06.699","dec":"02:03:08.598","channels":[{"count":744,"start":0,"stride":2,
                "freq_min":0.35e9,"freq_max":0.368e9,"link_map":[[0,0],[200,1],[744,2],[944,3]]},{"count":744,
                "start":2000,"stride":1,"freq_min":0.36e9,"freq_max":0.368e9,"link_map":[[2000,4],[2200,5]]}]}]
                ,"processing_blocks":[{"id":"pb-mvp01-20200325-00001","workflow":{"type":"realtime","id":
                "vis_receive","version":"0.1.0"},"parameters":{}},{"id":"pb-mvp01-20200325-00002","workflow":
                {"type":"realtime","id":"test_realtime","version":"0.1.0"},"parameters":{}},{"id":
                "pb-mvp01-20200325-00003","workflow":{"type":"batch","id":"ical","version":"0.1.0"},"parameters"
                :{},"dependencies":[{"pb_id":"pb-mvp01-20200325-00001","type":["visibilities"]}]},{"id":
                "pb-mvp01-20200325-00004","workflow":{"type":"batch","id":"dpreb","version":"0.1.0"},"parameters"
                :{},"dependencies":[{"pb_id":"pb-mvp01-20200325-00003","type":["calibration"]}]}]}

            Note: Enter input without spaces

            :return: A tuple containing a return code and a string message indicating status.
            The message is for information purpose only.

            :rtype: (ResultCode, str)

            :raises: ValueError if input argument json string contains invalid value.
                     DevFailed if the command execution is not successful.
            """
            device = self.target
            try:
                device.validate_obs_state()

                # Call SDP Subarray Command asynchronously
                device.response = device._sdp_subarray_proxy.command_inout_asynch(const.CMD_ASSIGN_RESOURCES,
<<<<<<< HEAD
                                                                        argin, self.AssignResources_ended)
=======
                                                                                  argin,
                                                                                  self.AssignResources_ended)
>>>>>>> e61778a2

                # Update the status of command execution status in activity message
                device._read_activity_message = const.STR_ASSIGN_RESOURCES_SUCCESS
                self.logger.info(const.STR_ASSIGN_RESOURCES_SUCCESS)
                return ResultCode.OK, const.STR_ASSIGN_RESOURCES_SUCCESS
            except InvalidObsStateError as error:
                self.logger.exception(error)
                tango.Except.throw_exception("obstate is not in EMPTY state", str(error),
                                             "SDP.AssignResources", tango.ErrSeverity.ERR)

            except ValueError as value_error:
                log_msg = const.ERR_INVALID_JSON + str(value_error)
                self.logger.exception(log_msg)
                device._read_activity_message = const.ERR_INVALID_JSON + str(value_error)
                tango.Except.throw_exception(const.STR_CMD_FAILED, log_msg,
                                             const.ERR_INVALID_JSON, tango.ErrSeverity.ERR)

            except DevFailed as dev_failed:
<<<<<<< HEAD
                log_msg = const.ERR_ASSGN_RESOURCES + str(dev_failed)
                device._read_activity_message = log_msg
                self.logger.exception(dev_failed)
                tango.Except.throw_exception(const.STR_ASSIGN_RES_EXEC, log_msg,
                                             "SdpSubarrayLeafNode.AssignResourcesCommand()",
                                             tango.ErrSeverity.ERR)
=======
                [exception_message, exception_count] = device._handle_devfailed_exception(dev_failed,
                                                                                          exception_message,
                                                                                          exception_count,
                                                                                          const.ERR_ASSGN_RESOURCES)
                device.throw_exception(exception_message, const.STR_ASSIGN_RES_EXEC)
>>>>>>> e61778a2

    @command(
        dtype_in=('str'),
        dtype_out="DevVarLongStringArray",
        doc_out="[ResultCode, information-only string]",
    )
    @DebugIt()
    def AssignResources(self, argin):
        """
        Assigns resources to given SDP subarray.
        """
        handler = self.get_command_object("AssignResources")
        (result_code, message) = handler(argin)
        return [[result_code], [message]]

    def is_AssignResources_allowed(self):
        """
        Checks whether this command is allowed to be run in current device state

        :return: True if this command is allowed to be run in current device state

        :rtype: boolean

        """
        handler = self.get_command_object("AssignResources")
        return handler.check_allowed()

    class ConfigureCommand(ResponseCommand):
        """
        A class for SdpSubarrayLeafNode's Configure() command.
        """

        def check_allowed(self):
            """
            Checks whether this command is allowed to be run in current device state

            :return: True if this command is allowed to be run in current device state

            :rtype: boolean

            :raises: Exception if command execution throws any type of exception

            """
            if self.state_model.dev_state in [DevState.FAULT, DevState.UNKNOWN, DevState.DISABLE]:
                tango.Except.throw_exception("Configure() is not allowed in current state",
                                             "Failed to invoke Configure command on SdpSubarrayLeafNode.",
                                             "sdpsubarrayleafnode.Configure()",
                                             tango.ErrSeverity.ERR)
            return True

        def configure_cmd_ended_cb(self, event):
            """
            Callback function immediately executed when the asynchronous invoked command returns.
            Checks whether the configure command has been successfully invoked on SDP Subarray.

            :param event: A CmdDoneEvent object. This class is used to pass data to the callback method in asynchronous
                          callback model for command execution.

            :type: CmdDoneEvent object

                It has the following members:
                    - device     : (DeviceProxy) The DeviceProxy object on which the
                                   call was executed.
                    - cmd_name   : (str) The command name
                    - argout_raw : (DeviceData) The command argout
                    - argout     : The command argout
                    - err        : (bool) A boolean flag set to true if the command
                                   failed. False otherwise
                    - errors     : (sequence<DevError>) The error stack
                    - ext

            :return: none
            """
            device = self.target
            if event.err:
                log = const.ERR_INVOKING_CMD + str(event.cmd_name) + "\n" + str(event.errors)
                device._read_activity_message = log
                self.logger.error(log)
            else:
                log = const.STR_COMMAND + event.cmd_name + const.STR_INVOKE_SUCCESS
                device._read_activity_message = log
                self.logger.info(log)

<<<<<<< HEAD
=======
            try:
                if event.err:
                    log = const.ERR_INVOKING_CMD + str(event.cmd_name) + "\n" + str(event.errors)
                    device._read_activity_message = log
                    self.logger.error(log)
                else:
                    log = const.STR_COMMAND + event.cmd_name + const.STR_INVOKE_SUCCESS
                    device._read_activity_message = log
                    self.logger.info(log)
            except Exception as except_occurred:
                [exception_message, exception_count] = device._handle_generic_exception(except_occurred,
                                                                                        exception_message,
                                                                                        exception_count,
                                                                                        const.ERR_EXCEPT_CONFIGURE_CMD_CB)

            # Throw Exception
            if exception_count > 0:
                device.throw_exception(exception_message, const.STR_CONFIGURE_CMD_CALLBK)
>>>>>>> e61778a2

        def do(self, argin):
            """
            Configures the SDP Subarray device by providing the SDP PB
            configuration needed to execute the receive workflow

            :param argin: The string in JSON format. The JSON contains following values:

            Example:

            { "scan_type": "science_A" }

            :return: A tuple containing a return code and a string message indicating status.
                     The message is for information purpose only.

            :rtype: (ResultCode, str)

            :raises: ValueError if input argument json string contains invalid value.
                     KeyError if input argument json string contains invalid key.
                     DevFailed if the command execution is not successful
            """
            device = self.target
            try:
                log_msg = "Input JSON for SDP Subarray Leaf Node Configure command is: " + argin
                self.logger.debug(log_msg)
                device._sdp_subarray_proxy.command_inout_asynch(const.CMD_CONFIGURE, json.dumps(argin),
                                                                self.configure_cmd_ended_cb)
                device._read_activity_message = const.STR_CONFIGURE_SUCCESS
                self.logger.info(const.STR_CONFIGURE_SUCCESS)
                return(ResultCode.OK, const.STR_CONFIGURE_SUCCESS)

            except DevFailed as dev_failed:
<<<<<<< HEAD
                log_msg = const.ERR_CONFIGURE + str(dev_failed)
                device._read_activity_message = log_msg
                self.logger.exception(dev_failed)
                tango.Except.throw_exception(const.STR_CONFIG_EXEC, log_msg,
                                             "SdpSubarrayLeafNode.ConfigureCommand()",
                                             tango.ErrSeverity.ERR)
=======
                [exception_message, exception_count] = device._handle_devfailed_exception(dev_failed,
                                                                                          exception_message,
                                                                                          exception_count,
                                                                                          const.ERR_CONFIGURE)

            except Exception as except_occurred:
                [exception_message, exception_count] = device._handle_generic_exception(except_occurred,
                                                                                        exception_message,
                                                                                        exception_count,
                                                                                        const.ERR_CONFIGURE)
>>>>>>> e61778a2


    def is_Configure_allowed(self):
        """
        Checks whether this command is allowed to be run in current device state

        :return: True if this command is allowed to be run in current device state

        :rtype: boolean

        """
        handler = self.get_command_object("Configure")
        return handler.check_allowed()

    @command(
        dtype_in=('str'),
        dtype_out="DevVarLongStringArray",
        doc_out="[ResultCode, information-only string]",
    )
    @DebugIt()
    def Configure(self, argin):
        """
        Invokes Configure on SdpSubarrayLeafNode.
        """
        handler = self.get_command_object("Configure")
        (result_code, message) = handler(argin)
        return [[result_code], [message]]

    class ScanCommand(ResponseCommand):
        """
        A class for SdpSubarrayLeafNode's Scan() command.
        """

        def check_allowed(self):
            """
            Checks whether this command is allowed to be run in current device state.

            :return: True if this command is allowed to be run in current device state.

            :rtype: boolean

            :raises: Exception if command execution throws any type of exception.

            """
            if self.state_model.dev_state in [DevState.FAULT, DevState.UNKNOWN, DevState.DISABLE]:
                tango.Except.throw_exception("Scan() is not allowed in current state",
                                             "Failed to invoke Scan command on SdpSubarrayLeafNode.",
                                             "sdpsubarrayleafnode.Scan()",
                                             tango.ErrSeverity.ERR)
            return True

        def scan_cmd_ended_cb(self, event):
            """
            Callback function immediately executed when the asynchronous invoked command returns.
            Checks whether the scan command has been successfully invoked on SDP Subarray.

            :param event: A CmdDoneEvent object.
            This class is used to pass data to the callback method in asynchronous callback model
             for command execution.

            :type: CmdDoneEvent object

                It has the following members:
                    - device     : (DeviceProxy) The DeviceProxy object on which the
                                   call was executed.
                    - cmd_name   : (str) The command name
                    - argout_raw : (DeviceData) The command argout
                    - argout     : The command argout
                    - err        : (bool) A boolean flag set to true if the command
                                   failed. False otherwise
                    - errors     : (sequence<DevError>) The error stack
                    - ext

            :return: none
            """
            device = self.target
            if event.err:
                log = const.ERR_INVOKING_CMD + str(event.cmd_name) + "\n" + str(event.errors)
                device._read_activity_message = log
                self.logger.error(log)
            else:
                log = const.STR_COMMAND + event.cmd_name + const.STR_INVOKE_SUCCESS
                device._read_activity_message = log
                self.logger.info(log)

<<<<<<< HEAD
=======
            try:
                if event.err:
                    log = const.ERR_INVOKING_CMD + str(event.cmd_name) + "\n" + str(event.errors)
                    device._read_activity_message = log
                    self.logger.error(log)
                else:
                    log = const.STR_COMMAND + event.cmd_name + const.STR_INVOKE_SUCCESS
                    device._read_activity_message = log
                    self.logger.info(log)
            except Exception as except_occurred:
                [exception_message, exception_count] = device._handle_generic_exception(except_occurred,
                                                                                        exception_message,
                                                                                        exception_count,
                                                                                        const.ERR_EXCEPT_SCAN_CMD_CB)

            # Throw Exception
            if exception_count > 0:
                device.throw_exception(exception_message, const.STR_SCAN_CMD_CALLBK)
>>>>>>> e61778a2

        def do(self, argin):
            """
            Invoke Scan command to SDP subarray.

            :param argin: The string in JSON format. The JSON contains following values:

            Example:
            {“id”:1}

            Note: Enter input as without spaces:{“id”:1}

            :return: A tuple containing a return code and a string message indicating status.
                     The message is for information purpose only.

            :rtype: (ResultCode, str)

            :raises: DevFailed if the command execution is not successful.
            """
            device = self.target
            try:
                sdp_subarray_obs_state = device._sdp_subarray_proxy.obsState
                # Check if SDP Subarray obsState is READY
                if sdp_subarray_obs_state == ObsState.READY:
                    log_msg = "Input JSON for SDP Subarray Leaf Node Scan command is: " + argin
                    self.logger.debug(log_msg)
                    device._sdp_subarray_proxy.command_inout_asynch(const.CMD_SCAN, argin,
                                                                    self.scan_cmd_ended_cb)
                    device._read_activity_message = const.STR_SCAN_SUCCESS
                    self.logger.info(const.STR_SCAN_SUCCESS)
                    return(ResultCode.OK, const.STR_SCAN_SUCCESS)
                else:
                    device._read_activity_message = const.ERR_DEVICE_NOT_READY
                    self.logger.error(const.ERR_DEVICE_NOT_READY)
                    return(ResultCode.FAILED, const.ERR_SCAN)

            except DevFailed as dev_failed:
<<<<<<< HEAD
                log_msg = const.ERR_SCAN + str(dev_failed)
                device._read_activity_message = log_msg
                self.logger.exception(dev_failed)
                tango.Except.throw_exception(const.STR_CONFIG_EXEC, log_msg,
                                             "SdpSubarrayLeafNode.ScanCommand()",
                                             tango.ErrSeverity.ERR)
=======
                [exception_message, exception_count] = device._handle_devfailed_exception(dev_failed,
                                                                                          exception_message,
                                                                                          exception_count,
                                                                                          const.ERR_SCAN)

            except Exception as except_occurred:
                [exception_message, exception_count] = device._handle_generic_exception(except_occurred,
                                                                                        exception_message,
                                                                                        exception_count,
                                                                                        const.ERR_SCAN)

            # throw exception:
            if exception_count > 0:
                device.throw_exception(exception_message, const.STR_SCAN_EXEC)
>>>>>>> e61778a2

    def is_Scan_allowed(self):
        """
        Checks whether this command is allowed to be run in current device state.

        :return: True if this command is allowed to be run in current device state.

        :rtype: boolean

        """
        handler = self.get_command_object("Scan")
        return handler.check_allowed()

    @command(
        dtype_in=('str'),
        dtype_out="DevVarLongStringArray",
        doc_out="[ResultCode, information-only string]",
    )
    @DebugIt()
    def Scan(self, argin):
        """Invoke Scan command to SDP subarray. """

        handler = self.get_command_object("Scan")
        (result_code, message) = handler(argin)
        return [[result_code], [message]]

    class EndScanCommand(ResponseCommand):
        """
        A class for SdpSubarrayLeafNode's EndScan() command.
        """

        def check_allowed(self):
            """
            Checks whether this command is allowed to be run in current device
            state

            :return: True if this command is allowed to be run in current device state

            :rtype: boolean

            :raises: Exception if command execution throws any type of exception.

            """
            if self.state_model.dev_state in [DevState.FAULT, DevState.UNKNOWN, DevState.DISABLE]:
                tango.Except.throw_exception("EndScan() is not allowed in current state",
                                             "Failed to invoke EndScan command on SdpSubarrayLeafNode.",
                                             "sdpsubarrayleafnode.EndScan()",
                                             tango.ErrSeverity.ERR)
            return True

        def endscan_cmd_ended_cb(self, event):
            """
            Callback function immediately executed when the asynchronous invoked command returns.
            Checks whether the endscan command has been successfully invoked on SDP Subarray.

            :param event: A CmdDoneEvent object.
            This class is used to pass data to the callback method in asynchronous callback model
            for command execution.

            :type: CmdDoneEvent object

                It has the following members:
                    - device     : (DeviceProxy) The DeviceProxy object on which the
                                   call was executed.
                    - cmd_name   : (str) The command name
                    - argout_raw : (DeviceData) The command argout
                    - argout     : The command argout
                    - err        : (bool) A boolean flag set to true if the command
                                   failed. False otherwise
                    - errors     : (sequence<DevError>) The error stack
                    - ext

            :return: none
            """
            device = self.target
<<<<<<< HEAD
            if event.err:
                log = const.ERR_INVOKING_CMD + str(event.cmd_name) + "\n" + str(event.errors)
                device._read_activity_message = log
                self.logger.error(log)
            else:
                log = const.STR_COMMAND + event.cmd_name + const.STR_INVOKE_SUCCESS
                device._read_activity_message = log
                self.logger.info(log)
=======
            exception_count = 0
            exception_message = []

            try:
                if event.err:
                    log = const.ERR_INVOKING_CMD + str(event.cmd_name) + "\n" + str(event.errors)
                    device._read_activity_message = log
                    self.logger.error(log)
                else:
                    log = const.STR_COMMAND + event.cmd_name + const.STR_INVOKE_SUCCESS
                    device._read_activity_message = log
                    self.logger.info(log)
            except Exception as except_occurred:
                [exception_message, exception_count] = device._handle_generic_exception(except_occurred,
                                                                                        exception_message,
                                                                                        exception_count,
                                                                                        const.ERR_EXCEPT_END_SCAN_CMD_CB)

            # Throw Exception
            if exception_count > 0:
                device.throw_exception(exception_message, const.STR_ENDSCAN_CMD_CALLBK)
>>>>>>> e61778a2

        def do(self):
            """
            It invokes EndScan command on SdpSubarray.
            This command is allowed when SdpSubarray is in SCANNING state.

            :param argin: None

            :return: A tuple containing a return code and a string message indicating status.
                     The message is for information purpose only.

            :rtype: (ResultCode, str)

            :raises: DevFailed if the command execution is not successful.
            """
            device = self.target
            try:
                if device._sdp_subarray_proxy.obsState == ObsState.SCANNING:
                    device._sdp_subarray_proxy.command_inout_asynch(const.CMD_ENDSCAN,
                                                                    self.endscan_cmd_ended_cb)
                    device._read_activity_message = const.STR_ENDSCAN_SUCCESS
                    self.logger.info(const.STR_ENDSCAN_SUCCESS)
                    return(ResultCode.OK, const.STR_ENDSCAN_SUCCESS)
                else:
                    device._read_activity_message = const.ERR_DEVICE_NOT_IN_SCAN
                    self.logger.error(const.ERR_DEVICE_NOT_IN_SCAN)
                    return(ResultCode.FAILED, const.ERR_ENDSCAN_INVOKING_CMD)

            except DevFailed as dev_failed:
<<<<<<< HEAD
                log_msg = const.ERR_ENDSCAN_INVOKING_CMD + str(dev_failed)
                device._read_activity_message = log_msg
                self.logger.exception(dev_failed)
                tango.Except.throw_exception(const.STR_CONFIG_EXEC, log_msg,
                                             "SdpSubarrayLeafNode.EndScanCommand()",
                                             tango.ErrSeverity.ERR)
=======
                [exception_message, exception_count] = device._handle_devfailed_exception(dev_failed,
                                                                                          exception_message,
                                                                                          exception_count,
                                                                                          const.ERR_ENDSCAN_INVOKING_CMD)

            except Exception as except_occurred:
                [exception_message, exception_count] = device._handle_generic_exception(except_occurred,
                                                                                        exception_message,
                                                                                        exception_count,
                                                                                        const.ERR_ENDSCAN_INVOKING_CMD)

            # throw exception:
            if exception_count > 0:
                device.throw_exception(exception_message, const.STR_ENDSCAN_EXEC)
>>>>>>> e61778a2

    def is_EndScan_allowed(self):
        """
        Checks whether this command is allowed to be run in current device state.
        :return: True if this command is allowed to be run in current device state.
        :rtype: boolean
        """

        handler = self.get_command_object("EndScan")
        return handler.check_allowed()

    @command(
        dtype_out="DevVarLongStringArray",
        doc_out="[ResultCode, information-only string]",
    )
    @DebugIt()
    def EndScan(self):
        """
        Invokes EndScan on SdpSubarrayLeafNode.

        """
        handler = self.get_command_object("EndScan")
        (result_code, message) = handler()
        return [[result_code], [message]]

    class EndSBCommand(ResponseCommand):
        """
        A class for SdpSubarrayLeafNode's EndSB() command.
        """

        def check_allowed(self):
            """
            Checks whether this command is allowed to be run in current device state.

            :return: True if this command is allowed to be run in current device state.

            :rtype: boolean

            :raises: Exception if command execution throws any type of exception.

            """
            if self.state_model.dev_state in [DevState.FAULT, DevState.UNKNOWN, DevState.DISABLE]:
                tango.Except.throw_exception("EndSB() is not allowed in current state",
                                             "Failed to invoke EndSB command on SdpSubarrayLeafNode.",
                                             "sdpsubarrayleafnode.EndSB()",
                                             tango.ErrSeverity.ERR)

            return True

        def endsb_cmd_ended_cb(self, event):
            """
            Callback function immediately executed when the asynchronous invoked command returns.
            Checks whether the endsb command has been successfully invoked on SDP Subarray.

            :param event: A CmdDoneEvent object.
            This class is used to pass data to the callback method in asynchronous callback model
            for command execution.

            :type: CmdDoneEvent object

                It has the following members:
                    - device     : (DeviceProxy) The DeviceProxy object on which the
                                   call was executed.
                    - cmd_name   : (str) The command name
                    - argout_raw : (DeviceData) The command argout
                    - argout     : The command argout
                    - err        : (bool) A boolean flag set to true if the command
                                   failed. False otherwise
                    - errors     : (sequence<DevError>) The error stack
                    - ext

            :return: none
            """
            device = self.target
<<<<<<< HEAD
            if event.err:
                log = const.ERR_INVOKING_CMD + str(event.cmd_name) + "\n" + str(event.errors)
                device._read_activity_message = log
                self.logger.error(log)
            else:
                log = const.STR_COMMAND + event.cmd_name + const.STR_INVOKE_SUCCESS
                device._read_activity_message = log
                self.logger.info(log)
=======
            exception_count = 0
            exception_message = []

            try:
                if event.err:
                    log = const.ERR_INVOKING_CMD + str(event.cmd_name) + "\n" + str(event.errors)
                    device._read_activity_message = log
                    self.logger.error(log)
                else:
                    log = const.STR_COMMAND + event.cmd_name + const.STR_INVOKE_SUCCESS
                    device._read_activity_message = log
                    self.logger.info(log)
            except Exception as except_occurred:
                [exception_message, exception_count] = device._handle_generic_exception(except_occurred,
                                                                                        exception_message,
                                                                                        exception_count,
                                                                                        const.ERR_EXCEPT_END_SB_CMD_CB)

            # Throw Exception
            if exception_count > 0:
                device.throw_exception(exception_message, const.STR_ENDSB_CMD_CALLBK)
>>>>>>> e61778a2

        def do(self):
            """
            This command invokes EndSB command on SDP subarray to end the current Scheduling block.

            :return: A tuple containing a return code and a string message indicating status.
                     The message is for information purpose only.

            :rtype: (ResultCode, str)

            :raises: DevFailed if the command execution is not successful.
            """
            device = self.target
            try:
                if device._sdp_subarray_proxy.obsState == ObsState.READY:
                    device._sdp_subarray_proxy.command_inout_asynch(const.CMD_RESET, self.endsb_cmd_ended_cb)
                    device._read_activity_message = const.STR_ENDSB_SUCCESS
                    self.logger.info(const.STR_ENDSB_SUCCESS)
                    return(ResultCode.OK, const.STR_ENDSB_SUCCESS)
                else:
                    device._read_activity_message = const.ERR_DEVICE_NOT_READY
                    self.logger.error(const.ERR_DEVICE_NOT_READY)
                    return(ResultCode.FAILED, const.ERR_DEVICE_NOT_READY)

            except DevFailed as dev_failed:
<<<<<<< HEAD
                log_msg = const.ERR_ENDSB_INVOKING_CMD + str(dev_failed)
                device._read_activity_message = log_msg
                self.logger.exception(dev_failed)
                tango.Except.throw_exception(const.STR_CONFIG_EXEC, log_msg,
                                             "SdpSubarrayLeafNode.EndSBCommand()",
                                             tango.ErrSeverity.ERR)
=======
                [exception_message, exception_count] = device._handle_devfailed_exception(dev_failed,
                                                                                          exception_message,
                                                                                          exception_count,
                                                                                          const.ERR_ENDSB_INVOKING_CMD)

            except Exception as except_occurred:
                [exception_message, exception_count] = device._handle_generic_exception(except_occurred,
                                                                                        exception_message,
                                                                                        exception_count,
                                                                                        const.ERR_ENDSB_INVOKING_CMD)

            # throw exception:
            if exception_count > 0:
                device.throw_exception(exception_message, const.STR_ENDSB_EXEC)
>>>>>>> e61778a2

    def is_EndSB_allowed(self):
        """
        Checks whether this command is allowed to be run in current device state.

        :return: True if this command is allowed to be run in current device state.

        :rtype: boolean

        """

        handler = self.get_command_object("EndSB")
        return handler.check_allowed()

    @command(
        dtype_out="DevVarLongStringArray",
        doc_out="[ResultCode, information-only string]",
    )
    @DebugIt()
    def EndSB(self):
        """ This command invokes EndSB command on SDP subarray to end the current Scheduling block.
        """
        handler = self.get_command_object("EndSB")
        (result_code, message) = handler()
        return [[result_code], [message]]

    class AbortCommand(ResponseCommand):
        """
        A class for sdpSubarrayLeafNode's Abort() command.
        """

        def check_allowed(self):
            """
            Checks whether this command is allowed to be run in current device state

            :return: True if this command is allowed to be run in current device state

            :rtype: boolean

            :raises: DevFailed if this command is not allowed to be run in current device state

            """
            if self.state_model.dev_state in [
                DevState.FAULT, DevState.UNKNOWN, DevState.DISABLE,
            ]:
                tango.Except.throw_exception("Abort() is not allowed in current state",
                                             "Failed to invoke Abort command on SdpSubarrayLeafNode.",
                                             "sdpsubarrayleafnode.Abort()",
                                             tango.ErrSeverity.ERR)
            return True

        def abort_cmd_ended_cb(self, event):
            """
            Callback function immediately executed when the asynchronous invoked command returns.
            Checks whether the abort command has been successfully invoked on SDP Subarray.

            :param event: A CmdDoneEvent object.
            This class is used to pass data to the callback method in asynchronous callback model
            for command execution.

            :type: CmdDoneEvent object

                It has the following members:
                    - device     : (DeviceProxy) The DeviceProxy object on which the
                                   call was executed.
                    - cmd_name   : (str) The command name
                    - argout_raw : (DeviceData) The command argout
                    - argout     : The command argout
                    - err        : (bool) A boolean flag set to true if the command
                                   failed. False otherwise
                    - errors     : (sequence<DevError>) The error stack
                    - ext

            :return: none
            """
            device = self.target
<<<<<<< HEAD
            if event.err:
                log = const.ERR_INVOKING_CMD + str(event.cmd_name) + "\n" + str(event.errors)
                device._read_activity_message = log
                self.logger.error(log)
            else:
                log = const.STR_COMMAND + event.cmd_name + const.STR_INVOKE_SUCCESS
                device._read_activity_message = log
                self.logger.info(log)
=======
            exception_count = 0
            exception_message = []

            try:
                if event.err:
                    log = const.ERR_INVOKING_CMD + str(event.cmd_name) + "\n" + str(event.errors)
                    device._read_activity_message = log
                    self.logger.error(log)
                else:
                    log = const.STR_COMMAND + event.cmd_name + const.STR_INVOKE_SUCCESS
                    device._read_activity_message = log
                    self.logger.info(log)
            except Exception as except_occurred:
                [exception_message, exception_count] = device._handle_generic_exception(except_occurred,
                                                                                        exception_message,
                                                                                        exception_count,
                                                                                        const.ERR_EXCEPT_ABORT_CMD_CB)

            # Throw Exception
            if exception_count > 0:
                device.throw_exception(exception_message, const.STR_ABORT_CMD_CALLBK)
>>>>>>> e61778a2

        def do(self):
            """
            Command to abort the current operation being done on the SDP subarray.

            :return: A tuple containing a return code and a string message indicating status.
            The message is for information purpose only.

            :rtype: (ReturnCode, str)

            :raises: DevFailed if error occurs while invoking command on CSPSubarray.

            """
            device = self.target
            try:
                if device._sdp_subarray_proxy.obsState in [ObsState.READY, ObsState.CONFIGURING,
                                                           ObsState.SCANNING,
                                                           ObsState.IDLE]:
                    device._sdp_subarray_proxy.command_inout_asynch(const.CMD_ABORT, self.abort_cmd_ended_cb)
                    device._read_activity_message = const.STR_ABORT_SUCCESS
                    self.logger.info(const.STR_ABORT_SUCCESS)
                    return(ResultCode.OK, const.STR_ABORT_SUCCESS)

                else:
                    log_msg = "Sdp Subarray is in ObsState " + str(device._sdp_subarray_proxy.obsState) + \
                              ". Unable to invoke Abort command."
                    device._read_activity_message = log_msg
                    self.logger.error(log_msg)
                    return(ResultCode.FAILED, log_msg)

            except DevFailed as dev_failed:
<<<<<<< HEAD
                log_msg = const.ERR_ABORT_INVOKING_CMD + str(dev_failed)
                device._read_activity_message = log_msg
                self.logger.exception(dev_failed)
                tango.Except.throw_exception(const.STR_CONFIG_EXEC, log_msg,
                                             "SdpSubarrayLeafNode.AbortCommand()",
                                             tango.ErrSeverity.ERR)
=======
                [exception_message, exception_count] = device._handle_devfailed_exception(dev_failed,
                                                                                          exception_message,
                                                                                          exception_count,
                                                                                          const.ERR_ABORT_INVOKING_CMD)

            except Exception as except_occurred:
                [exception_message, exception_count] = device._handle_generic_exception(except_occurred,
                                                                                        exception_message,
                                                                                        exception_count,
                                                                                        const.ERR_ABORT_INVOKING_CMD)

                # throw exception:
                if exception_count > 0:
                    device.throw_exception(exception_message, const.ERR_ABORT_INVOKING_CMD)
>>>>>>> e61778a2

    @command(
        dtype_out="DevVarLongStringArray",
        doc_out="[ResultCode, information-only string]",
    )
    @DebugIt()
    def Abort(self):
        """
        Invoke Abort on SdpSubarrayLeafNode.
        """
        handler = self.get_command_object("Abort")
        (result_code, message) = handler()
        return [[result_code], [message]]

    def is_Abort_allowed(self):
        """
        Checks whether this command is allowed to be run in current device state

        :return: True if this command is allowed to be run in current device state

        :rtype: boolean

        :raises: DevFailed if this command is not allowed to be run in current device state

        """
        handler = self.get_command_object("Abort")
        return handler.check_allowed()

    class RestartCommand(ResponseCommand):
        """
        A class for sdpSubarrayLeafNode's Restart() command.
        """

        def check_allowed(self):
            """
            Checks whether this command is allowed to be run in current device state

            :return: True if this command is allowed to be run in current device state

            :rtype: boolean

            :raises: DevFailed if this command is not allowed to be run in current device state

            """
            if self.state_model.dev_state in [
                DevState.UNKNOWN, DevState.DISABLE,
            ]:
                tango.Except.throw_exception("Restart() is not allowed in current state",
                                             "Failed to invoke Restart command on SdpSubarrayLeafNode.",
                                             "sdpsubarrayleafnode.Restart()",
                                             tango.ErrSeverity.ERR)

            return True

        def restart_cmd_ended_cb(self, event):
            """
            Callback function immediately executed when the asynchronous invoked command returns.
            Checks whether the restart command has been successfully invoked on SDP Subarray.

            :param event: A CmdDoneEvent object.
            This class is used to pass data to the callback method in asynchronous callback model
            for command execution.

            :type: CmdDoneEvent object

                It has the following members:
                    - device     : (DeviceProxy) The DeviceProxy object on which the
                                   call was executed.
                    - cmd_name   : (str) The command name
                    - argout_raw : (DeviceData) The command argout
                    - argout     : The command argout
                    - err        : (bool) A boolean flag set to true if the command
                                   failed. False otherwise
                    - errors     : (sequence<DevError>) The error stack
                    - ext

            :return: none
            """
            device = self.target
            if event.err:
                log = const.ERR_INVOKING_CMD + str(event.cmd_name) + "\n" + str(event.errors)
                device._read_activity_message = log
                self.logger.error(log)
            else:
                log = const.STR_COMMAND + event.cmd_name + const.STR_INVOKE_SUCCESS
                device._read_activity_message = log
                self.logger.info(log)

<<<<<<< HEAD
=======
            try:
                if event.err:
                    log = const.ERR_INVOKING_CMD + str(event.cmd_name) + "\n" + str(event.errors)
                    device._read_activity_message = log
                    self.logger.error(log)
                else:
                    log = const.STR_COMMAND + event.cmd_name + const.STR_INVOKE_SUCCESS
                    device._read_activity_message = log
                    self.logger.info(log)
            except Exception as except_occurred:
                [exception_message, exception_count] = device._handle_generic_exception(except_occurred,
                                                                                        exception_message,
                                                                                        exception_count,
                                                                                        const.ERR_EXCEPT_RESTART_CMD_CB)

            # Throw Exception
            if exception_count > 0:
                device.throw_exception(exception_message, const.STR_RESTART_CMD_CALLBK)
>>>>>>> e61778a2

        def do(self):
            """
            Command to restart the SDP subarray and bring it to its ON state.

            :return: A tuple containing a return code and a string message indicating status. The message is for
                        information purpose only.

            :rtype: (ReturnCode, str)

            :raises: DevFailed if error occurs while invoking command on SDPSubarray.

            """
            device = self.target
            try:
                if device._sdp_subarray_proxy.obsState in [ObsState.ABORTED, ObsState.FAULT]:
                    device._sdp_subarray_proxy.command_inout_asynch(const.CMD_RESTART,
                                                                    self.restart_cmd_ended_cb)
                    device._read_activity_message = const.STR_RESTART_SUCCESS
                    self.logger.info(const.STR_RESTART_SUCCESS)
                    return(ResultCode.OK, const.STR_RESTART_SUCCESS)

                else:
                    log_msg = "Sdp Subarray is in ObsState " + str(device._sdp_subarray_proxy.obsState) + \
                              ". Unable to invoke Restart command."
                    device._read_activity_message = log_msg
                    self.logger.error(log_msg)
                    return(ResultCode.FAILED, log_msg)

            except DevFailed as dev_failed:
<<<<<<< HEAD
                log_msg = const.ERR_RESTART_INVOKING_CMD + str(dev_failed)
                device._read_activity_message = log_msg
                self.logger.exception(dev_failed)
                tango.Except.throw_exception(const.STR_CONFIG_EXEC, log_msg,
                                             "SdpSubarrayLeafNode.RestartCommand()",
                                             tango.ErrSeverity.ERR)
=======
                [exception_message, exception_count] = device._handle_devfailed_exception(dev_failed,
                                                                                          exception_message,
                                                                                          exception_count,
                                                                                          const.ERR_RESTART_INVOKING_CMD)

            except Exception as except_occurred:
                [exception_message, exception_count] = device._handle_generic_exception(except_occurred,
                                                                                        exception_message,
                                                                                        exception_count,
                                                                                        const.ERR_RESTART_INVOKING_CMD)

                # throw exception:
                if exception_count > 0:
                    device.throw_exception(exception_message, const.ERR_RESTART_INVOKING_CMD)
>>>>>>> e61778a2

    @command(
        dtype_out="DevVarLongStringArray",
        doc_out="[ResultCode, information-only string]",
    )
    @DebugIt()
    def Restart(self):
        """
        Invoke Abort on SdpSubarrayLeafNode.
        """
        handler = self.get_command_object("Restart")
        (result_code, message) = handler()
        return [[result_code], [message]]

    def is_Restart_allowed(self):
        """
        Checks whether this command is allowed to be run in current device state

        :return: True if this command is allowed to be run in current device state

        :rtype: boolean

        :raises: DevFailed if this command is not allowed to be run in current device state

        """
        handler = self.get_command_object("Restart")
        return handler.check_allowed()

    class OnCommand(SKABaseDevice.OnCommand):
        """
        A class for SDP Subarray's On() command.
        """

        def on_cmd_ended_cb(self, event):
            """
            Callback function immediately executed when the asynchronous invoked command returns.
            Checks whether the On command has been successfully invoked on SDP Subarray.

            :param event: A CmdDoneEvent object. This class is used to pass data to the callback method in asynchronous
                          callback model for command execution.

            :type: CmdDoneEvent object

                It has the following members:
                    - device     : (DeviceProxy) The DeviceProxy object on which the
                                   call was executed.
                    - cmd_name   : (str) The command name
                    - argout_raw : (DeviceData) The command argout
                    - argout     : The command argout
                    - err        : (bool) A boolean flag set to true if the command
                                   failed. False otherwise
                    - errors     : (sequence<DevError>) The error stack
                    - ext

            :return: none
            """
            device = self.target
            if event.err:
                log = const.ERR_INVOKING_CMD + str(event.cmd_name) + "\n" + str(event.errors)
                device._read_activity_message = log
                self.logger.error(log)
            else:
                log = const.STR_COMMAND + event.cmd_name + const.STR_INVOKE_SUCCESS
                device._read_activity_message = log
                self.logger.info(log)

<<<<<<< HEAD
=======
            try:
                if event.err:
                    log = const.ERR_INVOKING_CMD + str(event.cmd_name) + "\n" + str(event.errors)
                    device._read_activity_message = log
                    self.logger.error(log)
                else:
                    log = const.STR_COMMAND + event.cmd_name + const.STR_INVOKE_SUCCESS
                    device._read_activity_message = log
                    self.logger.info(log)
            except Exception as except_occurred:
                [exception_message, exception_count] = device._handle_generic_exception(except_occurred,
                                                                                        exception_message,
                                                                                        exception_count,
                                                                                        const.ERR_EXCEPT_ON_CMD_CB)

            # Throw Exception
            if exception_count > 0:
                device.throw_exception(exception_message, const.STR_ON_CALLBK)
>>>>>>> e61778a2

        def do(self):
            """

            :param argin: None.

            :return: A tuple containing a return code and a string message indicating status.
            The message is for information purpose only.

            :rtype: (ResultCode, str)

            """
            device = self.target
            device._sdp_subarray_proxy.command_inout_asynch(const.CMD_ON, self.on_cmd_ended_cb)
            log_msg = const.CMD_ON + const.STR_COMMAND + const.STR_INVOKE_SUCCESS
            self.logger.debug(log_msg)
            return (ResultCode.OK, log_msg)

    class OffCommand(SKABaseDevice.OffCommand):
        """
        A class for SDP master's Off() command.
        """

        def off_cmd_ended_cb(self, event):
            """
            Callback function immediately executed when the asynchronous invoked command returns.
            Checks whether the off command has been successfully invoked on SDP Subarray.

            :param event: A CmdDoneEvent object.
            This class is used to pass data to the callback method in asynchronous callback model
            for command execution.

            :type: CmdDoneEvent object

                It has the following members:
                    - device     : (DeviceProxy) The DeviceProxy object on which the
                                   call was executed.
                    - cmd_name   : (str) The command name
                    - argout_raw : (DeviceData) The command argout
                    - argout     : The command argout
                    - err        : (bool) A boolean flag set to true if the command
                                   failed. False otherwise
                    - errors     : (sequence<DevError>) The error stack
                    - ext

            :return: none
            """
            device = self.target
<<<<<<< HEAD
            if event.err:
                log = const.ERR_INVOKING_CMD + str(event.cmd_name) + "\n" + str(event.errors)
                device._read_activity_message = log
                self.logger.error(log)
            else:
                log = const.STR_COMMAND + event.cmd_name + const.STR_INVOKE_SUCCESS
                device._read_activity_message = log
                self.logger.info(log)
=======
            exception_count = 0
            exception_message = []

            try:
                if event.err:
                    log = const.ERR_INVOKING_CMD + str(event.cmd_name) + "\n" + str(event.errors)
                    device._read_activity_message = log
                    self.logger.error(log)
                else:
                    log = const.STR_COMMAND + event.cmd_name + const.STR_INVOKE_SUCCESS
                    device._read_activity_message = log
                    self.logger.info(log)
            except Exception as except_occurred:
                [exception_message, exception_count] = device._handle_generic_exception(except_occurred,
                                                                                        exception_message,
                                                                                        exception_count,
                                                                                        const.ERR_EXCEPT_OFF_CMD_CB)

            # Throw Exception
            if exception_count > 0:
                device.throw_exception(exception_message, const.STR_OFF_CALLBK)
>>>>>>> e61778a2

        def do(self):
            """
            Sets the OperatingState to Off.

            :param argin: None.

            :return: A tuple containing a return code and a string message indicating status.
            The message is for information purpose only.

            :rtype: (ResultCode, str)

            """
            device = self.target
            device._sdp_subarray_proxy.command_inout_asynch(const.CMD_OFF, self.off_cmd_ended_cb)
            self.logger.debug(const.STR_OFF_CMD_SUCCESS)
            device._read_activity_message = const.STR_OFF_CMD_SUCCESS
            return (ResultCode.OK, const.STR_OFF_CMD_SUCCESS)


# pylint: enable=unused-argument,unused-variable

# ----------
# Run server
# ----------


def main(args=None, **kwargs):
    # PROTECTED REGION ID(SdpSubarrayLeafNode.main) ENABLED START #
    """
    Runs the SdpSubarrayLeafNode

    :param args: Arguments internal to TANGO

    :param kwargs: Arguments internal to TANGO

    :return: SdpSubarrayLeafNode TANGO object

    """
    return run((SdpSubarrayLeafNode,), args=args, **kwargs)
    # PROTECTED REGION END #    //  SdpSubarrayLeafNode.main


if __name__ == '__main__':
    main()<|MERGE_RESOLUTION|>--- conflicted
+++ resolved
@@ -34,37 +34,6 @@
     """
     SDP Subarray Leaf node is to monitor the SDP Subarray and issue control actions during an observation.
     """
-<<<<<<< HEAD
-=======
-
-    # PROTECTED REGION ID(SdpSubarrayLeafNode.class_variable) ENABLED START #
-
-    # Throw exception
-    def _handle_devfailed_exception(self, df, except_msg_list, exception_count, read_actvity_msg):
-        log_msg = read_actvity_msg + str(df)
-        self.logger.error(log_msg)
-        self._read_activity_message = read_actvity_msg + str(df)
-        except_msg_list.append(self._read_activity_message)
-        exception_count += 1
-        return [except_msg_list, exception_count]
-
-    def _handle_generic_exception(self, exception, except_msg_list, exception_count, read_actvity_msg):
-        log_msg = read_actvity_msg + str(exception)
-        self.logger.error(log_msg)
-        self._read_activity_message = read_actvity_msg + str(exception)
-        except_msg_list.append(self._read_activity_message)
-        exception_count += 1
-        return [except_msg_list, exception_count]
-
-    def throw_exception(self, except_msg_list, read_actvity_msg):
-        err_msg = ''
-        for item in except_msg_list:
-            err_msg += item + "\n"
-        tango.Except.throw_exception(const.STR_CMD_FAILED, err_msg, read_actvity_msg, tango.ErrSeverity.ERR)
-
-    # PROTECTED REGION END #    //  SdpSubarrayLeafNode.class_variable
-
->>>>>>> e61778a2
     # -----------------
     # Device Properties
     # -----------------
@@ -275,28 +244,6 @@
                 device._read_activity_message = log
                 self.logger.info(log)
 
-<<<<<<< HEAD
-=======
-            try:
-                if event.err:
-                    log = const.ERR_INVOKING_CMD + str(event.cmd_name) + "\n" + str(event.errors)
-                    device._read_activity_message = log
-                    self.logger.error(log)
-                else:
-                    log = const.STR_COMMAND + event.cmd_name + const.STR_INVOKE_SUCCESS
-                    device._read_activity_message = log
-                    self.logger.info(log)
-            except Exception as except_occurred:
-                [exception_message, exception_count] = device._handle_generic_exception(except_occurred,
-                                                                                        exception_message,
-                                                                                        exception_count,
-                                                                                        const.ERR_EXCEPT_RELEASE_ALL_RESOURCES_CMD_CB)
-
-            # Throw Exception
-            if exception_count > 0:
-                device.throw_exception(exception_message, const.STR_RELEASE_RES_CMD_CALLBK)
->>>>>>> e61778a2
-
         def do(self):
             """
             Releases all the resources of given SDPSubarrayLeafNode. It accepts the subarray id,
@@ -315,37 +262,19 @@
             try:
                 # Call SDP Subarray Command asynchronously
                 device.response = device._sdp_subarray_proxy.command_inout_asynch(const.CMD_RELEASE_RESOURCES,
-<<<<<<< HEAD
-                                                                     self.releaseallresources_cmd_ended_cb)
-=======
                                                                                  self.releaseallresources_cmd_ended_cb)
->>>>>>> e61778a2
                 # Update the status of command execution status in activity message
                 device._read_activity_message = const.STR_REL_RESOURCES
                 self.logger.info(const.STR_REL_RESOURCES)
                 return(ResultCode.OK, const.STR_REL_RESOURCES)
 
             except DevFailed as dev_failed:
-<<<<<<< HEAD
                 log_msg = const.ERR_RELEASE_RESOURCES + str(dev_failed)
                 device._read_activity_message = log_msg
                 self.logger.exception(dev_failed)
                 tango.Except.throw_exception(const.STR_RELEASE_RES_EXEC, log_msg,
                                              "SdpSubarrayLeafNode.ReleaseAllResourcesCommand()",
                                              tango.ErrSeverity.ERR)
-=======
-                [exception_message, exception_count] = device._handle_devfailed_exception(dev_failed,
-                                                                                          exception_message,
-                                                                                          exception_count,
-                                                                                          const.ERR_RELEASE_RESOURCES)
-
-            except Exception as except_occurred:
-                [exception_message, exception_count] = device._handle_generic_exception(except_occurred,
-                                                                                        exception_message,
-                                                                                        exception_count,
-                                                                                        const.ERR_RELEASE_RESOURCES)
->>>>>>> e61778a2
-
 
     def is_ReleaseAllResources_allowed(self):
         """
@@ -488,14 +417,8 @@
                 device.validate_obs_state()
 
                 # Call SDP Subarray Command asynchronously
-                device.response = device._sdp_subarray_proxy.command_inout_asynch(const.CMD_ASSIGN_RESOURCES,
-<<<<<<< HEAD
-                                                                        argin, self.AssignResources_ended)
-=======
-                                                                                  argin,
+                device.response = device._sdp_subarray_proxy.command_inout_asynch(const.CMD_ASSIGN_RESOURCES, argin,
                                                                                   self.AssignResources_ended)
->>>>>>> e61778a2
-
                 # Update the status of command execution status in activity message
                 device._read_activity_message = const.STR_ASSIGN_RESOURCES_SUCCESS
                 self.logger.info(const.STR_ASSIGN_RESOURCES_SUCCESS)
@@ -513,20 +436,12 @@
                                              const.ERR_INVALID_JSON, tango.ErrSeverity.ERR)
 
             except DevFailed as dev_failed:
-<<<<<<< HEAD
                 log_msg = const.ERR_ASSGN_RESOURCES + str(dev_failed)
                 device._read_activity_message = log_msg
                 self.logger.exception(dev_failed)
                 tango.Except.throw_exception(const.STR_ASSIGN_RES_EXEC, log_msg,
                                              "SdpSubarrayLeafNode.AssignResourcesCommand()",
                                              tango.ErrSeverity.ERR)
-=======
-                [exception_message, exception_count] = device._handle_devfailed_exception(dev_failed,
-                                                                                          exception_message,
-                                                                                          exception_count,
-                                                                                          const.ERR_ASSGN_RESOURCES)
-                device.throw_exception(exception_message, const.STR_ASSIGN_RES_EXEC)
->>>>>>> e61778a2
 
     @command(
         dtype_in=('str'),
@@ -610,28 +525,6 @@
                 device._read_activity_message = log
                 self.logger.info(log)
 
-<<<<<<< HEAD
-=======
-            try:
-                if event.err:
-                    log = const.ERR_INVOKING_CMD + str(event.cmd_name) + "\n" + str(event.errors)
-                    device._read_activity_message = log
-                    self.logger.error(log)
-                else:
-                    log = const.STR_COMMAND + event.cmd_name + const.STR_INVOKE_SUCCESS
-                    device._read_activity_message = log
-                    self.logger.info(log)
-            except Exception as except_occurred:
-                [exception_message, exception_count] = device._handle_generic_exception(except_occurred,
-                                                                                        exception_message,
-                                                                                        exception_count,
-                                                                                        const.ERR_EXCEPT_CONFIGURE_CMD_CB)
-
-            # Throw Exception
-            if exception_count > 0:
-                device.throw_exception(exception_message, const.STR_CONFIGURE_CMD_CALLBK)
->>>>>>> e61778a2
-
         def do(self, argin):
             """
             Configures the SDP Subarray device by providing the SDP PB
@@ -663,25 +556,12 @@
                 return(ResultCode.OK, const.STR_CONFIGURE_SUCCESS)
 
             except DevFailed as dev_failed:
-<<<<<<< HEAD
                 log_msg = const.ERR_CONFIGURE + str(dev_failed)
                 device._read_activity_message = log_msg
                 self.logger.exception(dev_failed)
                 tango.Except.throw_exception(const.STR_CONFIG_EXEC, log_msg,
                                              "SdpSubarrayLeafNode.ConfigureCommand()",
                                              tango.ErrSeverity.ERR)
-=======
-                [exception_message, exception_count] = device._handle_devfailed_exception(dev_failed,
-                                                                                          exception_message,
-                                                                                          exception_count,
-                                                                                          const.ERR_CONFIGURE)
-
-            except Exception as except_occurred:
-                [exception_message, exception_count] = device._handle_generic_exception(except_occurred,
-                                                                                        exception_message,
-                                                                                        exception_count,
-                                                                                        const.ERR_CONFIGURE)
->>>>>>> e61778a2
 
 
     def is_Configure_allowed(self):
@@ -766,28 +646,6 @@
                 log = const.STR_COMMAND + event.cmd_name + const.STR_INVOKE_SUCCESS
                 device._read_activity_message = log
                 self.logger.info(log)
-
-<<<<<<< HEAD
-=======
-            try:
-                if event.err:
-                    log = const.ERR_INVOKING_CMD + str(event.cmd_name) + "\n" + str(event.errors)
-                    device._read_activity_message = log
-                    self.logger.error(log)
-                else:
-                    log = const.STR_COMMAND + event.cmd_name + const.STR_INVOKE_SUCCESS
-                    device._read_activity_message = log
-                    self.logger.info(log)
-            except Exception as except_occurred:
-                [exception_message, exception_count] = device._handle_generic_exception(except_occurred,
-                                                                                        exception_message,
-                                                                                        exception_count,
-                                                                                        const.ERR_EXCEPT_SCAN_CMD_CB)
-
-            # Throw Exception
-            if exception_count > 0:
-                device.throw_exception(exception_message, const.STR_SCAN_CMD_CALLBK)
->>>>>>> e61778a2
 
         def do(self, argin):
             """
@@ -825,29 +683,12 @@
                     return(ResultCode.FAILED, const.ERR_SCAN)
 
             except DevFailed as dev_failed:
-<<<<<<< HEAD
                 log_msg = const.ERR_SCAN + str(dev_failed)
                 device._read_activity_message = log_msg
                 self.logger.exception(dev_failed)
                 tango.Except.throw_exception(const.STR_CONFIG_EXEC, log_msg,
                                              "SdpSubarrayLeafNode.ScanCommand()",
                                              tango.ErrSeverity.ERR)
-=======
-                [exception_message, exception_count] = device._handle_devfailed_exception(dev_failed,
-                                                                                          exception_message,
-                                                                                          exception_count,
-                                                                                          const.ERR_SCAN)
-
-            except Exception as except_occurred:
-                [exception_message, exception_count] = device._handle_generic_exception(except_occurred,
-                                                                                        exception_message,
-                                                                                        exception_count,
-                                                                                        const.ERR_SCAN)
-
-            # throw exception:
-            if exception_count > 0:
-                device.throw_exception(exception_message, const.STR_SCAN_EXEC)
->>>>>>> e61778a2
 
     def is_Scan_allowed(self):
         """
@@ -923,7 +764,6 @@
             :return: none
             """
             device = self.target
-<<<<<<< HEAD
             if event.err:
                 log = const.ERR_INVOKING_CMD + str(event.cmd_name) + "\n" + str(event.errors)
                 device._read_activity_message = log
@@ -932,29 +772,6 @@
                 log = const.STR_COMMAND + event.cmd_name + const.STR_INVOKE_SUCCESS
                 device._read_activity_message = log
                 self.logger.info(log)
-=======
-            exception_count = 0
-            exception_message = []
-
-            try:
-                if event.err:
-                    log = const.ERR_INVOKING_CMD + str(event.cmd_name) + "\n" + str(event.errors)
-                    device._read_activity_message = log
-                    self.logger.error(log)
-                else:
-                    log = const.STR_COMMAND + event.cmd_name + const.STR_INVOKE_SUCCESS
-                    device._read_activity_message = log
-                    self.logger.info(log)
-            except Exception as except_occurred:
-                [exception_message, exception_count] = device._handle_generic_exception(except_occurred,
-                                                                                        exception_message,
-                                                                                        exception_count,
-                                                                                        const.ERR_EXCEPT_END_SCAN_CMD_CB)
-
-            # Throw Exception
-            if exception_count > 0:
-                device.throw_exception(exception_message, const.STR_ENDSCAN_CMD_CALLBK)
->>>>>>> e61778a2
 
         def do(self):
             """
@@ -984,29 +801,12 @@
                     return(ResultCode.FAILED, const.ERR_ENDSCAN_INVOKING_CMD)
 
             except DevFailed as dev_failed:
-<<<<<<< HEAD
                 log_msg = const.ERR_ENDSCAN_INVOKING_CMD + str(dev_failed)
                 device._read_activity_message = log_msg
                 self.logger.exception(dev_failed)
                 tango.Except.throw_exception(const.STR_CONFIG_EXEC, log_msg,
                                              "SdpSubarrayLeafNode.EndScanCommand()",
                                              tango.ErrSeverity.ERR)
-=======
-                [exception_message, exception_count] = device._handle_devfailed_exception(dev_failed,
-                                                                                          exception_message,
-                                                                                          exception_count,
-                                                                                          const.ERR_ENDSCAN_INVOKING_CMD)
-
-            except Exception as except_occurred:
-                [exception_message, exception_count] = device._handle_generic_exception(except_occurred,
-                                                                                        exception_message,
-                                                                                        exception_count,
-                                                                                        const.ERR_ENDSCAN_INVOKING_CMD)
-
-            # throw exception:
-            if exception_count > 0:
-                device.throw_exception(exception_message, const.STR_ENDSCAN_EXEC)
->>>>>>> e61778a2
 
     def is_EndScan_allowed(self):
         """
@@ -1081,7 +881,6 @@
             :return: none
             """
             device = self.target
-<<<<<<< HEAD
             if event.err:
                 log = const.ERR_INVOKING_CMD + str(event.cmd_name) + "\n" + str(event.errors)
                 device._read_activity_message = log
@@ -1090,29 +889,6 @@
                 log = const.STR_COMMAND + event.cmd_name + const.STR_INVOKE_SUCCESS
                 device._read_activity_message = log
                 self.logger.info(log)
-=======
-            exception_count = 0
-            exception_message = []
-
-            try:
-                if event.err:
-                    log = const.ERR_INVOKING_CMD + str(event.cmd_name) + "\n" + str(event.errors)
-                    device._read_activity_message = log
-                    self.logger.error(log)
-                else:
-                    log = const.STR_COMMAND + event.cmd_name + const.STR_INVOKE_SUCCESS
-                    device._read_activity_message = log
-                    self.logger.info(log)
-            except Exception as except_occurred:
-                [exception_message, exception_count] = device._handle_generic_exception(except_occurred,
-                                                                                        exception_message,
-                                                                                        exception_count,
-                                                                                        const.ERR_EXCEPT_END_SB_CMD_CB)
-
-            # Throw Exception
-            if exception_count > 0:
-                device.throw_exception(exception_message, const.STR_ENDSB_CMD_CALLBK)
->>>>>>> e61778a2
 
         def do(self):
             """
@@ -1138,29 +914,12 @@
                     return(ResultCode.FAILED, const.ERR_DEVICE_NOT_READY)
 
             except DevFailed as dev_failed:
-<<<<<<< HEAD
                 log_msg = const.ERR_ENDSB_INVOKING_CMD + str(dev_failed)
                 device._read_activity_message = log_msg
                 self.logger.exception(dev_failed)
                 tango.Except.throw_exception(const.STR_CONFIG_EXEC, log_msg,
                                              "SdpSubarrayLeafNode.EndSBCommand()",
                                              tango.ErrSeverity.ERR)
-=======
-                [exception_message, exception_count] = device._handle_devfailed_exception(dev_failed,
-                                                                                          exception_message,
-                                                                                          exception_count,
-                                                                                          const.ERR_ENDSB_INVOKING_CMD)
-
-            except Exception as except_occurred:
-                [exception_message, exception_count] = device._handle_generic_exception(except_occurred,
-                                                                                        exception_message,
-                                                                                        exception_count,
-                                                                                        const.ERR_ENDSB_INVOKING_CMD)
-
-            # throw exception:
-            if exception_count > 0:
-                device.throw_exception(exception_message, const.STR_ENDSB_EXEC)
->>>>>>> e61778a2
 
     def is_EndSB_allowed(self):
         """
@@ -1237,7 +996,6 @@
             :return: none
             """
             device = self.target
-<<<<<<< HEAD
             if event.err:
                 log = const.ERR_INVOKING_CMD + str(event.cmd_name) + "\n" + str(event.errors)
                 device._read_activity_message = log
@@ -1246,29 +1004,6 @@
                 log = const.STR_COMMAND + event.cmd_name + const.STR_INVOKE_SUCCESS
                 device._read_activity_message = log
                 self.logger.info(log)
-=======
-            exception_count = 0
-            exception_message = []
-
-            try:
-                if event.err:
-                    log = const.ERR_INVOKING_CMD + str(event.cmd_name) + "\n" + str(event.errors)
-                    device._read_activity_message = log
-                    self.logger.error(log)
-                else:
-                    log = const.STR_COMMAND + event.cmd_name + const.STR_INVOKE_SUCCESS
-                    device._read_activity_message = log
-                    self.logger.info(log)
-            except Exception as except_occurred:
-                [exception_message, exception_count] = device._handle_generic_exception(except_occurred,
-                                                                                        exception_message,
-                                                                                        exception_count,
-                                                                                        const.ERR_EXCEPT_ABORT_CMD_CB)
-
-            # Throw Exception
-            if exception_count > 0:
-                device.throw_exception(exception_message, const.STR_ABORT_CMD_CALLBK)
->>>>>>> e61778a2
 
         def do(self):
             """
@@ -1300,29 +1035,12 @@
                     return(ResultCode.FAILED, log_msg)
 
             except DevFailed as dev_failed:
-<<<<<<< HEAD
                 log_msg = const.ERR_ABORT_INVOKING_CMD + str(dev_failed)
                 device._read_activity_message = log_msg
                 self.logger.exception(dev_failed)
                 tango.Except.throw_exception(const.STR_CONFIG_EXEC, log_msg,
                                              "SdpSubarrayLeafNode.AbortCommand()",
                                              tango.ErrSeverity.ERR)
-=======
-                [exception_message, exception_count] = device._handle_devfailed_exception(dev_failed,
-                                                                                          exception_message,
-                                                                                          exception_count,
-                                                                                          const.ERR_ABORT_INVOKING_CMD)
-
-            except Exception as except_occurred:
-                [exception_message, exception_count] = device._handle_generic_exception(except_occurred,
-                                                                                        exception_message,
-                                                                                        exception_count,
-                                                                                        const.ERR_ABORT_INVOKING_CMD)
-
-                # throw exception:
-                if exception_count > 0:
-                    device.throw_exception(exception_message, const.ERR_ABORT_INVOKING_CMD)
->>>>>>> e61778a2
 
     @command(
         dtype_out="DevVarLongStringArray",
@@ -1411,28 +1129,6 @@
                 device._read_activity_message = log
                 self.logger.info(log)
 
-<<<<<<< HEAD
-=======
-            try:
-                if event.err:
-                    log = const.ERR_INVOKING_CMD + str(event.cmd_name) + "\n" + str(event.errors)
-                    device._read_activity_message = log
-                    self.logger.error(log)
-                else:
-                    log = const.STR_COMMAND + event.cmd_name + const.STR_INVOKE_SUCCESS
-                    device._read_activity_message = log
-                    self.logger.info(log)
-            except Exception as except_occurred:
-                [exception_message, exception_count] = device._handle_generic_exception(except_occurred,
-                                                                                        exception_message,
-                                                                                        exception_count,
-                                                                                        const.ERR_EXCEPT_RESTART_CMD_CB)
-
-            # Throw Exception
-            if exception_count > 0:
-                device.throw_exception(exception_message, const.STR_RESTART_CMD_CALLBK)
->>>>>>> e61778a2
-
         def do(self):
             """
             Command to restart the SDP subarray and bring it to its ON state.
@@ -1462,29 +1158,12 @@
                     return(ResultCode.FAILED, log_msg)
 
             except DevFailed as dev_failed:
-<<<<<<< HEAD
                 log_msg = const.ERR_RESTART_INVOKING_CMD + str(dev_failed)
                 device._read_activity_message = log_msg
                 self.logger.exception(dev_failed)
                 tango.Except.throw_exception(const.STR_CONFIG_EXEC, log_msg,
                                              "SdpSubarrayLeafNode.RestartCommand()",
                                              tango.ErrSeverity.ERR)
-=======
-                [exception_message, exception_count] = device._handle_devfailed_exception(dev_failed,
-                                                                                          exception_message,
-                                                                                          exception_count,
-                                                                                          const.ERR_RESTART_INVOKING_CMD)
-
-            except Exception as except_occurred:
-                [exception_message, exception_count] = device._handle_generic_exception(except_occurred,
-                                                                                        exception_message,
-                                                                                        exception_count,
-                                                                                        const.ERR_RESTART_INVOKING_CMD)
-
-                # throw exception:
-                if exception_count > 0:
-                    device.throw_exception(exception_message, const.ERR_RESTART_INVOKING_CMD)
->>>>>>> e61778a2
 
     @command(
         dtype_out="DevVarLongStringArray",
@@ -1551,28 +1230,6 @@
                 device._read_activity_message = log
                 self.logger.info(log)
 
-<<<<<<< HEAD
-=======
-            try:
-                if event.err:
-                    log = const.ERR_INVOKING_CMD + str(event.cmd_name) + "\n" + str(event.errors)
-                    device._read_activity_message = log
-                    self.logger.error(log)
-                else:
-                    log = const.STR_COMMAND + event.cmd_name + const.STR_INVOKE_SUCCESS
-                    device._read_activity_message = log
-                    self.logger.info(log)
-            except Exception as except_occurred:
-                [exception_message, exception_count] = device._handle_generic_exception(except_occurred,
-                                                                                        exception_message,
-                                                                                        exception_count,
-                                                                                        const.ERR_EXCEPT_ON_CMD_CB)
-
-            # Throw Exception
-            if exception_count > 0:
-                device.throw_exception(exception_message, const.STR_ON_CALLBK)
->>>>>>> e61778a2
-
         def do(self):
             """
 
@@ -1620,7 +1277,6 @@
             :return: none
             """
             device = self.target
-<<<<<<< HEAD
             if event.err:
                 log = const.ERR_INVOKING_CMD + str(event.cmd_name) + "\n" + str(event.errors)
                 device._read_activity_message = log
@@ -1629,29 +1285,6 @@
                 log = const.STR_COMMAND + event.cmd_name + const.STR_INVOKE_SUCCESS
                 device._read_activity_message = log
                 self.logger.info(log)
-=======
-            exception_count = 0
-            exception_message = []
-
-            try:
-                if event.err:
-                    log = const.ERR_INVOKING_CMD + str(event.cmd_name) + "\n" + str(event.errors)
-                    device._read_activity_message = log
-                    self.logger.error(log)
-                else:
-                    log = const.STR_COMMAND + event.cmd_name + const.STR_INVOKE_SUCCESS
-                    device._read_activity_message = log
-                    self.logger.info(log)
-            except Exception as except_occurred:
-                [exception_message, exception_count] = device._handle_generic_exception(except_occurred,
-                                                                                        exception_message,
-                                                                                        exception_count,
-                                                                                        const.ERR_EXCEPT_OFF_CMD_CB)
-
-            # Throw Exception
-            if exception_count > 0:
-                device.throw_exception(exception_message, const.STR_OFF_CALLBK)
->>>>>>> e61778a2
 
         def do(self):
             """
