--- conflicted
+++ resolved
@@ -19,11 +19,7 @@
 from tango.server import run,command, device_property, attribute
 from ska.base import SKABaseDevice
 from ska.base.control_model import HealthState, ObsState
-<<<<<<< HEAD
-
-=======
 from ska.base.commands import ResultCode,ResponseCommand
->>>>>>> 7e35cddf
 # Additional imports
 import json
 from . import const
@@ -170,37 +166,6 @@
     # ---------------
     # General methods
     # ---------------
-
-    # def init_device(self):
-    #     """ Initializes the attributes and properties of the Central Node. """
-    #     SKABaseDevice.init_device(self)
-    #     # PROTECTED REGION ID(SdpSubarrayLeafNode.init_device) ENABLED START #
-    #     try:
-    #         # Initialise device state
-    #         self.set_state(DevState.ON) # set State=On
-    #         self.set_status(const.STR_SDPSALN_INIT_SUCCESS)
-    #         # Initialise attributes
-    #         self._receive_addresses = ""
-    #         self._sdp_subarray_health_state = HealthState.OK
-    #         self._read_activity_message = ""
-    #         self._active_processing_block = ""
-    #         # Initialise Device status
-    #         self.set_status(const.STR_SDPSALN_INIT_SUCCESS)
-    #         log_msg = const.STR_SDPSALN_INIT_SUCCESS
-    #         self.logger.info(log_msg)
-    #         self._read_activity_message = log_msg
-    #
-    #         # Create Device proxy for Sdp Subarray using SdpSubarrayFQDN property
-    #         self._sdp_subarray_proxy = DeviceProxy(self.SdpSubarrayFQDN)
-    #     except DevFailed as dev_failed:
-    #         self.logger.error(const.ERR_INIT_PROP_ATTR_CN)
-    #         self._read_activity_message = const.ERR_INIT_PROP_ATTR_CN
-    #         self.logger.error(const.ERR_INIT_PROP_ATTR_CN)
-    #         self._read_activity_message = const.STR_ERR_MSG + str(dev_failed)
-    #         self.logger.error(const.STR_ERR_MSG, dev_failed)
-    #
-    #     # PROTECTED REGION END #    //  SdpSubarrayLeafNode.init_device
-
     class InitCommand(SKABaseDevice.InitCommand):
         """ Initializes the attributes and properties of the Central Node. """
         # PROTECTED REGION ID(SdpSubarrayLeafNode.init_device) ENABLED START #
@@ -329,50 +294,6 @@
     # --------
     # Commands
     # --------
-    # @command(
-    # )
-    # @DebugIt()
-    # def ReleaseAllResources(self):
-    #     # PROTECTED REGION ID(SdpSubarrayLeafNode.ReleaseAllResources) ENABLED START #
-    #     """
-    #     Releases all the resources of given Subarray. It accepts the subarray id, releaseALL flag and
-    #     receptorIDList in JSON string format. When the releaseALL flag is True, ReleaseAllResources command
-    #     is invoked on the respective subarray. In this case, the receptorIDList tag is empty as all the
-    #     resources of the Subarray are released. When releaseALL is False, ReleaseResources will be invoked
-    #     on the Subarray and the resources provided in receptorIDList tag, are released from Subarray.
-    #     This selective release of the resources when releaseALL is False, will be implemented in the
-    #     later stages of the prototype.
-    #
-    #     :param argin: None.
-    #
-    #     :return: None.
-    #     """
-    #
-    #     exception_message = []
-    #     exception_count = 0
-    #
-    #     try:
-    #         # Call SDP Subarray Command asynchronously
-    #         self.response = self._sdp_subarray_proxy.command_inout_asynch(const.CMD_RELEASE_RESOURCES,
-    #                                                                       self.cmd_ended_cb)
-    #
-    #         # Update the status of command execution status in activity message
-    #         self._read_activity_message = const.STR_REL_RESOURCES
-    #         self.logger.info(const.STR_REL_RESOURCES)
-    #     except DevFailed as dev_failed:
-    #         [exception_message, exception_count] = self._handle_devfailed_exception(dev_failed,
-    #                                         exception_message, exception_count, const.ERR_RELEASE_RESOURCES)
-    #     except Exception as except_occurred:
-    #         [exception_message, exception_count] = self._handle_generic_exception(except_occurred,
-    #                                         exception_message, exception_count, const.ERR_RELEASE_RESOURCES)
-    #
-    #     # throw exception:
-    #     if exception_count > 0:
-    #         self.throw_exception(exception_message, const.STR_RELEASE_RES_EXEC)
-    #
-    #     return ""
-    #     # PROTECTED REGION END #    //  SdpSubarrayLeafNode.ReleaseAllResources
-
     class ReleaseAllResourcesCommand(ResponseCommand):
 
         # PROTECTED REGION ID(SdpSubarrayLeafNode.ReleaseAllResources) ENABLED START #
@@ -476,124 +397,10 @@
         handler = self.get_command_object("ReleaseAllResources")
         return handler.check_allowed()
 
-    # @command(
-    #     dtype_in='str',
-    # )
-    # @DebugIt()
-    # def ReleaseResources(self, argin):
-        # PROTECTED REGION ID(SdpSubarrayLeafNode.ReleaseResources) ENABLED START #
-        # """
-        # This command results into selective release of the resources from
-        # SDP Subarray. This command is yet to be implemented.
-        # """
-        # PROTECTED REGION END #    //  SdpSubarrayLeafNode.ReleaseResources
-
-<<<<<<< HEAD
-    @command(
-        dtype_in='str',
-        dtype_out='str',
-    )
-    @DebugIt(show_args=True)
-    def AssignResources(self, argin):
-=======
-    # @command(
-    #     dtype_in='str',
-    #     dtype_out='str',
-    # )
-    # @DebugIt()
-    # def AssignResources(self, argin):
-    #     # PROTECTED REGION ID(SdpSubarrayLeafNode.AssignResources) ENABLED START #
-    #     """
-    #     Assigns resources to given SDP subarray.
-    #     This command is provided as a noop placeholder from SDP subarray.
-    #     Eventually this will likely take a JSON string specifying the resource request.
-    #
-    #     :param argin: The string in JSON format. The JSON contains following values:
-    #
-    #         SBI ID and maximum length of the SBI:
-    #             Mandatory JSON object consisting of
-    #
-    #             SBI ID :
-    #                 String
-    #
-    #             max_length:
-    #                 Float
-    #
-    #         Scan types:
-    #             Consist of Scan type id name
-    #
-    #             scan_type:
-    #                 DevVarStringArray
-    #
-    #         Processing blocks:
-    #             Mandatory JSON object consisting of
-    #
-    #                 processing_blocks:
-    #                     DevVarStringArray
-    #
-    #         Example:
-    #             {"id":"sbi-mvp01-20200325-00001","max_length":100.0,"scan_types":[{"id":"science_A",
-    #             "coordinate_system":"ICRS","ra":"02:42:40.771","dec":"-00:00:47.84","channels":[{"count"
-    #             :744,"start":0,"stride":2,"freq_min":0.35e9,"freq_max":0.368e9,"link_map":[[0,0],[200,1],
-    #             [744,2],[944,3]]},{"count":744,"start":2000,"stride":1,"freq_min":0.36e9,"freq_max":0.368e9,
-    #             "link_map":[[2000,4],[2200,5]]}]},{"id":"calibration_B","coordinate_system":"ICRS","ra":
-    #             "12:29:06.699","dec":"02:03:08.598","channels":[{"count":744,"start":0,"stride":2,
-    #             "freq_min":0.35e9,"freq_max":0.368e9,"link_map":[[0,0],[200,1],[744,2],[944,3]]},{"count":744,
-    #             "start":2000,"stride":1,"freq_min":0.36e9,"freq_max":0.368e9,"link_map":[[2000,4],[2200,5]]}]}]
-    #             ,"processing_blocks":[{"id":"pb-mvp01-20200325-00001","workflow":{"type":"realtime","id":
-    #             "vis_receive","version":"0.1.0"},"parameters":{}},{"id":"pb-mvp01-20200325-00002","workflow":
-    #             {"type":"realtime","id":"test_realtime","version":"0.1.0"},"parameters":{}},{"id":
-    #             "pb-mvp01-20200325-00003","workflow":{"type":"batch","id":"ical","version":"0.1.0"},"parameters"
-    #             :{},"dependencies":[{"pb_id":"pb-mvp01-20200325-00001","type":["visibilities"]}]},{"id":
-    #             "pb-mvp01-20200325-00004","workflow":{"type":"batch","id":"dpreb","version":"0.1.0"},"parameters"
-    #             :{},"dependencies":[{"pb_id":"pb-mvp01-20200325-00003","type":["calibration"]}]}]}
-    #
-    #         Note: Enter input without spaces
-    #
-    #     :return: Empty String.
-    #     """
-    #     exception_message = []
-    #     exception_count = 0
-    #
-    #     try:
-    #         # Call SDP Subarray Command asynchronously
-    #         log_msg = "Input JSON for SDP Subarray Leaf Node AssignResource command is: " + argin
-    #         self.logger.debug(log_msg)
-    #         self.response = self._sdp_subarray_proxy.command_inout_asynch(const.CMD_ASSIGN_RESOURCES,
-    #                                                                       argin, self.cmd_ended_cb)
-    #         # Update the status of command execution status in activity message
-    #         self._read_activity_message = const.STR_ASSIGN_RESOURCES_SUCCESS
-    #         self.logger.info(const.STR_ASSIGN_RESOURCES_SUCCESS)
-    #
-    #     except ValueError as value_error:
-    #         log_msg = const.ERR_INVALID_JSON + str(value_error)
-    #         self.logger.error(log_msg)
-    #         self._read_activity_message = const.ERR_INVALID_JSON + str(value_error)
-    #         exception_message.append(self._read_activity_message)
-    #         exception_count += 1
-    #
-    #     except DevFailed as dev_failed:
-    #         [exception_message, exception_count] = self._handle_devfailed_exception(dev_failed,
-    #                                         exception_message, exception_count, const.ERR_ASSGN_RESOURCES)
-    #     except Exception as except_occurred:
-    #         [exception_message, exception_count] = self._handle_generic_exception(except_occurred,
-    #                                         exception_message, exception_count,const.ERR_ASSGN_RESOURCES)
-    #
-    #     # throw exception:
-    #     if exception_count > 0:
-    #         self.throw_exception(exception_message, const.STR_ASSIGN_RES_EXEC)
-    #
-    #     return ""
-    #     # PROTECTED REGION END #    //  SdpSubarrayLeafNode.AssignResources
 
     class AssignResourcesCommand(ResponseCommand):
-
->>>>>>> 7e35cddf
-        # PROTECTED REGION ID(SdpSubarrayLeafNode.AssignResources) ENABLED START #
-        """
-        Assigns resources to given SDP subarray.
-        This command is provided as a noop placeholder from SDP subarray.
-        Eventually this will likely take a JSON string specifying the resource request.
+        """
+        A class for DishLeafNode's SetStandByLPMode command.
         """
 
         def check_allowed(self):
@@ -608,19 +415,20 @@
             in current device state
             """
 
-            if self.state_model.dev_state in [
-                DevState.FAULT, DevState.UNKNOWN, DevState.DISABLE,
-            ]:
+            if self.state_model.dev_state in [DevState.FAULT, DevState.UNKNOWN, DevState.DISABLE]:
                 tango.Except.throw_exception("AssignResources() is not allowed in current state",
-                                             "AssignResources() is not allowed in current state",
+                                             "Failed to invoke AssignResources command on SdpSubarrayLeafNode.",
                                              "sdpsubarrayleafnode.AssignResources()",
                                              tango.ErrSeverity.ERR)
 
             return True
 
-
         def do(self, argin):
             """
+            Assigns resources to given SDP subarray.
+            This command is provided as a noop placeholder from SDP subarray.
+            Eventually this will likely take a JSON string specifying the resource request.
+
             :param argin: The string in JSON format. The JSON contains following values:
 
             SBI ID and maximum length of the SBI:
@@ -663,79 +471,43 @@
 
             Note: Enter input without spaces
 
-        :return: Empty String.
-
-<<<<<<< HEAD
-        :throws: DevFailed.
-        """
-        exception_message = []
-        exception_count = 0
-        try:
-            self.validate_obs_state()
-
-            # Call SDP Subarray Command asynchronously
-            self.response = self._sdp_subarray_proxy.command_inout_asynch(const.CMD_ASSIGN_RESOURCES,
-                                                                          argin, self.AssignResources_ended)
-
-            # Update the status of command execution status in activity message
-            self._read_activity_message = const.STR_ASSIGN_RESOURCES_SUCCESS
-            self.logger.info(const.STR_ASSIGN_RESOURCES_SUCCESS)
-        except InvalidObsStateError as error:
-            self.logger.exception(error)
-            tango.Except.throw_exception("obstate is not in idle state",str(error),
-                                         "SDP.AssignResources",tango.ErrSeverity.ERR)
-        except ValueError as value_error:
-            log_msg = const.ERR_INVALID_JSON + str(value_error)
-            self.logger.exception(log_msg)
-            self._read_activity_message = const.ERR_INVALID_JSON + str(value_error)
-            exception_message.append(self._read_activity_message)
-            self.throw_exception(exception_message, const.STR_ASSIGN_RES_EXEC)
-        except DevFailed as dev_failed:
-            [exception_message, exception_count] = self._handle_devfailed_exception(dev_failed,
-                                            exception_message, exception_count, const.ERR_ASSGN_RESOURCES)
-            self.throw_exception(exception_message, const.STR_ASSIGN_RES_EXEC)
-=======
-            """
+            :return: Empty String.
+            :throws: DevFailed.
+        """
             device = self.target
             exception_message = []
             exception_count = 0
->>>>>>> 7e35cddf
-
             try:
+                device.validate_obs_state()
+
                 # Call SDP Subarray Command asynchronously
-                log_msg = "Input JSON for SDP Subarray Leaf Node AssignResource command is: " + argin
-                self.logger.debug(log_msg)
                 device.response = device._sdp_subarray_proxy.command_inout_asynch(const.CMD_ASSIGN_RESOURCES,
-                                                                              argin, device.cmd_ended_cb)
+                                                                              argin, device.AssignResources_ended)
+
                 # Update the status of command execution status in activity message
                 device._read_activity_message = const.STR_ASSIGN_RESOURCES_SUCCESS
                 self.logger.info(const.STR_ASSIGN_RESOURCES_SUCCESS)
-                return(ResultCode.STARTED,const.STR_ASSIGN_RESOURCES_SUCCESS)
-
+                return ResultCode.OK, const.STR_ASSIGN_RESOURCES_SUCCESS
+            except InvalidObsStateError as error:
+                self.logger.exception(error)
+                tango.Except.throw_exception("obstate is not in idle state", str(error),
+                                             "SDP.AssignResources", tango.ErrSeverity.ERR)
             except ValueError as value_error:
                 log_msg = const.ERR_INVALID_JSON + str(value_error)
-                self.logger.error(log_msg)
+                self.logger.exception(log_msg)
                 device._read_activity_message = const.ERR_INVALID_JSON + str(value_error)
                 exception_message.append(device._read_activity_message)
-                exception_count += 1
-                # return(ResultCode.FAILED,const.ERR_INVALID_JSON)
-
+                device.throw_exception(exception_message, const.STR_ASSIGN_RES_EXEC)
+                return ResultCode.FAILED, const.ERR_ASSGN_RESOURCES
             except DevFailed as dev_failed:
                 [exception_message, exception_count] = device._handle_devfailed_exception(dev_failed,
-                                                exception_message, exception_count, const.ERR_ASSGN_RESOURCES)
-                # return(ResultCode.FAILED,const.ERR_ASSGN_RESOURCES)
-
-            except Exception as except_occurred:
-                [exception_message, exception_count] = device._handle_generic_exception(except_occurred,
-                                                exception_message, exception_count,const.ERR_ASSGN_RESOURCES)
-                # return (ResultCode.FAILED, const.ERR_ASSGN_RESOURCES)
-
-            # throw exception:
-            if exception_count > 0:
-                self.throw_exception(exception_message, const.STR_ASSIGN_RES_EXEC)
-                return (ResultCode.FAILED, str(exception_message))
-
-        #     return ""
+                                                                                        exception_message, exception_count,
+                                                                                        const.ERR_ASSGN_RESOURCES)
+                device.throw_exception(exception_message, const.STR_ASSIGN_RES_EXEC)
+                return ResultCode.FAILED, const.ERR_ASSGN_RESOURCES
+            # TODO: Why this return is added?
+            # return ""
+
         #     # PROTECTED REGION END #    //  SdpSubarrayLeafNode.AssignResources
 
     @command(
@@ -769,64 +541,6 @@
 
         handler = self.get_command_object("AssignResources")
         return handler.check_allowed()
-
-    # @command(
-    #     dtype_in='str',
-    # )
-    # @DebugIt()
-    # def Configure(self, argin):
-    #     # PROTECTED REGION ID(SdpSubarrayLeafNode.Configure) ENABLED START #
-    #     """ When commanded in the IDLE state: configures the Subarray device by providing the SDP PB
-    #     configuration needed to execute the receive workflow
-    #
-    #     :param argin: The string in JSON format. The JSON contains following values:
-    #
-    #     Example:
-    #
-    #     {"sdp":{ "scan_type": "science_A" }}
-    #
-    #     :return: None.
-    #     """
-    #     exception_message = []
-    #     exception_count = 0
-    #     try:
-    #         # TODO : Check if obsState == IDLE
-    #         # TODO : For future reference set toggleReadCbfOutLink to false to skip CbfOutLink validation
-    #         # self._sdp_subarray_proxy.toggleReadCbfOutLink = False
-    #         jsonArgument = json.loads(argin)
-    #         sdp_arg = jsonArgument["sdp"]
-    #         sdpConfiguration = sdp_arg.copy()
-    #         log_msg = "Input JSON for SDP Subarray Leaf Node Configure command is: " + argin
-    #         self.logger.debug(log_msg)
-    #         self._sdp_subarray_proxy.command_inout_asynch(const.CMD_CONFIGURE, json.dumps(sdpConfiguration),
-    #                                                       self.cmd_ended_cb)
-    #         self._read_activity_message = const.STR_CONFIGURE_SUCCESS
-    #         self.logger.debug(str(sdpConfiguration))
-    #         self.logger.info(const.STR_CONFIGURE_SUCCESS)
-    #
-    #     except ValueError as value_error:
-    #         log_msg = const.ERR_INVALID_JSON_CONFIG + str(value_error)
-    #         self.logger.info(log_msg)
-    #         self._read_activity_message = const.ERR_INVALID_JSON_CONFIG + str(value_error)
-    #         exception_message.append(self._read_activity_message)
-    #         exception_count += 1
-    #     except KeyError as key_error:
-    #         log_msg = const.ERR_JSON_KEY_NOT_FOUND + str(key_error)
-    #         self.logger.error(log_msg)
-    #         self._read_activity_message = const.ERR_JSON_KEY_NOT_FOUND
-    #         exception_message.append(self._read_activity_message)
-    #         exception_count += 1
-    #     except DevFailed as dev_failed:
-    #         [exception_message, exception_count] = self._handle_devfailed_exception(dev_failed,
-    #                                                 exception_message, exception_count, const.ERR_CONFIGURE)
-    #     except Exception as except_occurred:
-    #         [exception_message, exception_count] = self._handle_generic_exception(except_occurred,
-    #                                                 exception_message, exception_count,const.ERR_CONFIGURE)
-    #     # throw exception:
-    #     if exception_count > 0:
-    #         self.throw_exception(exception_message, const.STR_CONFIG_EXEC)
-    #
-    #     # PROTECTED REGION END #    //  SdpSubarrayLeafNode.Configure
 
     class ConfigureCommand(ResponseCommand):
 
@@ -947,97 +661,9 @@
         :raises: DevFailed if this command is not allowed to be run
         in current device state
         """
-<<<<<<< HEAD
-        exception_message = []
-        exception_count = 0
-        try:
-            # TODO : Check if obsState == IDLE
-            # TODO : For future reference set toggleReadCbfOutLink to false to skip CbfOutLink validation
-            # self._sdp_subarray_proxy.toggleReadCbfOutLink = False
-            jsonArgument = json.loads(argin)
-            sdp_arg = jsonArgument["sdp"]
-            sdpConfiguration = sdp_arg.copy()
-            log_msg = "Input JSON for SDP Subarray Leaf Node Configure command is: " + argin
-            self.logger.debug(log_msg)
-            self._sdp_subarray_proxy.command_inout_asynch(const.CMD_CONFIGURE, json.dumps(sdpConfiguration),
-                                                          self.cmd_ended_cb)
-            self._read_activity_message = const.STR_CONFIGURE_SUCCESS
-            self.logger.debug(str(sdpConfiguration))
-            self.logger.info(const.STR_CONFIGURE_SUCCESS)
-
-        except ValueError as value_error:
-            log_msg = const.ERR_INVALID_JSON_CONFIG + str(value_error)
-            self.logger.exception(log_msg)
-            self._read_activity_message = const.ERR_INVALID_JSON_CONFIG + str(value_error)
-            exception_message.append(self._read_activity_message)
-            exception_count += 1
-        except KeyError as key_error:
-            log_msg = const.ERR_JSON_KEY_NOT_FOUND + str(key_error)
-            self.logger.exception(log_msg)
-            self._read_activity_message = const.ERR_JSON_KEY_NOT_FOUND
-            exception_message.append(self._read_activity_message)
-            exception_count += 1
-        except DevFailed as dev_failed:
-            [exception_message, exception_count] = self._handle_devfailed_exception(dev_failed,
-                                                    exception_message, exception_count, const.ERR_CONFIGURE)
-        except Exception as except_occurred:
-            [exception_message, exception_count] = self._handle_generic_exception(except_occurred,
-                                                    exception_message, exception_count,const.ERR_CONFIGURE)
-        # throw exception:
-        if exception_count > 0:
-            self.throw_exception(exception_message, const.STR_CONFIG_EXEC)
-=======
->>>>>>> 7e35cddf
-
         handler = self.get_command_object("Configure")
         return handler.check_allowed()
 
-
-    # @command(
-    #     dtype_in='str',
-    # )
-    # @DebugIt()
-    # def Scan(self, argin):
-    #     # PROTECTED REGION ID(SdpSubarrayLeafNode.Scan) ENABLED START #
-    #     """ Invoke Scan command to SDP subarray.
-    #
-    #         :param argin: The string in JSON format. The JSON contains following values:
-    #         Example:
-    #         {“id”:1}.
-    #
-    #         Note: Enter input as without spaces:{“id”:1}
-    #
-    #         :return: None.
-    #     """
-    #     exception_message = []
-    #     exception_count = 0
-    #     try:
-    #         sdp_subarray_obs_state = self._sdp_subarray_proxy.obsState
-    #         # Check if SDP Subarray obsState is READY
-    #         if sdp_subarray_obs_state == ObsState.READY:
-    #             # TODO : Pass id as a string argument to sdp Subarray Scan command
-    #
-    #             log_msg = "Input JSON for SDP Subarray Leaf Node Scan command is: " + argin
-    #             self.logger.debug(log_msg)
-    #             self._sdp_subarray_proxy.command_inout_asynch(const.CMD_SCAN, argin, self.cmd_ended_cb)
-    #             self._read_activity_message = const.STR_SCAN_SUCCESS
-    #             self.logger.info(const.STR_SCAN_SUCCESS)
-    #
-    #         else:
-    #             self._read_activity_message = const.ERR_DEVICE_NOT_READY
-    #             self.logger.error(const.ERR_DEVICE_NOT_READY)
-    #     except DevFailed as dev_failed:
-    #         [exception_message, exception_count] = self._handle_devfailed_exception(dev_failed,
-    #                                                     exception_message, exception_count, const.ERR_SCAN)
-    #     except Exception as except_occurred:
-    #         [exception_message, exception_count] = self._handle_generic_exception(except_occurred,
-    #                                                     exception_message, exception_count, const.ERR_SCAN)
-    #
-    #     # throw exception:
-    #     if exception_count > 0:
-    #         self.throw_exception(exception_message, const.STR_SCAN_EXEC)
-    #
-    # # PROTECTED REGION END #    //  SdpSubarrayLeafNode.Scan
 
     class ScanCommand(ResponseCommand):
         """ Invoke Scan command to SDP subarray.
@@ -1143,43 +769,6 @@
         handler = self.get_command_object("Scan")
         return handler.check_allowed()
 
-    # @command(
-    # )
-    # @DebugIt()
-    # def EndScan(self):
-    #     # PROTECTED REGION ID(SdpSubarrayLeafNode.EndScan) ENABLED START #
-    #     """
-    #     It invokes EndScan command on SdpSubarray. This command is allowed when SdpSubarray is in
-    #     SCANNING state.
-    #
-    #                     :param argin: None.
-    #
-    #                     :return: None.
-    #                     """
-    #
-    #     exception_message = []
-    #     exception_count = 0
-    #     try:
-    #         if self._sdp_subarray_proxy.obsState == ObsState.SCANNING:
-    #             self._sdp_subarray_proxy.command_inout_asynch(const.CMD_ENDSCAN, self.cmd_ended_cb)
-    #             self._read_activity_message = const.STR_ENDSCAN_SUCCESS
-    #             self.logger.info(const.STR_ENDSCAN_SUCCESS)
-    #         else:
-    #             self._read_activity_message = const.ERR_DEVICE_NOT_IN_SCAN
-    #             self.logger.error(const.ERR_DEVICE_NOT_IN_SCAN)
-    #     except DevFailed as dev_failed:
-    #         [exception_message, exception_count] = self._handle_devfailed_exception(dev_failed,
-    #                                     exception_message, exception_count, const.ERR_ENDSCAN_INVOKING_CMD)
-    #     except Exception as except_occurred:
-    #         [exception_message, exception_count] = self._handle_generic_exception(except_occurred,
-    #                                     exception_message, exception_count, const.ERR_ENDSCAN_INVOKING_CMD)
-    #
-    #     # throw exception:
-    #     if exception_count > 0:
-    #         self.throw_exception(exception_message, const.STR_ENDSCAN_EXEC)
-    #
-    #     # PROTECTED REGION END #    //  SdpSubarrayLeafNode.EndScan
-
     class EndScanCommand(ResponseCommand):
 
         # PROTECTED REGION ID(SdpSubarrayLeafNode.EndScan) ENABLED START #
@@ -1281,38 +870,6 @@
         handler = self.get_command_object("EndScan")
         return handler.check_allowed()
 
-    # @command(
-    # )
-    # @DebugIt()
-    # def EndSB(self):
-    #     # PROTECTED REGION ID(SdpSubarrayLeafNode.EndSB) ENABLED START #
-    #     """ This command invokes EndSB command on SDP subarray to
-    #      end the current Scheduling block."""
-    #
-    #     # TODO: For future use
-    #     exception_message = []
-    #     exception_count = 0
-    #     try:
-    #         if self._sdp_subarray_proxy.obsState == ObsState.READY:
-    #             # TODO : Instead of calling EndSB command, call Reset command here. cmdName = Reset, Add this in const.py
-    #             self._sdp_subarray_proxy.command_inout_asynch(const.CMD_RESET, self.cmd_ended_cb)
-    #             self._read_activity_message = const.STR_ENDSB_SUCCESS
-    #             self.logger.info(const.STR_ENDSB_SUCCESS)
-    #         else:
-    #             self._read_activity_message = const.ERR_DEVICE_NOT_READY
-    #             self.logger.error(const.ERR_DEVICE_NOT_READY)
-    #     except DevFailed as dev_failed:
-    #         [exception_message, exception_count] = self._handle_devfailed_exception(dev_failed,
-    #                                         exception_message, exception_count, const.ERR_ENDSB_INVOKING_CMD)
-    #     except Exception as except_occurred:
-    #         [exception_message, exception_count] = self._handle_generic_exception(except_occurred,
-    #                                     exception_message, exception_count, const.ERR_ENDSB_INVOKING_CMD)
-    #
-    #     # throw exception:
-    #     if exception_count > 0:
-    #         self.throw_exception(exception_message, const.STR_ENDSB_EXEC)
-    #
-    #     # PROTECTED REGION END #    //  SdpSubarrayLeafNode.EndSB
 
     class EndSBCommand(ResponseCommand):
 
@@ -1417,26 +974,6 @@
 
 
 
-    # class OnCommand(SKASubarray.OnCommand):
-    #     """
-    #     A class for the cspsubarrayleafnode's On() command.
-    #     """
-    #
-    #     def do(self):
-    #         """
-    #         Stateless hook for On() command functionality.
-    #
-    #         :return: A tuple containing a return code and a string
-    #             message indicating status. The message is for
-    #             information purpose only.
-    #         :rtype: (ResultCode, str)
-    #         """
-    #         device = self.target
-    #         print("On command device object:", device)
-    #         message = "On command completed OK"
-    #         self.logger.info(message)
-    #         return (ResultCode.OK, message)
-
 
 # pylint: enable=unused-argument,unused-variable
 # ----------
