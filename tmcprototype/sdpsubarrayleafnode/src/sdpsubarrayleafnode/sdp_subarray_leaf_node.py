# -*- coding: utf-8 -*-
#
# This file is part of the SdpSubarrayLeafNode project
#
#
#
# Distributed under the terms of the GPL license.
# See LICENSE.txt for more info.

"""
SDP Subarray Leaf node is to monitor the SDP Subarray and issue control actions during an observation.
It also acts as a SDP contact point for Subarray Node for observation execution.

"""
# PROTECTED REGION ID(SdpSubarrayLeafNode.additionnal_import) ENABLED START #
# PyTango imports
import tango
from tango import DeviceProxy, DebugIt, DevState, AttrWriteType, DevFailed
from tango.server import run,command, device_property, attribute
from ska.base import SKABaseDevice
from ska.base.control_model import HealthState, ObsState
# Additional imports
import json
from . import const

# PROTECTED REGION END #    //  SdpSubarrayLeafNode.additionnal_import

__all__ = ["SdpSubarrayLeafNode", "main"]

# pylint: disable=unused-argument,unused-variable
class SdpSubarrayLeafNode(SKABaseDevice):
    """
    SDP Subarray Leaf node is to monitor the SDP Subarray and issue control actions during an observation.
    """
    # __metaclass__ = DeviceMeta
    # PROTECTED REGION ID(SdpSubarrayLeafNode.class_variable) ENABLED START #

    def commandCallback(self, event):
        """ Checks whether the command has been successfully invoked on SDP Subarray.

          :param argin:
            event: response from SDP Subarray for the invoked command.

          :return: None.
        """
        exception_count = 0
        exception_message = []
        try:
            if event.err:
                log = const.ERR_INVOKING_CMD + str(event.cmd_name) + "\n" + str(event.errors)
                self._read_activity_message = log
                self.logger.error(log)
            else:
                log = const.STR_COMMAND + event.cmd_name + const.STR_INVOKE_SUCCESS
                self._read_activity_message = log
                self.logger.info(log)
        except Exception as except_occurred:
            [exception_message, exception_count] = self._handle_generic_exception(except_occurred,
                                                exception_message, exception_count, const.ERR_EXCEPT_CMD_CB)

        # Throw Exception
        if exception_count > 0:
            self.throw_exception(exception_message, const.STR_CMD_CALLBK)

    # Throw exceptions
    def _handle_devfailed_exception(self, df, except_msg_list, exception_count, read_actvity_msg):
        log_msg = read_actvity_msg + str(df)
        self.logger.error(log_msg)
        self._read_activity_message = read_actvity_msg + str(df)
        except_msg_list.append(self._read_activity_message)
        exception_count += 1
        return [except_msg_list, exception_count]

    def _handle_generic_exception(self, exception, except_msg_list, exception_count, read_actvity_msg):
        log_msg = read_actvity_msg + str(exception)
        self.logger.error(log_msg)
        self._read_activity_message = read_actvity_msg + str(exception)
        except_msg_list.append(self._read_activity_message)
        exception_count += 1
        return [except_msg_list, exception_count]

    def throw_exception(self, except_msg_list, read_actvity_msg):
        err_msg = ''
        for item in except_msg_list:
            err_msg += item + "\n"
        tango.Except.throw_exception(const.STR_CMD_FAILED, err_msg, read_actvity_msg, tango.ErrSeverity.ERR)

    # PROTECTED REGION END #    //  SdpSubarrayLeafNode.class_variable

    # -----------------
    # Device Properties
    # -----------------
    SdpSubarrayFQDN = device_property(
        dtype='str', doc='FQDN of the SDP Subarray Tango Device Server.'
    )

    # ----------
    # Attributes
    # ----------
    receiveAddresses = attribute(
        dtype='str',
        access=AttrWriteType.READ_WRITE,
        doc='This attribute is used for testing purposes. In the unit test cases, '
            'it is used to provide FQDN of receiveAddresses attribute from SDP.',
    )

    activityMessage = attribute(
        dtype='str',
        access=AttrWriteType.READ_WRITE,
        doc='String providing information about the current activity in SDP Subarray Leaf Node',
    )

    activeProcessingBlocks = attribute(
        dtype='str',
        doc='This is a attribute from SDP Subarray which depicts the active Processing Blocks in '
            'the SDP Subarray.',
    )

    sdpSubarrayHealthState = attribute(name="sdpSubarrayHealthState", label="sdpSubarrayHealthState",
                                       forwarded=True)

    sdpSubarrayObsState = attribute(name="sdpSubarrayObsState", label="sdpSubarrayObsState", forwarded=True)

    # ---------------
    # General methods
    # ---------------

    def init_device(self):
        """ Initializes the attributes and properties of the Central Node. """
        SKABaseDevice.init_device(self)
        # PROTECTED REGION ID(SdpSubarrayLeafNode.init_device) ENABLED START #
        try:
            # Initialise device state
            self.set_state(DevState.ON) # set State=On
            # Initialise attributes
            self._receive_addresses = ""
            self._sdp_subarray_health_state = HealthState.OK
            self._read_activity_message = ""
            self._active_processing_block = ""
            # Initialise Device status
            self.set_status(const.STR_INIT_SUCCESS)
            # Create Device proxy for Sdp Subarray using SdpSubarrayFQDN property
            self._sdp_subarray_proxy = DeviceProxy(self.SdpSubarrayFQDN)
        except DevFailed as dev_failed:
            self.logger.error(const.ERR_INIT_PROP_ATTR_CN)
            self._read_activity_message = const.ERR_INIT_PROP_ATTR_CN
            self.logger.error(const.ERR_INIT_PROP_ATTR_CN)
            self._read_activity_message = const.STR_ERR_MSG + str(dev_failed)
            self.logger.error(const.STR_ERR_MSG, dev_failed)

        # PROTECTED REGION END #    //  SdpSubarrayLeafNode.init_device

    def always_executed_hook(self):
        # PROTECTED REGION ID(SdpSubarrayLeafNode.always_executed_hook) ENABLED START #
        """ Internal construct of TANGO. """
        # PROTECTED REGION END #    //  SdpSubarrayLeafNode.always_executed_hook

    def delete_device(self):
        # PROTECTED REGION ID(SdpSubarrayLeafNode.delete_device) ENABLED START #
        """ Internal construct of TANGO. """
        # PROTECTED REGION END #    //  SdpSubarrayLeafNode.delete_device

    # ------------------
    # Attributes methods
    # ------------------

    def read_receiveAddresses(self):
        # PROTECTED REGION ID(SdpSubarrayLeafNode.receiveAddresses_read) ENABLED START #
        """ Internal construct of TANGO. Returns the Receive Addresses.
        receiveAddresses is a forwarded attribute from SDP Master which depicts State of the SDP."""
        return self._receive_addresses
        # PROTECTED REGION END #    //  SdpSubarrayLeafNode.receiveAddresses_read

    def write_receiveAddresses(self, value):
        # PROTECTED REGION ID(SdpSubarrayLeafNode.receiveAddresses_read) ENABLED START #
        """ Internal construct of TANGO. Sets the Receive Addresses.
        receiveAddresses is a forwarded attribute from SDP Master which depicts State of the SDP."""
        self._receive_addresses = value
        # PROTECTED REGION END #    //  SdpSubarrayLeafNode.receiveAddresses_read

    def read_activityMessage(self):
        # PROTECTED REGION ID(SdpSubarrayLeafNode.activityMessage_read) ENABLED START #
        """ Internal construct of TANGO. Returns Activity Messages.
        activityMessage is a String providing information about the current activity in SDP Subarray Leaf Node"""
        return self._read_activity_message
        # PROTECTED REGION END #    //  SdpSubarrayLeafNode.activityMessage_read

    def write_activityMessage(self, value):
        # PROTECTED REGION ID(SdpSubarrayLeafNode.activityMessage_write) ENABLED START #
        """Internal construct of TANGO. Sets the Activity Message.
        activityMessage is a String providing information about the current activity in SDP Subarray Leaf Node."""
        self._read_activity_message = value
        # PROTECTED REGION END #    //  SdpSubarrayLeafNode.activityMessage_write

    def read_activeProcessingBlocks(self):
        # PROTECTED REGION ID(SdpSubarrayLeafNode.activeProcessingBlocks_read) ENABLED START #
        """Internal construct of TANGO. Returns Active Processing Blocks.activeProcessingBlocks is a forwarded attribute
         from SDP Subarray which depicts the active Processing Blocks in the SDP Subarray"""
        return self._active_processing_block
        # PROTECTED REGION END #    //  SdpSubarrayLeafNode.activeProcessingBlocks_read


    # --------
    # Commands
    # --------
    @command(
    )
    @DebugIt()
    def ReleaseAllResources(self):
        # PROTECTED REGION ID(SdpSubarrayLeafNode.ReleaseAllResources) ENABLED START #
        """
        Releases all the resources of given Subarray. It accepts the subarray id, releaseALL flag and
        receptorIDList in JSON string format. When the releaseALL flag is True, ReleaseAllResources command
        is invoked on the respective subarray. In this case, the receptorIDList tag is empty as all the
        resources of the Subarray are released. When releaseALL is False, ReleaseResources will be invoked
        on the Subarray and the resources provided in receptorIDList tag, are released from Subarray.
        This selective release of the resources when releaseALL is False, will be implemented in the
        later stages of the prototype.

        :param argin: None.

        :return: None.
        """

        exception_message = []
        exception_count = 0

        try:
            # Call SDP Subarray Command asynchronously
            self.response = self._sdp_subarray_proxy.command_inout_asynch(const.CMD_RELEASE_RESOURCES,
                                                                          self.commandCallback)

            # Update the status of command execution status in activity message
            self._read_activity_message = const.STR_REL_RESOURCES
        except DevFailed as dev_failed:
            [exception_message, exception_count] = self._handle_devfailed_exception(dev_failed,
                                            exception_message, exception_count, const.ERR_RELEASE_RESOURCES)
        except Exception as except_occurred:
            [exception_message, exception_count] = self._handle_generic_exception(except_occurred,
                                            exception_message, exception_count, const.ERR_RELEASE_RESOURCES)

        # throw exception:
        if exception_count > 0:
            self.throw_exception(exception_message, const.STR_RELEASE_RES_EXEC)

        return ""
        # PROTECTED REGION END #    //  SdpSubarrayLeafNode.ReleaseAllResources

    @command(
        dtype_in='str',
    )
    @DebugIt()
    def ReleaseResources(self, argin):
        # PROTECTED REGION ID(SdpSubarrayLeafNode.ReleaseResources) ENABLED START #
        """
        This command results into selective release of the resources from
        SDP Subarray. This command is yet to be implemented.
        """
        # PROTECTED REGION END #    //  SdpSubarrayLeafNode.ReleaseResources

    @command(
        dtype_in='str',
        dtype_out='str',
    )
    @DebugIt()
    def AssignResources(self, argin):
        # PROTECTED REGION ID(SdpSubarrayLeafNode.AssignResources) ENABLED START #
        """
        Assigns resources to given SDP subarray.
        This command is provided as a noop placeholder from SDP subarray.
        Eventually this will likely take a JSON string specifying the resource request.

        :param argin: The string in JSON format. The JSON contains following values:

            SBI ID and maximum length of the SBI:
                Mandatory JSON object consisting of

                SBI ID :
                    String

                max_length:
                    Float

            Scan types:
                Consist of Scan type id name

                scan_type:
                    DevVarStringArray

            Processing blocks:
                Mandatory JSON object consisting of

                    processing_blocks:
                        DevVarStringArray

            Example:
                {"id":"sbi-mvp01-20200318-0001","max_length":21600.0,"scan_types":[{"id":"science_A","coordinate_system"
                :"ICRS","ra":"00:00:00.00","dec":"00:00:00.0","freq_min":0.0,"freq_max":0.0,"nchan":1000},
                {"id":"calibration_B","coordinate_system":"ICRS","ra":"00:00:00.00","dec":"00:00:00.0",
                "freq_min":0.0,"freq_max":0.0,"nchan":1000}],"processing_blocks":[{"id":"pb-mvp01-20200318-0001",
                "workflow":{"type":"realtime","id":"vis_receive","version":"0.1.0"},"parameters":{}},
                {"id":"pb-mvp01-20200318-0002","workflow":{"type":"realtime","id":"test_realtime","version":"0.1.0"},
                "parameters":{}},{"id":"pb-mvp01-20200318-0003","workflow":{"type":"batch","id":"ical","version":
                "0.1.0"},
                "parameters":{},"dependencies":[{"pb_id":"pb-mvp01-20200318-0001","type":["visibilities"]}]},
                {"id":"pb-mvp01-20200318-0004","workflow":{"type":"batch","id":"dpreb","version":"0.1.0"},
                "parameters":{},"dependencies":[{"pb_id":"pb-mvp01-20200318-0003","type":["calibration"]}]}]}}

            Note: Enter input without spaces

        :return: Empty String.
        """
        exception_message = []
        exception_count = 0

        try:
            # Call SDP Subarray Command asynchronously
            self.response = self._sdp_subarray_proxy.command_inout_asynch(const.CMD_ASSIGN_RESOURCES,
                                                                          argin, self.commandCallback)
            # Update the status of command execution status in activity message
            self._read_activity_message = const.STR_ASSIGN_RESOURCES_SUCCESS
        except ValueError as value_error:
            log_msg = const.ERR_INVALID_JSON + str(value_error)
            self.logger.error(log_msg)
            self._read_activity_message = const.ERR_INVALID_JSON + str(value_error)
            exception_message.append(self._read_activity_message)
            exception_count += 1

        except DevFailed as dev_failed:
            [exception_message, exception_count] = self._handle_devfailed_exception(dev_failed,
                                            exception_message, exception_count, const.ERR_ASSGN_RESOURCES)
        except Exception as except_occurred:
            [exception_message, exception_count] = self._handle_generic_exception(except_occurred,
                                            exception_message, exception_count,const.ERR_ASSGN_RESOURCES)

        # throw exception:
        if exception_count > 0:
            self.throw_exception(exception_message, const.STR_ASSIGN_RES_EXEC)

        return ""
        # PROTECTED REGION END #    //  SdpSubarrayLeafNode.AssignResources

    @command(
        dtype_in='str',
    )
    @DebugIt()
    def Configure(self, argin):
        # PROTECTED REGION ID(SdpSubarrayLeafNode.Configure) ENABLED START #
        """ When commanded in the IDLE state: configures the Subarray device by providing the SDP PB
        configuration needed to execute the receive workflow

        :param argin: The string in JSON format. The JSON contains following values:

        Example:

        {"sdp":{ "scan_type": "science_A" }}

        :return: None.
        """
        exception_message = []
        exception_count = 0
        try:
            # TODO : Check if obsState == IDLE
            # TODO : For future reference set toggleReadCbfOutLink to false to skip CbfOutLink validation
            # self._sdp_subarray_proxy.toggleReadCbfOutLink = False
            jsonArgument = json.loads(argin)
            sdp_arg = jsonArgument["sdp"]
            sdpConfiguration = sdp_arg.copy()
            self._sdp_subarray_proxy.command_inout_asynch(const.CMD_CONFIGURE, json.dumps(sdpConfiguration),
                                                          self.commandCallback)
            self._read_activity_message = const.STR_CONFIGURE_SUCCESS
            self.logger.debug(str(sdpConfiguration))
            self.logger.info(const.STR_CONFIGURE_SUCCESS)

        except ValueError as value_error:
            log_msg = const.ERR_INVALID_JSON_CONFIG + str(value_error)
            self.logger.info(log_msg)
            self._read_activity_message = const.ERR_INVALID_JSON_CONFIG + str(value_error)
            exception_message.append(self._read_activity_message)
            exception_count += 1
        except KeyError as key_error:
            log_msg = const.ERR_JSON_KEY_NOT_FOUND + str(key_error)
            self.logger.error(log_msg)
            self._read_activity_message = const.ERR_JSON_KEY_NOT_FOUND
            exception_message.append(self._read_activity_message)
            exception_count += 1
        except DevFailed as dev_failed:
            [exception_message, exception_count] = self._handle_devfailed_exception(dev_failed,
                                                    exception_message, exception_count, const.ERR_CONFIGURE)
        except Exception as except_occurred:
            [exception_message, exception_count] = self._handle_generic_exception(except_occurred,
                                                    exception_message, exception_count,const.ERR_CONFIGURE)
        # throw exception:
        if exception_count > 0:
            self.throw_exception(exception_message, const.STR_CONFIG_EXEC)

        # PROTECTED REGION END #    //  SdpSubarrayLeafNode.Configure

    @command(
        dtype_in='str',
    )
    @DebugIt()
    def Scan(self, argin):
        # PROTECTED REGION ID(SdpSubarrayLeafNode.Scan) ENABLED START #
        """ Invoke Scan command to SDP subarray.

            :param argin: The string in JSON format. The JSON contains following values:
            Example:
            {“id”:1}.

            Note: Enter input as without spaces:{“id”:1}

            :return: None.
        """
        exception_message = []
        exception_count = 0
<<<<<<< HEAD
        print("argin in sdpsaln:", argin)
        try:
            print("inside try of sdpsaln")
            # TODO : For Future Implementation
            # JSON argument scan_duration is maintained for future use.
            jsonArgument = json.loads(argin)
            scan_duration = jsonArgument["scanDuration"]
=======
        try:
>>>>>>> d293d551
            sdp_subarray_obs_state = self._sdp_subarray_proxy.obsState
            # Check if SDP Subarray obsState is READY
            if sdp_subarray_obs_state == ObsState.READY:
                # TODO : Pass id as a string argument to sdp Subarray Scan command

                self._sdp_subarray_proxy.command_inout_asynch(const.CMD_SCAN, argin, self.commandCallback)
                self._read_activity_message = const.STR_SCAN_SUCCESS
                self.logger.info(const.STR_SCAN_SUCCESS)
            else:
                self._read_activity_message = const.ERR_DEVICE_NOT_READY
                self.logger.error(const.ERR_DEVICE_NOT_READY)
        except DevFailed as dev_failed:
            [exception_message, exception_count] = self._handle_devfailed_exception(dev_failed,
                                                        exception_message, exception_count, const.ERR_SCAN)
        except Exception as except_occurred:
            [exception_message, exception_count] = self._handle_generic_exception(except_occurred,
                                                        exception_message, exception_count, const.ERR_SCAN)

        # throw exception:
        if exception_count > 0:
            self.throw_exception(exception_message, const.STR_SCAN_EXEC)

    # PROTECTED REGION END #    //  SdpSubarrayLeafNode.Scan

    @command(
    )
    @DebugIt()
    def EndScan(self):
        # PROTECTED REGION ID(SdpSubarrayLeafNode.EndScan) ENABLED START #
        """
        It invokes EndScan command on SdpSubarray. This command is allowed when SdpSubarray is in
        SCANNING state.

                        :param argin: None.

                        :return: None.
                        """

        exception_message = []
        exception_count = 0
        try:
            if self._sdp_subarray_proxy.obsState == ObsState.SCANNING:
                self._sdp_subarray_proxy.command_inout_asynch(const.CMD_ENDSCAN, self.commandCallback)
                self._read_activity_message = const.STR_ENDSCAN_SUCCESS
                self.logger.info(const.STR_ENDSCAN_SUCCESS)
            else:
                self._read_activity_message = const.ERR_DEVICE_NOT_IN_SCAN
                self.logger.error(const.ERR_DEVICE_NOT_IN_SCAN)
        except DevFailed as dev_failed:
            [exception_message, exception_count] = self._handle_devfailed_exception(dev_failed,
                                        exception_message, exception_count, const.ERR_ENDSCAN_INVOKING_CMD)
        except Exception as except_occurred:
            [exception_message, exception_count] = self._handle_generic_exception(except_occurred,
                                        exception_message, exception_count, const.ERR_ENDSCAN_INVOKING_CMD)

        # throw exception:
        if exception_count > 0:
            self.throw_exception(exception_message, const.STR_ENDSCAN_EXEC)

        # PROTECTED REGION END #    //  SdpSubarrayLeafNode.EndScan

    @command(
    )
    @DebugIt()
    def EndSB(self):
        # PROTECTED REGION ID(SdpSubarrayLeafNode.EndSB) ENABLED START #
        """ This command invokes EndSB command on SDP subarray to
         end the current Scheduling block."""

        # TODO: For future use
        exception_message = []
        exception_count = 0
        try:
            if self._sdp_subarray_proxy.obsState == ObsState.READY:
                # TODO : Instead of calling EndSB command, call Reset command here. cmdName = Reset, Add this in const.py
                self._sdp_subarray_proxy.command_inout_asynch(const.CMD_RESET, self.commandCallback)
                self._read_activity_message = const.STR_ENDSB_SUCCESS
                self.logger.info(const.STR_ENDSB_SUCCESS)
            else:
                self._read_activity_message = const.ERR_DEVICE_NOT_READY
                self.logger.error(const.ERR_DEVICE_NOT_READY)
        except DevFailed as dev_failed:
            [exception_message, exception_count] = self._handle_devfailed_exception(dev_failed,
                                            exception_message, exception_count, const.ERR_ENDSB_INVOKING_CMD)
        except Exception as except_occurred:
            [exception_message, exception_count] = self._handle_generic_exception(except_occurred,
                                        exception_message, exception_count, const.ERR_ENDSB_INVOKING_CMD)

        # throw exception:
        if exception_count > 0:
            self.throw_exception(exception_message, const.STR_ENDSB_EXEC)

        # PROTECTED REGION END #    //  SdpSubarrayLeafNode.EndSB

    @command(
    )
    @DebugIt()
    def Abort(self):
        # PROTECTED REGION ID(SdpSubarrayLeafNode.Abort) ENABLED START #
        """ Abort command. Not yet implememnted."""
        # PROTECTED REGION END #    //  SdpSubarrayLeafNode.Abort

# pylint: enable=unused-argument,unused-variable
# ----------
# Run server
# ----------


def main(args=None, **kwargs):
    # PROTECTED REGION ID(SdpSubarrayLeafNode.main) ENABLED START #
    """
    Runs the SdpSubarrayLeafNode.
    :param args: Arguments internal to TANGO
    :param kwargs: Arguments internal to TANGO
    :return: SdpSubarrayLeafNode TANGO object.
    """
    return run((SdpSubarrayLeafNode,), args=args, **kwargs)
    # PROTECTED REGION END #    //  SdpSubarrayLeafNode.main

if __name__ == '__main__':
    main()<|MERGE_RESOLUTION|>--- conflicted
+++ resolved
@@ -414,17 +414,7 @@
         """
         exception_message = []
         exception_count = 0
-<<<<<<< HEAD
-        print("argin in sdpsaln:", argin)
-        try:
-            print("inside try of sdpsaln")
-            # TODO : For Future Implementation
-            # JSON argument scan_duration is maintained for future use.
-            jsonArgument = json.loads(argin)
-            scan_duration = jsonArgument["scanDuration"]
-=======
-        try:
->>>>>>> d293d551
+        try:
             sdp_subarray_obs_state = self._sdp_subarray_proxy.obsState
             # Check if SDP Subarray obsState is READY
             if sdp_subarray_obs_state == ObsState.READY:
