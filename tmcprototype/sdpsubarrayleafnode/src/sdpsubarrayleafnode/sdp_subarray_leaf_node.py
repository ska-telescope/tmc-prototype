# -*- coding: utf-8 -*-
#
# This file is part of the SdpSubarrayLeafNode project
#
#
#
# Distributed under the terms of the GPL license.
# See LICENSE.txt for more info.

"""
SDP Subarray Leaf node is to monitor the SDP Subarray and issue control actions during an observation.
It also acts as a SDP contact point for Subarray Node for observation execution.

"""
# PROTECTED REGION ID(SdpSubarrayLeafNode.additionnal_import) ENABLED START #
# PyTango imports
import tango
from tango import DeviceProxy, DebugIt, DevState, AttrWriteType, DevFailed
from tango.server import run,command, device_property, attribute
from ska.base import SKABaseDevice
from ska.base.control_model import HealthState, ObsState
# Additional imports
import json
from . import const

# PROTECTED REGION END #    //  SdpSubarrayLeafNode.additionnal_import

__all__ = ["SdpSubarrayLeafNode", "main"]

# pylint: disable=unused-argument,unused-variable
class SdpSubarrayLeafNode(SKABaseDevice):
    """
    SDP Subarray Leaf node is to monitor the SDP Subarray and issue control actions during an observation.
    """
    # __metaclass__ = DeviceMeta
    # PROTECTED REGION ID(SdpSubarrayLeafNode.class_variable) ENABLED START #

    def commandCallback(self, event):
        """ Checks whether the command has been successfully invoked on SDP Subarray.

          :param argin:
            event: response from SDP Subarray for the invoked command.

          :return: None.
        """
        exception_count = 0
        exception_message = []
        try:
            if event.err:
                log = const.ERR_INVOKING_CMD + str(event.cmd_name) + "\n" + str(event.errors)
                self._read_activity_message = log
                self.logger.error(log)
            else:
                log = const.STR_COMMAND + event.cmd_name + const.STR_INVOKE_SUCCESS
                self._read_activity_message = log
                self.logger.info(log)
        except Exception as except_occurred:
            [exception_message, exception_count] = self._handle_generic_exception(except_occurred,
                                                exception_message, exception_count, const.ERR_EXCEPT_CMD_CB)

        # Throw Exception
        if exception_count > 0:
            self.throw_exception(exception_message, const.STR_CMD_CALLBK)

    # Throw exceptions
    def _handle_devfailed_exception(self, df, except_msg_list, exception_count, read_actvity_msg):
        log_msg = read_actvity_msg + str(df)
        self.logger.error(log_msg)
        self._read_activity_message = read_actvity_msg + str(df)
        except_msg_list.append(self._read_activity_message)
        exception_count += 1
        return [except_msg_list, exception_count]

    def _handle_generic_exception(self, exception, except_msg_list, exception_count, read_actvity_msg):
        log_msg = read_actvity_msg + str(exception)
        self.logger.error(log_msg)
        self._read_activity_message = read_actvity_msg + str(exception)
        except_msg_list.append(self._read_activity_message)
        exception_count += 1
        return [except_msg_list, exception_count]

    def throw_exception(self, except_msg_list, read_actvity_msg):
        err_msg = ''
        for item in except_msg_list:
            err_msg += item + "\n"
        tango.Except.throw_exception(const.STR_CMD_FAILED, err_msg, read_actvity_msg, tango.ErrSeverity.ERR)

    # PROTECTED REGION END #    //  SdpSubarrayLeafNode.class_variable

    # -----------------
    # Device Properties
    # -----------------
    SdpSubarrayFQDN = device_property(
        dtype='str', doc='FQDN of the SDP Subarray Tango Device Server.'
    )

    # ----------
    # Attributes
    # ----------
    receiveAddresses = attribute(
        dtype='str',
        access=AttrWriteType.READ_WRITE,
        doc='This attribute is used for testing purposes. In the unit test cases, '
            'it is used to provide FQDN of receiveAddresses attribute from SDP.',
    )

    activityMessage = attribute(
        dtype='str',
        access=AttrWriteType.READ_WRITE,
        doc='String providing information about the current activity in SDP Subarray Leaf Node',
    )

    activeProcessingBlocks = attribute(
        dtype='str',
        doc='This is a attribute from SDP Subarray which depicts the active Processing Blocks in '
            'the SDP Subarray.',
    )

    sdpSubarrayHealthState = attribute(name="sdpSubarrayHealthState", label="sdpSubarrayHealthState",
                                       forwarded=True)

    sdpSubarrayObsState = attribute(name="sdpSubarrayObsState", label="sdpSubarrayObsState", forwarded=True)

    # ---------------
    # General methods
    # ---------------

    def init_device(self):
        """ Initializes the attributes and properties of the Central Node. """
        SKABaseDevice.init_device(self)
        # PROTECTED REGION ID(SdpSubarrayLeafNode.init_device) ENABLED START #
        try:
            # Initialise device state
            self.set_state(DevState.ON) # set State=On
            # Initialise attributes
            self._receive_addresses = ""
            self._sdp_subarray_health_state = HealthState.OK
            self._read_activity_message = ""
            self._active_processing_block = ""
            # Initialise Device status
            self.set_status(const.STR_INIT_SUCCESS)
            # Create Device proxy for Sdp Subarray using SdpSubarrayFQDN property
            self._sdp_subarray_proxy = DeviceProxy(self.SdpSubarrayFQDN)
        except DevFailed as dev_failed:
            self.logger.error(const.ERR_INIT_PROP_ATTR_CN)
            self._read_activity_message = const.ERR_INIT_PROP_ATTR_CN
            self.logger.error(const.ERR_INIT_PROP_ATTR_CN)
            self._read_activity_message = const.STR_ERR_MSG + str(dev_failed)
            self.logger.error(const.STR_ERR_MSG, dev_failed)

        # PROTECTED REGION END #    //  SdpSubarrayLeafNode.init_device

    def always_executed_hook(self):
        # PROTECTED REGION ID(SdpSubarrayLeafNode.always_executed_hook) ENABLED START #
        """ Internal construct of TANGO. """
        # PROTECTED REGION END #    //  SdpSubarrayLeafNode.always_executed_hook

    def delete_device(self):
        # PROTECTED REGION ID(SdpSubarrayLeafNode.delete_device) ENABLED START #
        """ Internal construct of TANGO. """
        # PROTECTED REGION END #    //  SdpSubarrayLeafNode.delete_device

    # ------------------
    # Attributes methods
    # ------------------

    def read_receiveAddresses(self):
        # PROTECTED REGION ID(SdpSubarrayLeafNode.receiveAddresses_read) ENABLED START #
        """ Internal construct of TANGO. Returns the Receive Addresses.
        receiveAddresses is a forwarded attribute from SDP Master which depicts State of the SDP."""
        return self._receive_addresses
        # PROTECTED REGION END #    //  SdpSubarrayLeafNode.receiveAddresses_read

    def write_receiveAddresses(self, value):
        # PROTECTED REGION ID(SdpSubarrayLeafNode.receiveAddresses_read) ENABLED START #
        """ Internal construct of TANGO. Sets the Receive Addresses.
        receiveAddresses is a forwarded attribute from SDP Master which depicts State of the SDP."""
        self._receive_addresses = value
        # PROTECTED REGION END #    //  SdpSubarrayLeafNode.receiveAddresses_read

    def read_activityMessage(self):
        # PROTECTED REGION ID(SdpSubarrayLeafNode.activityMessage_read) ENABLED START #
        """ Internal construct of TANGO. Returns Activity Messages.
        activityMessage is a String providing information about the current activity in SDP Subarray Leaf Node"""
        return self._read_activity_message
        # PROTECTED REGION END #    //  SdpSubarrayLeafNode.activityMessage_read

    def write_activityMessage(self, value):
        # PROTECTED REGION ID(SdpSubarrayLeafNode.activityMessage_write) ENABLED START #
        """Internal construct of TANGO. Sets the Activity Message.
        activityMessage is a String providing information about the current activity in SDP Subarray Leaf Node."""
        self._read_activity_message = value
        # PROTECTED REGION END #    //  SdpSubarrayLeafNode.activityMessage_write

    def read_activeProcessingBlocks(self):
        # PROTECTED REGION ID(SdpSubarrayLeafNode.activeProcessingBlocks_read) ENABLED START #
        """Internal construct of TANGO. Returns Active Processing Blocks.activeProcessingBlocks is a forwarded attribute
         from SDP Subarray which depicts the active Processing Blocks in the SDP Subarray"""
        return self._active_processing_block
        # PROTECTED REGION END #    //  SdpSubarrayLeafNode.activeProcessingBlocks_read


    # --------
    # Commands
    # --------
    @command(
    )
    @DebugIt()
    def ReleaseAllResources(self):
        # PROTECTED REGION ID(SdpSubarrayLeafNode.ReleaseAllResources) ENABLED START #
        """
        Releases all the resources of given Subarray. It accepts the subarray id, releaseALL flag and
        receptorIDList in JSON string format. When the releaseALL flag is True, ReleaseAllResources command
        is invoked on the respective subarray. In this case, the receptorIDList tag is empty as all the
        resources of the Subarray are released. When releaseALL is False, ReleaseResources will be invoked
        on the Subarray and the resources provided in receptorIDList tag, are released from Subarray.
        This selective release of the resources when releaseALL is False, will be implemented in the
        later stages of the prototype.

        :param argin: None.

        :return: None.
        """

        exception_message = []
        exception_count = 0

        try:
            # Call SDP Subarray Command asynchronously
            self.response = self._sdp_subarray_proxy.command_inout_asynch(const.CMD_RELEASE_RESOURCES,
                                                                          '{"dummy_key": "dummy_value}"',
                                                                          self.commandCallback)

            # Update the status of command execution status in activity message
            self._read_activity_message = const.STR_REL_RESOURCES
        except DevFailed as dev_failed:
            [exception_message, exception_count] = self._handle_devfailed_exception(dev_failed,
                                            exception_message, exception_count, const.ERR_RELEASE_RESOURCES)
        except Exception as except_occurred:
            [exception_message, exception_count] = self._handle_generic_exception(except_occurred,
                                            exception_message, exception_count, const.ERR_RELEASE_RESOURCES)

        # throw exception:
        if exception_count > 0:
            self.throw_exception(exception_message, const.STR_RELEASE_RES_EXEC)

        return ""
        # PROTECTED REGION END #    //  SdpSubarrayLeafNode.ReleaseAllResources

    @command(
        dtype_in='str',
    )
    @DebugIt()
    def ReleaseResources(self, argin):
        # PROTECTED REGION ID(SdpSubarrayLeafNode.ReleaseResources) ENABLED START #
        """
        This command results into selective release of the resources from
        SDP Subarray. This command is yet to be implemented.
        """
        # PROTECTED REGION END #    //  SdpSubarrayLeafNode.ReleaseResources

    @command(
        dtype_in='str',
        dtype_out='str',
    )
    @DebugIt()
    def AssignResources(self, argin):
        # PROTECTED REGION ID(SdpSubarrayLeafNode.AssignResources) ENABLED START #
        """
        Assigns resources to given SDP subarray.
        This command is provided as a noop placeholder from SDP subarray.
        Eventually this will likely take a JSON string specifying the resource request.

        :param argin: The string in JSON format. The JSON contains following values:

            SBI ID and maximum length of the SBI:
                Mandatory JSON object consisting of

                SBI ID :
                    DevVarStringArray

                    length of the SBI:
                        Seconds

            Scan types:
                Consist of Scan type id name

                scan_type:
                    DevVarStringArray

            Processing blocks:
                Mandatory JSON object consisting of

                    processing_blocks:
                        DevVarStringArray

            Example:
                {"id":"sbi-mvp01-20200318-0001","max_length":21600.0,"scan_types":[{"id":"science_A","coordinate_system"
                :"ICRS","ra":"00:00:00.00","dec":"00:00:00.0","freq_min":0.0,"freq_max":0.0,"nchan":1000},
                {"id":"calibration_B","coordinate_system":"ICRS","ra":"00:00:00.00","dec":"00:00:00.0",
                "freq_min":0.0,"freq_max":0.0,"nchan":1000}],"processing_blocks":[{"id":"pb-mvp01-20200318-0001",
                "workflow":{"type":"realtime","id":"vis_receive","version":"0.1.0"},"parameters":{}},
                {"id":"pb-mvp01-20200318-0002","workflow":{"type":"realtime","id":"test_realtime","version":"0.1.0"},
                "parameters":{}},{"id":"pb-mvp01-20200318-0003","workflow":{"type":"batch","id":"ical","version":
                "0.1.0"},
                "parameters":{},"dependencies":[{"pb_id":"pb-mvp01-20200318-0001","type":["visibilities"]}]},
                {"id":"pb-mvp01-20200318-0004","workflow":{"type":"batch","id":"dpreb","version":"0.1.0"},
                "parameters":{},"dependencies":[{"pb_id":"pb-mvp01-20200318-0003","type":["calibration"]}]}]}}

            Note: Enter input without spaces

        :return: Empty String.
        """
        exception_message = []
        exception_count = 0

        try:
<<<<<<< HEAD
            jsonArgument = json.loads(argin)
            processingBlockIDList = jsonArgument[const.STR_PROCESSINGBLOCKID_LIST]
=======
>>>>>>> 16e7eb16
            # Call SDP Subarray Command asynchronously
            self.response = self._sdp_subarray_proxy.command_inout_asynch(const.CMD_ASSIGN_RESOURCES,
                                                                          argin, self.commandCallback)
            # Update the status of command execution status in activity message
            self._read_activity_message = const.STR_ASSIGN_RESOURCES_SUCCESS
        except ValueError as value_error:
            log_msg = const.ERR_INVALID_JSON + str(value_error)
            self.logger.error(log_msg)
            self._read_activity_message = const.ERR_INVALID_JSON + str(value_error)
            exception_message.append(self._read_activity_message)
            exception_count += 1
<<<<<<< HEAD
        except KeyError as key_error:
            log_msg = const.ERR_JSON_KEY_NOT_FOUND + str(key_error)
            self.logger.error(log_msg)
            self._read_activity_message = const.ERR_JSON_KEY_NOT_FOUND
            exception_message.append(self._read_activity_message)
            exception_count += 1
=======
>>>>>>> 16e7eb16
        except DevFailed as dev_failed:
            [exception_message, exception_count] = self._handle_devfailed_exception(dev_failed,
                                            exception_message, exception_count, const.ERR_ASSGN_RESOURCES)
        except Exception as except_occurred:
            [exception_message, exception_count] = self._handle_generic_exception(except_occurred,
                                            exception_message, exception_count,const.ERR_ASSGN_RESOURCES)

        # throw exception:
        if exception_count > 0:
            self.throw_exception(exception_message, const.STR_ASSIGN_RES_EXEC)

        return ""
        # PROTECTED REGION END #    //  SdpSubarrayLeafNode.AssignResources

    @command(
        dtype_in='str',
    )
    @DebugIt()
    def Configure(self, argin):
        # PROTECTED REGION ID(SdpSubarrayLeafNode.Configure) ENABLED START #
        """ When commanded in the IDLE state: configures the Subarray device by providing the SDP PB
        configuration needed to execute the receive workflow

        :param argin: The string in JSON format. The JSON contains following values:

        Example:

        {"sdp":{"configure":{"id":"realtime-20190627-0001","sbiId":"20190627-0001","workflow":
        {"id":"vis_ingest","type":"realtime","version":"0.1.0"},"parameters":{"numStations":4,"numChanels":
        372,"numPolarisations":4,"freqStartHz":0.35e9,"freqEndHz":1.05e9,"fields":{"0":{"system":"ICRS",
        "name":"NGC6251","ra":1.0,"dec":1.0}}},"scanParameters":{"12345":{"fieldId":0,"intervalMs":1400}}},
        "configureScan":{"scanParameters":{"12346":{"fieldId":0,"intervalMs":2800}}}}}

        :return: None.
        """
        exception_message = []
        exception_count = 0
        try:
            # TODO : Check if obsState == IDLE
            # TODO : For future reference set toggleReadCbfOutLink to false to skip CbfOutLink validation
            # self._sdp_subarray_proxy.toggleReadCbfOutLink = False
            jsonArgument = json.loads(argin)
            sdp_arg = jsonArgument["sdp"]
            sdpConfiguration = sdp_arg.copy()
            if "configureScan" in sdpConfiguration:
                del sdpConfiguration["configureScan"]
            self._sdp_subarray_proxy.command_inout_asynch(const.CMD_CONFIGURE, json.dumps(sdpConfiguration),
                                                          self.commandCallback)
            self._read_activity_message = const.STR_CONFIGURE_SUCCESS
            self.logger.debug(str(sdpConfiguration))
            self.logger.info(const.STR_CONFIGURE_SUCCESS)

        except ValueError as value_error:
            log_msg = const.ERR_INVALID_JSON_CONFIG + str(value_error)
            self.logger.info(log_msg)
            self._read_activity_message = const.ERR_INVALID_JSON_CONFIG + str(value_error)
            exception_message.append(self._read_activity_message)
            exception_count += 1
        except KeyError as key_error:
            log_msg = const.ERR_JSON_KEY_NOT_FOUND + str(key_error)
            self.logger.error(log_msg)
            self._read_activity_message = const.ERR_JSON_KEY_NOT_FOUND
            exception_message.append(self._read_activity_message)
            exception_count += 1
        except DevFailed as dev_failed:
            [exception_message, exception_count] = self._handle_devfailed_exception(dev_failed,
                                                    exception_message, exception_count, const.ERR_CONFIGURE)
        except Exception as except_occurred:
            [exception_message, exception_count] = self._handle_generic_exception(except_occurred,
                                                    exception_message, exception_count,const.ERR_CONFIGURE)
        # throw exception:
        if exception_count > 0:
            self.throw_exception(exception_message, const.STR_CONFIG_EXEC)

        # PROTECTED REGION END #    //  SdpSubarrayLeafNode.Configure

    @command(
        dtype_in='str',
    )
    @DebugIt()
    def Scan(self, argin):
        # PROTECTED REGION ID(SdpSubarrayLeafNode.Scan) ENABLED START #
        """ Invoke Scan command to SDP subarray.

            :param argin: The string in JSON format. The JSON contains following values:
            Example:
            {“scanDuration”:0}.

            Note: Enter input as without spaces:{“scanDuration”:0}

            :return: None.
        """
        exception_message = []
        exception_count = 0

        try:
            # TODO : For Future Implementation
            # JSON argument scan_duration is maintained for future use.
            jsonArgument = json.loads(argin)
            scan_duration = jsonArgument["scanDuration"]
            sdp_subarray_obs_state = self._sdp_subarray_proxy.obsState
            # Check if SDP Subarray obsState is READY
            if sdp_subarray_obs_state == ObsState.READY:
                self._sdp_subarray_proxy.command_inout_asynch(const.CMD_SCAN, self.commandCallback)
                self._read_activity_message = const.STR_SCAN_SUCCESS
                self.logger.info(const.STR_SCAN_SUCCESS)
            else:
                self._read_activity_message = const.ERR_DEVICE_NOT_READY
                self.logger.error(const.ERR_DEVICE_NOT_READY)
        except ValueError as value_error:
            log_msg = const.ERR_INVALID_JSON_SCAN + str(value_error)
            self.logger.error(log_msg)
            self._read_activity_message = const.ERR_INVALID_JSON_SCAN + str(value_error)
            exception_message.append(self._read_activity_message)
            exception_count += 1
        except KeyError as key_error:
            log_msg = const.ERR_JSON_KEY_NOT_FOUND + str(key_error)
            self.logger.error(log_msg)
            self._read_activity_message = const.ERR_JSON_KEY_NOT_FOUND
            exception_message.append(self._read_activity_message)
            exception_count += 1
        except DevFailed as dev_failed:
            [exception_message, exception_count] = self._handle_devfailed_exception(dev_failed,
                                                        exception_message, exception_count, const.ERR_SCAN)
        except Exception as except_occurred:
            [exception_message, exception_count] = self._handle_generic_exception(except_occurred,
                                                        exception_message, exception_count, const.ERR_SCAN)

        # throw exception:
        if exception_count > 0:
            self.throw_exception(exception_message, const.STR_SCAN_EXEC)

    # PROTECTED REGION END #    //  SdpSubarrayLeafNode.Scan

    @command(
    )
    @DebugIt()
    def EndScan(self):
        # PROTECTED REGION ID(SdpSubarrayLeafNode.EndScan) ENABLED START #
        """
        It invokes EndScan command on SdpSubarray. This command is allowed when SdpSubarray is in
        SCANNING state.

                        :param argin: None.

                        :return: None.
                        """

        exception_message = []
        exception_count = 0
        try:
            if self._sdp_subarray_proxy.obsState == ObsState.SCANNING:
                self._sdp_subarray_proxy.command_inout_asynch(const.CMD_ENDSCAN, self.commandCallback)
                self._read_activity_message = const.STR_ENDSCAN_SUCCESS
                self.logger.info(const.STR_ENDSCAN_SUCCESS)
            else:
                self._read_activity_message = const.ERR_DEVICE_NOT_IN_SCAN
                self.logger.error(const.ERR_DEVICE_NOT_IN_SCAN)
        except DevFailed as dev_failed:
            [exception_message, exception_count] = self._handle_devfailed_exception(dev_failed,
                                        exception_message, exception_count, const.ERR_ENDSCAN_INVOKING_CMD)
        except Exception as except_occurred:
            [exception_message, exception_count] = self._handle_generic_exception(except_occurred,
                                        exception_message, exception_count, const.ERR_ENDSCAN_INVOKING_CMD)

        # throw exception:
        if exception_count > 0:
            self.throw_exception(exception_message, const.STR_ENDSCAN_EXEC)

        # PROTECTED REGION END #    //  SdpSubarrayLeafNode.EndScan

    @command(
    )
    @DebugIt()
    def EndSB(self):
        # PROTECTED REGION ID(SdpSubarrayLeafNode.EndSB) ENABLED START #
        """ This command invokes EndSB command on SDP subarray to
         end the current Scheduling block."""

        # TODO: For future use
        exception_message = []
        exception_count = 0
        try:
            if self._sdp_subarray_proxy.obsState == ObsState.READY:
                self._sdp_subarray_proxy.command_inout_asynch(const.CMD_ENDSB, self.commandCallback)
                self._read_activity_message = const.STR_ENDSB_SUCCESS
                self.logger.info(const.STR_ENDSB_SUCCESS)
            else:
                self._read_activity_message = const.ERR_DEVICE_NOT_READY
                self.logger.error(const.ERR_DEVICE_NOT_READY)
        except DevFailed as dev_failed:
            [exception_message, exception_count] = self._handle_devfailed_exception(dev_failed,
                                            exception_message, exception_count, const.ERR_ENDSB_INVOKING_CMD)
        except Exception as except_occurred:
            [exception_message, exception_count] = self._handle_generic_exception(except_occurred,
                                        exception_message, exception_count, const.ERR_ENDSB_INVOKING_CMD)

        # throw exception:
        if exception_count > 0:
            self.throw_exception(exception_message, const.STR_ENDSB_EXEC)

        # PROTECTED REGION END #    //  SdpSubarrayLeafNode.EndSB

    @command(
    )
    @DebugIt()
    def Abort(self):
        # PROTECTED REGION ID(SdpSubarrayLeafNode.Abort) ENABLED START #
        """ Abort command. Not yet implememnted."""
        # PROTECTED REGION END #    //  SdpSubarrayLeafNode.Abort

# pylint: enable=unused-argument,unused-variable
# ----------
# Run server
# ----------


def main(args=None, **kwargs):
    # PROTECTED REGION ID(SdpSubarrayLeafNode.main) ENABLED START #
    """
    Runs the SdpSubarrayLeafNode.
    :param args: Arguments internal to TANGO
    :param kwargs: Arguments internal to TANGO
    :return: SdpSubarrayLeafNode TANGO object.
    """
    return run((SdpSubarrayLeafNode,), args=args, **kwargs)
    # PROTECTED REGION END #    //  SdpSubarrayLeafNode.main

if __name__ == '__main__':
    main()<|MERGE_RESOLUTION|>--- conflicted
+++ resolved
@@ -315,11 +315,6 @@
         exception_count = 0
 
         try:
-<<<<<<< HEAD
-            jsonArgument = json.loads(argin)
-            processingBlockIDList = jsonArgument[const.STR_PROCESSINGBLOCKID_LIST]
-=======
->>>>>>> 16e7eb16
             # Call SDP Subarray Command asynchronously
             self.response = self._sdp_subarray_proxy.command_inout_asynch(const.CMD_ASSIGN_RESOURCES,
                                                                           argin, self.commandCallback)
@@ -331,15 +326,7 @@
             self._read_activity_message = const.ERR_INVALID_JSON + str(value_error)
             exception_message.append(self._read_activity_message)
             exception_count += 1
-<<<<<<< HEAD
-        except KeyError as key_error:
-            log_msg = const.ERR_JSON_KEY_NOT_FOUND + str(key_error)
-            self.logger.error(log_msg)
-            self._read_activity_message = const.ERR_JSON_KEY_NOT_FOUND
-            exception_message.append(self._read_activity_message)
-            exception_count += 1
-=======
->>>>>>> 16e7eb16
+
         except DevFailed as dev_failed:
             [exception_message, exception_count] = self._handle_devfailed_exception(dev_failed,
                                             exception_message, exception_count, const.ERR_ASSGN_RESOURCES)
