# PyTango imports
import tango
from tango import DevState, DevFailed

# Additional import
from ska.base.commands import BaseCommand

from tmc.common.tango_client import TangoClient

from . import const


class EndScanCommand(BaseCommand):
    """
    A class for CspSubarrayLeafNode's EndScan() command. EndScan command is inherited from BaseCommand.

    It invokes EndScan command on CspSubarray. This command is allowed when CspSubarray is in
    obsState SCANNING.

    """

    def check_allowed(self):
        """
        Checks whether the command is allowed to be run in the current state

        return:
            True if this command is allowed to be run in
            current device state

        rtype:
            boolean

        raises:
            DevFailed if this command is not allowed to be run
            in current device state

        """
<<<<<<< HEAD
        if self.state_model.op_state in [DevState.FAULT, DevState.UNKNOWN, DevState.DISABLE]:
            tango.Except.throw_exception("EndScan() is not allowed in current state",
                                            "Failed to invoke EndScan command on cspsubarrayleafnode.",
                                            "cspsubarrayleafnode.EndScan()",
                                            tango.ErrSeverity.ERR)
=======
        # device = self.target
        if self.state_model.op_state in [
            DevState.FAULT,
            DevState.UNKNOWN,
            DevState.DISABLE,
        ]:
            tango.Except.throw_exception(
                f"EndScan() is not allowed in current state {self.state_model.op_state}",
                "Failed to invoke EndScan command on cspsubarrayleafnode.",
                "cspsubarrayleafnode.EndScan()",
                tango.ErrSeverity.ERR,
            )
>>>>>>> a6e6f85f

        # if device._csp_subarray_proxy.obsState != ObsState.SCANNING:
        #     tango.Except.throw_exception(const.ERR_DEVICE_NOT_IN_SCAN, "Failed to invoke EndScan command on cspsubarrayleafnode.",
        #                                     "CspSubarrayLeafNode.EndScanCommand",
        #                                     tango.ErrSeverity.ERR)

        return True

    def endscan_cmd_ended_cb(self, event):
        """
        Callback function immediately executed when the asynchronous invoked
        command returns.

        :param event: a CmdDoneEvent object. This class is used to pass data
            to the callback method in asynchronous callback model for command
            execution.

        :type: CmdDoneEvent object
            It has the following members:
                - device     : (DeviceProxy) The DeviceProxy object on which the call was executed.
                - cmd_name   : (str) The command name
                - argout_raw : (DeviceData) The command argout
                - argout     : The command argout
                - err        : (bool) A boolean flag set to true if the command failed. False otherwise
                - errors     : (sequence<DevError>) The error stack
                - ext

        :return: none
        """
        device_data = self.target
        # Update logs and activity message attribute with received event
        if event.err:
            log_msg = f"{const.ERR_INVOKING_CMD}{event.cmd_name}\n{event.errors}"
            self.logger.error(log_msg)
            device_data._read_activity_message = log_msg
        else:
            log_msg = f"{const.STR_COMMAND}{event.cmd_name}{const.STR_INVOKE_SUCCESS}"
            self.logger.info(log_msg)
            device_data._read_activity_message = log_msg

    def do(self):
        """
        Method to invoke Endscan command on CSP Subarray.

        return:
            A tuple containing a return code and a string message indicating status.
            The message is for information purpose only.

        rtype:
            (ReturnCode, str)

        raises:
            DevFailed if the command execution is not successful

        """
        device_data = self.target
        try:
            csp_sub_client_obj = TangoClient(device_data.csp_subarray_fqdn)
            csp_sub_client_obj.send_command_async(
                const.CMD_ENDSCAN, None, self.endscan_cmd_ended_cb
            )
            device_data._read_activity_message = const.STR_ENDSCAN_SUCCESS
            self.logger.info(const.STR_ENDSCAN_SUCCESS)

        except DevFailed as dev_failed:
            log_msg = f"{const.ERR_ENDSCAN_INVOKING_CMD}{dev_failed}"
            device_data._read_activity_message = log_msg
            self.logger.exception(dev_failed)
            tango.Except.throw_exception(
                const.STR_ENDSCAN_EXEC,
                log_msg,
                "CspSubarrayLeafNode.EndScanCommand",
                tango.ErrSeverity.ERR,
            )<|MERGE_RESOLUTION|>--- conflicted
+++ resolved
@@ -23,25 +23,15 @@
         """
         Checks whether the command is allowed to be run in the current state
 
-        return:
-            True if this command is allowed to be run in
-            current device state
+        :return: True if this command is allowed to be run in
+        current device state
 
-        rtype:
-            boolean
+        :rtype: boolean
 
-        raises:
-            DevFailed if this command is not allowed to be run
-            in current device state
+        :raises: DevFailed if this command is not allowed to be run
+        in current device state
 
         """
-<<<<<<< HEAD
-        if self.state_model.op_state in [DevState.FAULT, DevState.UNKNOWN, DevState.DISABLE]:
-            tango.Except.throw_exception("EndScan() is not allowed in current state",
-                                            "Failed to invoke EndScan command on cspsubarrayleafnode.",
-                                            "cspsubarrayleafnode.EndScan()",
-                                            tango.ErrSeverity.ERR)
-=======
         # device = self.target
         if self.state_model.op_state in [
             DevState.FAULT,
@@ -54,7 +44,6 @@
                 "cspsubarrayleafnode.EndScan()",
                 tango.ErrSeverity.ERR,
             )
->>>>>>> a6e6f85f
 
         # if device._csp_subarray_proxy.obsState != ObsState.SCANNING:
         #     tango.Except.throw_exception(const.ERR_DEVICE_NOT_IN_SCAN, "Failed to invoke EndScan command on cspsubarrayleafnode.",
