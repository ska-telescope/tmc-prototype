--- conflicted
+++ resolved
@@ -904,14 +904,11 @@
                     del cspConfiguration["pointing"]
                 log_msg = "Input JSON for CSP Subarray Leaf Node Configure command is: " + argin
                 self.logger.debug(log_msg)
-<<<<<<< HEAD
                 device.CspSubarrayProxy.command_inout_asynch(const.CMD_CONFIGURE, json.dumps(cspConfiguration),
                                                            device.configure_cmd_ended_cb)
-=======
                 device.CspSubarrayProxy.command_inout_asynch(const.CMD_CONFIGURE,
                                                              json.dumps(cspConfiguration),
                                                              device.cmd_ended_cb)
->>>>>>> 500f87f5
                 device._read_activity_message = const.STR_CONFIGURE_SUCCESS
                 self.logger.info(const.STR_CONFIGURE_SUCCESS)
                 return (ResultCode.OK, const.STR_CONFIGURE_SUCCESS)
@@ -1019,15 +1016,12 @@
             try:
                 # Check if CspSubarray is in READY state
                 if device.CspSubarrayProxy.obsState == ObsState.READY:
-<<<<<<< HEAD
                     #Invoke StartScan command on CspSubarray
                     device.CspSubarrayProxy.command_inout_asynch(const.CMD_STARTSCAN, "0",
                                                                  device.startscan_cmd_ended_cb)
-=======
                     # Invoke StartScan command on CspSubarray
                     device.CspSubarrayProxy.command_inout_asynch(const.CMD_STARTSCAN, "0",
                                                                  device.cmd_ended_cb)
->>>>>>> 500f87f5
                     device._read_activity_message = const.STR_STARTSCAN_SUCCESS
                     self.logger.info(const.STR_STARTSCAN_SUCCESS)
                     return (ResultCode.OK, const.STR_STARTSCAN_SUCCESS)
@@ -1223,11 +1217,7 @@
                 device.fsids_list = []
                 device.update_config_params()
                 device.CspSubarrayProxy.command_inout_asynch(const.CMD_REMOVE_ALL_RECEPTORS,
-<<<<<<< HEAD
                                                              device.releaseallresources_cmd_ended_cb)
-=======
-                                                             device.cmd_ended_cb)
->>>>>>> 500f87f5
                 device._read_activity_message = const.STR_REMOVE_ALL_RECEPTORS_SUCCESS
                 self.logger.info(const.STR_REMOVE_ALL_RECEPTORS_SUCCESS)
                 return (ResultCode.OK, const.STR_REMOVE_ALL_RECEPTORS_SUCCESS)
@@ -1655,13 +1645,10 @@
             exception_message = []
             exception_count = 0
             try:
-<<<<<<< HEAD
                 if device.CspSubarrayProxy.obsState in [ObsState.FAULT, ObsState.ABORTED] :
                     device.CspSubarrayProxy.command_inout_asynch(const.CMD_RESTART, device.restart_cmd_ended_cb)
-=======
                 if device.CspSubarrayProxy.obsState in [ObsState.FAULT, ObsState.ABORTED]:
                     device.CspSubarrayProxy.command_inout_asynch(const.CMD_RESTART, device.cmd_ended_cb)
->>>>>>> 500f87f5
                     device._read_activity_message = const.STR_RESTART_SUCCESS
                     self.logger.info(const.STR_RESTART_SUCCESS)
                     return (ResultCode.OK, const.STR_RESTART_SUCCESS)
