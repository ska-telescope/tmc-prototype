--- conflicted
+++ resolved
@@ -507,19 +507,6 @@
 
             cmdData = tango.DeviceData()
             cmdData.insert(tango.DevString, json.dumps(cspConfiguration))
-
-<<<<<<< HEAD
-            self.CspSubarrayProxy.command_inout_asynch(CONST.CMD_CONFIGURE, cmdData,
-                                                       self.commandCallback)
-            self._read_activity_message = CONST.STR_CONFIGURE_SUCCESS
-            self.logger.info(CONST.STR_CONFIGURE_SUCCESS)
-            self.logger.debug(argin)
-
-        except ValueError as value_error:
-            log_msg = CONST.ERR_INVALID_JSON_CONFIG + str(value_error)
-            self.logger.error(log_msg)
-            self._read_activity_message = CONST.ERR_INVALID_JSON_CONFIG + str(value_error)
-=======
             self.CspSubarrayProxy.command_inout_asynch(const.CMD_CONFIGURESCAN, cmdData,
                                                        self.commandCallback)
             self._read_activity_message = const.STR_CONFIGURESCAN_SUCCESS
@@ -530,23 +517,11 @@
             log_msg = const.ERR_INVALID_JSON_CONFIG_SCAN + str(value_error)
             self.logger.error(log_msg)
             self._read_activity_message = const.ERR_INVALID_JSON_CONFIG_SCAN + str(value_error)
->>>>>>> 5d6e8157
             exception_message.append(self._read_activity_message)
             exception_count += 1
 
         except DevFailed as dev_failed:
             [exception_count,exception_message] = self._handle_devfailed_exception(dev_failed,
-<<<<<<< HEAD
-                                exception_message, exception_count, CONST.ERR_CONFIGURE_INVOKING_CMD)
-
-        except Exception as except_occurred:
-            [exception_count, exception_message] = self._handle_generic_exception( except_occurred,
-                                    exception_message, exception_count, CONST.ERR_CONFIGURE_INVOKING_CMD)
-
-        # throw exception:
-        if exception_count > 0:
-            self.throw_exception(exception_message, CONST.STR_CONFIG_EXEC)
-=======
                                 exception_message, exception_count, const.ERR_CONFIGURESCAN_INVOKING_CMD)
 
         except Exception as except_occurred:
@@ -556,8 +531,6 @@
         # throw exception:
         if exception_count > 0:
             self.throw_exception(exception_message, const.STR_CONFIG_SCAN_EXEC)
->>>>>>> 5d6e8157
-
         # PROTECTED REGION END #    //  CspSubarrayLeafNode.Configure
 
     @command(
@@ -769,31 +742,14 @@
         exception_count = 0
         try:
             if self.CspSubarrayProxy.obsState == ObsState.READY:
-<<<<<<< HEAD
-                self.CspSubarrayProxy.command_inout_asynch(CONST.CMD_GOTOIDLE, self.commandCallback)
-                self._read_activity_message = CONST.STR_GOTOIDLE_SUCCESS
-                self.logger.info(CONST.STR_GOTOIDLE_SUCCESS)
-=======
                 self.CspSubarrayProxy.command_inout_asynch(const.CMD_ENDSB, self.commandCallback)
                 self._read_activity_message = const.STR_ENDSB_SUCCESS
                 self.logger.info(const.STR_ENDSB_SUCCESS)
->>>>>>> 5d6e8157
             else:
                 self._read_activity_message = const.ERR_DEVICE_NOT_READY
                 self.logger.error(const.ERR_DEVICE_NOT_READY)
         except DevFailed as dev_failed:
             [exception_count, exception_message] = self._handle_devfailed_exception(dev_failed,
-<<<<<<< HEAD
-                                            exception_message, exception_count, CONST.ERR_GOTOIDLE_INVOKING_CMD)
-
-        except Exception as except_occurred:
-            [exception_count, exception_message] = self._handle_generic_exception(except_occurred,
-                                            exception_message, exception_count, CONST.ERR_GOTOIDLE_INVOKING_CMD)
-
-        # throw exception:
-        if exception_count > 0:
-            self.throw_exception(exception_message, CONST.STR_GOTOIDLE_EXEC)
-=======
                                             exception_message, exception_count, const.ERR_ENDSB_INVOKING_CMD)
 
         except Exception as except_occurred:
@@ -803,7 +759,6 @@
         # throw exception:
         if exception_count > 0:
             self.throw_exception(exception_message, const.STR_ENDSB_EXEC)
->>>>>>> 5d6e8157
 
         # PROTECTED REGION END #    //  CspSubarrayLeafNode.GoToIdle
 
