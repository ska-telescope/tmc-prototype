--- conflicted
+++ resolved
@@ -50,6 +50,26 @@
     _delay_in_advance = 60
 
     # _stop_delay_model_event = # type: Event
+
+    @DebugIt()
+    def AddReceptors_ended(self, event):
+        self.logger.info("Executing callback AddReceptors_ended")
+        try:
+            if event.err:
+                self._read_activity_message = const.ERR_INVOKING_CMD + str(event.cmd_name) + "\n" + str(
+                    event.errors)
+                log = const.ERR_INVOKING_CMD + event.cmd_name
+                self.logger.error(log)
+            else:
+                log = const.STR_COMMAND + event.cmd_name + const.STR_INVOKE_SUCCESS
+                self._read_activity_message = log
+                self.logger.info(log)
+
+        except tango.DevFailed as df:
+            self.logger.exception(df)
+            tango.Except.re_throw_exception(df, "CSP subarray gave an error response",
+                                            "CSP subarray threw error in AddReceptors CSP LMC_CommandFailed",
+                                            "AddReceptors", tango.ErrSeverity.ERR)
 
     def cmd_ended_cb(self, event):
         """
@@ -370,14 +390,7 @@
             except Exception:
                 log_msg = const.ERR_IN_CREATE_PROXY_CSPSA + str(Exception)
                 self.logger.debug(log_msg)
-<<<<<<< HEAD
-                return (ResultCode.FAILED,log_msg)
-=======
                 return (ResultCode.FAILED, log_msg)
-
-            # create CspSubarray Proxy
-            # self.CspSubarrayProxy = DeviceProxy(self.CspSubarrayFQDN)
->>>>>>> d5f73be0
             device._read_activity_message = " "
             device._delay_model = " "
             device._versioninfo = " "
@@ -404,16 +417,6 @@
             device._csp_subarray_health_state = HealthState.OK
             self.logger.info(const.STR_CSPSALN_INIT_SUCCESS)
             return (ResultCode.OK, const.STR_CSPSALN_INIT_SUCCESS)
-<<<<<<< HEAD
-=======
-
-            # except DevFailed as dev_failed:
-            #     device._handle_devfailed_exception(dev_failed, const.ERR_INIT_PROP_ATTR_CSPSALN, 0,
-            #                                                         const.STR_ERR_MSG)
-            #     self.logger.debug(const.ERR_INIT_PROP_ATTR_CSPSALN)
-            #     self.logger.debug(const.STR_ERR_MSG,dev_failed)
-
->>>>>>> d5f73be0
         # PROTECTED REGION END #    //  CspSubarrayLeafNode.init_device
 
     def always_executed_hook(self):
@@ -471,13 +474,9 @@
         self._read_activity_message = value
         # PROTECTED REGION END #    //  CspSubarrayLeafNode.activityMessage_write
 
-<<<<<<< HEAD
-=======
     # --------
     # Commands
     # --------
-
->>>>>>> d5f73be0
     class ConfigureCommand(ResponseCommand):
         """
         A class for CspSubarrayLeafNode's Configure() command.
@@ -585,11 +584,6 @@
         handler = self.get_command_object("Configure")
         return handler.check_allowed()
 
-<<<<<<< HEAD
-        # PROTECTED REGION END # // CspSubarrayLeafNode.Configure
-
-# -------------------------------------------------------------------------------------------------------
-=======
     @command(
         dtype_in=('str'),
         dtype_out="DevVarLongStringArray",
@@ -602,7 +596,6 @@
         (result_code, message) = handler(argin)
         return [[result_code], [message]]
 
->>>>>>> d5f73be0
     class StartScanCommand(ResponseCommand):
         """
         A class for CspSubarrayLeafNode's StartScan() command.
@@ -667,8 +660,7 @@
 
             # throw exception:
             if exception_count > 0:
-                self.throw_exception(exception_message, const.STR_START_SCAN_EXEC)
-<<<<<<< HEAD
+                device.throw_exception(exception_message, const.STR_START_SCAN_EXEC)
                 return (ResultCode.FAILED,const.ERR_STARTSCAN_RESOURCES)
         # PROTECTED REGION END #    //  CspSubarrayLeafNode.StartScan
 
@@ -684,9 +676,6 @@
         handler = self.get_command_object("StartScan")
         (result_code, message) = handler(argin)
         return [[result_code], [message]]
-=======
-                return (ResultCode.FAILED, const.ERR_STARTSCAN_RESOURCES)
->>>>>>> d5f73be0
 
     def is_StartScan_allowed(self):
         """
@@ -701,24 +690,6 @@
         handler = self.get_command_object("StartScan")
         return handler.check_allowed()
 
-<<<<<<< HEAD
-    # PROTECTED REGION END # // CspSubarrayLeafNode.StartScan
-
- # -------------------------------------------------------------------------------------------------------
-=======
-    @command(
-        dtype_in=('str'),
-        dtype_out="DevVarLongStringArray",
-        doc_out="[ResultCode, information-only string]",
-    )
-    @DebugIt()
-    def StartScan(self, argin):
-        """ Invokes StartScan command on CspSubarrayLeafNode. """
-        handler = self.get_command_object("StartScan")
-        (result_code, message) = handler(argin)
-        return [[result_code], [message]]
-
->>>>>>> d5f73be0
     class EndScanCommand(ResponseCommand):
         """
         A class for CspSubarrayLeafNode's EndScan() command.
@@ -779,7 +750,7 @@
 
             # throw exception:
             if exception_count > 0:
-                self.throw_exception(exception_message, const.STR_ENDSCAN_EXEC)
+                device.throw_exception(exception_message, const.STR_ENDSCAN_EXEC)
                 return (ResultCode.FAILED, const.ERR_ENDSCAN_INVOKING_CMD)
 
     def is_EndScan_allowed(self):
@@ -794,11 +765,6 @@
         """
         handler = self.get_command_object("EndScan")
         return handler.check_allowed()
-<<<<<<< HEAD
-    # PROTECTED REGION END # // CspSubarrayLeafNode.EndScan
-
-    # -------------------------------------------------------------------------------------------------------
-=======
 
     @command(
         dtype_out="DevVarLongStringArray",
@@ -811,8 +777,6 @@
         (result_code, message) = handler()
         return [[result_code], [message]]
 
-
->>>>>>> d5f73be0
     class ReleaseAllResourcesCommand(ResponseCommand):
         """
         A class for CspSubarrayLeafNode's ReleaseAllResources() command.
@@ -870,7 +834,7 @@
 
             # throw exception:
             if exception_count > 0:
-                self.throw_exception(exception_message, const.STR_RELEASE_RES_EXEC)
+                device.throw_exception(exception_message, const.STR_RELEASE_RES_EXEC)
                 return (ResultCode.FAILED, const.ERR_RELEASE_ALL_RESOURCES)
 
     def is_ReleaseAllResources_allowed(self):
@@ -885,8 +849,6 @@
         """
         handler = self.get_command_object("ReleaseAllResources")
         return handler.check_allowed()
-<<<<<<< HEAD
-=======
 
     @command(
         dtype_out="DevVarLongStringArray",
@@ -898,7 +860,6 @@
         handler = self.get_command_object("ReleaseAllResources")
         (result_code, message) = handler()
         return [[result_code], [message]]
->>>>>>> d5f73be0
 
     class AssignResourcesCommand(ResponseCommand):
         """
@@ -969,7 +930,7 @@
                 device.receptorIDList_str = jsonArgument[const.STR_DISH][const.STR_RECEPTORID_LIST]
                 # convert receptorIDList from list of string to list of int
                 for i in range(0, len(device.receptorIDList_str)):
-                    device.receptorIDList.append(int(self.receptorIDList_str[i]))
+                    device.receptorIDList.append(int(device.receptorIDList_str[i]))
                 self.logger.info("receptorIDList: %s", str(device.receptorIDList))
                 device.update_config_params()
                 # Invoke AddReceptors command on CspSubarray
@@ -986,19 +947,13 @@
                 self.logger.exception(log_msg)
                 device._read_activity_message = const.ERR_INVALID_JSON_ASSIGN_RES + str(value_error)
                 exception_message.append(device._read_activity_message)
-<<<<<<< HEAD
                 device.throw_exception(exception_message, const.STR_ASSIGN_RES_EXEC)
                 return (ResultCode.FAILED, const.STR_ASSIGN_RES_EXEC)
-=======
-                exception_count += 1
-
->>>>>>> d5f73be0
             except KeyError as key_error:
                 log_msg = const.ERR_JSON_KEY_NOT_FOUND + str(key_error)
                 self.logger.exception(log_msg)
                 device._read_activity_message = const.ERR_JSON_KEY_NOT_FOUND + str(key_error)
                 exception_message.append(device._read_activity_message)
-<<<<<<< HEAD
                 device.throw_exception(exception_message, const.STR_ASSIGN_RES_EXEC)
                 return (ResultCode.FAILED, const.STR_ASSIGN_RES_EXEC)
             except DevFailed as dev_failed:
@@ -1008,24 +963,7 @@
                                                                                         const.ERR_ASSGN_RESOURCES)
                 device.throw_exception(exception_message, const.STR_ASSIGN_RES_EXEC)
                 return (ResultCode.FAILED, const.STR_ASSIGN_RES_EXEC)
-=======
-                exception_count += 1
-
-            except DevFailed as dev_failed:
-                [exception_message, exception_count] = device._handle_devfailed_exception(dev_failed,
-                                             exception_message, exception_count, const.ERR_ASSGN_RESOURCES)
-
-
-            except Exception as except_occurred:
-                [exception_message, exception_count] = device._handle_generic_exception(except_occurred,
-                                             exception_message, exception_count, const.ERR_ASSGN_RESOURCES)
-
-            # throw exception:
-            if exception_count>0:
-                print ("Exception in AssignResource:", exception_message)
-                self.throw_exception(exception_message, const.STR_ASSIGN_RES_EXEC)
-                return (ResultCode.FAILED, str(exception_message))
->>>>>>> d5f73be0
+
 
     def is_AssignResources_allowed(self):
         """
@@ -1040,11 +978,6 @@
         handler = self.get_command_object("AssignResources")
         return handler.check_allowed()
 
-<<<<<<< HEAD
-        # PROTECTED REGION END # // CspSubarrayLeafNode.AssignResources
-
-=======
->>>>>>> d5f73be0
     @command(
         dtype_in=('str',),
         dtype_out="DevVarLongStringArray",
@@ -1056,12 +989,6 @@
         handler = self.get_command_object("AssignResources")
         (result_code, message) = handler(argin)
         return [[result_code], [message]]
-<<<<<<< HEAD
-
-    # ------------------------------------------------------------------------------------------------------
-
-=======
->>>>>>> d5f73be0
 
     class GoToIdleCommand(ResponseCommand):
         # PROTECTED REGION ID(CspSubarrayLeafNode.GoToIdle) ENABLED START #
@@ -1122,7 +1049,7 @@
 
             # throw exception:
             if exception_count > 0:
-                self.throw_exception(exception_message, const.STR_GOTOIDLE_EXEC)
+                device.throw_exception(exception_message, const.STR_GOTOIDLE_EXEC)
                 return (ResultCode.FAILED, const.ERR_GOTOIDLE_INVOKING_CMD)
 
     def is_GoToIdle_allowed(self):
@@ -1137,50 +1064,27 @@
         """
         handler = self.get_command_object("GoToIdle")
         return handler.check_allowed()
-<<<<<<< HEAD
-     # PROTECTED REGION END #    //  CspSubarrayLeafNode.GoToIdle
-# -------------------------------------------------------------------------------------------------------
-
+
+    @command(
+        dtype_out="DevVarLongStringArray",
+        doc_out="[ResultCode, information-only string]",
+    )
     @DebugIt()
-    def AddReceptors_ended(self, event):
-        self.logger.info("Executing callback AddReceptors_ended")
-        try:
-            if event.err:
-                self._read_activity_message = const.ERR_INVOKING_CMD + str(event.cmd_name) + "\n" + str(
-                    event.errors)
-                log = const.ERR_INVOKING_CMD + event.cmd_name
-                self.logger.error(log)
-            else:
-                log = const.STR_COMMAND + event.cmd_name + const.STR_INVOKE_SUCCESS
-                self._read_activity_message = log
-                self.logger.info(log)
-
-        except tango.DevFailed as df:
-            self.logger.exception(df)
-            tango.Except.re_throw_exception(df, "CSP subarray gave an error response",
-                                            "CSP subarray threw error in AddReceptors CSP LMC_CommandFailed",
-                                            "AddReceptors", tango.ErrSeverity.ERR)
+    def GoToIdle(self):
+        """ Invokes GoToIdle command on CspSubarrayLeafNode. """
+        handler = self.get_command_object("GoToIdle")
+        (result_code, message) = handler()
+        return [[result_code], [message]]
 
     def validate_obs_state(self):
+        # TODO: Need to change this to EMPTY
         if self.CspSubarrayProxy.obsState == ObsState.IDLE:
             self.logger.info("CSP Subarray is in required obsState, resources will be assigned")
         else:
             self.logger.error("CSP Subarray is not in IDLE obsState")
             self._read_activity_message = "Error in device obsState"
             raise InvalidObsStateError("CSP Subarray is not in IDLE obsState")
-=======
->>>>>>> d5f73be0
-
-    @command(
-        dtype_out="DevVarLongStringArray",
-        doc_out="[ResultCode, information-only string]",
-    )
-    @DebugIt()
-    def GoToIdle (self):
-        """ Invokes GoToIdle command on CspSubarrayLeafNode. """
-        handler = self.get_command_object("GoToIdle")
-        (result_code, message) = handler()
-        return [[result_code], [message]]
+
 
     def init_command_objects(self):
         """
