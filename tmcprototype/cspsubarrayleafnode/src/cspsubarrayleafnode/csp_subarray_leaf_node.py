--- conflicted
+++ resolved
@@ -1148,14 +1148,10 @@
                 device.update_config_params()
                 # Invoke AddReceptors command on CspSubarray
                 self.logger.info("Invoking AddReceptors on CSP subarray")
-<<<<<<< HEAD
-                device.CspSubarrayProxy.command_inout_asynch(const.CMD_ADD_RECEPTORS,
-                                                             device.receptorIDList,
-                                                             self.add_receptors_ended)
-=======
+
                 device.CspSubarrayProxy.command_inout_asynch(const.CMD_ADD_RECEPTORS, receptorIDList,
-                                                           device.add_receptors_ended)
->>>>>>> 05979773
+                                                           self.add_receptors_ended)
+
                 self.logger.info("After invoking AddReceptors on CSP subarray")
                 device._read_activity_message = const.STR_ADD_RECEPTORS_SUCCESS
                 self.logger.info(const.STR_ADD_RECEPTORS_SUCCESS)
