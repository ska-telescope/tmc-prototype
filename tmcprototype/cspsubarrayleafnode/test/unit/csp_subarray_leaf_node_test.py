--- conflicted
+++ resolved
@@ -26,14 +26,8 @@
         csp_subarray_fqdn: csp_subarray_proxy_mock
     }
 
-<<<<<<< HEAD
-    with fake_tango_system(device_under_test, initial_dut_properties=dut_properties,
-                           proxies_to_mock=proxies_to_mock) as tango_context:
-        scan_config = { 'scanDuration': 10.0 }
-=======
     with fake_tango_system(device_under_test, initial_dut_properties=dut_properties, proxies_to_mock=proxies_to_mock) as tango_context:
         scan_config = {'id':1}
->>>>>>> d293d551
         # act:
         tango_context.device.StartScan([json.dumps(scan_config)])
 
@@ -151,11 +145,11 @@
                            proxies_to_mock=proxies_to_mock) as tango_context:
         device_proxy = tango_context.device
         csp_config = '{"frequencyBand": "1", "fsp": [{"fspID": 1, "functionMode": "CORR", ' \
-                          '"frequencySliceID": 1, "integrationTime": 1400, "corrBandwidth": 0}], ' \
-                          '"delayModelSubscriptionPoint": "ska_mid/tm_leaf_node/csp_subarray01/delayModel", ' \
-                          '"visDestinationAddressSubscriptionPoint": "ska_mid/tm_leaf_node/sdp_subarray01/receiveAddresses", ' \
-                          '"pointing": {"target": {"system": "ICRS", "name": "Polaris", "RA": "20:21:10.31", ' \
-                          '"dec": "-30:52:17.3"}}, "scanID": "123"}'
+                              '"frequencySliceID": 1, "integrationTime": 1400, "corrBandwidth": 0}], ' \
+                              '"delayModelSubscriptionPoint": "ska_mid/tm_leaf_node/csp_subarray01/delayModel", ' \
+                              '"visDestinationAddressSubscriptionPoint": "ska_mid/tm_leaf_node/sdp_subarray01/receiveAddresses", ' \
+                              '"pointing": {"target": {"system": "ICRS", "name": "Polaris", "RA": "20:21:10.31", ' \
+                              '"dec": "-30:52:17.3"}}, "scanID": "1"}'
         assign_config='{"dish":{"receptorIDList":["0001","0002"]}}'
         assign_resources_input = []
         assign_resources_input.append(assign_config)
