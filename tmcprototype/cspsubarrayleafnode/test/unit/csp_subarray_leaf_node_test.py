# Standard Python imports
import contextlib
import importlib
import sys
import json
import types
import pytest
import tango
import mock
from mock import Mock
from mock import MagicMock
from os.path import dirname, join

# Tango imports
from tango.test_context import DeviceTestContext

# Additional import
from cspsubarrayleafnode import CspSubarrayLeafNode, const
from ska.base.control_model import HealthState, ObsState, LoggingLevel

assign_input_file = 'command_AssignResources.json'
path = join(dirname(__file__), 'data', assign_input_file)
with open(path, 'r') as f:
    assign_input_str = f.read()

scan_input_file = 'command_Scan.json'
path = join(dirname(__file__), 'data', scan_input_file)
with open(path, 'r') as f:
    scan_input_str = f.read()

configure_input_file = 'command_Configure.json'
path = join(dirname(__file__), 'data', configure_input_file)
with open(path, 'r') as f:
    configure_str = f.read()

invalid_json_assign_config_file = 'invalid_json_Assign_Resources_Configure.json'
path = join(dirname(__file__), 'data', invalid_json_assign_config_file)
with open(path, 'r') as f:
    invalid_key_str = f.read()

assign_invalid_key_file = 'invalid_key_AssignResources.json'
path = join(dirname(__file__), 'data', assign_invalid_key_file)
with open(path, 'r') as f:
    assign_invalid_key = f.read()


@pytest.fixture(scope="function")
def event_subscription(mock_csp_subarray):
    event_subscription_map = {}
    mock_csp_subarray[1].command_inout_asynch.side_effect = (
        lambda command_name, argument, callback, *args,
               **kwargs: event_subscription_map.update({command_name: callback}))
    yield event_subscription_map


@pytest.fixture(scope="function")
def mock_csp_subarray():
    csp_subarray1_fqdn = 'mid_csp/elt/subarray_01'
    dut_properties = {
        'CspSubarrayFQDN': csp_subarray1_fqdn
    }
    csp_subarray1_proxy_mock = Mock()
    proxies_to_mock = {
        csp_subarray1_fqdn: csp_subarray1_proxy_mock
    }
    with fake_tango_system(CspSubarrayLeafNode, initial_dut_properties=dut_properties,
                           proxies_to_mock=proxies_to_mock) as tango_context:
        yield tango_context.device, csp_subarray1_proxy_mock


def test_assign_resources_should_send_csp_subarray_with_correct_receptor_id_list(mock_csp_subarray):
    device_proxy = mock_csp_subarray[0]
    csp_subarray1_proxy_mock = mock_csp_subarray[1]
    csp_subarray1_proxy_mock.obsState = ObsState.EMPTY
<<<<<<< HEAD
    proxies_to_mock = {csp_subarray1_fqdn: csp_subarray1_proxy_mock}
    event_subscription_map = {}

    csp_subarray1_proxy_mock.command_inout_asynch.side_effect = (
        lambda command_name, argument, callback, *args,
               **kwargs: event_subscription_map.update({command_name: callback}))
    with fake_tango_system(CspSubarrayLeafNode, initial_dut_properties=dut_properties,
                           proxies_to_mock=proxies_to_mock) as tango_context:
        device_proxy = tango_context.device
        device_proxy.On()
        # act

        device_proxy.AssignResources(assign_input_str)
        dummy_event = command_callback(const.CMD_ADD_RECEPTORS)
        event_subscription_map[const.CMD_ADD_RECEPTORS](dummy_event)
        # assert:
        assert const.STR_COMMAND + const.CMD_ADD_RECEPTORS in tango_context.device.activityMessage


def test_configure_command_when_obstate_is_idle_with_callback_method():
    # arrange:
    csp_subarray1_fqdn = 'mid_csp/elt/subarray_01'
    dut_properties = {'CspSubarrayFQDN': csp_subarray1_fqdn}
    csp_subarray1_proxy_mock = Mock()
    csp_subarray1_proxy_mock.obsState = ObsState.IDLE
    proxies_to_mock = {csp_subarray1_fqdn: csp_subarray1_proxy_mock}
    event_subscription_map = {}

    csp_subarray1_proxy_mock.command_inout_asynch.side_effect = (
        lambda command_name, argument, callback, *args,
               **kwargs: event_subscription_map.update({command_name: callback}))
    with fake_tango_system(CspSubarrayLeafNode, initial_dut_properties=dut_properties,
                           proxies_to_mock=proxies_to_mock) as tango_context:
        device_proxy = tango_context.device
        csp_config = configure_str

        # act
        device_proxy.Configure(csp_config)
        # assert:
        dummy_event = command_callback(const.CMD_CONFIGURE)
        event_subscription_map[const.CMD_CONFIGURE](dummy_event)
        assert const.STR_COMMAND + const.CMD_CONFIGURE in tango_context.device.activityMessage


def test_configure_command_when_obstate_is_ready_with_callback_method():
    # arrange:
    csp_subarray1_fqdn = 'mid_csp/elt/subarray_01'
    dut_properties = {'CspSubarrayFQDN': csp_subarray1_fqdn}
    csp_subarray1_proxy_mock = Mock()
    csp_subarray1_proxy_mock.obsState = ObsState.READY
    proxies_to_mock = {csp_subarray1_fqdn: csp_subarray1_proxy_mock}
    event_subscription_map = {}

    csp_subarray1_proxy_mock.command_inout_asynch.side_effect = (
        lambda command_name, argument, callback, *args,
               **kwargs: event_subscription_map.update({command_name: callback}))
    with fake_tango_system(CspSubarrayLeafNode, initial_dut_properties=dut_properties,
                           proxies_to_mock=proxies_to_mock) as tango_context:
        device_proxy = tango_context.device
        csp_config = configure_str

        # act
        device_proxy.Configure(csp_config)
        # assert:
        dummy_event = command_callback(const.CMD_CONFIGURE)
        event_subscription_map[const.CMD_CONFIGURE](dummy_event)
        assert const.STR_COMMAND + const.CMD_CONFIGURE in tango_context.device.activityMessage

def test_startscan_command_with_callback_method():
    # arrange:
    csp_subarray1_fqdn = 'mid_csp/elt/subarray_01'
    dut_properties = {'CspSubarrayFQDN': csp_subarray1_fqdn}
    csp_subarray1_proxy_mock = Mock()
    csp_subarray1_proxy_mock.obsState = ObsState.READY
    proxies_to_mock = {csp_subarray1_fqdn: csp_subarray1_proxy_mock}
    event_subscription_map = {}

    csp_subarray1_proxy_mock.command_inout_asynch.side_effect = (
        lambda command_name, argument, callback, *args,
               **kwargs: event_subscription_map.update({command_name: callback}))
    with fake_tango_system(CspSubarrayLeafNode, initial_dut_properties=dut_properties,
                           proxies_to_mock=proxies_to_mock) as tango_context:
        device_proxy = tango_context.device

        # act
        device_proxy.StartScan(scan_input_str)

        # assert:
        dummy_event = command_callback(const.CMD_STARTSCAN)
        event_subscription_map[const.CMD_STARTSCAN](dummy_event)
        assert const.STR_COMMAND + const.CMD_STARTSCAN in tango_context.device.activityMessage


def test_endscan_command_with_callback_method():
    # arrange:
    csp_subarray1_fqdn = 'mid_csp/elt/subarray_01'
    dut_properties = {'CspSubarrayFQDN': csp_subarray1_fqdn}
    csp_subarray1_proxy_mock = Mock()
    csp_subarray1_proxy_mock.obsState = ObsState.SCANNING
    proxies_to_mock = {csp_subarray1_fqdn: csp_subarray1_proxy_mock}
    event_subscription_map = {}

    csp_subarray1_proxy_mock.command_inout_asynch.side_effect = (
        lambda command_name, callback, *args,
               **kwargs: event_subscription_map.update({command_name: callback}))
    with fake_tango_system(CspSubarrayLeafNode, initial_dut_properties=dut_properties,
                           proxies_to_mock=proxies_to_mock) as tango_context:
        device_proxy = tango_context.device

        # act
        device_proxy.EndScan()

        # assert:
        dummy_event = command_callback(const.CMD_ENDSCAN)
        event_subscription_map[const.CMD_ENDSCAN](dummy_event)
        assert const.STR_COMMAND + const.CMD_ENDSCAN in tango_context.device.activityMessage


def test_releaseallresources_command_with_callback_method():
    # arrange:
    csp_subarray1_fqdn = 'mid_csp/elt/subarray_01'
    dut_properties = {'CspSubarrayFQDN': csp_subarray1_fqdn}
    csp_subarray1_proxy_mock = Mock()
    csp_subarray1_proxy_mock.obsState = ObsState.IDLE
    proxies_to_mock = {csp_subarray1_fqdn: csp_subarray1_proxy_mock}
    event_subscription_map = {}

    csp_subarray1_proxy_mock.command_inout_asynch.side_effect = (
        lambda command_name, callback, *args,
               **kwargs: event_subscription_map.update({command_name: callback}))
    with fake_tango_system(CspSubarrayLeafNode, initial_dut_properties=dut_properties,
                           proxies_to_mock=proxies_to_mock) as tango_context:
        device_proxy = tango_context.device

        # act
        device_proxy.ReleaseAllResources()

        # assert:
        dummy_event = command_callback(const.CMD_REMOVE_ALL_RECEPTORS)
        event_subscription_map[const.CMD_REMOVE_ALL_RECEPTORS](dummy_event)
        assert const.STR_COMMAND + const.CMD_REMOVE_ALL_RECEPTORS in tango_context.device.activityMessage


def test_gotoidle_command_with_callback_method():
    # arrange:
    csp_subarray1_fqdn = 'mid_csp/elt/subarray_01'
    dut_properties = {'CspSubarrayFQDN': csp_subarray1_fqdn}
    csp_subarray1_proxy_mock = Mock()
    csp_subarray1_proxy_mock.obsState = ObsState.READY
    proxies_to_mock = {csp_subarray1_fqdn: csp_subarray1_proxy_mock}
    event_subscription_map = {}

    csp_subarray1_proxy_mock.command_inout_asynch.side_effect = (
        lambda command_name, callback, *args,
               **kwargs: event_subscription_map.update({command_name: callback}))
    with fake_tango_system(CspSubarrayLeafNode, initial_dut_properties=dut_properties,
                           proxies_to_mock=proxies_to_mock) as tango_context:
        device_proxy = tango_context.device

        # act
        device_proxy.GoToIdle()

        # assert:
        dummy_event = command_callback(const.CMD_GOTOIDLE)
        event_subscription_map[const.CMD_GOTOIDLE](dummy_event)
        assert const.STR_COMMAND + const.CMD_GOTOIDLE in tango_context.device.activityMessage


def test_abort_command_with_callback_method():
    # arrange:
    csp_subarray1_fqdn = 'mid_csp/elt/subarray_01'
    dut_properties = {'CspSubarrayFQDN': csp_subarray1_fqdn}
    csp_subarray1_proxy_mock = Mock()
    csp_subarray1_proxy_mock.obsState = ObsState.SCANNING
    proxies_to_mock = {csp_subarray1_fqdn: csp_subarray1_proxy_mock}
    event_subscription_map = {}

    csp_subarray1_proxy_mock.command_inout_asynch.side_effect = (
        lambda command_name, callback, *args,
               **kwargs: event_subscription_map.update({command_name: callback}))
    with fake_tango_system(CspSubarrayLeafNode, initial_dut_properties=dut_properties,
                           proxies_to_mock=proxies_to_mock) as tango_context:
        device_proxy = tango_context.device

        # act
        device_proxy.Abort()

        # assert:
        dummy_event = command_callback(const.CMD_ABORT)
        event_subscription_map[const.CMD_ABORT](dummy_event)
        assert const.STR_COMMAND + const.CMD_ABORT in tango_context.device.activityMessage


def test_restart_command_with_callback_method():
    # arrange:
    csp_subarray1_fqdn = 'mid_csp/elt/subarray_01'
    dut_properties = {'CspSubarrayFQDN': csp_subarray1_fqdn}
    csp_subarray1_proxy_mock = Mock()
    csp_subarray1_proxy_mock.obsState = ObsState.ABORTED
    proxies_to_mock = {csp_subarray1_fqdn: csp_subarray1_proxy_mock}
    event_subscription_map = {}

    csp_subarray1_proxy_mock.command_inout_asynch.side_effect = (
        lambda command_name, callback, *args,
               **kwargs: event_subscription_map.update({command_name: callback}))
    with fake_tango_system(CspSubarrayLeafNode, initial_dut_properties=dut_properties,
                           proxies_to_mock=proxies_to_mock) as tango_context:
        device_proxy = tango_context.device

        # act
        device_proxy.Restart()

        # assert:
        dummy_event = command_callback(const.CMD_RESTART)
        event_subscription_map[const.CMD_RESTART](dummy_event)
        assert const.STR_COMMAND + const.CMD_RESTART in tango_context.device.activityMessage


def test_assign_command_with_callback_method_with_event_error():
    # arrange:
    csp_subarray1_fqdn = 'mid_csp/elt/subarray_01'
    dut_properties = {'CspSubarrayFQDN': csp_subarray1_fqdn}
    csp_subarray1_proxy_mock = Mock()
=======
    # act
    device_proxy.On()
    device_proxy.AssignResources(assign_input_str)
    # assert
    receptorIDList = []
    json_argument = json.loads(assign_input_str)
    receptorIDList_str = json_argument[const.STR_DISH][const.STR_RECEPTORID_LIST]
    # convert receptorIDList from list of string to list of int
    for receptor in receptorIDList_str:
        receptorIDList.append(int(receptor))
    csp_subarray1_proxy_mock.command_inout_asynch.assert_called_with(const.CMD_ADD_RECEPTORS,
                                                                     receptorIDList,
                                                                     any_method(with_name='add_receptors_ended'))
    assert_activity_message(device_proxy, const.STR_ADD_RECEPTORS_SUCCESS)


def test_assign_resources_should_raise_devfailed_exception(mock_csp_subarray):
    device_proxy = mock_csp_subarray[0]
    csp_subarray1_proxy_mock = mock_csp_subarray[1]
>>>>>>> 05979773
    csp_subarray1_proxy_mock.obsState = ObsState.EMPTY
    csp_subarray1_proxy_mock.command_inout_asynch.side_effect = raise_devfailed_with_arg
    # act
    device_proxy.On()
    with pytest.raises(tango.DevFailed) as df:
        device_proxy.AssignResources(assign_input_str)
<<<<<<< HEAD
        dummy_event = command_callback_with_event_error(const.CMD_ADD_RECEPTORS)
        event_subscription_map[const.CMD_ADD_RECEPTORS](dummy_event)
        # assert:
        assert const.ERR_INVOKING_CMD + const.CMD_ADD_RECEPTORS in tango_context.device.activityMessage


def test_configure_command_with_callback_method_with_event_error():
    # arrange:
    csp_subarray1_fqdn = 'mid_csp/elt/subarray_01'
    dut_properties = {'CspSubarrayFQDN': csp_subarray1_fqdn}
    csp_subarray1_proxy_mock = Mock()
    csp_subarray1_proxy_mock.obsState = ObsState.IDLE
    proxies_to_mock = {csp_subarray1_fqdn: csp_subarray1_proxy_mock}
    event_subscription_map = {}

    csp_subarray1_proxy_mock.command_inout_asynch.side_effect = (
        lambda command_name, argument, callback, *args,
               **kwargs: event_subscription_map.update({command_name: callback}))
    with fake_tango_system(CspSubarrayLeafNode, initial_dut_properties=dut_properties,
                           proxies_to_mock=proxies_to_mock) as tango_context:
        device_proxy = tango_context.device
        csp_config = configure_str
        device_proxy.On()

        # act
        device_proxy.Configure(csp_config)
        # Assert
        dummy_event = command_callback_with_event_error(const.CMD_CONFIGURE)
        event_subscription_map[const.CMD_CONFIGURE](dummy_event)
        # assert:
        assert const.ERR_INVOKING_CMD + const.CMD_CONFIGURE in tango_context.device.activityMessage


def test_startscan_command_with_callback_method_with_event_error():
    # arrange:
    csp_subarray1_fqdn = 'mid_csp/elt/subarray_01'
    dut_properties = {'CspSubarrayFQDN': csp_subarray1_fqdn}
    csp_subarray1_proxy_mock = Mock()
    csp_subarray1_proxy_mock.obsState = ObsState.READY
    proxies_to_mock = {csp_subarray1_fqdn: csp_subarray1_proxy_mock}
    event_subscription_map = {}

    csp_subarray1_proxy_mock.command_inout_asynch.side_effect = (
        lambda command_name, argument, callback, *args,
               **kwargs: event_subscription_map.update({command_name: callback}))
    with fake_tango_system(CspSubarrayLeafNode, initial_dut_properties=dut_properties,
                           proxies_to_mock=proxies_to_mock) as tango_context:
        device_proxy = tango_context.device

        # act
        device_proxy.StartScan(scan_input_str)

        # Assert
        dummy_event = command_callback_with_event_error(const.CMD_STARTSCAN)
        event_subscription_map[const.CMD_STARTSCAN](dummy_event)
        # assert:
        assert const.ERR_INVOKING_CMD + const.CMD_STARTSCAN in tango_context.device.activityMessage


def test_endscan_command_with_callback_method_with_event_error():
    # arrange:
    csp_subarray1_fqdn = 'mid_csp/elt/subarray_01'
    dut_properties = {'CspSubarrayFQDN': csp_subarray1_fqdn}
    csp_subarray1_proxy_mock = Mock()
    csp_subarray1_proxy_mock.obsState = ObsState.SCANNING
    proxies_to_mock = {csp_subarray1_fqdn: csp_subarray1_proxy_mock}
    event_subscription_map = {}

    csp_subarray1_proxy_mock.command_inout_asynch.side_effect = (
        lambda command_name, callback, *args,
               **kwargs: event_subscription_map.update({command_name: callback}))
    with fake_tango_system(CspSubarrayLeafNode, initial_dut_properties=dut_properties,
                           proxies_to_mock=proxies_to_mock) as tango_context:
        device_proxy = tango_context.device

        # act
        device_proxy.EndScan()

        # Assert
        dummy_event = command_callback_with_event_error(const.CMD_ENDSCAN)
        event_subscription_map[const.CMD_ENDSCAN](dummy_event)
        # assert:
        assert const.ERR_INVOKING_CMD + const.CMD_ENDSCAN in tango_context.device.activityMessage


def test_releaseallresources_command_with_callback_method_with_event_error():
    # arrange:
    csp_subarray1_fqdn = 'mid_csp/elt/subarray_01'
    dut_properties = {'CspSubarrayFQDN': csp_subarray1_fqdn}
    csp_subarray1_proxy_mock = Mock()
    csp_subarray1_proxy_mock.obsState = ObsState.IDLE
    proxies_to_mock = {csp_subarray1_fqdn: csp_subarray1_proxy_mock}
    event_subscription_map = {}

    csp_subarray1_proxy_mock.command_inout_asynch.side_effect = (
        lambda command_name, callback, *args,
               **kwargs: event_subscription_map.update({command_name: callback}))
    with fake_tango_system(CspSubarrayLeafNode, initial_dut_properties=dut_properties,
                           proxies_to_mock=proxies_to_mock) as tango_context:
        device_proxy = tango_context.device

        # act
        device_proxy.ReleaseAllResources()

        # Assert
        dummy_event = command_callback_with_event_error(const.CMD_REMOVE_ALL_RECEPTORS)
        event_subscription_map[const.CMD_REMOVE_ALL_RECEPTORS](dummy_event)
        # assert:
        assert const.ERR_INVOKING_CMD + const.CMD_REMOVE_ALL_RECEPTORS in tango_context.device.activityMessage


def test_gotoidle_command_with_callback_method_with_event_error():
    # arrange:
    csp_subarray1_fqdn = 'mid_csp/elt/subarray_01'
    dut_properties = {'CspSubarrayFQDN': csp_subarray1_fqdn}
    csp_subarray1_proxy_mock = Mock()
    csp_subarray1_proxy_mock.obsState = ObsState.READY
    proxies_to_mock = {csp_subarray1_fqdn: csp_subarray1_proxy_mock}
    event_subscription_map = {}

    csp_subarray1_proxy_mock.command_inout_asynch.side_effect = (
        lambda command_name, callback, *args,
               **kwargs: event_subscription_map.update({command_name: callback}))
    with fake_tango_system(CspSubarrayLeafNode, initial_dut_properties=dut_properties,
                           proxies_to_mock=proxies_to_mock) as tango_context:
        device_proxy = tango_context.device

        # act
        tango_context.device.GoToIdle()
        # Assert
        dummy_event = command_callback_with_event_error(const.CMD_GOTOIDLE)
        event_subscription_map[const.CMD_GOTOIDLE](dummy_event)
        # assert:
        assert const.ERR_INVOKING_CMD + const.CMD_GOTOIDLE in tango_context.device.activityMessage

def test_abort_command_with_callback_method_with_event_error():
    # arrange:
    csp_subarray1_fqdn = 'mid_csp/elt/subarray_01'
    dut_properties = {'CspSubarrayFQDN': csp_subarray1_fqdn}
    csp_subarray1_proxy_mock = Mock()
    csp_subarray1_proxy_mock.obsState = ObsState.SCANNING
    proxies_to_mock = {csp_subarray1_fqdn: csp_subarray1_proxy_mock}
    event_subscription_map = {}

    csp_subarray1_proxy_mock.command_inout_asynch.side_effect = (
        lambda command_name, callback, *args,
               **kwargs: event_subscription_map.update({command_name: callback}))
    with fake_tango_system(CspSubarrayLeafNode, initial_dut_properties=dut_properties,
                           proxies_to_mock=proxies_to_mock) as tango_context:
        device_proxy = tango_context.device

        # act
        tango_context.device.Abort()
        # Assert
        dummy_event = command_callback_with_event_error(const.CMD_ABORT)
        event_subscription_map[const.CMD_ABORT](dummy_event)
        # assert:
        assert const.ERR_INVOKING_CMD + const.CMD_ABORT in tango_context.device.activityMessage

def test_restart_command_with_callback_method_with_event_error():
    # arrange:
    csp_subarray1_fqdn = 'mid_csp/elt/subarray_01'
    dut_properties = {'CspSubarrayFQDN': csp_subarray1_fqdn}
    csp_subarray1_proxy_mock = Mock()
    csp_subarray1_proxy_mock.obsState = ObsState.ABORTED
    proxies_to_mock = {csp_subarray1_fqdn: csp_subarray1_proxy_mock}
    event_subscription_map = {}

    csp_subarray1_proxy_mock.command_inout_asynch.side_effect = (
        lambda command_name, callback, *args,
               **kwargs: event_subscription_map.update({command_name: callback}))
    with fake_tango_system(CspSubarrayLeafNode, initial_dut_properties=dut_properties,
                           proxies_to_mock=proxies_to_mock) as tango_context:
        device_proxy = tango_context.device

        # act
        tango_context.device.Restart()
        # Assert
        dummy_event = command_callback_with_event_error(const.CMD_RESTART)
        event_subscription_map[const.CMD_RESTART](dummy_event)
        # assert:
        assert const.ERR_INVOKING_CMD + const.CMD_RESTART in tango_context.device.activityMessage


def test_configure_command_with_callback_method_with_command_error():
    # arrange:
    csp_subarray1_fqdn = 'mid_csp/elt/subarray_01'
    dut_properties = {'CspSubarrayFQDN': csp_subarray1_fqdn}
    csp_subarray1_proxy_mock = Mock()

    proxies_to_mock = {csp_subarray1_fqdn: csp_subarray1_proxy_mock}

    event_subscription_map = {}


    csp_subarray1_proxy_mock.command_inout_asynch.side_effect = (
        lambda command_name, argument, callback, *args,
               **kwargs: event_subscription_map.update({command_name: callback}))

    with fake_tango_system(CspSubarrayLeafNode, initial_dut_properties=dut_properties,
                           proxies_to_mock=proxies_to_mock) as tango_context:
        device_proxy = tango_context.device
        csp_config = configure_str

        # act
        with pytest.raises(Exception):
            device_proxy.Configure(csp_config)
            dummy_event = command_callback_with_command_exception()
            event_subscription_map[const.CMD_CONFIGURE](dummy_event)

        # assert:
        assert const.ERR_EXCEPT_CONFIGURE_CMD_CB in tango_context.device.activityMessage


def test_startscan_command_with_callback_method_with_command_error():
    # arrange:
    csp_subarray1_fqdn = 'mid_csp/elt/subarray_01'
    dut_properties = {'CspSubarrayFQDN': csp_subarray1_fqdn}
    csp_subarray1_proxy_mock = Mock()
    csp_subarray1_proxy_mock.obsState = ObsState.READY
    proxies_to_mock = {csp_subarray1_fqdn: csp_subarray1_proxy_mock}

    event_subscription_map = {}

    csp_subarray1_proxy_mock.command_inout_asynch.side_effect = (
        lambda command_name, argument, callback, *args,
               **kwargs: event_subscription_map.update({command_name: callback}))

    with fake_tango_system(CspSubarrayLeafNode, initial_dut_properties=dut_properties,
                           proxies_to_mock=proxies_to_mock) as tango_context:
        device_proxy = tango_context.device

        # act
        with pytest.raises(Exception):
            device_proxy.StartScan(scan_input_str)
            dummy_event = command_callback_with_command_exception()
            event_subscription_map[const.CMD_STARTSCAN](dummy_event)

        # assert:
        assert const.ERR_EXCEPT_STARTSCAN_CMD_CB in tango_context.device.activityMessage

def test_endscan_command_with_callback_method_with_command_error():
    # arrange:
    csp_subarray1_fqdn = 'mid_csp/elt/subarray_01'
    dut_properties = {'CspSubarrayFQDN': csp_subarray1_fqdn}
    csp_subarray1_proxy_mock = Mock()
    csp_subarray1_proxy_mock.obsState = ObsState.SCANNING
    proxies_to_mock = {csp_subarray1_fqdn: csp_subarray1_proxy_mock}

    event_subscription_map = {}

    csp_subarray1_proxy_mock.command_inout_asynch.side_effect = (
        lambda command_name, callback, *args,
               **kwargs: event_subscription_map.update({command_name: callback}))

    with fake_tango_system(CspSubarrayLeafNode, initial_dut_properties=dut_properties,
                           proxies_to_mock=proxies_to_mock) as tango_context:
        device_proxy = tango_context.device

        # act
        with pytest.raises(Exception):
            device_proxy.EndScan()
            dummy_event = command_callback_with_command_exception()
            event_subscription_map[const.CMD_ENDSCAN](dummy_event)

        # assert:
        assert const.ERR_EXCEPT_ENDSCAN_CMD_CB in tango_context.device.activityMessage

def test_releaseallresources_command_with_callback_method_with_command_error():
    # arrange:
    csp_subarray1_fqdn = 'mid_csp/elt/subarray_01'
    dut_properties = {'CspSubarrayFQDN': csp_subarray1_fqdn}
    csp_subarray1_proxy_mock = Mock()

    proxies_to_mock = {csp_subarray1_fqdn: csp_subarray1_proxy_mock}

    event_subscription_map = {}

    csp_subarray1_proxy_mock.command_inout_asynch.side_effect = (
        lambda command_name, callback, *args,
               **kwargs: event_subscription_map.update({command_name: callback}))

    with fake_tango_system(CspSubarrayLeafNode, initial_dut_properties=dut_properties,
                           proxies_to_mock=proxies_to_mock) as tango_context:
        device_proxy = tango_context.device

        # act
        with pytest.raises(Exception):
            device_proxy.ReleaseAllResources()
            dummy_event = command_callback_with_command_exception()
            event_subscription_map[const.CMD_REMOVE_ALL_RECEPTORS](dummy_event)

        # assert:
        assert const.ERR_EXCEPT_RELEASE_ALL_RESOURCES_CMD_CB in tango_context.device.activityMessage


def test_gotoidle_command_with_callback_method_with_command_error():
    # arrange:
    csp_subarray1_fqdn = 'mid_csp/elt/subarray_01'
    dut_properties = {'CspSubarrayFQDN': csp_subarray1_fqdn}
    csp_subarray1_proxy_mock = Mock()
    csp_subarray1_proxy_mock.obsState = ObsState.READY
    proxies_to_mock = {csp_subarray1_fqdn: csp_subarray1_proxy_mock}

    event_subscription_map = {}

    csp_subarray1_proxy_mock.command_inout_asynch.side_effect = (
        lambda command_name, callback, *args,
               **kwargs: event_subscription_map.update({command_name: callback}))

    with fake_tango_system(CspSubarrayLeafNode, initial_dut_properties=dut_properties,
                           proxies_to_mock=proxies_to_mock) as tango_context:
        device_proxy = tango_context.device

        # act
        with pytest.raises(Exception):
            device_proxy.GoToIdle()
            dummy_event = command_callback_with_command_exception()
            event_subscription_map[const.CMD_GOTOIDLE](dummy_event)

        # assert:
        assert const.ERR_EXCEPT_GO_TO_IDLE_CMD_CB in tango_context.device.activityMessage


def test_abort_command_with_callback_method_with_command_error():
    # arrange:
    csp_subarray1_fqdn = 'mid_csp/elt/subarray_01'
    dut_properties = {'CspSubarrayFQDN': csp_subarray1_fqdn}
    csp_subarray1_proxy_mock = Mock()
    csp_subarray1_proxy_mock.obsState = ObsState.SCANNING
    proxies_to_mock = {csp_subarray1_fqdn: csp_subarray1_proxy_mock}

    event_subscription_map = {}

    csp_subarray1_proxy_mock.command_inout_asynch.side_effect = (
        lambda command_name, callback, *args,
               **kwargs: event_subscription_map.update({command_name: callback}))

    with fake_tango_system(CspSubarrayLeafNode, initial_dut_properties=dut_properties,
                           proxies_to_mock=proxies_to_mock) as tango_context:
        device_proxy = tango_context.device

        # act
        with pytest.raises(Exception):
            device_proxy.Abort()
            dummy_event = command_callback_with_command_exception()
            event_subscription_map[const.CMD_ABORT](dummy_event)

        # assert:
        assert const.ERR_EXCEPT_ABORT_CMD_CB in tango_context.device.activityMessage


def test_restart_command_with_callback_method_with_command_error():
    # arrange:
    csp_subarray1_fqdn = 'mid_csp/elt/subarray_01'
    dut_properties = {'CspSubarrayFQDN': csp_subarray1_fqdn}
    csp_subarray1_proxy_mock = Mock()
    csp_subarray1_proxy_mock.obsState = ObsState.ABORTED
    proxies_to_mock = {csp_subarray1_fqdn: csp_subarray1_proxy_mock}

    event_subscription_map = {}

    csp_subarray1_proxy_mock.command_inout_asynch.side_effect = (
        lambda command_name, callback, *args,
               **kwargs: event_subscription_map.update({command_name: callback}))

    with fake_tango_system(CspSubarrayLeafNode, initial_dut_properties=dut_properties,
                           proxies_to_mock=proxies_to_mock) as tango_context:
        device_proxy = tango_context.device

        # act
        with pytest.raises(Exception):
            device_proxy.Restart()
            dummy_event = command_callback_with_command_exception()
            event_subscription_map[const.CMD_RESTART](dummy_event)

        # assert:
        assert const.ERR_EXCEPT_RESTART_CMD_CB in tango_context.device.activityMessage
=======
    # assert
    assert const.ERR_DEVFAILED_MSG in str(df.value)
>>>>>>> 05979773


def test_assign_command_with_callback_method(mock_csp_subarray, event_subscription):
    device_proxy = mock_csp_subarray[0]
    csp_subarray1_proxy_mock = mock_csp_subarray[1]
    csp_subarray1_proxy_mock.obsState = ObsState.EMPTY
    # act
    device_proxy.On()
    device_proxy.AssignResources(assign_input_str)
    dummy_event = command_callback(const.CMD_ADD_RECEPTORS)
    event_subscription[const.CMD_ADD_RECEPTORS](dummy_event)
    # assert:
    assert const.STR_INVOKE_SUCCESS in device_proxy.activityMessage


def test_assign_command_with_callback_method_with_event_error(mock_csp_subarray, event_subscription):
    device_proxy = mock_csp_subarray[0]
    csp_subarray1_proxy_mock = mock_csp_subarray[1]
    csp_subarray1_proxy_mock.obsState = ObsState.EMPTY
    # act
    device_proxy.On()
    device_proxy.AssignResources(assign_input_str)
    dummy_event = command_callback_with_event_error(const.CMD_ADD_RECEPTORS)
    event_subscription[const.CMD_ADD_RECEPTORS](dummy_event)
    # assert:
    assert const.ERR_INVOKING_CMD in device_proxy.activityMessage


def test_assign_command_with_callback_method_with_devfailed_error(mock_csp_subarray, event_subscription):
    device_proxy = mock_csp_subarray[0]
    csp_subarray1_proxy_mock = mock_csp_subarray[1]
    csp_subarray1_proxy_mock.obsState = ObsState.EMPTY
    # act:
    device_proxy.On()
    with pytest.raises(tango.DevFailed) as df:
        device_proxy.AssignResources(assign_input_str)
<<<<<<< HEAD
        device_proxy.ReleaseAllResources()
        # assert:
        csp_subarray1_proxy_mock.command_inout_asynch.assert_called_with(const.CMD_REMOVE_ALL_RECEPTORS,
                                                               any_method(with_name='releaseallresources_cmd_ended_cb'))
        assert_activity_message(device_proxy, const.STR_REMOVE_ALL_RECEPTORS_SUCCESS)
=======
        dummy_event = command_callback_with_devfailed_exception()
        event_subscription[const.CMD_ADD_RECEPTORS](dummy_event)
    # assert:
    assert const.ERR_CALLBACK_CMD_FAILED in str(df.value)
>>>>>>> 05979773


def test_release_resource_should_command_csp_subarray_to_release_all_resources(mock_csp_subarray):
    device_proxy = mock_csp_subarray[0]
    csp_subarray1_proxy_mock = mock_csp_subarray[1]
    csp_subarray1_proxy_mock.obsState = ObsState.EMPTY
    # act:
    device_proxy.On()
    device_proxy.AssignResources(assign_input_str)
    device_proxy.ReleaseAllResources()
    # assert:
    csp_subarray1_proxy_mock.command_inout_asynch.assert_called_with(const.CMD_REMOVE_ALL_RECEPTORS,
                                                                     any_method(with_name = 'cmd_ended_cb'))
    assert_activity_message(device_proxy, const.STR_REMOVE_ALL_RECEPTORS_SUCCESS)


def test_release_resource_should_raise_devfail_exception(mock_csp_subarray):
    device_proxy = mock_csp_subarray[0]
    csp_subarray1_proxy_mock = mock_csp_subarray[1]
    csp_subarray1_proxy_mock.obsState = ObsState.IDLE
    csp_subarray1_proxy_mock.command_inout_asynch.side_effect = raise_devfailed_exception
    # act
    with pytest.raises(tango.DevFailed) as df:
        device_proxy.ReleaseAllResources()
    # assert:
    assert const.ERR_RELEASE_ALL_RESOURCES in str(df.value)


def test_configure_to_send_correct_configuration_data_when_csp_subarray_is_idle(mock_csp_subarray):
    device_proxy = mock_csp_subarray[0]
    csp_subarray1_proxy_mock = mock_csp_subarray[1]
    csp_subarray1_proxy_mock.obsState = ObsState.EMPTY
<<<<<<< HEAD

    proxies_to_mock = {
        csp_subarray1_fqdn: csp_subarray1_proxy_mock
    }

    with fake_tango_system(CspSubarrayLeafNode, initial_dut_properties=dut_properties,
                           proxies_to_mock=proxies_to_mock) as tango_context:
        device_proxy = tango_context.device
        csp_config = configure_str
        device_proxy.On()

        # act
        device_proxy.AssignResources(assign_input_str)
        device_proxy.Configure(csp_config)
        # Assert
        argin_json = json.loads(csp_config)
        cspConfiguration = argin_json.copy()
        if "pointing" in cspConfiguration:
            del cspConfiguration["pointing"]
        csp_subarray1_proxy_mock.command_inout_asynch.assert_called_with(const.CMD_CONFIGURE,
                                    json.dumps(cspConfiguration), any_method(with_name='configure_cmd_ended_cb'))


def test_configure_to_raise_devfailed_exception():
    csp_subarray1_fqdn = 'mid_csp/elt/subarray_01'
    dut_properties = {
        'CspSubarrayFQDN': csp_subarray1_fqdn
    }

    csp_subarray1_proxy_mock = Mock()
=======
    # act
    device_proxy.On()
    device_proxy.AssignResources(assign_input_str)
    device_proxy.Configure(configure_str)
    # Assert
    argin_json = json.loads(configure_str)
    cspConfiguration = argin_json.copy()
    if "pointing" in cspConfiguration:
        del cspConfiguration["pointing"]
    csp_subarray1_proxy_mock.command_inout_asynch.assert_called_with(const.CMD_CONFIGURE,
                                                                     json.dumps(cspConfiguration),
                                                                     any_method(with_name = 'cmd_ended_cb'))


def test_configure_to_raise_devfailed_exception(mock_csp_subarray):
    device_proxy = mock_csp_subarray[0]
    csp_subarray1_proxy_mock = mock_csp_subarray[1]
>>>>>>> 05979773
    csp_subarray1_proxy_mock.obsState = ObsState.EMPTY
    csp_subarray1_proxy_mock.command_inout_asynch.side_effect = raise_devfailed_with_arg
    assign_resources_input = []
    assign_resources_input.append(assign_input_str)
    # act
    with pytest.raises(tango.DevFailed) as df:
        device_proxy.Configure(configure_str)
    # Assert
    assert const.ERR_DEVFAILED_MSG in str(df.value)


def test_configure_should_raise_exception_when_called_invalid_json():
    # act
    with fake_tango_system(CspSubarrayLeafNode) as tango_context:
        with pytest.raises(tango.DevFailed) as df:
            tango_context.device.Configure(invalid_key_str)
        # assert:
        assert const.ERR_INVALID_JSON_CONFIG in str(df.value)


def test_start_scan_should_command_csp_subarray_to_start_its_scan_when_it_is_ready(mock_csp_subarray):
    device_proxy = mock_csp_subarray[0]
    csp_subarray1_proxy_mock = mock_csp_subarray[1]
    csp_subarray1_proxy_mock.obsState = ObsState.READY
<<<<<<< HEAD

    proxies_to_mock = {
        csp_subarray1_fqdn: csp_subarray1_proxy_mock
    }

    with fake_tango_system(CspSubarrayLeafNode, initial_dut_properties=dut_properties,
                           proxies_to_mock=proxies_to_mock) as tango_context:
        # act:
        tango_context.device.StartScan(scan_input_str)

        # assert:
        csp_subarray1_proxy_mock.command_inout_asynch.assert_called_with(const.CMD_STARTSCAN, '0',
                                                                        any_method(with_name='startscan_cmd_ended_cb'))
=======
    # act:
    device_proxy.StartScan(scan_input_str)
    # assert:
    csp_subarray1_proxy_mock.command_inout_asynch.assert_called_with(const.CMD_STARTSCAN, '0',
                                                                     any_method(with_name = 'cmd_ended_cb'))
>>>>>>> 05979773


def test_start_scan_should_not_command_csp_subarray_to_start_scan_when_it_is_idle(mock_csp_subarray):
    device_proxy = mock_csp_subarray[0]
    csp_subarray1_proxy_mock = mock_csp_subarray[1]
    csp_subarray1_proxy_mock.obsState = ObsState.IDLE
    # act:
    device_proxy.StartScan(scan_input_str)
    # assert:
    assert_activity_message(device_proxy , const.ERR_DEVICE_NOT_READY)


def test_start_scan_should_raise_devfailed_exception(mock_csp_subarray):
    device_proxy = mock_csp_subarray[0]
    csp_subarray1_proxy_mock = mock_csp_subarray[1]
    csp_subarray1_proxy_mock.obsState = ObsState.READY
    csp_subarray1_proxy_mock.command_inout_asynch.side_effect = raise_devfailed_exception
    # act:
    with pytest.raises(tango.DevFailed) as df:
        device_proxy.StartScan(scan_input_str)
    # assert:
    assert const.ERR_STARTSCAN_RESOURCES in str(df.value)


def test_end_scan_should_command_csp_subarray_to_end_scan_when_it_is_scanning(mock_csp_subarray):
    device_proxy = mock_csp_subarray[0]
    csp_subarray1_proxy_mock = mock_csp_subarray[1]
    csp_subarray1_proxy_mock.obsState = ObsState.SCANNING
    device_proxy.EndScan()
    csp_subarray1_proxy_mock.command_inout_asynch.assert_called_with(const.CMD_ENDSCAN,
                                                                     any_method(with_name = 'cmd_ended_cb'))
    assert_activity_message(device_proxy, const.STR_ENDSCAN_SUCCESS)

<<<<<<< HEAD
    proxies_to_mock = {
        csp_subarray1_fqdn: csp_subarray1_proxy_mock
    }

    with fake_tango_system(CspSubarrayLeafNode, initial_dut_properties=dut_properties,
                           proxies_to_mock=proxies_to_mock) as tango_context:
        device_proxy = tango_context.device
        tango_context.device.EndScan()
        csp_subarray1_proxy_mock.command_inout_asynch.assert_called_with\
            (const.CMD_ENDSCAN, any_method(with_name='endscan_cmd_ended_cb'))
        assert_activity_message(device_proxy, const.STR_ENDSCAN_SUCCESS)


def test_end_scan_should_not_command_csp_subarray_to_end_scan_when_it_is_not_scanning():
    # arrange:
    csp_subarray1_fqdn = 'mid_csp/elt/subarray_01'
    dut_properties = {
        'CspSubarrayFQDN': csp_subarray1_fqdn
    }
=======
>>>>>>> 05979773

def test_end_scan_should_not_command_csp_subarray_to_end_scan_when_it_is_not_scanning(mock_csp_subarray):
    device_proxy = mock_csp_subarray[0]
    csp_subarray1_proxy_mock = mock_csp_subarray[1]
    csp_subarray1_proxy_mock.obsState = ObsState.READY
    device_proxy.EndScan()
    assert_activity_message(device_proxy, const.ERR_DEVICE_NOT_IN_SCAN)


def test_end_scan_should_raise_devfailed_exception(mock_csp_subarray):
    device_proxy = mock_csp_subarray[0]
    csp_subarray1_proxy_mock = mock_csp_subarray[1]
    csp_subarray1_proxy_mock.obsState = ObsState.SCANNING
    csp_subarray1_proxy_mock.command_inout_asynch.side_effect = raise_devfailed_exception
    with pytest.raises(tango.DevFailed) as df:
        device_proxy.EndScan()
    assert const.ERR_ENDSCAN_INVOKING_CMD in str(df.value)


def test_goto_idle_should_command_csp_subarray_to_end_sb_when_it_is_ready(mock_csp_subarray):
    device_proxy = mock_csp_subarray[0]
    csp_subarray1_proxy_mock = mock_csp_subarray[1]
    csp_subarray1_proxy_mock.obsState = ObsState.READY
    device_proxy.GoToIdle()
    csp_subarray1_proxy_mock.command_inout_asynch.assert_called_with(const.CMD_GOTOIDLE,
                                                                     any_method(with_name = 'cmd_ended_cb'))
    assert_activity_message(device_proxy, const.STR_GOTOIDLE_SUCCESS)

<<<<<<< HEAD
    proxies_to_mock = {
        csp_subarray1_fqdn: csp_subarray1_proxy_mock
    }

    with fake_tango_system(CspSubarrayLeafNode, initial_dut_properties=dut_properties,
                           proxies_to_mock=proxies_to_mock) as tango_context:
        device_proxy = tango_context.device
        tango_context.device.GoToIdle()
        csp_subarray1_proxy_mock.command_inout_asynch.assert_called_with\
            (const.CMD_GOTOIDLE, any_method(with_name='gotoidle_cmd_ended_cb'))
        assert_activity_message(device_proxy, const.STR_GOTOIDLE_SUCCESS)


def test_goto_idle_should_not_command_csp_subarray_to_end_sb_when_it_is_idle():
    # arrange:
    csp_subarray1_fqdn = 'mid_csp/elt/subarray_01'
    dut_properties = {
        'CspSubarrayFQDN': csp_subarray1_fqdn
    }
=======
>>>>>>> 05979773

def test_goto_idle_should_not_command_csp_subarray_to_end_sb_when_it_is_idle(mock_csp_subarray):
    device_proxy = mock_csp_subarray[0]
    csp_subarray1_proxy_mock = mock_csp_subarray[1]
    csp_subarray1_proxy_mock.obsState = ObsState.IDLE
    device_proxy.GoToIdle()
    assert_activity_message(device_proxy, const.ERR_DEVICE_NOT_READY)


def test_goto_idle_should_raise_devfailed_exception(mock_csp_subarray):
    device_proxy = mock_csp_subarray[0]
    csp_subarray1_proxy_mock = mock_csp_subarray[1]
    csp_subarray1_proxy_mock.obsState = ObsState.READY
    csp_subarray1_proxy_mock.command_inout_asynch.side_effect = raise_devfailed_exception
    with pytest.raises(tango.DevFailed) as df:
        device_proxy.GoToIdle()
    # assert
    assert const.ERR_GOTOIDLE_INVOKING_CMD in str(df.value)


def test_add_receptors_ended_should_raise_dev_failed_exception_for_invalid_obs_state(mock_csp_subarray, event_subscription):
    device_proxy = mock_csp_subarray[0]
    csp_subarray1_proxy_mock = mock_csp_subarray[1]
    csp_subarray1_proxy_mock.obsState = ObsState.READY
    with pytest.raises(tango.DevFailed) as df:
        device_proxy.AssignResources(json.dumps(assign_input_file))
    # assert:
    assert const.ERR_RAISED_EXCEPTION in str(df.value)


def test_assign_resource_should_raise_exception_when_key_not_found():
    # act
    with fake_tango_system(CspSubarrayLeafNode) as tango_context:
        with pytest.raises(tango.DevFailed) as df:
            tango_context.device.AssignResources(assign_invalid_key)
        # assert:
        assert const.ERR_RAISED_EXCEPTION in str(df)


def create_dummy_event_state(proxy_mock, device_fqdn, attribute, attr_value):
    fake_event = Mock()
    fake_event.err = False
    fake_event.attr_name = f"{device_fqdn}/{attribute}"
    fake_event.attr_value.value = attr_value
    fake_event.device = proxy_mock
    return fake_event


def test_abort_should_command_csp_subarray_to_abort_when_it_is_scanning(mock_csp_subarray):
    device_proxy = mock_csp_subarray[0]
    csp_subarray1_proxy_mock = mock_csp_subarray[1]
    csp_subarray1_proxy_mock.obsState = ObsState.SCANNING
<<<<<<< HEAD

    proxies_to_mock = {
        csp_subarray1_fqdn: csp_subarray1_proxy_mock
    }

    with fake_tango_system(CspSubarrayLeafNode, initial_dut_properties=dut_properties,
                           proxies_to_mock=proxies_to_mock) as tango_context:
        device_proxy = tango_context.device
        device_proxy.Abort()
        csp_subarray1_proxy_mock.command_inout_asynch.assert_called_with(const.CMD_ABORT,
                                                                         any_method(with_name='abort_cmd_ended_cb'))
        assert_activity_message(device_proxy, const.STR_ABORT_SUCCESS)
=======
    device_proxy.Abort()
    # assert:
    csp_subarray1_proxy_mock.command_inout_asynch.assert_called_with(const.CMD_ABORT,
                                                                     any_method(with_name = 'cmd_ended_cb'))
    assert_activity_message(device_proxy, const.STR_ABORT_SUCCESS)
>>>>>>> 05979773


def test_abort_should_command_csp_subarray_to_abort_when_it_is_ready(mock_csp_subarray):
    device_proxy = mock_csp_subarray[0]
    csp_subarray1_proxy_mock = mock_csp_subarray[1]
    csp_subarray1_proxy_mock.obsState = ObsState.READY
<<<<<<< HEAD

    proxies_to_mock = {
        csp_subarray1_fqdn: csp_subarray1_proxy_mock
    }

    with fake_tango_system(CspSubarrayLeafNode, initial_dut_properties=dut_properties,
                           proxies_to_mock=proxies_to_mock) as tango_context:
        # act:
        tango_context.device.Abort()

        # assert:
        csp_subarray1_proxy_mock.command_inout_asynch.assert_called_with(const.CMD_ABORT,
                                                             any_method(with_name='abort_cmd_ended_cb'))
=======
    # act:
    device_proxy.Abort()
    # assert:
    csp_subarray1_proxy_mock.command_inout_asynch.assert_called_with(const.CMD_ABORT,
                                                                     any_method(with_name = 'cmd_ended_cb'))

>>>>>>> 05979773

def test_abort_should_command_csp_subarray_to_abort_when_it_is_configuring(mock_csp_subarray):
    device_proxy = mock_csp_subarray[0]
    csp_subarray1_proxy_mock = mock_csp_subarray[1]
    csp_subarray1_proxy_mock.obsState = ObsState.CONFIGURING
<<<<<<< HEAD

    proxies_to_mock = {
        csp_subarray1_fqdn: csp_subarray1_proxy_mock
    }

    with fake_tango_system(CspSubarrayLeafNode, initial_dut_properties=dut_properties,
                           proxies_to_mock=proxies_to_mock) as tango_context:
        # act:
        tango_context.device.Abort()

        # assert:
        csp_subarray1_proxy_mock.command_inout_asynch.assert_called_with(const.CMD_ABORT,
                                                             any_method(with_name='abort_cmd_ended_cb'))
=======
    # act:
    device_proxy.Abort()
    # assert:
    csp_subarray1_proxy_mock.command_inout_asynch.assert_called_with(const.CMD_ABORT,
                                                                     any_method(with_name = 'cmd_ended_cb'))

>>>>>>> 05979773

def test_abort_should_command_csp_subarray_to_abort_when_it_is_idle(mock_csp_subarray):
    device_proxy = mock_csp_subarray[0]
    csp_subarray1_proxy_mock = mock_csp_subarray[1]
    csp_subarray1_proxy_mock.obsState = ObsState.IDLE
<<<<<<< HEAD

    proxies_to_mock = {
        csp_subarray1_fqdn: csp_subarray1_proxy_mock
    }

    with fake_tango_system(CspSubarrayLeafNode, initial_dut_properties=dut_properties,
                           proxies_to_mock=proxies_to_mock) as tango_context:
        # act:
        tango_context.device.Abort()

        # assert:
        csp_subarray1_proxy_mock.command_inout_asynch.assert_called_with(const.CMD_ABORT,
                                                             any_method(with_name='abort_cmd_ended_cb'))
=======
    # act:
    device_proxy.Abort()
    # assert:
    csp_subarray1_proxy_mock.command_inout_asynch.assert_called_with(const.CMD_ABORT,
                                                         any_method(with_name = 'cmd_ended_cb'))

>>>>>>> 05979773

def test_abort_should_raise_devfailed_exception(mock_csp_subarray):
    device_proxy = mock_csp_subarray[0]
    csp_subarray1_proxy_mock = mock_csp_subarray[1]
    csp_subarray1_proxy_mock.obsState = ObsState.READY
    csp_subarray1_proxy_mock.command_inout_asynch.side_effect = raise_devfailed_exception
    with pytest.raises(tango.DevFailed):
        device_proxy.Abort()
    # assert
    assert const.ERR_ABORT_INVOKING_CMD in device_proxy.activityMessage


def test_abort_should_failed_when_device_is_in_resourcing(mock_csp_subarray):
    device_proxy = mock_csp_subarray[0]
    csp_subarray1_proxy_mock = mock_csp_subarray[1]
    csp_subarray1_proxy_mock.obsState = ObsState.RESOURCING
    # act:
    device_proxy.Abort()
    # assert:
    assert "Unable to invoke Abort command" in device_proxy.activityMessage


def test_abort_should_failed_when_device_is_in_empty(mock_csp_subarray):
    device_proxy = mock_csp_subarray[0]
    csp_subarray1_proxy_mock = mock_csp_subarray[1]
    csp_subarray1_proxy_mock.obsState = ObsState.EMPTY
    # act:
    device_proxy.Abort()
    # assert:
    assert "Unable to invoke Abort command" in device_proxy.activityMessage


def test_restart_should_failed_when_device_obsstate_is_idle(mock_csp_subarray):
    device_proxy = mock_csp_subarray[0]
    csp_subarray1_proxy_mock = mock_csp_subarray[1]
    csp_subarray1_proxy_mock.obsState = ObsState.IDLE
    # act:
    device_proxy.Restart()
    # assert:
    assert const.ERR_UNABLE_RESTART_CMD in device_proxy.activityMessage


def test_restart_should_failed_when_device_obsstate_is_scanning(mock_csp_subarray):
    device_proxy = mock_csp_subarray[0]
    csp_subarray1_proxy_mock = mock_csp_subarray[1]
    csp_subarray1_proxy_mock.obsState = ObsState.SCANNING
    # act:
    device_proxy.Restart()
    # assert:
    assert const.ERR_UNABLE_RESTART_CMD in device_proxy.activityMessage


def test_restart_should_failed_when_device_obsstate_is_configuring(mock_csp_subarray):
    device_proxy = mock_csp_subarray[0]
    csp_subarray1_proxy_mock = mock_csp_subarray[1]
    csp_subarray1_proxy_mock.obsState = ObsState.CONFIGURING
    # act:
    device_proxy.Restart()
    # assert:
    assert const.ERR_UNABLE_RESTART_CMD in device_proxy.activityMessage


def test_restart_should_failed_when_device_obsstate_is_ready(mock_csp_subarray):
    device_proxy = mock_csp_subarray[0]
    csp_subarray1_proxy_mock = mock_csp_subarray[1]
    csp_subarray1_proxy_mock.obsState = ObsState.READY
    # act:
    device_proxy.Restart()
    # assert:
    assert const.ERR_UNABLE_RESTART_CMD in device_proxy.activityMessage


def test_restart_should_command_csp_subarray_to_restart_when_it_is_in_fault(mock_csp_subarray):
    device_proxy = mock_csp_subarray[0]
    csp_subarray1_proxy_mock = mock_csp_subarray[1]
    csp_subarray1_proxy_mock.obsState = ObsState.FAULT
<<<<<<< HEAD

    proxies_to_mock = {
        csp_subarray1_fqdn: csp_subarray1_proxy_mock
    }

    with fake_tango_system(CspSubarrayLeafNode, initial_dut_properties=dut_properties,
                           proxies_to_mock=proxies_to_mock) as tango_context:
        # act:
        tango_context.device.Restart()

        # assert:
        csp_subarray1_proxy_mock.command_inout_asynch.assert_called_with(const.CMD_RESTART,
                                                             any_method(with_name='restart_cmd_ended_cb'))
=======
    # act:
    device_proxy.Restart()
    # assert:
    csp_subarray1_proxy_mock.command_inout_asynch.assert_called_with(const.CMD_RESTART,
                                                         any_method(with_name = 'cmd_ended_cb'))

>>>>>>> 05979773

def test_restart_should_command_csp_subarray_to_restart_when_it_is_aborted(mock_csp_subarray):
    device_proxy = mock_csp_subarray[0]
    csp_subarray1_proxy_mock = mock_csp_subarray[1]
    csp_subarray1_proxy_mock.obsState = ObsState.ABORTED
<<<<<<< HEAD

    proxies_to_mock = {
        csp_subarray1_fqdn: csp_subarray1_proxy_mock
    }

    with fake_tango_system(CspSubarrayLeafNode, initial_dut_properties=dut_properties,
                           proxies_to_mock=proxies_to_mock) as tango_context:
        # act:
        tango_context.device.Restart()

        # assert:
        csp_subarray1_proxy_mock.command_inout_asynch.assert_called_with(const.CMD_RESTART,
                                                             any_method(with_name='restart_cmd_ended_cb'))
=======
    # act:
    device_proxy.Restart()
    # assert:
    csp_subarray1_proxy_mock.command_inout_asynch.assert_called_with(const.CMD_RESTART,
                                                                     any_method(with_name = 'cmd_ended_cb'))
>>>>>>> 05979773


def test_restart_should_raise_devfailed_exception(mock_csp_subarray):
    device_proxy = mock_csp_subarray[0]
    csp_subarray1_proxy_mock = mock_csp_subarray[1]
    csp_subarray1_proxy_mock.obsState = ObsState.FAULT
    csp_subarray1_proxy_mock.command_inout_asynch.side_effect = raise_devfailed_exception
    with pytest.raises(tango.DevFailed):
        device_proxy.Restart()
    # assert
    assert const.ERR_RESTART_INVOKING_CMD in device_proxy.activityMessage


def command_callback(command_name):
    fake_event = MagicMock()
    fake_event.err = False
    fake_event.cmd_name = f"{command_name}"
    return fake_event


def command_callback_with_event_error(command_name):
    fake_event = MagicMock()
    fake_event.err = True
    fake_event.errors = 'Event error in Command Callback'
    fake_event.cmd_name = f"{command_name}"
    return fake_event


def command_callback_with_devfailed_exception():
    # "This function is called when command is failed with DevFailed exception."
    tango.Except.throw_exception(const.ERR_DEVFAILED_MSG,
                                 const.ERR_CALLBACK_CMD_FAILED, " ", tango.ErrSeverity.ERR)


def raise_devfailed_with_arg(cmd_name, input_arg1, input_arg2):
    # "This function is called to raise DevFailed exception with arguments."
    tango.Except.throw_exception(const.STR_CMD_FAILED, const.ERR_DEVFAILED_MSG,
                                 cmd_name, tango.ErrSeverity.ERR)


def command_callback_with_command_exception():
    # "This function is called when there is exception in command calling."
    return Exception("Exception in command callback")


def raise_devfailed_exception(cmd_name):
    # "This function is called to raise DevFailed exception."
    tango.Except.throw_exception("CspSubarrayLeafNode_CommandFailed", const.ERR_DEVFAILED_MSG,
                                 " ", tango.ErrSeverity.ERR)


def test_status():
    # act & assert:
    with fake_tango_system(CspSubarrayLeafNode) as tango_context:
        assert tango_context.device.Status() != const.STR_CSPSALN_INIT_SUCCESS


def test_read_delay_model():
    # act & assert:
    with fake_tango_system(CspSubarrayLeafNode) as tango_context:
        assert tango_context.device.delayModel == " "


def test_write_delay_model():
    # act & assert:
    with fake_tango_system(CspSubarrayLeafNode) as tango_context:
        tango_context.device.delayModel = " "
        assert tango_context.device.delayModel == " "


def test_health_state():
    # act & assert:
    with fake_tango_system(CspSubarrayLeafNode) as tango_context:
        assert tango_context.device.healthState == HealthState.OK


def test_read_activity_message():
    # act & assert:
    with fake_tango_system(CspSubarrayLeafNode) as tango_context:
        assert tango_context.device.activityMessage == " "


def test_write_activity_message():
    # act & assert:
    with fake_tango_system(CspSubarrayLeafNode) as tango_context:
        tango_context.device.activityMessage = "test"
        assert tango_context.device.activityMessage == "test"


def test_logging_level():
    # act & assert:
    with fake_tango_system(CspSubarrayLeafNode) as tango_context:
        tango_context.device.loggingLevel = LoggingLevel.INFO
        assert tango_context.device.loggingLevel == LoggingLevel.INFO


def test_read_version_info():
    # act & assert:
    with fake_tango_system(CspSubarrayLeafNode) as tango_context:
        assert tango_context.device.versionInfo == " "


def test_logging_targets():
    # act & assert:
    with fake_tango_system(CspSubarrayLeafNode) as tango_context:
        tango_context.device.loggingTargets = ['console::cout']
        assert 'console::cout' in tango_context.device.loggingTargets


def any_method(with_name=None):
    class AnyMethod():
        def __eq__(self, other):
            if not isinstance(other, types.MethodType):
                return False
            return other.__func__.__name__ == with_name if with_name else True
    return AnyMethod()


def assert_activity_message(device_proxy, expected_message):
    assert device_proxy.activityMessage == expected_message  # reads tango attribute


@contextlib.contextmanager
def fake_tango_system(device_under_test, initial_dut_properties={}, proxies_to_mock={},
                      device_proxy_import_path='tango.DeviceProxy'):
    with mock.patch(device_proxy_import_path) as patched_constructor:
        patched_constructor.side_effect = lambda device_fqdn: proxies_to_mock.get(device_fqdn, Mock())
        patched_module = importlib.reload(sys.modules[device_under_test.__module__])

    device_under_test = getattr(patched_module, device_under_test.__name__)

    device_test_context = DeviceTestContext(device_under_test, properties=initial_dut_properties)
    device_test_context.start()
    yield device_test_context
    device_test_context.stop()<|MERGE_RESOLUTION|>--- conflicted
+++ resolved
@@ -72,234 +72,10 @@
     device_proxy = mock_csp_subarray[0]
     csp_subarray1_proxy_mock = mock_csp_subarray[1]
     csp_subarray1_proxy_mock.obsState = ObsState.EMPTY
-<<<<<<< HEAD
-    proxies_to_mock = {csp_subarray1_fqdn: csp_subarray1_proxy_mock}
-    event_subscription_map = {}
-
-    csp_subarray1_proxy_mock.command_inout_asynch.side_effect = (
-        lambda command_name, argument, callback, *args,
-               **kwargs: event_subscription_map.update({command_name: callback}))
-    with fake_tango_system(CspSubarrayLeafNode, initial_dut_properties=dut_properties,
-                           proxies_to_mock=proxies_to_mock) as tango_context:
-        device_proxy = tango_context.device
-        device_proxy.On()
-        # act
-
-        device_proxy.AssignResources(assign_input_str)
-        dummy_event = command_callback(const.CMD_ADD_RECEPTORS)
-        event_subscription_map[const.CMD_ADD_RECEPTORS](dummy_event)
-        # assert:
-        assert const.STR_COMMAND + const.CMD_ADD_RECEPTORS in tango_context.device.activityMessage
-
-
-def test_configure_command_when_obstate_is_idle_with_callback_method():
-    # arrange:
-    csp_subarray1_fqdn = 'mid_csp/elt/subarray_01'
-    dut_properties = {'CspSubarrayFQDN': csp_subarray1_fqdn}
-    csp_subarray1_proxy_mock = Mock()
-    csp_subarray1_proxy_mock.obsState = ObsState.IDLE
-    proxies_to_mock = {csp_subarray1_fqdn: csp_subarray1_proxy_mock}
-    event_subscription_map = {}
-
-    csp_subarray1_proxy_mock.command_inout_asynch.side_effect = (
-        lambda command_name, argument, callback, *args,
-               **kwargs: event_subscription_map.update({command_name: callback}))
-    with fake_tango_system(CspSubarrayLeafNode, initial_dut_properties=dut_properties,
-                           proxies_to_mock=proxies_to_mock) as tango_context:
-        device_proxy = tango_context.device
-        csp_config = configure_str
-
-        # act
-        device_proxy.Configure(csp_config)
-        # assert:
-        dummy_event = command_callback(const.CMD_CONFIGURE)
-        event_subscription_map[const.CMD_CONFIGURE](dummy_event)
-        assert const.STR_COMMAND + const.CMD_CONFIGURE in tango_context.device.activityMessage
-
-
-def test_configure_command_when_obstate_is_ready_with_callback_method():
-    # arrange:
-    csp_subarray1_fqdn = 'mid_csp/elt/subarray_01'
-    dut_properties = {'CspSubarrayFQDN': csp_subarray1_fqdn}
-    csp_subarray1_proxy_mock = Mock()
-    csp_subarray1_proxy_mock.obsState = ObsState.READY
-    proxies_to_mock = {csp_subarray1_fqdn: csp_subarray1_proxy_mock}
-    event_subscription_map = {}
-
-    csp_subarray1_proxy_mock.command_inout_asynch.side_effect = (
-        lambda command_name, argument, callback, *args,
-               **kwargs: event_subscription_map.update({command_name: callback}))
-    with fake_tango_system(CspSubarrayLeafNode, initial_dut_properties=dut_properties,
-                           proxies_to_mock=proxies_to_mock) as tango_context:
-        device_proxy = tango_context.device
-        csp_config = configure_str
-
-        # act
-        device_proxy.Configure(csp_config)
-        # assert:
-        dummy_event = command_callback(const.CMD_CONFIGURE)
-        event_subscription_map[const.CMD_CONFIGURE](dummy_event)
-        assert const.STR_COMMAND + const.CMD_CONFIGURE in tango_context.device.activityMessage
-
-def test_startscan_command_with_callback_method():
-    # arrange:
-    csp_subarray1_fqdn = 'mid_csp/elt/subarray_01'
-    dut_properties = {'CspSubarrayFQDN': csp_subarray1_fqdn}
-    csp_subarray1_proxy_mock = Mock()
-    csp_subarray1_proxy_mock.obsState = ObsState.READY
-    proxies_to_mock = {csp_subarray1_fqdn: csp_subarray1_proxy_mock}
-    event_subscription_map = {}
-
-    csp_subarray1_proxy_mock.command_inout_asynch.side_effect = (
-        lambda command_name, argument, callback, *args,
-               **kwargs: event_subscription_map.update({command_name: callback}))
-    with fake_tango_system(CspSubarrayLeafNode, initial_dut_properties=dut_properties,
-                           proxies_to_mock=proxies_to_mock) as tango_context:
-        device_proxy = tango_context.device
-
-        # act
-        device_proxy.StartScan(scan_input_str)
-
-        # assert:
-        dummy_event = command_callback(const.CMD_STARTSCAN)
-        event_subscription_map[const.CMD_STARTSCAN](dummy_event)
-        assert const.STR_COMMAND + const.CMD_STARTSCAN in tango_context.device.activityMessage
-
-
-def test_endscan_command_with_callback_method():
-    # arrange:
-    csp_subarray1_fqdn = 'mid_csp/elt/subarray_01'
-    dut_properties = {'CspSubarrayFQDN': csp_subarray1_fqdn}
-    csp_subarray1_proxy_mock = Mock()
-    csp_subarray1_proxy_mock.obsState = ObsState.SCANNING
-    proxies_to_mock = {csp_subarray1_fqdn: csp_subarray1_proxy_mock}
-    event_subscription_map = {}
-
-    csp_subarray1_proxy_mock.command_inout_asynch.side_effect = (
-        lambda command_name, callback, *args,
-               **kwargs: event_subscription_map.update({command_name: callback}))
-    with fake_tango_system(CspSubarrayLeafNode, initial_dut_properties=dut_properties,
-                           proxies_to_mock=proxies_to_mock) as tango_context:
-        device_proxy = tango_context.device
-
-        # act
-        device_proxy.EndScan()
-
-        # assert:
-        dummy_event = command_callback(const.CMD_ENDSCAN)
-        event_subscription_map[const.CMD_ENDSCAN](dummy_event)
-        assert const.STR_COMMAND + const.CMD_ENDSCAN in tango_context.device.activityMessage
-
-
-def test_releaseallresources_command_with_callback_method():
-    # arrange:
-    csp_subarray1_fqdn = 'mid_csp/elt/subarray_01'
-    dut_properties = {'CspSubarrayFQDN': csp_subarray1_fqdn}
-    csp_subarray1_proxy_mock = Mock()
-    csp_subarray1_proxy_mock.obsState = ObsState.IDLE
-    proxies_to_mock = {csp_subarray1_fqdn: csp_subarray1_proxy_mock}
-    event_subscription_map = {}
-
-    csp_subarray1_proxy_mock.command_inout_asynch.side_effect = (
-        lambda command_name, callback, *args,
-               **kwargs: event_subscription_map.update({command_name: callback}))
-    with fake_tango_system(CspSubarrayLeafNode, initial_dut_properties=dut_properties,
-                           proxies_to_mock=proxies_to_mock) as tango_context:
-        device_proxy = tango_context.device
-
-        # act
-        device_proxy.ReleaseAllResources()
-
-        # assert:
-        dummy_event = command_callback(const.CMD_REMOVE_ALL_RECEPTORS)
-        event_subscription_map[const.CMD_REMOVE_ALL_RECEPTORS](dummy_event)
-        assert const.STR_COMMAND + const.CMD_REMOVE_ALL_RECEPTORS in tango_context.device.activityMessage
-
-
-def test_gotoidle_command_with_callback_method():
-    # arrange:
-    csp_subarray1_fqdn = 'mid_csp/elt/subarray_01'
-    dut_properties = {'CspSubarrayFQDN': csp_subarray1_fqdn}
-    csp_subarray1_proxy_mock = Mock()
-    csp_subarray1_proxy_mock.obsState = ObsState.READY
-    proxies_to_mock = {csp_subarray1_fqdn: csp_subarray1_proxy_mock}
-    event_subscription_map = {}
-
-    csp_subarray1_proxy_mock.command_inout_asynch.side_effect = (
-        lambda command_name, callback, *args,
-               **kwargs: event_subscription_map.update({command_name: callback}))
-    with fake_tango_system(CspSubarrayLeafNode, initial_dut_properties=dut_properties,
-                           proxies_to_mock=proxies_to_mock) as tango_context:
-        device_proxy = tango_context.device
-
-        # act
-        device_proxy.GoToIdle()
-
-        # assert:
-        dummy_event = command_callback(const.CMD_GOTOIDLE)
-        event_subscription_map[const.CMD_GOTOIDLE](dummy_event)
-        assert const.STR_COMMAND + const.CMD_GOTOIDLE in tango_context.device.activityMessage
-
-
-def test_abort_command_with_callback_method():
-    # arrange:
-    csp_subarray1_fqdn = 'mid_csp/elt/subarray_01'
-    dut_properties = {'CspSubarrayFQDN': csp_subarray1_fqdn}
-    csp_subarray1_proxy_mock = Mock()
-    csp_subarray1_proxy_mock.obsState = ObsState.SCANNING
-    proxies_to_mock = {csp_subarray1_fqdn: csp_subarray1_proxy_mock}
-    event_subscription_map = {}
-
-    csp_subarray1_proxy_mock.command_inout_asynch.side_effect = (
-        lambda command_name, callback, *args,
-               **kwargs: event_subscription_map.update({command_name: callback}))
-    with fake_tango_system(CspSubarrayLeafNode, initial_dut_properties=dut_properties,
-                           proxies_to_mock=proxies_to_mock) as tango_context:
-        device_proxy = tango_context.device
-
-        # act
-        device_proxy.Abort()
-
-        # assert:
-        dummy_event = command_callback(const.CMD_ABORT)
-        event_subscription_map[const.CMD_ABORT](dummy_event)
-        assert const.STR_COMMAND + const.CMD_ABORT in tango_context.device.activityMessage
-
-
-def test_restart_command_with_callback_method():
-    # arrange:
-    csp_subarray1_fqdn = 'mid_csp/elt/subarray_01'
-    dut_properties = {'CspSubarrayFQDN': csp_subarray1_fqdn}
-    csp_subarray1_proxy_mock = Mock()
-    csp_subarray1_proxy_mock.obsState = ObsState.ABORTED
-    proxies_to_mock = {csp_subarray1_fqdn: csp_subarray1_proxy_mock}
-    event_subscription_map = {}
-
-    csp_subarray1_proxy_mock.command_inout_asynch.side_effect = (
-        lambda command_name, callback, *args,
-               **kwargs: event_subscription_map.update({command_name: callback}))
-    with fake_tango_system(CspSubarrayLeafNode, initial_dut_properties=dut_properties,
-                           proxies_to_mock=proxies_to_mock) as tango_context:
-        device_proxy = tango_context.device
-
-        # act
-        device_proxy.Restart()
-
-        # assert:
-        dummy_event = command_callback(const.CMD_RESTART)
-        event_subscription_map[const.CMD_RESTART](dummy_event)
-        assert const.STR_COMMAND + const.CMD_RESTART in tango_context.device.activityMessage
-
-
-def test_assign_command_with_callback_method_with_event_error():
-    # arrange:
-    csp_subarray1_fqdn = 'mid_csp/elt/subarray_01'
-    dut_properties = {'CspSubarrayFQDN': csp_subarray1_fqdn}
-    csp_subarray1_proxy_mock = Mock()
-=======
     # act
     device_proxy.On()
     device_proxy.AssignResources(assign_input_str)
+
     # assert
     receptorIDList = []
     json_argument = json.loads(assign_input_str)
@@ -312,22 +88,217 @@
                                                                      any_method(with_name='add_receptors_ended'))
     assert_activity_message(device_proxy, const.STR_ADD_RECEPTORS_SUCCESS)
 
+def test_configure_command_when_obstate_is_idle_with_callback_method():
+    # arrange:
+    csp_subarray1_fqdn = 'mid_csp/elt/subarray_01'
+    dut_properties = {'CspSubarrayFQDN': csp_subarray1_fqdn}
+    csp_subarray1_proxy_mock = Mock()
+    csp_subarray1_proxy_mock.obsState = ObsState.IDLE
+    proxies_to_mock = {csp_subarray1_fqdn: csp_subarray1_proxy_mock}
+    event_subscription_map = {}
+
+    csp_subarray1_proxy_mock.command_inout_asynch.side_effect = (
+        lambda command_name, argument, callback, *args,
+               **kwargs: event_subscription_map.update({command_name: callback}))
+    with fake_tango_system(CspSubarrayLeafNode, initial_dut_properties=dut_properties,
+                           proxies_to_mock=proxies_to_mock) as tango_context:
+        device_proxy = tango_context.device
+        csp_config = configure_str
+
+        # act
+        device_proxy.Configure(csp_config)
+        # assert:
+        dummy_event = command_callback(const.CMD_CONFIGURE)
+        event_subscription_map[const.CMD_CONFIGURE](dummy_event)
+        assert const.STR_COMMAND + const.CMD_CONFIGURE in tango_context.device.activityMessage
+
+
+def test_configure_command_when_obstate_is_ready_with_callback_method():
+    # arrange:
+    csp_subarray1_fqdn = 'mid_csp/elt/subarray_01'
+    dut_properties = {'CspSubarrayFQDN': csp_subarray1_fqdn}
+    csp_subarray1_proxy_mock = Mock()
+    csp_subarray1_proxy_mock.obsState = ObsState.READY
+    proxies_to_mock = {csp_subarray1_fqdn: csp_subarray1_proxy_mock}
+    event_subscription_map = {}
+
+    csp_subarray1_proxy_mock.command_inout_asynch.side_effect = (
+        lambda command_name, argument, callback, *args,
+               **kwargs: event_subscription_map.update({command_name: callback}))
+    with fake_tango_system(CspSubarrayLeafNode, initial_dut_properties=dut_properties,
+                           proxies_to_mock=proxies_to_mock) as tango_context:
+        device_proxy = tango_context.device
+        csp_config = configure_str
+
+        # act
+        device_proxy.Configure(csp_config)
+        # assert:
+        dummy_event = command_callback(const.CMD_CONFIGURE)
+        event_subscription_map[const.CMD_CONFIGURE](dummy_event)
+        assert const.STR_COMMAND + const.CMD_CONFIGURE in tango_context.device.activityMessage
+
+def test_startscan_command_with_callback_method():
+    # arrange:
+    csp_subarray1_fqdn = 'mid_csp/elt/subarray_01'
+    dut_properties = {'CspSubarrayFQDN': csp_subarray1_fqdn}
+    csp_subarray1_proxy_mock = Mock()
+    csp_subarray1_proxy_mock.obsState = ObsState.READY
+    proxies_to_mock = {csp_subarray1_fqdn: csp_subarray1_proxy_mock}
+    event_subscription_map = {}
+
+    csp_subarray1_proxy_mock.command_inout_asynch.side_effect = (
+        lambda command_name, argument, callback, *args,
+               **kwargs: event_subscription_map.update({command_name: callback}))
+    with fake_tango_system(CspSubarrayLeafNode, initial_dut_properties=dut_properties,
+                           proxies_to_mock=proxies_to_mock) as tango_context:
+        device_proxy = tango_context.device
+
+        # act
+        device_proxy.StartScan(scan_input_str)
+
+        # assert:
+        dummy_event = command_callback(const.CMD_STARTSCAN)
+        event_subscription_map[const.CMD_STARTSCAN](dummy_event)
+        assert const.STR_COMMAND + const.CMD_STARTSCAN in tango_context.device.activityMessage
+
+
+def test_endscan_command_with_callback_method():
+    # arrange:
+    csp_subarray1_fqdn = 'mid_csp/elt/subarray_01'
+    dut_properties = {'CspSubarrayFQDN': csp_subarray1_fqdn}
+    csp_subarray1_proxy_mock = Mock()
+    csp_subarray1_proxy_mock.obsState = ObsState.SCANNING
+    proxies_to_mock = {csp_subarray1_fqdn: csp_subarray1_proxy_mock}
+    event_subscription_map = {}
+
+    csp_subarray1_proxy_mock.command_inout_asynch.side_effect = (
+        lambda command_name, callback, *args,
+               **kwargs: event_subscription_map.update({command_name: callback}))
+    with fake_tango_system(CspSubarrayLeafNode, initial_dut_properties=dut_properties,
+                           proxies_to_mock=proxies_to_mock) as tango_context:
+        device_proxy = tango_context.device
+
+        # act
+        device_proxy.EndScan()
+
+        # assert:
+        dummy_event = command_callback(const.CMD_ENDSCAN)
+        event_subscription_map[const.CMD_ENDSCAN](dummy_event)
+        assert const.STR_COMMAND + const.CMD_ENDSCAN in tango_context.device.activityMessage
+
+
+def test_releaseallresources_command_with_callback_method():
+    # arrange:
+    csp_subarray1_fqdn = 'mid_csp/elt/subarray_01'
+    dut_properties = {'CspSubarrayFQDN': csp_subarray1_fqdn}
+    csp_subarray1_proxy_mock = Mock()
+    csp_subarray1_proxy_mock.obsState = ObsState.IDLE
+    proxies_to_mock = {csp_subarray1_fqdn: csp_subarray1_proxy_mock}
+    event_subscription_map = {}
+
+    csp_subarray1_proxy_mock.command_inout_asynch.side_effect = (
+        lambda command_name, callback, *args,
+               **kwargs: event_subscription_map.update({command_name: callback}))
+    with fake_tango_system(CspSubarrayLeafNode, initial_dut_properties=dut_properties,
+                           proxies_to_mock=proxies_to_mock) as tango_context:
+        device_proxy = tango_context.device
+
+        # act
+        device_proxy.ReleaseAllResources()
+
+        # assert:
+        dummy_event = command_callback(const.CMD_REMOVE_ALL_RECEPTORS)
+        event_subscription_map[const.CMD_REMOVE_ALL_RECEPTORS](dummy_event)
+        assert const.STR_COMMAND + const.CMD_REMOVE_ALL_RECEPTORS in tango_context.device.activityMessage
+
+
+def test_gotoidle_command_with_callback_method():
+    # arrange:
+    csp_subarray1_fqdn = 'mid_csp/elt/subarray_01'
+    dut_properties = {'CspSubarrayFQDN': csp_subarray1_fqdn}
+    csp_subarray1_proxy_mock = Mock()
+    csp_subarray1_proxy_mock.obsState = ObsState.READY
+    proxies_to_mock = {csp_subarray1_fqdn: csp_subarray1_proxy_mock}
+    event_subscription_map = {}
+
+    csp_subarray1_proxy_mock.command_inout_asynch.side_effect = (
+        lambda command_name, callback, *args,
+               **kwargs: event_subscription_map.update({command_name: callback}))
+    with fake_tango_system(CspSubarrayLeafNode, initial_dut_properties=dut_properties,
+                           proxies_to_mock=proxies_to_mock) as tango_context:
+        device_proxy = tango_context.device
+
+        # act
+        device_proxy.GoToIdle()
+
+        # assert:
+        dummy_event = command_callback(const.CMD_GOTOIDLE)
+        event_subscription_map[const.CMD_GOTOIDLE](dummy_event)
+        assert const.STR_COMMAND + const.CMD_GOTOIDLE in tango_context.device.activityMessage
+
+
+def test_abort_command_with_callback_method():
+    # arrange:
+    csp_subarray1_fqdn = 'mid_csp/elt/subarray_01'
+    dut_properties = {'CspSubarrayFQDN': csp_subarray1_fqdn}
+    csp_subarray1_proxy_mock = Mock()
+    csp_subarray1_proxy_mock.obsState = ObsState.SCANNING
+    proxies_to_mock = {csp_subarray1_fqdn: csp_subarray1_proxy_mock}
+    event_subscription_map = {}
+
+    csp_subarray1_proxy_mock.command_inout_asynch.side_effect = (
+        lambda command_name, callback, *args,
+               **kwargs: event_subscription_map.update({command_name: callback}))
+    with fake_tango_system(CspSubarrayLeafNode, initial_dut_properties=dut_properties,
+                           proxies_to_mock=proxies_to_mock) as tango_context:
+        device_proxy = tango_context.device
+
+        # act
+        device_proxy.Abort()
+
+        # assert:
+        dummy_event = command_callback(const.CMD_ABORT)
+        event_subscription_map[const.CMD_ABORT](dummy_event)
+        assert const.STR_COMMAND + const.CMD_ABORT in tango_context.device.activityMessage
+
+
+def test_restart_command_with_callback_method():
+    # arrange:
+    csp_subarray1_fqdn = 'mid_csp/elt/subarray_01'
+    dut_properties = {'CspSubarrayFQDN': csp_subarray1_fqdn}
+    csp_subarray1_proxy_mock = Mock()
+    csp_subarray1_proxy_mock.obsState = ObsState.ABORTED
+    proxies_to_mock = {csp_subarray1_fqdn: csp_subarray1_proxy_mock}
+    event_subscription_map = {}
+
+    csp_subarray1_proxy_mock.command_inout_asynch.side_effect = (
+        lambda command_name, callback, *args,
+               **kwargs: event_subscription_map.update({command_name: callback}))
+    with fake_tango_system(CspSubarrayLeafNode, initial_dut_properties=dut_properties,
+                           proxies_to_mock=proxies_to_mock) as tango_context:
+        device_proxy = tango_context.device
+
+        # act
+        device_proxy.Restart()
+
+        # assert:
+        dummy_event = command_callback(const.CMD_RESTART)
+        event_subscription_map[const.CMD_RESTART](dummy_event)
+        assert const.STR_COMMAND + const.CMD_RESTART in tango_context.device.activityMessage
+
 
 def test_assign_resources_should_raise_devfailed_exception(mock_csp_subarray):
     device_proxy = mock_csp_subarray[0]
     csp_subarray1_proxy_mock = mock_csp_subarray[1]
->>>>>>> 05979773
     csp_subarray1_proxy_mock.obsState = ObsState.EMPTY
     csp_subarray1_proxy_mock.command_inout_asynch.side_effect = raise_devfailed_with_arg
     # act
     device_proxy.On()
     with pytest.raises(tango.DevFailed) as df:
         device_proxy.AssignResources(assign_input_str)
-<<<<<<< HEAD
-        dummy_event = command_callback_with_event_error(const.CMD_ADD_RECEPTORS)
-        event_subscription_map[const.CMD_ADD_RECEPTORS](dummy_event)
-        # assert:
-        assert const.ERR_INVOKING_CMD + const.CMD_ADD_RECEPTORS in tango_context.device.activityMessage
+
+    # assert
+    assert const.ERR_DEVFAILED_MSG in str(df.value)
 
 
 def test_configure_command_with_callback_method_with_event_error():
@@ -702,10 +673,6 @@
 
         # assert:
         assert const.ERR_EXCEPT_RESTART_CMD_CB in tango_context.device.activityMessage
-=======
-    # assert
-    assert const.ERR_DEVFAILED_MSG in str(df.value)
->>>>>>> 05979773
 
 
 def test_assign_command_with_callback_method(mock_csp_subarray, event_subscription):
@@ -731,7 +698,7 @@
     dummy_event = command_callback_with_event_error(const.CMD_ADD_RECEPTORS)
     event_subscription[const.CMD_ADD_RECEPTORS](dummy_event)
     # assert:
-    assert const.ERR_INVOKING_CMD in device_proxy.activityMessage
+    assert const.ERR_INVOKING_CMD + const.CMD_ADD_RECEPTORS in device_proxy.activityMessage
 
 
 def test_assign_command_with_callback_method_with_devfailed_error(mock_csp_subarray, event_subscription):
@@ -742,18 +709,10 @@
     device_proxy.On()
     with pytest.raises(tango.DevFailed) as df:
         device_proxy.AssignResources(assign_input_str)
-<<<<<<< HEAD
-        device_proxy.ReleaseAllResources()
-        # assert:
-        csp_subarray1_proxy_mock.command_inout_asynch.assert_called_with(const.CMD_REMOVE_ALL_RECEPTORS,
-                                                               any_method(with_name='releaseallresources_cmd_ended_cb'))
-        assert_activity_message(device_proxy, const.STR_REMOVE_ALL_RECEPTORS_SUCCESS)
-=======
         dummy_event = command_callback_with_devfailed_exception()
         event_subscription[const.CMD_ADD_RECEPTORS](dummy_event)
     # assert:
     assert const.ERR_CALLBACK_CMD_FAILED in str(df.value)
->>>>>>> 05979773
 
 
 def test_release_resource_should_command_csp_subarray_to_release_all_resources(mock_csp_subarray):
@@ -766,7 +725,7 @@
     device_proxy.ReleaseAllResources()
     # assert:
     csp_subarray1_proxy_mock.command_inout_asynch.assert_called_with(const.CMD_REMOVE_ALL_RECEPTORS,
-                                                                     any_method(with_name = 'cmd_ended_cb'))
+                                                            any_method(with_name = 'releaseallresources_cmd_ended_cb'))
     assert_activity_message(device_proxy, const.STR_REMOVE_ALL_RECEPTORS_SUCCESS)
 
 
@@ -786,38 +745,6 @@
     device_proxy = mock_csp_subarray[0]
     csp_subarray1_proxy_mock = mock_csp_subarray[1]
     csp_subarray1_proxy_mock.obsState = ObsState.EMPTY
-<<<<<<< HEAD
-
-    proxies_to_mock = {
-        csp_subarray1_fqdn: csp_subarray1_proxy_mock
-    }
-
-    with fake_tango_system(CspSubarrayLeafNode, initial_dut_properties=dut_properties,
-                           proxies_to_mock=proxies_to_mock) as tango_context:
-        device_proxy = tango_context.device
-        csp_config = configure_str
-        device_proxy.On()
-
-        # act
-        device_proxy.AssignResources(assign_input_str)
-        device_proxy.Configure(csp_config)
-        # Assert
-        argin_json = json.loads(csp_config)
-        cspConfiguration = argin_json.copy()
-        if "pointing" in cspConfiguration:
-            del cspConfiguration["pointing"]
-        csp_subarray1_proxy_mock.command_inout_asynch.assert_called_with(const.CMD_CONFIGURE,
-                                    json.dumps(cspConfiguration), any_method(with_name='configure_cmd_ended_cb'))
-
-
-def test_configure_to_raise_devfailed_exception():
-    csp_subarray1_fqdn = 'mid_csp/elt/subarray_01'
-    dut_properties = {
-        'CspSubarrayFQDN': csp_subarray1_fqdn
-    }
-
-    csp_subarray1_proxy_mock = Mock()
-=======
     # act
     device_proxy.On()
     device_proxy.AssignResources(assign_input_str)
@@ -828,14 +755,12 @@
     if "pointing" in cspConfiguration:
         del cspConfiguration["pointing"]
     csp_subarray1_proxy_mock.command_inout_asynch.assert_called_with(const.CMD_CONFIGURE,
-                                                                     json.dumps(cspConfiguration),
-                                                                     any_method(with_name = 'cmd_ended_cb'))
+                                json.dumps(cspConfiguration), any_method(with_name='configure_cmd_ended_cb'))
 
 
 def test_configure_to_raise_devfailed_exception(mock_csp_subarray):
     device_proxy = mock_csp_subarray[0]
     csp_subarray1_proxy_mock = mock_csp_subarray[1]
->>>>>>> 05979773
     csp_subarray1_proxy_mock.obsState = ObsState.EMPTY
     csp_subarray1_proxy_mock.command_inout_asynch.side_effect = raise_devfailed_with_arg
     assign_resources_input = []
@@ -860,27 +785,12 @@
     device_proxy = mock_csp_subarray[0]
     csp_subarray1_proxy_mock = mock_csp_subarray[1]
     csp_subarray1_proxy_mock.obsState = ObsState.READY
-<<<<<<< HEAD
-
-    proxies_to_mock = {
-        csp_subarray1_fqdn: csp_subarray1_proxy_mock
-    }
-
-    with fake_tango_system(CspSubarrayLeafNode, initial_dut_properties=dut_properties,
-                           proxies_to_mock=proxies_to_mock) as tango_context:
-        # act:
-        tango_context.device.StartScan(scan_input_str)
-
-        # assert:
-        csp_subarray1_proxy_mock.command_inout_asynch.assert_called_with(const.CMD_STARTSCAN, '0',
-                                                                        any_method(with_name='startscan_cmd_ended_cb'))
-=======
     # act:
     device_proxy.StartScan(scan_input_str)
+
     # assert:
     csp_subarray1_proxy_mock.command_inout_asynch.assert_called_with(const.CMD_STARTSCAN, '0',
-                                                                     any_method(with_name = 'cmd_ended_cb'))
->>>>>>> 05979773
+                                                                    any_method(with_name='startscan_cmd_ended_cb'))
 
 
 def test_start_scan_should_not_command_csp_subarray_to_start_scan_when_it_is_idle(mock_csp_subarray):
@@ -910,32 +820,10 @@
     csp_subarray1_proxy_mock = mock_csp_subarray[1]
     csp_subarray1_proxy_mock.obsState = ObsState.SCANNING
     device_proxy.EndScan()
-    csp_subarray1_proxy_mock.command_inout_asynch.assert_called_with(const.CMD_ENDSCAN,
-                                                                     any_method(with_name = 'cmd_ended_cb'))
+
+    csp_subarray1_proxy_mock.command_inout_asynch.assert_called_with (const.CMD_ENDSCAN, any_method(with_name='endscan_cmd_ended_cb'))
+
     assert_activity_message(device_proxy, const.STR_ENDSCAN_SUCCESS)
-
-<<<<<<< HEAD
-    proxies_to_mock = {
-        csp_subarray1_fqdn: csp_subarray1_proxy_mock
-    }
-
-    with fake_tango_system(CspSubarrayLeafNode, initial_dut_properties=dut_properties,
-                           proxies_to_mock=proxies_to_mock) as tango_context:
-        device_proxy = tango_context.device
-        tango_context.device.EndScan()
-        csp_subarray1_proxy_mock.command_inout_asynch.assert_called_with\
-            (const.CMD_ENDSCAN, any_method(with_name='endscan_cmd_ended_cb'))
-        assert_activity_message(device_proxy, const.STR_ENDSCAN_SUCCESS)
-
-
-def test_end_scan_should_not_command_csp_subarray_to_end_scan_when_it_is_not_scanning():
-    # arrange:
-    csp_subarray1_fqdn = 'mid_csp/elt/subarray_01'
-    dut_properties = {
-        'CspSubarrayFQDN': csp_subarray1_fqdn
-    }
-=======
->>>>>>> 05979773
 
 def test_end_scan_should_not_command_csp_subarray_to_end_scan_when_it_is_not_scanning(mock_csp_subarray):
     device_proxy = mock_csp_subarray[0]
@@ -960,32 +848,13 @@
     csp_subarray1_proxy_mock = mock_csp_subarray[1]
     csp_subarray1_proxy_mock.obsState = ObsState.READY
     device_proxy.GoToIdle()
-    csp_subarray1_proxy_mock.command_inout_asynch.assert_called_with(const.CMD_GOTOIDLE,
-                                                                     any_method(with_name = 'cmd_ended_cb'))
+
+    csp_subarray1_proxy_mock.command_inout_asynch.assert_called_with\
+        (const.CMD_GOTOIDLE, any_method(with_name='gotoidle_cmd_ended_cb'))
+
     assert_activity_message(device_proxy, const.STR_GOTOIDLE_SUCCESS)
 
-<<<<<<< HEAD
-    proxies_to_mock = {
-        csp_subarray1_fqdn: csp_subarray1_proxy_mock
-    }
-
-    with fake_tango_system(CspSubarrayLeafNode, initial_dut_properties=dut_properties,
-                           proxies_to_mock=proxies_to_mock) as tango_context:
-        device_proxy = tango_context.device
-        tango_context.device.GoToIdle()
-        csp_subarray1_proxy_mock.command_inout_asynch.assert_called_with\
-            (const.CMD_GOTOIDLE, any_method(with_name='gotoidle_cmd_ended_cb'))
-        assert_activity_message(device_proxy, const.STR_GOTOIDLE_SUCCESS)
-
-
-def test_goto_idle_should_not_command_csp_subarray_to_end_sb_when_it_is_idle():
-    # arrange:
-    csp_subarray1_fqdn = 'mid_csp/elt/subarray_01'
-    dut_properties = {
-        'CspSubarrayFQDN': csp_subarray1_fqdn
-    }
-=======
->>>>>>> 05979773
+
 
 def test_goto_idle_should_not_command_csp_subarray_to_end_sb_when_it_is_idle(mock_csp_subarray):
     device_proxy = mock_csp_subarray[0]
@@ -1038,108 +907,50 @@
     device_proxy = mock_csp_subarray[0]
     csp_subarray1_proxy_mock = mock_csp_subarray[1]
     csp_subarray1_proxy_mock.obsState = ObsState.SCANNING
-<<<<<<< HEAD
-
-    proxies_to_mock = {
-        csp_subarray1_fqdn: csp_subarray1_proxy_mock
-    }
-
-    with fake_tango_system(CspSubarrayLeafNode, initial_dut_properties=dut_properties,
-                           proxies_to_mock=proxies_to_mock) as tango_context:
-        device_proxy = tango_context.device
-        device_proxy.Abort()
-        csp_subarray1_proxy_mock.command_inout_asynch.assert_called_with(const.CMD_ABORT,
-                                                                         any_method(with_name='abort_cmd_ended_cb'))
-        assert_activity_message(device_proxy, const.STR_ABORT_SUCCESS)
-=======
     device_proxy.Abort()
     # assert:
     csp_subarray1_proxy_mock.command_inout_asynch.assert_called_with(const.CMD_ABORT,
-                                                                     any_method(with_name = 'cmd_ended_cb'))
+                                                                     any_method(with_name = 'abort_cmd_ended_cb'))
     assert_activity_message(device_proxy, const.STR_ABORT_SUCCESS)
->>>>>>> 05979773
+
 
 
 def test_abort_should_command_csp_subarray_to_abort_when_it_is_ready(mock_csp_subarray):
     device_proxy = mock_csp_subarray[0]
     csp_subarray1_proxy_mock = mock_csp_subarray[1]
     csp_subarray1_proxy_mock.obsState = ObsState.READY
-<<<<<<< HEAD
-
-    proxies_to_mock = {
-        csp_subarray1_fqdn: csp_subarray1_proxy_mock
-    }
-
-    with fake_tango_system(CspSubarrayLeafNode, initial_dut_properties=dut_properties,
-                           proxies_to_mock=proxies_to_mock) as tango_context:
-        # act:
-        tango_context.device.Abort()
-
-        # assert:
-        csp_subarray1_proxy_mock.command_inout_asynch.assert_called_with(const.CMD_ABORT,
+    # act:
+    device_proxy.Abort()
+    # assert:
+    csp_subarray1_proxy_mock.command_inout_asynch.assert_called_with(const.CMD_ABORT,
+                                                                     any_method(with_name = 'abort_cmd_ended_cb'))
+
+
+def test_abort_should_command_csp_subarray_to_abort_when_it_is_configuring(mock_csp_subarray):
+    device_proxy = mock_csp_subarray[0]
+    csp_subarray1_proxy_mock = mock_csp_subarray[1]
+    csp_subarray1_proxy_mock.obsState = ObsState.CONFIGURING
+
+    # act:
+    device_proxy.Abort()
+
+    # assert:
+    csp_subarray1_proxy_mock.command_inout_asynch.assert_called_with(const.CMD_ABORT,
+                                                         any_method(with_name='abort_cmd_ended_cb'))
+
+
+def test_abort_should_command_csp_subarray_to_abort_when_it_is_idle(mock_csp_subarray):
+    device_proxy = mock_csp_subarray[0]
+    csp_subarray1_proxy_mock = mock_csp_subarray[1]
+    csp_subarray1_proxy_mock.obsState = ObsState.IDLE
+
+    # act:
+    device_proxy.Abort()
+
+    # assert:
+    csp_subarray1_proxy_mock.command_inout_asynch.assert_called_with(const.CMD_ABORT,
                                                              any_method(with_name='abort_cmd_ended_cb'))
-=======
-    # act:
-    device_proxy.Abort()
-    # assert:
-    csp_subarray1_proxy_mock.command_inout_asynch.assert_called_with(const.CMD_ABORT,
-                                                                     any_method(with_name = 'cmd_ended_cb'))
-
->>>>>>> 05979773
-
-def test_abort_should_command_csp_subarray_to_abort_when_it_is_configuring(mock_csp_subarray):
-    device_proxy = mock_csp_subarray[0]
-    csp_subarray1_proxy_mock = mock_csp_subarray[1]
-    csp_subarray1_proxy_mock.obsState = ObsState.CONFIGURING
-<<<<<<< HEAD
-
-    proxies_to_mock = {
-        csp_subarray1_fqdn: csp_subarray1_proxy_mock
-    }
-
-    with fake_tango_system(CspSubarrayLeafNode, initial_dut_properties=dut_properties,
-                           proxies_to_mock=proxies_to_mock) as tango_context:
-        # act:
-        tango_context.device.Abort()
-
-        # assert:
-        csp_subarray1_proxy_mock.command_inout_asynch.assert_called_with(const.CMD_ABORT,
-                                                             any_method(with_name='abort_cmd_ended_cb'))
-=======
-    # act:
-    device_proxy.Abort()
-    # assert:
-    csp_subarray1_proxy_mock.command_inout_asynch.assert_called_with(const.CMD_ABORT,
-                                                                     any_method(with_name = 'cmd_ended_cb'))
-
->>>>>>> 05979773
-
-def test_abort_should_command_csp_subarray_to_abort_when_it_is_idle(mock_csp_subarray):
-    device_proxy = mock_csp_subarray[0]
-    csp_subarray1_proxy_mock = mock_csp_subarray[1]
-    csp_subarray1_proxy_mock.obsState = ObsState.IDLE
-<<<<<<< HEAD
-
-    proxies_to_mock = {
-        csp_subarray1_fqdn: csp_subarray1_proxy_mock
-    }
-
-    with fake_tango_system(CspSubarrayLeafNode, initial_dut_properties=dut_properties,
-                           proxies_to_mock=proxies_to_mock) as tango_context:
-        # act:
-        tango_context.device.Abort()
-
-        # assert:
-        csp_subarray1_proxy_mock.command_inout_asynch.assert_called_with(const.CMD_ABORT,
-                                                             any_method(with_name='abort_cmd_ended_cb'))
-=======
-    # act:
-    device_proxy.Abort()
-    # assert:
-    csp_subarray1_proxy_mock.command_inout_asynch.assert_called_with(const.CMD_ABORT,
-                                                         any_method(with_name = 'cmd_ended_cb'))
-
->>>>>>> 05979773
+
 
 def test_abort_should_raise_devfailed_exception(mock_csp_subarray):
     device_proxy = mock_csp_subarray[0]
@@ -1216,54 +1027,26 @@
     device_proxy = mock_csp_subarray[0]
     csp_subarray1_proxy_mock = mock_csp_subarray[1]
     csp_subarray1_proxy_mock.obsState = ObsState.FAULT
-<<<<<<< HEAD
-
-    proxies_to_mock = {
-        csp_subarray1_fqdn: csp_subarray1_proxy_mock
-    }
-
-    with fake_tango_system(CspSubarrayLeafNode, initial_dut_properties=dut_properties,
-                           proxies_to_mock=proxies_to_mock) as tango_context:
-        # act:
-        tango_context.device.Restart()
-
-        # assert:
-        csp_subarray1_proxy_mock.command_inout_asynch.assert_called_with(const.CMD_RESTART,
+    # act:
+    device_proxy.Restart()
+
+    # assert:
+    csp_subarray1_proxy_mock.command_inout_asynch.assert_called_with(const.CMD_RESTART,
                                                              any_method(with_name='restart_cmd_ended_cb'))
-=======
+
+
+def test_restart_should_command_csp_subarray_to_restart_when_it_is_aborted(mock_csp_subarray):
+    device_proxy = mock_csp_subarray[0]
+    csp_subarray1_proxy_mock = mock_csp_subarray[1]
+    csp_subarray1_proxy_mock.obsState = ObsState.ABORTED
+
     # act:
     device_proxy.Restart()
+
     # assert:
     csp_subarray1_proxy_mock.command_inout_asynch.assert_called_with(const.CMD_RESTART,
-                                                         any_method(with_name = 'cmd_ended_cb'))
-
->>>>>>> 05979773
-
-def test_restart_should_command_csp_subarray_to_restart_when_it_is_aborted(mock_csp_subarray):
-    device_proxy = mock_csp_subarray[0]
-    csp_subarray1_proxy_mock = mock_csp_subarray[1]
-    csp_subarray1_proxy_mock.obsState = ObsState.ABORTED
-<<<<<<< HEAD
-
-    proxies_to_mock = {
-        csp_subarray1_fqdn: csp_subarray1_proxy_mock
-    }
-
-    with fake_tango_system(CspSubarrayLeafNode, initial_dut_properties=dut_properties,
-                           proxies_to_mock=proxies_to_mock) as tango_context:
-        # act:
-        tango_context.device.Restart()
-
-        # assert:
-        csp_subarray1_proxy_mock.command_inout_asynch.assert_called_with(const.CMD_RESTART,
                                                              any_method(with_name='restart_cmd_ended_cb'))
-=======
-    # act:
-    device_proxy.Restart()
-    # assert:
-    csp_subarray1_proxy_mock.command_inout_asynch.assert_called_with(const.CMD_RESTART,
-                                                                     any_method(with_name = 'cmd_ended_cb'))
->>>>>>> 05979773
+
 
 
 def test_restart_should_raise_devfailed_exception(mock_csp_subarray):
