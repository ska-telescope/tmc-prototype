# Standard Python imports
import contextlib
import importlib
import sys
import json
import types
import pytest
import tango
import mock
from mock import Mock
from mock import MagicMock
from os.path import dirname, join

# Tango imports
from tango.test_context import DeviceTestContext

# Additional import
from cspsubarrayleafnode import CspSubarrayLeafNode, const
from ska.base.control_model import HealthState, ObsState, LoggingLevel

assign_input_file = 'command_AssignResources.json'
path = join(dirname(__file__), 'data', assign_input_file)
with open(path, 'r') as f:
    assign_input_str = f.read()

scan_input_file = 'command_Scan.json'
path = join(dirname(__file__), 'data', scan_input_file)
with open(path, 'r') as f:
    scan_input_str = f.read()

configure_input_file = 'command_Configure.json'
path = join(dirname(__file__), 'data', configure_input_file)
with open(path, 'r') as f:
    configure_str = f.read()

invalid_json_assign_config_file = 'invalid_json_Assign_Resources_Configure.json'
path = join(dirname(__file__), 'data', invalid_json_assign_config_file)
with open(path, 'r') as f:
    assign_config_invalid_str = f.read()

assign_invalid_key_file = 'invalid_key_AssignResources.json'
path = join(dirname(__file__), 'data', assign_invalid_key_file)
with open(path, 'r') as f:
    assign_invalid_key = f.read()


def test_assign_resources_should_send_csp_subarray_with_correct_receptor_id_list():
    # arrange:
    csp_subarray1_fqdn = 'mid_csp/elt/subarray_01'
    dut_properties = {
        'CspSubarrayFQDN': csp_subarray1_fqdn
    }

    csp_subarray1_proxy_mock = Mock()
    csp_subarray1_proxy_mock.obsState = ObsState.EMPTY

    proxies_to_mock = {
        csp_subarray1_fqdn: csp_subarray1_proxy_mock
    }

    with fake_tango_system(CspSubarrayLeafNode, initial_dut_properties=dut_properties,
                           proxies_to_mock=proxies_to_mock) as tango_context:
        device_proxy = tango_context.device
        device_proxy.On()
        # act
        device_proxy.AssignResources(assign_input_str)
        # assert
        receptorIDList = []
        json_argument = json.loads(assign_input_str)
        receptorIDList_str = json_argument[const.STR_DISH][const.STR_RECEPTORID_LIST]
        # convert receptorIDList from list of string to list of int
        for receptor in receptorIDList_str:
            receptorIDList.append(int(receptor))
        csp_subarray1_proxy_mock.command_inout_asynch.assert_called_with(const.CMD_ADD_RECEPTORS,
                                                                         receptorIDList,
                                                                         any_method(with_name=
                                                                                    'add_receptors_ended'))
        assert_activity_message(device_proxy, const.STR_ADD_RECEPTORS_SUCCESS)


def test_assign_resources_should_raise_devfailed_exception():
    # arrange:
    csp_subarray1_fqdn = 'mid_csp/elt/subarray_01'
    dut_properties = {
        'CspSubarrayFQDN': csp_subarray1_fqdn
    }

    csp_subarray1_proxy_mock = Mock()
    csp_subarray1_proxy_mock.obsState = ObsState.EMPTY

    proxies_to_mock = {
        csp_subarray1_fqdn: csp_subarray1_proxy_mock
    }
    csp_subarray1_proxy_mock.command_inout_asynch.side_effect = raise_devfailed_with_arg
    with fake_tango_system(CspSubarrayLeafNode, initial_dut_properties=dut_properties,
                           proxies_to_mock=proxies_to_mock) as tango_context:
        device_proxy = tango_context.device
        device_proxy.On()
        # act
        with pytest.raises(tango.DevFailed) as df:
            device_proxy.AssignResources(assign_input_str)
        # assert
        assert "This is error message for devfailed" in str(df.value)


def test_assign_command_with_callback_method():
    # arrange:
    csp_subarray1_fqdn = 'mid_csp/elt/subarray_01'
    dut_properties = {'CspSubarrayFQDN': csp_subarray1_fqdn}
    csp_subarray1_proxy_mock = Mock()
    csp_subarray1_proxy_mock.obsState = ObsState.EMPTY
    proxies_to_mock = {csp_subarray1_fqdn: csp_subarray1_proxy_mock}
    event_subscription_map = {}

    csp_subarray1_proxy_mock.command_inout_asynch.side_effect = (
        lambda command_name, argument, callback, *args,
               **kwargs: event_subscription_map.update({command_name: callback}))
    with fake_tango_system(CspSubarrayLeafNode, initial_dut_properties=dut_properties,
                           proxies_to_mock=proxies_to_mock) as tango_context:
        device_proxy = tango_context.device
        device_proxy.On()
        # act

        device_proxy.AssignResources(assign_input_str)
        dummy_event = command_callback(const.CMD_ADD_RECEPTORS)
        event_subscription_map[const.CMD_ADD_RECEPTORS](dummy_event)
        # assert:
        assert const.STR_INVOKE_SUCCESS in tango_context.device.activityMessage


def test_assign_command_with_callback_method_with_event_error():
    # arrange:
    csp_subarray1_fqdn = 'mid_csp/elt/subarray_01'
    dut_properties = {'CspSubarrayFQDN': csp_subarray1_fqdn}
    csp_subarray1_proxy_mock = Mock()
    csp_subarray1_proxy_mock.obsState = ObsState.EMPTY
    proxies_to_mock = {csp_subarray1_fqdn: csp_subarray1_proxy_mock}
    event_subscription_map = {}

    csp_subarray1_proxy_mock.command_inout_asynch.side_effect = (
        lambda command_name, argument, callback, *args,
               **kwargs: event_subscription_map.update({command_name: callback}))
    with fake_tango_system(CspSubarrayLeafNode, initial_dut_properties=dut_properties,
                           proxies_to_mock=proxies_to_mock) as tango_context:
        device_proxy = tango_context.device
        device_proxy.On()
        # act
        device_proxy.AssignResources(assign_input_str)
        dummy_event = command_callback_with_event_error(const.CMD_ADD_RECEPTORS)
        event_subscription_map[const.CMD_ADD_RECEPTORS](dummy_event)
        # assert:
        assert const.ERR_INVOKING_CMD in tango_context.device.activityMessage


def test_assign_command_with_callback_method_with_devfailed_error():
    # arrange:
    csp_subarray1_fqdn = 'mid_csp/elt/subarray_01'
    dut_properties = {'CspSubarrayFQDN': csp_subarray1_fqdn}
    csp_subarray1_proxy_mock = Mock()
    csp_subarray1_proxy_mock.obsState = ObsState.EMPTY
    proxies_to_mock = {csp_subarray1_fqdn: csp_subarray1_proxy_mock}
    event_subscription_map = {}
    csp_subarray1_proxy_mock.command_inout_asynch.side_effect = (
        lambda command_name, argument, callback, *args,
               **kwargs: event_subscription_map.update({command_name: callback}))
    with fake_tango_system(CspSubarrayLeafNode, initial_dut_properties=dut_properties,
                           proxies_to_mock=proxies_to_mock) as tango_context:
        device_proxy = tango_context.device
        device_proxy.On()
        # act:
        with pytest.raises(tango.DevFailed) as df:
            tango_context.device.AssignResources(assign_input_str)
            dummy_event = command_callback_with_devfailed_exception()
            event_subscription_map[const.CMD_ADD_RECEPTORS](dummy_event)

        # assert:
        assert "CspSubarrayLeafNode_Commandfailed in callback" in str(df.value)


def command_callback_with_devfailed_exception():
    tango.Except.throw_exception("This is error message for devfailed",
                                 "CspSubarrayLeafNode_Commandfailed in callback", " ", tango.ErrSeverity.ERR)


def raise_devfailed_with_arg(cmd_name, input_arg1, input_arg2):
    tango.Except.throw_exception("CspSubarrayLeafNode_CommandFailed", "This is error message for devfailed",
                                 cmd_name, tango.ErrSeverity.ERR)


def test_release_resource_should_command_csp_subarray_to_release_all_resources():
    # arrange:
    csp_subarray1_fqdn = 'mid_csp/elt/subarray_01'
    dut_properties = {
        'CspSubarrayFQDN': csp_subarray1_fqdn
    }

    csp_subarray1_proxy_mock = Mock()
    csp_subarray1_proxy_mock.obsState = ObsState.EMPTY

    proxies_to_mock = {
        csp_subarray1_fqdn: csp_subarray1_proxy_mock
    }

    with fake_tango_system(CspSubarrayLeafNode, initial_dut_properties=dut_properties,
                           proxies_to_mock=proxies_to_mock) \
            as tango_context:
        device_proxy = tango_context.device
        device_proxy.On()
        # act:
        device_proxy.AssignResources(assign_input_str)
        device_proxy.ReleaseAllResources()
        # assert:
        csp_subarray1_proxy_mock.command_inout_asynch.assert_called_with(const.CMD_REMOVE_ALL_RECEPTORS,
<<<<<<< HEAD
                                                               any_method(with_name='releaseallresources_cmd_ended_cb'))
=======
                                                                         any_method(with_name='cmd_ended_cb'))
>>>>>>> 500f87f5
        assert_activity_message(device_proxy, const.STR_REMOVE_ALL_RECEPTORS_SUCCESS)


def test_release_resource_should_raise_devfail_exception():
    # arrange:
    csp_subarray1_fqdn = 'mid_csp/elt/subarray_01'
    dut_properties = {
        'CspSubarrayFQDN': csp_subarray1_fqdn
    }

    csp_subarray1_proxy_mock = Mock()
    csp_subarray1_proxy_mock.obsState = ObsState.IDLE

    proxies_to_mock = {
        csp_subarray1_fqdn: csp_subarray1_proxy_mock
    }
    csp_subarray1_proxy_mock.command_inout_asynch.side_effect = raise_devfailed_exception
    with fake_tango_system(CspSubarrayLeafNode, initial_dut_properties=dut_properties,
                           proxies_to_mock=proxies_to_mock) \
            as tango_context:
        device_proxy = tango_context.device
        # act
        with pytest.raises(tango.DevFailed) as df:
            device_proxy.ReleaseAllResources()
        # assert:
        assert "Error while invoking ReleaseAllResources command on CSP Subarray" in str(df.value)


def test_configure_to_send_correct_configuration_data_when_csp_subarray_is_idle():
    # arrange
    csp_subarray1_fqdn = 'mid_csp/elt/subarray_01'
    dut_properties = {
        'CspSubarrayFQDN': csp_subarray1_fqdn
    }

    csp_subarray1_proxy_mock = Mock()
    csp_subarray1_proxy_mock.obsState = ObsState.EMPTY

    proxies_to_mock = {
        csp_subarray1_fqdn: csp_subarray1_proxy_mock
    }

    with fake_tango_system(CspSubarrayLeafNode, initial_dut_properties=dut_properties,
                           proxies_to_mock=proxies_to_mock) as tango_context:
        device_proxy = tango_context.device
        csp_config = configure_str
        device_proxy.On()

        # act
        device_proxy.AssignResources(assign_input_str)
        device_proxy.Configure(csp_config)
        # Assert
        argin_json = json.loads(csp_config)
        cspConfiguration = argin_json.copy()
        if "pointing" in cspConfiguration:
            del cspConfiguration["pointing"]
        csp_subarray1_proxy_mock.command_inout_asynch.assert_called_with(const.CMD_CONFIGURE,
<<<<<<< HEAD
                                    json.dumps(cspConfiguration), any_method(with_name='configure_cmd_ended_cb'))
=======
                                                                         json.dumps(cspConfiguration),
                                                                         any_method(with_name='cmd_ended_cb'))
>>>>>>> 500f87f5


def test_configure_to_raise_devfailed_exception():
    csp_subarray1_fqdn = 'mid_csp/elt/subarray_01'
    dut_properties = {
        'CspSubarrayFQDN': csp_subarray1_fqdn
    }

    csp_subarray1_proxy_mock = Mock()
    csp_subarray1_proxy_mock.obsState = ObsState.EMPTY

    proxies_to_mock = {
        csp_subarray1_fqdn: csp_subarray1_proxy_mock
    }

    csp_subarray1_proxy_mock.command_inout_asynch.side_effect = raise_devfailed_with_arg
    with fake_tango_system(CspSubarrayLeafNode, initial_dut_properties=dut_properties,
                           proxies_to_mock=proxies_to_mock) as tango_context:
        device_proxy = tango_context.device
        # act
        with pytest.raises(tango.DevFailed) as df:
            device_proxy.Configure(configure_str)
        # Assert
        assert "This is error message for devfailed" in str(df.value)


def test_configure_should_raise_exception_when_called_invalid_json():
    # act
    with fake_tango_system(CspSubarrayLeafNode) as tango_context:
        with pytest.raises(tango.DevFailed) as df:
            tango_context.device.Configure(assign_config_invalid_str)
        # assert:
        assert "Invalid JSON format while invoking Configure command on CspSubarray." in str(df.value)


def test_start_scan_should_command_csp_subarray_to_start_its_scan_when_it_is_ready():
    # arrange:
    csp_subarray1_fqdn = 'mid_csp/elt/subarray_01'
    dut_properties = {
        'CspSubarrayFQDN': csp_subarray1_fqdn
    }

    csp_subarray1_proxy_mock = Mock()
    csp_subarray1_proxy_mock.obsState = ObsState.READY

    proxies_to_mock = {
        csp_subarray1_fqdn: csp_subarray1_proxy_mock
    }

    with fake_tango_system(CspSubarrayLeafNode, initial_dut_properties=dut_properties,
                           proxies_to_mock=proxies_to_mock) as tango_context:
        # act:
        tango_context.device.StartScan(scan_input_str)

        # assert:
        csp_subarray1_proxy_mock.command_inout_asynch.assert_called_with(const.CMD_STARTSCAN, '0',
                                                                        any_method(with_name='startscan_cmd_ended_cb'))


def test_start_scan_should_not_command_csp_subarray_to_start_its_scan_when_it_is_idle():
    # arrange:
    csp_subarray1_fqdn = 'mid_csp/elt/subarray_01'
    dut_properties = {
        'CspSubarrayFQDN': csp_subarray1_fqdn
    }

    csp_subarray1_proxy_mock = Mock()
    csp_subarray1_proxy_mock.obsState = ObsState.IDLE

    proxies_to_mock = {
        csp_subarray1_fqdn: csp_subarray1_proxy_mock
    }

    with fake_tango_system(CspSubarrayLeafNode, initial_dut_properties=dut_properties,
                           proxies_to_mock=proxies_to_mock) as tango_context:
        # act:
        tango_context.device.StartScan(scan_input_str)

        # assert:
        assert_activity_message(tango_context.device, const.ERR_DEVICE_NOT_READY)


def test_start_scan_should_raise_devfailed_exception():
    # arrange:
    csp_subarray1_fqdn = 'mid_csp/elt/subarray_01'
    dut_properties = {
        'CspSubarrayFQDN': csp_subarray1_fqdn
    }

    csp_subarray1_proxy_mock = Mock()
    csp_subarray1_proxy_mock.obsState = ObsState.READY

    proxies_to_mock = {
        csp_subarray1_fqdn: csp_subarray1_proxy_mock
    }
    csp_subarray1_proxy_mock.command_inout_asynch.side_effect = raise_devfailed_exception
    with fake_tango_system(CspSubarrayLeafNode, initial_dut_properties=dut_properties,
                           proxies_to_mock=proxies_to_mock) as tango_context:
        # act:
        with pytest.raises(tango.DevFailed) as df:
            tango_context.device.StartScan(scan_input_str)

        # assert:
        assert "Error while invoking StartScan command on CSP Subarray" in str(df.value)


def test_end_scan_should_command_csp_subarray_to_end_scan_when_it_is_scanning():
    # arrange:
    csp_subarray1_fqdn = 'mid_csp/elt/subarray_01'
    dut_properties = {
        'CspSubarrayFQDN': csp_subarray1_fqdn
    }

    csp_subarray1_proxy_mock = Mock()
    csp_subarray1_proxy_mock.obsState = ObsState.SCANNING

    proxies_to_mock = {
        csp_subarray1_fqdn: csp_subarray1_proxy_mock
    }

    with fake_tango_system(CspSubarrayLeafNode, initial_dut_properties=dut_properties,
                           proxies_to_mock=proxies_to_mock) as tango_context:
        device_proxy = tango_context.device
        tango_context.device.EndScan()
<<<<<<< HEAD
        csp_subarray1_proxy_mock.command_inout_asynch.assert_called_with\
            (const.CMD_ENDSCAN, any_method(with_name='endscan_cmd_ended_cb'))
=======
        csp_subarray1_proxy_mock.command_inout_asynch.assert_called_with \
            (const.CMD_ENDSCAN, any_method(with_name='cmd_ended_cb'))
>>>>>>> 500f87f5
        assert_activity_message(device_proxy, const.STR_ENDSCAN_SUCCESS)


def test_end_scan_should_not_command_csp_subarray_to_end_scan_when_it_is_not_scanning():
    # arrange:
    csp_subarray1_fqdn = 'mid_csp/elt/subarray_01'
    dut_properties = {
        'CspSubarrayFQDN': csp_subarray1_fqdn
    }

    csp_subarray1_proxy_mock = Mock()
    csp_subarray1_proxy_mock.obsState = ObsState.READY

    proxies_to_mock = {
        csp_subarray1_fqdn: csp_subarray1_proxy_mock
    }

    with fake_tango_system(CspSubarrayLeafNode, initial_dut_properties=dut_properties,
                           proxies_to_mock=proxies_to_mock) as tango_context:
        device_proxy = tango_context.device
        tango_context.device.EndScan()
        assert_activity_message(device_proxy, const.ERR_DEVICE_NOT_IN_SCAN)


def test_end_scan_should_raise_devfailed_exception():
    # arrange:
    csp_subarray1_fqdn = 'mid_csp/elt/subarray_01'
    dut_properties = {
        'CspSubarrayFQDN': csp_subarray1_fqdn
    }

    csp_subarray1_proxy_mock = Mock()
    csp_subarray1_proxy_mock.obsState = ObsState.SCANNING

    proxies_to_mock = {
        csp_subarray1_fqdn: csp_subarray1_proxy_mock
    }
    csp_subarray1_proxy_mock.command_inout_asynch.side_effect = raise_devfailed_exception
    with fake_tango_system(CspSubarrayLeafNode, initial_dut_properties=dut_properties,
                           proxies_to_mock=proxies_to_mock) as tango_context:
        device_proxy = tango_context.device
        with pytest.raises(tango.DevFailed) as df:
            tango_context.device.EndScan()

        assert "Error while invoking EndScan command on CSP Subarray" in str(df.value)


def test_goto_idle_should_command_csp_subarray_to_end_sb_when_it_is_ready():
    # arrange:
    csp_subarray1_fqdn = 'mid_csp/elt/subarray_01'
    dut_properties = {
        'CspSubarrayFQDN': csp_subarray1_fqdn
    }

    csp_subarray1_proxy_mock = Mock()
    csp_subarray1_proxy_mock.obsState = ObsState.READY

    proxies_to_mock = {
        csp_subarray1_fqdn: csp_subarray1_proxy_mock
    }

    with fake_tango_system(CspSubarrayLeafNode, initial_dut_properties=dut_properties,
                           proxies_to_mock=proxies_to_mock) as tango_context:
        device_proxy = tango_context.device
        tango_context.device.GoToIdle()

<<<<<<< HEAD
        csp_subarray1_proxy_mock.command_inout_asynch.assert_called_with\
            (const.CMD_GOTOIDLE, any_method(with_name='gotoidle_cmd_ended_cb'))
=======
        csp_subarray1_proxy_mock.command_inout_asynch.assert_called_with \
            (const.CMD_GOTOIDLE, any_method(with_name='cmd_ended_cb'))
>>>>>>> 500f87f5
        assert_activity_message(device_proxy, const.STR_GOTOIDLE_SUCCESS)


def test_goto_idle_should_not_command_csp_subarray_to_end_sb_when_it_is_idle():
    # arrange:
    csp_subarray1_fqdn = 'mid_csp/elt/subarray_01'
    dut_properties = {
        'CspSubarrayFQDN': csp_subarray1_fqdn
    }

    csp_subarray1_proxy_mock = Mock()
    csp_subarray1_proxy_mock.obsState = ObsState.IDLE

    proxies_to_mock = {
        csp_subarray1_fqdn: csp_subarray1_proxy_mock
    }

    with fake_tango_system(CspSubarrayLeafNode, initial_dut_properties=dut_properties,
                           proxies_to_mock=proxies_to_mock) as tango_context:
        device_proxy = tango_context.device
        tango_context.device.GoToIdle()
        assert_activity_message(device_proxy, const.ERR_DEVICE_NOT_READY)


def test_goto_idle_should_raise_devfailed_exception():
    # arrange:
    csp_subarray1_fqdn = 'mid_csp/elt/subarray_01'
    dut_properties = {
        'CspSubarrayFQDN': csp_subarray1_fqdn
    }

    csp_subarray1_proxy_mock = Mock()
    csp_subarray1_proxy_mock.obsState = ObsState.READY

    proxies_to_mock = {
        csp_subarray1_fqdn: csp_subarray1_proxy_mock
    }
    csp_subarray1_proxy_mock.command_inout_asynch.side_effect = raise_devfailed_exception
    with fake_tango_system(CspSubarrayLeafNode, initial_dut_properties=dut_properties,
                           proxies_to_mock=proxies_to_mock) as tango_context:
        with pytest.raises(tango.DevFailed) as df:
            tango_context.device.GoToIdle()

        # assert
        assert "Error while invoking GoToIdle command on CSP Subarray" in str(df.value)


def test_add_receptors_ended_should_raise_dev_failed_exception_for_invalid_obs_state():
    # arrange:
    csp_subarray1_fqdn = 'mid_csp/elt/subarray_01'
    dut_properties = {'CspSubarrayFQDN': csp_subarray1_fqdn}
    csp_subarray1_proxy_mock = Mock()
    csp_subarray1_proxy_mock.obsState = ObsState.READY
    proxies_to_mock = {csp_subarray1_fqdn: csp_subarray1_proxy_mock}
    event_subscription_map = {}

    csp_subarray1_proxy_mock.command_inout_asynch.side_effect = (
        lambda command_name, argument, callback, *args,
               **kwargs: event_subscription_map.update({command_name: callback}))
    with fake_tango_system(CspSubarrayLeafNode, initial_dut_properties=dut_properties,
                           proxies_to_mock=proxies_to_mock) as tango_context:
        with pytest.raises(tango.DevFailed) as df:
            tango_context.device.AssignResources(json.dumps(assign_input_str))
        # assert:
        assert "CSP subarray leaf node raised exception" in str(df.value)


def test_assign_resource_should_raise_exception_when_key_not_found():
    # act
    with fake_tango_system(CspSubarrayLeafNode) as tango_context:
        with pytest.raises(tango.DevFailed) as df:
            tango_context.device.AssignResources(assign_invalid_key)
        # assert:
        assert "CSP subarray leaf node raised exception" in str(df)


def create_dummy_event_state(proxy_mock, device_fqdn, attribute, attr_value):
    fake_event = Mock()
    fake_event.err = False
    fake_event.attr_name = f"{device_fqdn}/{attribute}"
    fake_event.attr_value.value = attr_value
    fake_event.device = proxy_mock
    return fake_event


def test_abort_should_command_csp_subarray_to_abort_when_it_is_scanning():
    # arrange:
    csp_subarray1_fqdn = 'mid_csp/elt/subarray_01'
    dut_properties = {
        'CspSubarrayFQDN': csp_subarray1_fqdn
    }

    csp_subarray1_proxy_mock = Mock()
    csp_subarray1_proxy_mock.obsState = ObsState.SCANNING

    proxies_to_mock = {
        csp_subarray1_fqdn: csp_subarray1_proxy_mock
    }

    with fake_tango_system(CspSubarrayLeafNode, initial_dut_properties=dut_properties,
                           proxies_to_mock=proxies_to_mock) as tango_context:
        device_proxy = tango_context.device
        device_proxy.Abort()
        csp_subarray1_proxy_mock.command_inout_asynch.assert_called_with(const.CMD_ABORT,
                                                                         any_method(with_name='abort_cmd_ended_cb'))
        assert_activity_message(device_proxy, const.STR_ABORT_SUCCESS)


def test_abort_should_command_csp_subarray_to_abort_when_it_is_ready():
    # arrange:
    csp_subarray1_fqdn = 'mid_csp/elt/subarray_01'
    dut_properties = {
        'CspSubarrayFQDN': csp_subarray1_fqdn
    }

    csp_subarray1_proxy_mock = Mock()
    csp_subarray1_proxy_mock.obsState = ObsState.READY

    proxies_to_mock = {
        csp_subarray1_fqdn: csp_subarray1_proxy_mock
    }

    with fake_tango_system(CspSubarrayLeafNode, initial_dut_properties=dut_properties,
                           proxies_to_mock=proxies_to_mock) as tango_context:
        # act:
        tango_context.device.Abort()

        # assert:
        csp_subarray1_proxy_mock.command_inout_asynch.assert_called_with(const.CMD_ABORT,
<<<<<<< HEAD
                                                             any_method(with_name='abort_cmd_ended_cb'))
=======
                                                                         any_method(with_name='cmd_ended_cb'))
>>>>>>> 500f87f5


def test_abort_should_command_csp_subarray_to_abort_when_it_is_configuring():
    # arrange:
    csp_subarray1_fqdn = 'mid_csp/elt/subarray_01'
    dut_properties = {
        'CspSubarrayFQDN': csp_subarray1_fqdn
    }

    csp_subarray1_proxy_mock = Mock()
    csp_subarray1_proxy_mock.obsState = ObsState.CONFIGURING

    proxies_to_mock = {
        csp_subarray1_fqdn: csp_subarray1_proxy_mock
    }

    with fake_tango_system(CspSubarrayLeafNode, initial_dut_properties=dut_properties,
                           proxies_to_mock=proxies_to_mock) as tango_context:
        # act:
        tango_context.device.Abort()

        # assert:
        csp_subarray1_proxy_mock.command_inout_asynch.assert_called_with(const.CMD_ABORT,
<<<<<<< HEAD
                                                             any_method(with_name='abort_cmd_ended_cb'))
=======
                                                                         any_method(with_name='cmd_ended_cb'))
>>>>>>> 500f87f5


def test_abort_should_command_csp_subarray_to_abort_when_it_is_idle():
    # arrange:
    csp_subarray1_fqdn = 'mid_csp/elt/subarray_01'
    dut_properties = {
        'CspSubarrayFQDN': csp_subarray1_fqdn
    }

    csp_subarray1_proxy_mock = Mock()
    csp_subarray1_proxy_mock.obsState = ObsState.IDLE

    proxies_to_mock = {
        csp_subarray1_fqdn: csp_subarray1_proxy_mock
    }

    with fake_tango_system(CspSubarrayLeafNode, initial_dut_properties=dut_properties,
                           proxies_to_mock=proxies_to_mock) as tango_context:
        # act:
        tango_context.device.Abort()

        # assert:
        csp_subarray1_proxy_mock.command_inout_asynch.assert_called_with(const.CMD_ABORT,
<<<<<<< HEAD
                                                             any_method(with_name='abort_cmd_ended_cb'))
=======
                                                                         any_method(with_name='cmd_ended_cb'))
>>>>>>> 500f87f5


def test_abort_should_raise_devfailed_exception():
    # arrange:
    csp_subarray1_fqdn = 'mid_csp/elt/subarray_01'
    dut_properties = {
        'CspSubarrayFQDN': csp_subarray1_fqdn
    }

    csp_subarray1_proxy_mock = Mock()
    csp_subarray1_proxy_mock.obsState = ObsState.READY

    proxies_to_mock = {
        csp_subarray1_fqdn: csp_subarray1_proxy_mock
    }
    csp_subarray1_proxy_mock.command_inout_asynch.side_effect = raise_devfailed_exception
    with fake_tango_system(CspSubarrayLeafNode, initial_dut_properties=dut_properties,
                           proxies_to_mock=proxies_to_mock) as tango_context:
        # act
        device_proxy = tango_context.device
        with pytest.raises(tango.DevFailed):
            device_proxy.Abort()
        # assert
        assert const.ERR_ABORT_INVOKING_CMD in tango_context.device.activityMessage


def test_abort_should_failed_when_device_is_in_resourcing():
    # arrange:
    csp_subarray1_fqdn = 'mid_csp/elt/subarray_01'
    dut_properties = {
        'CspSubarrayFQDN': csp_subarray1_fqdn
    }

    csp_subarray1_proxy_mock = Mock()
    csp_subarray1_proxy_mock.obsState = ObsState.RESOURCING

    proxies_to_mock = {
        csp_subarray1_fqdn: csp_subarray1_proxy_mock
    }

    with fake_tango_system(CspSubarrayLeafNode, initial_dut_properties=dut_properties,
                           proxies_to_mock=proxies_to_mock) as tango_context:
        device_proxy = tango_context.device
        # act:
        device_proxy.Abort()

        # assert:
        assert "Unable to invoke Abort command" in tango_context.device.activityMessage


def test_abort_should_failed_when_device_is_in_empty():
    # arrange:
    csp_subarray1_fqdn = 'mid_csp/elt/subarray_01'
    dut_properties = {
        'CspSubarrayFQDN': csp_subarray1_fqdn
    }

    csp_subarray1_proxy_mock = Mock()
    csp_subarray1_proxy_mock.obsState = ObsState.EMPTY

    proxies_to_mock = {
        csp_subarray1_fqdn: csp_subarray1_proxy_mock
    }

    with fake_tango_system(CspSubarrayLeafNode, initial_dut_properties=dut_properties,
                           proxies_to_mock=proxies_to_mock) as tango_context:
        device_proxy = tango_context.device
        # act:
        device_proxy.Abort()

        # assert:
        assert "Unable to invoke Abort command" in tango_context.device.activityMessage


def test_restart_should_failed_when_device_obsstate_is_idle():
    # arrange:
    csp_subarray1_fqdn = 'mid_csp/elt/subarray_01'
    dut_properties = {
        'CspSubarrayFQDN': csp_subarray1_fqdn
    }

    csp_subarray1_proxy_mock = Mock()
    csp_subarray1_proxy_mock.obsState = ObsState.IDLE

    proxies_to_mock = {
        csp_subarray1_fqdn: csp_subarray1_proxy_mock
    }

    with fake_tango_system(CspSubarrayLeafNode, initial_dut_properties=dut_properties,
                           proxies_to_mock=proxies_to_mock) as tango_context:
        device_proxy = tango_context.device
        # act:
        device_proxy.Restart()

        # assert:
        assert "Unable to invoke Restart command" in tango_context.device.activityMessage


def test_restart_should_failed_when_device_obsstate_is_scanning():
    # arrange:
    csp_subarray1_fqdn = 'mid_csp/elt/subarray_01'
    dut_properties = {
        'CspSubarrayFQDN': csp_subarray1_fqdn
    }

    csp_subarray1_proxy_mock = Mock()
    csp_subarray1_proxy_mock.obsState = ObsState.SCANNING

    proxies_to_mock = {
        csp_subarray1_fqdn: csp_subarray1_proxy_mock
    }

    with fake_tango_system(CspSubarrayLeafNode, initial_dut_properties=dut_properties,
                           proxies_to_mock=proxies_to_mock) as tango_context:
        device_proxy = tango_context.device
        # act:
        device_proxy.Restart()

        # assert:
        assert "Unable to invoke Restart command" in tango_context.device.activityMessage


def test_restart_should_failed_when_device_obsstate_is_configuring():
    # arrange:
    csp_subarray1_fqdn = 'mid_csp/elt/subarray_01'
    dut_properties = {
        'CspSubarrayFQDN': csp_subarray1_fqdn
    }

    csp_subarray1_proxy_mock = Mock()
    csp_subarray1_proxy_mock.obsState = ObsState.CONFIGURING

    proxies_to_mock = {
        csp_subarray1_fqdn: csp_subarray1_proxy_mock
    }

    with fake_tango_system(CspSubarrayLeafNode, initial_dut_properties=dut_properties,
                           proxies_to_mock=proxies_to_mock) as tango_context:
        device_proxy = tango_context.device
        # act:
        device_proxy.Restart()

        # assert:
        assert "Unable to invoke Restart command" in tango_context.device.activityMessage


def test_restart_should_failed_when_device_obsstate_is_ready():
    # arrange:
    csp_subarray1_fqdn = 'mid_csp/elt/subarray_01'
    dut_properties = {
        'CspSubarrayFQDN': csp_subarray1_fqdn
    }

    csp_subarray1_proxy_mock = Mock()
    csp_subarray1_proxy_mock.obsState = ObsState.READY

    proxies_to_mock = {
        csp_subarray1_fqdn: csp_subarray1_proxy_mock
    }

    with fake_tango_system(CspSubarrayLeafNode, initial_dut_properties=dut_properties,
                           proxies_to_mock=proxies_to_mock) as tango_context:
        device_proxy = tango_context.device
        # act:
        device_proxy.Restart()

        # assert:
        assert "Unable to invoke Restart command" in tango_context.device.activityMessage


def test_restart_should_command_csp_subarray_to_restart_when_it_is_in_fault():
    # arrange:
    csp_subarray1_fqdn = 'mid_csp/elt/subarray_01'
    dut_properties = {
        'CspSubarrayFQDN': csp_subarray1_fqdn
    }

    csp_subarray1_proxy_mock = Mock()
    csp_subarray1_proxy_mock.obsState = ObsState.FAULT

    proxies_to_mock = {
        csp_subarray1_fqdn: csp_subarray1_proxy_mock
    }

    with fake_tango_system(CspSubarrayLeafNode, initial_dut_properties=dut_properties,
                           proxies_to_mock=proxies_to_mock) as tango_context:
        # act:
        tango_context.device.Restart()

        # assert:
        csp_subarray1_proxy_mock.command_inout_asynch.assert_called_with(const.CMD_RESTART,
<<<<<<< HEAD
                                                             any_method(with_name='restart_cmd_ended_cb'))
=======
                                                                         any_method(with_name='cmd_ended_cb'))
>>>>>>> 500f87f5


def test_restart_should_command_csp_subarray_to_restart_when_it_is_aborted():
    # arrange:
    csp_subarray1_fqdn = 'mid_csp/elt/subarray_01'
    dut_properties = {
        'CspSubarrayFQDN': csp_subarray1_fqdn
    }

    csp_subarray1_proxy_mock = Mock()
    csp_subarray1_proxy_mock.obsState = ObsState.ABORTED

    proxies_to_mock = {
        csp_subarray1_fqdn: csp_subarray1_proxy_mock
    }

    with fake_tango_system(CspSubarrayLeafNode, initial_dut_properties=dut_properties,
                           proxies_to_mock=proxies_to_mock) as tango_context:
        # act:
        tango_context.device.Restart()

        # assert:
        csp_subarray1_proxy_mock.command_inout_asynch.assert_called_with(const.CMD_RESTART,
<<<<<<< HEAD
                                                             any_method(with_name='restart_cmd_ended_cb'))
=======
                                                                         any_method(with_name='cmd_ended_cb'))
>>>>>>> 500f87f5


def test_restart_should_raise_devfailed_exception():
    # arrange:
    csp_subarray1_fqdn = 'mid_csp/elt/subarray_01'
    dut_properties = {
        'CspSubarrayFQDN': csp_subarray1_fqdn
    }

    csp_subarray1_proxy_mock = Mock()
    csp_subarray1_proxy_mock.obsState = ObsState.FAULT

    proxies_to_mock = {
        csp_subarray1_fqdn: csp_subarray1_proxy_mock
    }
    csp_subarray1_proxy_mock.command_inout_asynch.side_effect = raise_devfailed_exception
    with fake_tango_system(CspSubarrayLeafNode, initial_dut_properties=dut_properties,
                           proxies_to_mock=proxies_to_mock) as tango_context:
        # act
        device_proxy = tango_context.device
        with pytest.raises(tango.DevFailed):
            device_proxy.Restart()
        # assert
        assert const.ERR_RESTART_INVOKING_CMD in tango_context.device.activityMessage


def command_callback(command_name):
    fake_event = MagicMock()
    fake_event.err = False
    fake_event.cmd_name = f"{command_name}"
    return fake_event


def command_callback_with_event_error(command_name):
    fake_event = MagicMock()
    fake_event.err = True
    fake_event.errors = 'Event error in Command Callback'
    fake_event.cmd_name = f"{command_name}"
    return fake_event


def command_callback_with_command_exception():
    return Exception("Exception in command callback")


def raise_devfailed_exception(cmd_name):
    tango.Except.throw_exception("CspSubarrayLeafNode_CommandFailed", "This is error message for devfailed",
                                 " ", tango.ErrSeverity.ERR)


def test_status():
    # act & assert:
    with fake_tango_system(CspSubarrayLeafNode) as tango_context:
        assert tango_context.device.Status() != const.STR_CSPSALN_INIT_SUCCESS


def test_read_delay_model():
    # act & assert:
    with fake_tango_system(CspSubarrayLeafNode) as tango_context:
        assert tango_context.device.delayModel == " "


def test_write_delay_model():
    # act & assert:
    with fake_tango_system(CspSubarrayLeafNode) as tango_context:
        tango_context.device.delayModel = " "
        assert tango_context.device.delayModel == " "


def test_health_state():
    # act & assert:
    with fake_tango_system(CspSubarrayLeafNode) as tango_context:
        assert tango_context.device.healthState == HealthState.OK


def test_read_activity_message():
    # act & assert:
    with fake_tango_system(CspSubarrayLeafNode) as tango_context:
        assert tango_context.device.activityMessage == " "


def test_write_activity_message():
    # act & assert:
    with fake_tango_system(CspSubarrayLeafNode) as tango_context:
        tango_context.device.activityMessage = "test"
        assert tango_context.device.activityMessage == "test"


def test_logging_level():
    # act & assert:
    with fake_tango_system(CspSubarrayLeafNode) as tango_context:
        tango_context.device.loggingLevel = LoggingLevel.INFO
        assert tango_context.device.loggingLevel == LoggingLevel.INFO


def test_read_version_info():
    # act & assert:
    with fake_tango_system(CspSubarrayLeafNode) as tango_context:
        assert tango_context.device.versionInfo == " "


def test_logging_targets():
    # act & assert:
    with fake_tango_system(CspSubarrayLeafNode) as tango_context:
        tango_context.device.loggingTargets = ['console::cout']
        assert 'console::cout' in tango_context.device.loggingTargets


def any_method(with_name=None):
    class AnyMethod():
        def __eq__(self, other):
            if not isinstance(other, types.MethodType):
                return False

            return other.__func__.__name__ == with_name if with_name else True

    return AnyMethod()


def assert_activity_message(device_proxy, expected_message):
    assert device_proxy.activityMessage == expected_message  # reads tango attribute


@contextlib.contextmanager
def fake_tango_system(device_under_test, initial_dut_properties={}, proxies_to_mock={},
                      device_proxy_import_path='tango.DeviceProxy'):
    with mock.patch(device_proxy_import_path) as patched_constructor:
        patched_constructor.side_effect = lambda device_fqdn: proxies_to_mock.get(device_fqdn, Mock())
        patched_module = importlib.reload(sys.modules[device_under_test.__module__])

    device_under_test = getattr(patched_module, device_under_test.__name__)

    device_test_context = DeviceTestContext(device_under_test, properties=initial_dut_properties)
    device_test_context.start()
    yield device_test_context
    device_test_context.stop()<|MERGE_RESOLUTION|>--- conflicted
+++ resolved
@@ -211,11 +211,7 @@
         device_proxy.ReleaseAllResources()
         # assert:
         csp_subarray1_proxy_mock.command_inout_asynch.assert_called_with(const.CMD_REMOVE_ALL_RECEPTORS,
-<<<<<<< HEAD
                                                                any_method(with_name='releaseallresources_cmd_ended_cb'))
-=======
-                                                                         any_method(with_name='cmd_ended_cb'))
->>>>>>> 500f87f5
         assert_activity_message(device_proxy, const.STR_REMOVE_ALL_RECEPTORS_SUCCESS)
 
 
@@ -273,12 +269,7 @@
         if "pointing" in cspConfiguration:
             del cspConfiguration["pointing"]
         csp_subarray1_proxy_mock.command_inout_asynch.assert_called_with(const.CMD_CONFIGURE,
-<<<<<<< HEAD
                                     json.dumps(cspConfiguration), any_method(with_name='configure_cmd_ended_cb'))
-=======
-                                                                         json.dumps(cspConfiguration),
-                                                                         any_method(with_name='cmd_ended_cb'))
->>>>>>> 500f87f5
 
 
 def test_configure_to_raise_devfailed_exception():
@@ -403,13 +394,8 @@
                            proxies_to_mock=proxies_to_mock) as tango_context:
         device_proxy = tango_context.device
         tango_context.device.EndScan()
-<<<<<<< HEAD
         csp_subarray1_proxy_mock.command_inout_asynch.assert_called_with\
             (const.CMD_ENDSCAN, any_method(with_name='endscan_cmd_ended_cb'))
-=======
-        csp_subarray1_proxy_mock.command_inout_asynch.assert_called_with \
-            (const.CMD_ENDSCAN, any_method(with_name='cmd_ended_cb'))
->>>>>>> 500f87f5
         assert_activity_message(device_proxy, const.STR_ENDSCAN_SUCCESS)
 
 
@@ -475,14 +461,8 @@
                            proxies_to_mock=proxies_to_mock) as tango_context:
         device_proxy = tango_context.device
         tango_context.device.GoToIdle()
-
-<<<<<<< HEAD
         csp_subarray1_proxy_mock.command_inout_asynch.assert_called_with\
             (const.CMD_GOTOIDLE, any_method(with_name='gotoidle_cmd_ended_cb'))
-=======
-        csp_subarray1_proxy_mock.command_inout_asynch.assert_called_with \
-            (const.CMD_GOTOIDLE, any_method(with_name='cmd_ended_cb'))
->>>>>>> 500f87f5
         assert_activity_message(device_proxy, const.STR_GOTOIDLE_SUCCESS)
 
 
@@ -612,12 +592,7 @@
 
         # assert:
         csp_subarray1_proxy_mock.command_inout_asynch.assert_called_with(const.CMD_ABORT,
-<<<<<<< HEAD
                                                              any_method(with_name='abort_cmd_ended_cb'))
-=======
-                                                                         any_method(with_name='cmd_ended_cb'))
->>>>>>> 500f87f5
-
 
 def test_abort_should_command_csp_subarray_to_abort_when_it_is_configuring():
     # arrange:
@@ -640,12 +615,7 @@
 
         # assert:
         csp_subarray1_proxy_mock.command_inout_asynch.assert_called_with(const.CMD_ABORT,
-<<<<<<< HEAD
                                                              any_method(with_name='abort_cmd_ended_cb'))
-=======
-                                                                         any_method(with_name='cmd_ended_cb'))
->>>>>>> 500f87f5
-
 
 def test_abort_should_command_csp_subarray_to_abort_when_it_is_idle():
     # arrange:
@@ -668,12 +638,7 @@
 
         # assert:
         csp_subarray1_proxy_mock.command_inout_asynch.assert_called_with(const.CMD_ABORT,
-<<<<<<< HEAD
                                                              any_method(with_name='abort_cmd_ended_cb'))
-=======
-                                                                         any_method(with_name='cmd_ended_cb'))
->>>>>>> 500f87f5
-
 
 def test_abort_should_raise_devfailed_exception():
     # arrange:
@@ -864,12 +829,7 @@
 
         # assert:
         csp_subarray1_proxy_mock.command_inout_asynch.assert_called_with(const.CMD_RESTART,
-<<<<<<< HEAD
                                                              any_method(with_name='restart_cmd_ended_cb'))
-=======
-                                                                         any_method(with_name='cmd_ended_cb'))
->>>>>>> 500f87f5
-
 
 def test_restart_should_command_csp_subarray_to_restart_when_it_is_aborted():
     # arrange:
@@ -892,11 +852,7 @@
 
         # assert:
         csp_subarray1_proxy_mock.command_inout_asynch.assert_called_with(const.CMD_RESTART,
-<<<<<<< HEAD
                                                              any_method(with_name='restart_cmd_ended_cb'))
-=======
-                                                                         any_method(with_name='cmd_ended_cb'))
->>>>>>> 500f87f5
 
 
 def test_restart_should_raise_devfailed_exception():
