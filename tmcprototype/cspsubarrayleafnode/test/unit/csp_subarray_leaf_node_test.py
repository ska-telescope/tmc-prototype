# Standard Python imports
import contextlib
import importlib
import sys
import json
import types
import pytest
import tango
import mock
from mock import Mock
from mock import MagicMock
from os.path import dirname, join

# Sample 'good' JSON
sample_json = {
  "dish": {
    "receptorIDList": [
      "0001",
      "0002"
    ]
  }
}

# Tango imports
from tango import DevState
from tango.test_context import DeviceTestContext

# Additional import
from cspsubarrayleafnode import CspSubarrayLeafNode, const
from ska.base.control_model import HealthState, ObsState, TestMode, SimulationMode, ControlMode, AdminMode, \
    LoggingLevel


assign_input_file = 'command_AssignResources.json'
path = join(dirname(__file__), 'data', assign_input_file)
with open(path, 'r') as f:
    assign_input_str = f.read()

scan_input_file='command_Scan.json'
path= join(dirname(__file__), 'data' ,scan_input_file)
with open(path, 'r') as f:
    scan_input_str=f.read()

configure_input_file= 'command_Configure.json'
path= join(dirname(__file__), 'data' , configure_input_file)
with open(path, 'r') as f:
    configure_str=f.read()

invalid_json_assign_config_file='invalid_json_Assign_Resources_Configure.json'
path= join(dirname(__file__), 'data' ,invalid_json_assign_config_file)
with open(path, 'r') as f:
    assign_config_invalid_str=f.read()

assign_invalid_key_file='invalid_key_AssignResources.json'
path= join(dirname(__file__), 'data' , assign_invalid_key_file)
with open(path, 'r') as f:
    assign_invalid_key=f.read()


# def test_on_command_should_change_cspsubarrayleafnode_device_state_to_on():
#     with fake_tango_system(CspSubarrayLeafNode) as tango_context:
#         # act:
#         tango_context.device.On()
#         # assert:
#         assert tango_context.device.state() == DevState.ON
#         # Due to forwarded attribute is not set in the unit test cases device state remains in ALARM
#         # assert tango_context.device.state() == DevState.ALARM
#         # assert tango_context.device.obsState == ObsState.EMPTY


def test_assign_resources_should_send_csp_subarray_with_correct_receptor_id_list():
    # arrange:
    csp_subarray1_fqdn = 'mid_csp/elt/subarray_01'
    dut_properties = {
        'CspSubarrayFQDN': csp_subarray1_fqdn
    }

    csp_subarray1_proxy_mock = Mock()
    csp_subarray1_proxy_mock.obsState = ObsState.IDLE

    proxies_to_mock = {
        csp_subarray1_fqdn: csp_subarray1_proxy_mock
    }

    with fake_tango_system(CspSubarrayLeafNode, initial_dut_properties=dut_properties,
                           proxies_to_mock=proxies_to_mock) as tango_context:
        assign_resources_input = []
        assign_resources_input.append(assign_input_str)
        device_proxy=tango_context.device
        device_proxy.On()
        #act
        device_proxy.AssignResources(assign_resources_input)
        #assert
        receptorIDList = []
        jsonArgument = json.loads(assign_resources_input[0])
        receptorIDList_str = jsonArgument[const.STR_DISH][const.STR_RECEPTORID_LIST]
        # convert receptorIDList from list of string to list of int
        for i in range(0, len(receptorIDList_str)):
            receptorIDList.append(int(receptorIDList_str[i]))
        csp_subarray1_proxy_mock.command_inout_asynch.assert_called_with(const.CMD_ADD_RECEPTORS,
                                                receptorIDList, any_method(with_name='cmd_ended_cb'))
        assert_activity_message(device_proxy, const.STR_ADD_RECEPTORS_SUCCESS)


def test_assign_resources_should_raise_devfailed_exception():
    # arrange:
    csp_subarray1_fqdn = 'mid_csp/elt/subarray_01'
    dut_properties = {
        'CspSubarrayFQDN': csp_subarray1_fqdn
    }

    csp_subarray1_proxy_mock = Mock()
    csp_subarray1_proxy_mock.obsState = ObsState.IDLE

    proxies_to_mock = {
        csp_subarray1_fqdn: csp_subarray1_proxy_mock
    }
    csp_subarray1_proxy_mock.command_inout_asynch.side_effect = raise_devfailed_exception
    with fake_tango_system(CspSubarrayLeafNode, initial_dut_properties=dut_properties,
                           proxies_to_mock=proxies_to_mock) as tango_context:
        assign_resources_input = []
        assign_resources_input.append(assign_input_str)
        device_proxy=tango_context.device
        device_proxy.On()
        ##act
        with pytest.raises(tango.DevFailed):
            device_proxy.AssignResources(assign_resources_input)
        #assert

        assert const.ERR_ASSGN_RESOURCES in tango_context.device.activityMessage


def test_assign_command_with_callback_method():
    # arrange:
    csp_subarray1_fqdn = 'mid_csp/elt/subarray_01'
    dut_properties = {'CspSubarrayFQDN': csp_subarray1_fqdn}
    csp_subarray1_proxy_mock = Mock()
    csp_subarray1_proxy_mock.obsState = ObsState.IDLE
    proxies_to_mock = {csp_subarray1_fqdn: csp_subarray1_proxy_mock}
    event_subscription_map = {}

    csp_subarray1_proxy_mock.command_inout_asynch.side_effect = (
        lambda command_name, argument, callback, *args,
               **kwargs: event_subscription_map.update({command_name: callback}))
    with fake_tango_system(CspSubarrayLeafNode, initial_dut_properties=dut_properties,
                           proxies_to_mock=proxies_to_mock) as tango_context:
        assign_resources_input = []
        assign_resources_input.append(assign_input_str)
        device_proxy = tango_context.device
        device_proxy.On()
        # act

        device_proxy.AssignResources(assign_resources_input)
        dummy_event = command_callback(const.CMD_ADD_RECEPTORS)
        event_subscription_map[const.CMD_ADD_RECEPTORS](dummy_event)
        # assert:
        assert const.STR_INVOKE_SUCCESS in tango_context.device.activityMessage


def test_assign_command_with_callback_method_with_event_error():
    # arrange:
    csp_subarray1_fqdn = 'mid_csp/elt/subarray_01'
    dut_properties = {'CspSubarrayFQDN': csp_subarray1_fqdn}
    csp_subarray1_proxy_mock = Mock()
    csp_subarray1_proxy_mock.obsState = ObsState.IDLE
    proxies_to_mock = {csp_subarray1_fqdn: csp_subarray1_proxy_mock}
    event_subscription_map = {}

    csp_subarray1_proxy_mock.command_inout_asynch.side_effect = (
        lambda command_name, argument, callback, *args,
               **kwargs: event_subscription_map.update({command_name: callback}))
    with fake_tango_system(CspSubarrayLeafNode, initial_dut_properties=dut_properties,
                           proxies_to_mock=proxies_to_mock) as tango_context:
        assign_resources_input = []
        assign_resources_input.append(assign_input_str)
        device_proxy = tango_context.device
        device_proxy.On()
        # act
        device_proxy.AssignResources(assign_resources_input)
        dummy_event = command_callback_with_event_error(const.CMD_ADD_RECEPTORS)
        event_subscription_map[const.CMD_ADD_RECEPTORS](dummy_event)
        # assert:
        assert const.ERR_INVOKING_CMD in tango_context.device.activityMessage

def test_assign_command_with_callback_method_with_devfailed_error():
    # arrange:
    csp_subarray1_fqdn = 'mid_csp/elt/subarray_01'
    dut_properties = {'CspSubarrayFQDN': csp_subarray1_fqdn}
    csp_subarray1_proxy_mock = Mock()
    csp_subarray1_proxy_mock.obsState = ObsState.IDLE
    proxies_to_mock = {csp_subarray1_fqdn: csp_subarray1_proxy_mock}
    event_subscription_map = {}
    csp_subarray1_proxy_mock.command_inout_asynch.side_effect = (
        lambda command_name, argument, callback, *args,
               **kwargs: event_subscription_map.update({command_name: callback}))
    with fake_tango_system(CspSubarrayLeafNode, initial_dut_properties=dut_properties,
                           proxies_to_mock=proxies_to_mock) as tango_context:
        assign_input = '{"dish":{"receptorIDList":["0001","0002"]}}'
        assign_resources_input = []
<<<<<<< HEAD
        assign_resources_input.append(assign_input)
=======
        assign_resources_input.append(assign_input_str)
        device_proxy = tango_context.device
        device_proxy.On()
>>>>>>> 7e35cddf
        # act:
        with pytest.raises(tango.DevFailed) as df:
            tango_context.device.AssignResources(assign_resources_input)
            dummy_event = command_callback_with_devfailed_exception()
            event_subscription_map[const.CMD_ADD_RECEPTORS](dummy_event)

        # assert:
        assert "CspSubarrayLeafNode_Commandfailed in callback" in str(df.value)


def test_assign_resource_should_raise_exception_when_called_invalid_json():
    # act
    with fake_tango_system(CspSubarrayLeafNode) as tango_context:
        # tango_context.device.On()
        with pytest.raises(tango.DevFailed):
            tango_context.device.On()
            tango_context.device.AssignResources(assign_config_invalid_str)
        # assert:
        assert const.ERR_INVALID_JSON_ASSIGN_RES in tango_context.device.activityMessage


<<<<<<< HEAD
def command_callback_with_devfailed_exception():
    tango.Except.throw_exception("This is error message for devfailed",
                                 "CspSubarrayLeafNode_Commandfailed in callback", " ", tango.ErrSeverity.ERR)


def raise_devfailed_exception():
    tango.Except.throw_exception("CspSubarrayLeafNode_CommandFailed", "This is error message for devfailed",
                                 " ", tango.ErrSeverity.ERR)
=======
def test_assign_resource_should_raise_exception_when_key_not_found():
    # act
    with fake_tango_system(CspSubarrayLeafNode) as tango_context:
        assignresources_input = []
        assignresources_input.append(assign_invalid_key)
        tango_context.device.On()
        with pytest.raises(tango.DevFailed):
            tango_context.device.AssignResources(assignresources_input)
        # assert:
        assert const.ERR_JSON_KEY_NOT_FOUND in tango_context.device.activityMessage
>>>>>>> 7e35cddf

def raise_devfailed_with_arg(cmd_name, input_arg1, input_arg2):
    tango.Except.throw_exception("CspSubarrayLeafNode_CommandFailed", "This is error message for devfailed",
                                 cmd_name, tango.ErrSeverity.ERR)

def test_release_resource_should_command_csp_subarray_to_release_all_resources():
    # arrange:
    csp_subarray1_fqdn = 'mid_csp/elt/subarray_01'
    dut_properties = {
        'CspSubarrayFQDN': csp_subarray1_fqdn
    }

    csp_subarray1_proxy_mock = Mock()
    csp_subarray1_proxy_mock.obsState = ObsState.IDLE

    proxies_to_mock = {
        csp_subarray1_fqdn: csp_subarray1_proxy_mock
    }

    with fake_tango_system(CspSubarrayLeafNode, initial_dut_properties=dut_properties,
                           proxies_to_mock=proxies_to_mock) \
            as tango_context:
        device_proxy = tango_context.device
        assign_resources_input = []
        assign_resources_input.append(assign_input_str)
        device_proxy.On()
        # act:
        device_proxy.AssignResources(assign_resources_input)
        device_proxy.ReleaseAllResources()
        # assert:
<<<<<<< HEAD
        csp_subarray1_proxy_mock.command_inout_asynch.assert_called_with\
            (const.CMD_STARTSCAN, '0', any_method(with_name='commandCallback'))

=======
        csp_subarray1_proxy_mock.command_inout_asynch.assert_called_with(const.CMD_REMOVE_ALL_RECEPTORS,
                                                               any_method(with_name='cmd_ended_cb'))
        assert_activity_message(device_proxy, const.STR_REMOVE_ALL_RECEPTORS_SUCCESS)
>>>>>>> 7e35cddf

def test_release_resource_should_command_csp_subarray_to_release_all_resources_raise_devfail():
    # arrange:
    csp_subarray1_fqdn = 'mid_csp/elt/subarray_01'
    dut_properties = {
        'CspSubarrayFQDN': csp_subarray1_fqdn
    }

    csp_subarray1_proxy_mock = Mock()
    csp_subarray1_proxy_mock.obsState = ObsState.IDLE

    proxies_to_mock = {
        csp_subarray1_fqdn: csp_subarray1_proxy_mock
    }
    csp_subarray1_proxy_mock.command_inout_asynch.side_effect = raise_devfailed_exception
    with fake_tango_system(CspSubarrayLeafNode, initial_dut_properties=dut_properties,
                           proxies_to_mock=proxies_to_mock) \
            as tango_context:
        device_proxy = tango_context.device
        with pytest.raises(tango.DevFailed):
            device_proxy.ReleaseAllResources()

        # assert:
        assert const.ERR_RELEASE_ALL_RESOURCES in tango_context.device.activityMessage


def test_configure_to_send_correct_configuration_data_when_csp_subarray_is_idle():
    csp_subarray1_fqdn = 'mid_csp/elt/subarray_01'
    dut_properties = {
        'CspSubarrayFQDN': csp_subarray1_fqdn
    }

    csp_subarray1_proxy_mock = Mock()
    csp_subarray1_proxy_mock.obsState = ObsState.IDLE

    proxies_to_mock = {
        csp_subarray1_fqdn: csp_subarray1_proxy_mock
    }

    with fake_tango_system(CspSubarrayLeafNode, initial_dut_properties=dut_properties,
                           proxies_to_mock=proxies_to_mock) as tango_context:
        device_proxy = tango_context.device
        csp_config = configure_str
        assign_resources_input = []
        assign_resources_input.append(assign_input_str)
        device_proxy.On()

        # act
        device_proxy.AssignResources(assign_resources_input)
        device_proxy.Configure(csp_config)
        # Assert
        argin_json = json.loads(csp_config)
        cspConfiguration = argin_json.copy()
        if "pointing" in cspConfiguration:
            del cspConfiguration["pointing"]
        csp_subarray1_proxy_mock.command_inout_asynch.assert_called_with(const.CMD_CONFIGURE,
                                    json.dumps(cspConfiguration), any_method(with_name='cmd_ended_cb'))


def test_configure_to_raise_devfailed_exception():
    csp_subarray1_fqdn = 'mid_csp/elt/subarray_01'
    dut_properties = {
        'CspSubarrayFQDN': csp_subarray1_fqdn
    }

    csp_subarray1_proxy_mock = Mock()
    csp_subarray1_proxy_mock.obsState = ObsState.IDLE

    proxies_to_mock = {
        csp_subarray1_fqdn: csp_subarray1_proxy_mock
    }

    csp_subarray1_proxy_mock.command_inout_asynch.side_effect = raise_devfailed_exception
    with fake_tango_system(CspSubarrayLeafNode, initial_dut_properties=dut_properties,
                           proxies_to_mock=proxies_to_mock) as tango_context:
<<<<<<< HEAD
        assign_resources_input = []
        assign_resources_input.append(assign_input_str)
        device_proxy=tango_context.device
        ##act
        device_proxy.AssignResources(assign_resources_input)
        # assert
        receptorIDList = []
        jsonArgument = json.loads(assign_resources_input[0])
        receptorIDList_str = jsonArgument[const.STR_DISH][const.STR_RECEPTORID_LIST]
        # convert receptorIDList from list of string to list of int
        for i in range(0, len(receptorIDList_str)):
            receptorIDList.append(int(receptorIDList_str[i]))
        csp_subarray1_proxy_mock.command_inout_asynch.assert_called_with\
            (const.CMD_ADD_RECEPTORS, receptorIDList, any_method(with_name='AddReceptors_ended'))
        assert_activity_message(device_proxy, const.STR_ADD_RECEPTORS_SUCCESS)

# @pytest.mark.xfail
def test_assign_resources_should_raise_devfailed_exception():
=======
        device_proxy = tango_context.device
        csp_config = configure_str

        with pytest.raises(tango.DevFailed):
            device_proxy.Configure(csp_config)
        # Assert
        assert const.ERR_CONFIGURE_INVOKING_CMD in tango_context.device.activityMessage

def test_configure_should_raise_exception_when_called_invalid_json():
    # act
    with fake_tango_system(CspSubarrayLeafNode) as tango_context:
        with pytest.raises(tango.DevFailed):
            tango_context.device.Configure(assign_config_invalid_str)
        # assert:
        assert const.ERR_INVALID_JSON_CONFIG in tango_context.device.activityMessage


def test_start_scan_should_command_csp_subarray_to_start_its_scan_when_it_is_ready():
>>>>>>> 7e35cddf
    # arrange:
    csp_subarray1_fqdn = 'mid_csp/elt/subarray_01'
    dut_properties = {
        'CspSubarrayFQDN': csp_subarray1_fqdn
    }

    csp_subarray1_proxy_mock = Mock()
    csp_subarray1_proxy_mock.obsState = ObsState.READY

    proxies_to_mock = {
        csp_subarray1_fqdn: csp_subarray1_proxy_mock
    }
<<<<<<< HEAD
    csp_subarray1_proxy_mock.command_inout_asynch.side_effect = raise_devfailed_with_arg
    with fake_tango_system(CspSubarrayLeafNode, initial_dut_properties=dut_properties,
                           proxies_to_mock=proxies_to_mock) as tango_context:
        assign_resources_input = []
        assign_resources_input.append(assign_input_str)
        device_proxy=tango_context.device
        ##act
        with pytest.raises(tango.DevFailed) as df:
            device_proxy.AssignResources(assign_resources_input)
        #assert
        assert const.ERR_ASSGN_RESOURCES in str(df.value)
=======

    with fake_tango_system(CspSubarrayLeafNode, initial_dut_properties=dut_properties,
                           proxies_to_mock=proxies_to_mock) as tango_context:
        # act:
        tango_context.device.StartScan(scan_input_str)

        # assert:
        csp_subarray1_proxy_mock.command_inout_asynch.assert_called_with(const.CMD_STARTSCAN, '0',
                                                             any_method(with_name='cmd_ended_cb'))
>>>>>>> 7e35cddf

def test_start_scan_should_not_command_csp_subarray_to_start_its_scan_when_it_is_idle():
    # arrange:
    csp_subarray1_fqdn = 'mid_csp/elt/subarray_01'
    dut_properties = {
        'CspSubarrayFQDN': csp_subarray1_fqdn
    }

    csp_subarray1_proxy_mock = Mock()
    csp_subarray1_proxy_mock.obsState = ObsState.IDLE

    proxies_to_mock = {
        csp_subarray1_fqdn: csp_subarray1_proxy_mock
    }

    with fake_tango_system(CspSubarrayLeafNode, initial_dut_properties=dut_properties,
                           proxies_to_mock=proxies_to_mock) as tango_context:
        # act:
        tango_context.device.StartScan(scan_input_str)

        # assert:
<<<<<<< HEAD
        csp_subarray1_proxy_mock.command_inout_asynch.assert_called_with\
            (const.CMD_REMOVE_ALL_RECEPTORS, any_method(with_name='commandCallback'))
        assert_activity_message(device_proxy, const.STR_REMOVE_ALL_RECEPTORS_SUCCESS)

=======
        assert_activity_message(tango_context.device, const.ERR_DEVICE_NOT_READY)
>>>>>>> 7e35cddf

def test_start_scan_should_raise_devfailed_exception():
    # arrange:
    csp_subarray1_fqdn = 'mid_csp/elt/subarray_01'
    dut_properties = {
        'CspSubarrayFQDN': csp_subarray1_fqdn
    }

    csp_subarray1_proxy_mock = Mock()
    csp_subarray1_proxy_mock.obsState = ObsState.READY

    proxies_to_mock = {
        csp_subarray1_fqdn: csp_subarray1_proxy_mock
    }
    csp_subarray1_proxy_mock.command_inout_asynch.side_effect = raise_devfailed_exception
    with fake_tango_system(CspSubarrayLeafNode, initial_dut_properties=dut_properties,
                           proxies_to_mock=proxies_to_mock) as tango_context:
        # act:
        with pytest.raises(tango.DevFailed):
            tango_context.device.StartScan(scan_input_str)

        # assert:
        assert const.ERR_STARTSCAN_RESOURCES in tango_context.device.activityMessage

def test_end_scan_should_command_csp_subarray_to_end_scan_when_it_is_scanning():
    # arrange:
    csp_subarray1_fqdn = 'mid_csp/elt/subarray_01'
    dut_properties = {
        'CspSubarrayFQDN': csp_subarray1_fqdn
    }

    csp_subarray1_proxy_mock = Mock()
    csp_subarray1_proxy_mock.obsState = ObsState.SCANNING

    proxies_to_mock = {
        csp_subarray1_fqdn: csp_subarray1_proxy_mock
    }

    with fake_tango_system(CspSubarrayLeafNode, initial_dut_properties=dut_properties,
                           proxies_to_mock=proxies_to_mock) as tango_context:
        device_proxy = tango_context.device
        tango_context.device.EndScan()
        csp_subarray1_proxy_mock.command_inout_asynch.assert_called_with\
            (const.CMD_ENDSCAN, any_method(with_name='commandCallback'))
        assert_activity_message(device_proxy, const.STR_ENDSCAN_SUCCESS)

def test_end_scan_should_not_command_csp_subarray_to_end_scan_when_it_is_not_scanning():
    # arrange:
    csp_subarray1_fqdn = 'mid_csp/elt/subarray_01'
    dut_properties = {
        'CspSubarrayFQDN': csp_subarray1_fqdn
    }

    csp_subarray1_proxy_mock = Mock()
    csp_subarray1_proxy_mock.obsState = ObsState.READY

    proxies_to_mock = {
        csp_subarray1_fqdn: csp_subarray1_proxy_mock
    }

    with fake_tango_system(CspSubarrayLeafNode, initial_dut_properties=dut_properties,
                           proxies_to_mock=proxies_to_mock) as tango_context:
        device_proxy = tango_context.device
        tango_context.device.EndScan()
        assert_activity_message(device_proxy, const.ERR_DEVICE_NOT_IN_SCAN)

<<<<<<< HEAD

def test_configure_to_send_correct_configuration_data_when_csp_subarray_is_idle():
    csp_subarray1_fqdn = 'mid_csp/elt/subarray_01'
    dut_properties = {
        'CspSubarrayFQDN': csp_subarray1_fqdn
    }

    csp_subarray1_proxy_mock = Mock()
    csp_subarray1_proxy_mock.obsState = ObsState.IDLE

    proxies_to_mock = {
        csp_subarray1_fqdn: csp_subarray1_proxy_mock
    }

    with fake_tango_system(CspSubarrayLeafNode, initial_dut_properties=dut_properties,
                           proxies_to_mock=proxies_to_mock) as tango_context:
        device_proxy = tango_context.device
        csp_config = configure_str
        assign_resources_input = []
        assign_resources_input.append(assign_input_str)

        # act
        device_proxy.AssignResources(assign_resources_input)
        device_proxy.Configure(csp_config)
        # Assert
        argin_json = json.loads(csp_config)
        cspConfiguration = argin_json.copy()
        if "pointing" in cspConfiguration:
            del cspConfiguration["pointing"]
        csp_subarray1_proxy_mock.command_inout_asynch.assert_called_with\
            (const.CMD_CONFIGURE, json.dumps(cspConfiguration), any_method(with_name='commandCallback'))


def test_configure_to_raise_devfailed_exception():
=======
def test_end_scan_should_raise_devfailed_exception():
    # arrange:
>>>>>>> 7e35cddf
    csp_subarray1_fqdn = 'mid_csp/elt/subarray_01'
    dut_properties = {
        'CspSubarrayFQDN': csp_subarray1_fqdn
    }

    csp_subarray1_proxy_mock = Mock()
    csp_subarray1_proxy_mock.obsState = ObsState.SCANNING

    proxies_to_mock = {
        csp_subarray1_fqdn: csp_subarray1_proxy_mock
    }
    csp_subarray1_proxy_mock.command_inout_asynch.side_effect = raise_devfailed_exception
    with fake_tango_system(CspSubarrayLeafNode, initial_dut_properties=dut_properties,
                           proxies_to_mock=proxies_to_mock) as tango_context:
        device_proxy = tango_context.device
        with pytest.raises(tango.DevFailed):
            tango_context.device.EndScan()

        assert const.ERR_ENDSCAN_INVOKING_CMD in tango_context.device.activityMessage

def test_goto_idle_should_command_csp_subarray_to_end_sb_when_it_is_ready():
    # arrange:
    csp_subarray1_fqdn = 'mid_csp/elt/subarray_01'
    dut_properties = {
        'CspSubarrayFQDN': csp_subarray1_fqdn
    }

    csp_subarray1_proxy_mock = Mock()
    csp_subarray1_proxy_mock.obsState = ObsState.READY

    proxies_to_mock = {
        csp_subarray1_fqdn: csp_subarray1_proxy_mock
    }

    with fake_tango_system(CspSubarrayLeafNode, initial_dut_properties=dut_properties,
                           proxies_to_mock=proxies_to_mock) as tango_context:
        device_proxy = tango_context.device
        tango_context.device.GoToIdle()

        csp_subarray1_proxy_mock.command_inout_asynch.assert_called_with\
            (const.CMD_GOTOIDLE, any_method(with_name='commandCallback'))
        assert_activity_message(device_proxy, const.STR_GOTOIDLE_SUCCESS)

def test_goto_idle_should_not_command_csp_subarray_to_end_sb_when_it_is_idle():
    # arrange:
    csp_subarray1_fqdn = 'mid_csp/elt/subarray_01'
    dut_properties = {
        'CspSubarrayFQDN': csp_subarray1_fqdn
    }

    csp_subarray1_proxy_mock = Mock()
    csp_subarray1_proxy_mock.obsState = ObsState.IDLE

    proxies_to_mock = {
        csp_subarray1_fqdn: csp_subarray1_proxy_mock
    }

    with fake_tango_system(CspSubarrayLeafNode, initial_dut_properties=dut_properties,
                           proxies_to_mock=proxies_to_mock) as tango_context:
        device_proxy = tango_context.device
        tango_context.device.GoToIdle()
        assert_activity_message(device_proxy, const.ERR_DEVICE_NOT_READY)

def test_goto_idle_should_raise_devfailed_exception():
    # arrange:
    csp_subarray1_fqdn = 'mid_csp/elt/subarray_01'
    dut_properties = {
        'CspSubarrayFQDN': csp_subarray1_fqdn
    }

    csp_subarray1_proxy_mock = Mock()
    csp_subarray1_proxy_mock.obsState = ObsState.READY

    proxies_to_mock = {
        csp_subarray1_fqdn: csp_subarray1_proxy_mock
    }
    csp_subarray1_proxy_mock.command_inout_asynch.side_effect = raise_devfailed_exception
    with fake_tango_system(CspSubarrayLeafNode, initial_dut_properties=dut_properties,
                           proxies_to_mock=proxies_to_mock) as tango_context:
        device_proxy = tango_context.device
        with pytest.raises(tango.DevFailed):
            tango_context.device.GoToIdle()

<<<<<<< HEAD
def test_add_receptors_ended_should_raise_dev_failed_exception_for_invalid_obs_state():
    # arrange:
    csp_subarray1_fqdn = 'mid_csp/elt/subarray_01'
    dut_properties = {'CspSubarrayFQDN': csp_subarray1_fqdn}
    csp_subarray1_proxy_mock = Mock()
    csp_subarray1_proxy_mock.obsState = ObsState.READY
    proxies_to_mock = {csp_subarray1_fqdn: csp_subarray1_proxy_mock}
    event_subscription_map = {}

    csp_subarray1_proxy_mock.command_inout_asynch.side_effect = (
        lambda command_name, argument, callback, *args,
               **kwargs: event_subscription_map.update({command_name: callback}))
    with fake_tango_system(CspSubarrayLeafNode, initial_dut_properties=dut_properties,
                           proxies_to_mock=proxies_to_mock) as tango_context:
        assign_input = '{"dish":{"receptorIDList":["0001","0002"]}}'
        assign_resources_input = []
        assign_resources_input.append(assign_input)
=======
        assert const.ERR_GOTOIDLE_INVOKING_CMD in tango_context.device.activityMessage

def command_callback(command_name):
    fake_event = MagicMock()
    fake_event.err = False
    fake_event.cmd_name = f"{command_name}"
    return fake_event
>>>>>>> 7e35cddf

        # act:
        with pytest.raises(tango.DevFailed) as df:
            tango_context.device.AssignResources(json.dumps(assign_resources_input))
        
        # assert:
        assert "CSP subarray leaf node raised exception" in str(df.value)

<<<<<<< HEAD
def test_assign_resource_should_raise_exception_when_key_not_found():
    # act
    with fake_tango_system(CspSubarrayLeafNode) as tango_context:
        assignresources_input = []
        assignresources_input.append(assign_invalid_key)
        with pytest.raises(tango.DevFailed) as df:
            tango_context.device.AssignResources(assignresources_input)
        # assert:
        assert "CSP subarray leaf node raised exception" in str(df)


def test_configure_should_raise_exception_when_called_invalid_json():
    # act
    with fake_tango_system(CspSubarrayLeafNode) as tango_context:
        with pytest.raises(tango.DevFailed) as df:
            tango_context.device.Configure(assign_config_invalid_str)
        # assert:
        assert "Invalid JSON format while invoking Configure command on CspSubarray." in str(df.value)


def create_dummy_event_state(proxy_mock, device_fqdn, attribute, attr_value):
    fake_event = Mock()
    fake_event.err = False
    fake_event.attr_name = f"{device_fqdn}/{attribute}"
    fake_event.attr_value.value = attr_value
    fake_event.device = proxy_mock
    return fake_event
=======
def command_callback_with_event_error(command_name):
    fake_event = MagicMock()
    fake_event.err = True
    fake_event.errors = 'Event error in Command Callback'
    fake_event.cmd_name = f"{command_name}"
    return fake_event


def command_callback_with_command_exception():
    return Exception("Exception in command callback")
>>>>>>> 7e35cddf


def raise_devfailed_exception(cmd_name):
    tango.Except.throw_exception("CspSubarrayLeafNode_CommandFailed", "This is error message for devfailed",
                                 " ", tango.ErrSeverity.ERR)


def test_status():
    # act & assert:
    with fake_tango_system(CspSubarrayLeafNode) as tango_context:
        assert tango_context.device.Status() != const.STR_CSPSALN_INIT_SUCCESS


def test_read_delay_model():
    # act & assert:
    with fake_tango_system(CspSubarrayLeafNode) as tango_context:
        assert tango_context.device.delayModel == " "


def test_write_delay_model():
    # act & assert:
    with fake_tango_system(CspSubarrayLeafNode) as tango_context:
        tango_context.device.delayModel = " "
        assert tango_context.device.delayModel == " "


def test_health_state():
    # act & assert:
    with fake_tango_system(CspSubarrayLeafNode) as tango_context:
        assert tango_context.device.healthState == HealthState.OK

def test_read_activity_message():
    # act & assert:
    with fake_tango_system(CspSubarrayLeafNode) as tango_context:
        assert tango_context.device.activityMessage == " "


def test_write_activity_message():
    # act & assert:
    with fake_tango_system(CspSubarrayLeafNode) as tango_context:
        tango_context.device.activityMessage = "test"
        assert tango_context.device.activityMessage == "test"


def test_logging_level():
    # act & assert:
    with fake_tango_system(CspSubarrayLeafNode) as tango_context:
        tango_context.device.loggingLevel = LoggingLevel.INFO
        assert tango_context.device.loggingLevel == LoggingLevel.INFO


def test_read_version_info():
    # act & assert:
    with fake_tango_system(CspSubarrayLeafNode) as tango_context:
        assert tango_context.device.versionInfo == " "


def test_logging_targets():
    # act & assert:
    with fake_tango_system(CspSubarrayLeafNode) as tango_context:
        tango_context.device.loggingTargets = ['console::cout']
        assert 'console::cout' in tango_context.device.loggingTargets



def any_method(with_name=None):
    class AnyMethod():
        def __eq__(self, other):
            if not isinstance(other, types.MethodType):
                return False

            return other.__func__.__name__ == with_name if with_name else True

    return AnyMethod()

def assert_activity_message(device_proxy, expected_message):
    assert device_proxy.activityMessage == expected_message  # reads tango attribute

@contextlib.contextmanager
def fake_tango_system(device_under_test, initial_dut_properties={}, proxies_to_mock={},
                      device_proxy_import_path='tango.DeviceProxy'):
    with mock.patch(device_proxy_import_path) as patched_constructor:
        patched_constructor.side_effect = lambda device_fqdn: proxies_to_mock.get(device_fqdn, Mock())
        patched_module = importlib.reload(sys.modules[device_under_test.__module__])

    device_under_test = getattr(patched_module, device_under_test.__name__)

    device_test_context = DeviceTestContext(device_under_test, properties=initial_dut_properties)
    device_test_context.start()
    yield device_test_context
    device_test_context.stop()<|MERGE_RESOLUTION|>--- conflicted
+++ resolved
@@ -98,7 +98,7 @@
         for i in range(0, len(receptorIDList_str)):
             receptorIDList.append(int(receptorIDList_str[i]))
         csp_subarray1_proxy_mock.command_inout_asynch.assert_called_with(const.CMD_ADD_RECEPTORS,
-                                                receptorIDList, any_method(with_name='cmd_ended_cb'))
+                                                receptorIDList, any_method(with_name='AddReceptors_ended'))
         assert_activity_message(device_proxy, const.STR_ADD_RECEPTORS_SUCCESS)
 
 
@@ -182,6 +182,7 @@
         # assert:
         assert const.ERR_INVOKING_CMD in tango_context.device.activityMessage
 
+
 def test_assign_command_with_callback_method_with_devfailed_error():
     # arrange:
     csp_subarray1_fqdn = 'mid_csp/elt/subarray_01'
@@ -195,15 +196,10 @@
                **kwargs: event_subscription_map.update({command_name: callback}))
     with fake_tango_system(CspSubarrayLeafNode, initial_dut_properties=dut_properties,
                            proxies_to_mock=proxies_to_mock) as tango_context:
-        assign_input = '{"dish":{"receptorIDList":["0001","0002"]}}'
-        assign_resources_input = []
-<<<<<<< HEAD
-        assign_resources_input.append(assign_input)
-=======
+        assign_resources_input = []
         assign_resources_input.append(assign_input_str)
         device_proxy = tango_context.device
         device_proxy.On()
->>>>>>> 7e35cddf
         # act:
         with pytest.raises(tango.DevFailed) as df:
             tango_context.device.AssignResources(assign_resources_input)
@@ -225,31 +221,15 @@
         assert const.ERR_INVALID_JSON_ASSIGN_RES in tango_context.device.activityMessage
 
 
-<<<<<<< HEAD
 def command_callback_with_devfailed_exception():
     tango.Except.throw_exception("This is error message for devfailed",
                                  "CspSubarrayLeafNode_Commandfailed in callback", " ", tango.ErrSeverity.ERR)
 
 
-def raise_devfailed_exception():
-    tango.Except.throw_exception("CspSubarrayLeafNode_CommandFailed", "This is error message for devfailed",
-                                 " ", tango.ErrSeverity.ERR)
-=======
-def test_assign_resource_should_raise_exception_when_key_not_found():
-    # act
-    with fake_tango_system(CspSubarrayLeafNode) as tango_context:
-        assignresources_input = []
-        assignresources_input.append(assign_invalid_key)
-        tango_context.device.On()
-        with pytest.raises(tango.DevFailed):
-            tango_context.device.AssignResources(assignresources_input)
-        # assert:
-        assert const.ERR_JSON_KEY_NOT_FOUND in tango_context.device.activityMessage
->>>>>>> 7e35cddf
-
 def raise_devfailed_with_arg(cmd_name, input_arg1, input_arg2):
     tango.Except.throw_exception("CspSubarrayLeafNode_CommandFailed", "This is error message for devfailed",
                                  cmd_name, tango.ErrSeverity.ERR)
+
 
 def test_release_resource_should_command_csp_subarray_to_release_all_resources():
     # arrange:
@@ -276,15 +256,10 @@
         device_proxy.AssignResources(assign_resources_input)
         device_proxy.ReleaseAllResources()
         # assert:
-<<<<<<< HEAD
-        csp_subarray1_proxy_mock.command_inout_asynch.assert_called_with\
-            (const.CMD_STARTSCAN, '0', any_method(with_name='commandCallback'))
-
-=======
         csp_subarray1_proxy_mock.command_inout_asynch.assert_called_with(const.CMD_REMOVE_ALL_RECEPTORS,
                                                                any_method(with_name='cmd_ended_cb'))
         assert_activity_message(device_proxy, const.STR_REMOVE_ALL_RECEPTORS_SUCCESS)
->>>>>>> 7e35cddf
+
 
 def test_release_resource_should_command_csp_subarray_to_release_all_resources_raise_devfail():
     # arrange:
@@ -360,7 +335,6 @@
     csp_subarray1_proxy_mock.command_inout_asynch.side_effect = raise_devfailed_exception
     with fake_tango_system(CspSubarrayLeafNode, initial_dut_properties=dut_properties,
                            proxies_to_mock=proxies_to_mock) as tango_context:
-<<<<<<< HEAD
         assign_resources_input = []
         assign_resources_input.append(assign_input_str)
         device_proxy=tango_context.device
@@ -376,11 +350,6 @@
         csp_subarray1_proxy_mock.command_inout_asynch.assert_called_with\
             (const.CMD_ADD_RECEPTORS, receptorIDList, any_method(with_name='AddReceptors_ended'))
         assert_activity_message(device_proxy, const.STR_ADD_RECEPTORS_SUCCESS)
-
-# @pytest.mark.xfail
-def test_assign_resources_should_raise_devfailed_exception():
-=======
-        device_proxy = tango_context.device
         csp_config = configure_str
 
         with pytest.raises(tango.DevFailed):
@@ -388,17 +357,17 @@
         # Assert
         assert const.ERR_CONFIGURE_INVOKING_CMD in tango_context.device.activityMessage
 
+
 def test_configure_should_raise_exception_when_called_invalid_json():
     # act
     with fake_tango_system(CspSubarrayLeafNode) as tango_context:
-        with pytest.raises(tango.DevFailed):
+        with pytest.raises(tango.DevFailed) as df:
             tango_context.device.Configure(assign_config_invalid_str)
         # assert:
-        assert const.ERR_INVALID_JSON_CONFIG in tango_context.device.activityMessage
+        assert "Invalid JSON format while invoking Configure command on CspSubarray." in str(df.value)
 
 
 def test_start_scan_should_command_csp_subarray_to_start_its_scan_when_it_is_ready():
->>>>>>> 7e35cddf
     # arrange:
     csp_subarray1_fqdn = 'mid_csp/elt/subarray_01'
     dut_properties = {
@@ -411,19 +380,6 @@
     proxies_to_mock = {
         csp_subarray1_fqdn: csp_subarray1_proxy_mock
     }
-<<<<<<< HEAD
-    csp_subarray1_proxy_mock.command_inout_asynch.side_effect = raise_devfailed_with_arg
-    with fake_tango_system(CspSubarrayLeafNode, initial_dut_properties=dut_properties,
-                           proxies_to_mock=proxies_to_mock) as tango_context:
-        assign_resources_input = []
-        assign_resources_input.append(assign_input_str)
-        device_proxy=tango_context.device
-        ##act
-        with pytest.raises(tango.DevFailed) as df:
-            device_proxy.AssignResources(assign_resources_input)
-        #assert
-        assert const.ERR_ASSGN_RESOURCES in str(df.value)
-=======
 
     with fake_tango_system(CspSubarrayLeafNode, initial_dut_properties=dut_properties,
                            proxies_to_mock=proxies_to_mock) as tango_context:
@@ -432,8 +388,8 @@
 
         # assert:
         csp_subarray1_proxy_mock.command_inout_asynch.assert_called_with(const.CMD_STARTSCAN, '0',
-                                                             any_method(with_name='cmd_ended_cb'))
->>>>>>> 7e35cddf
+                                                                         any_method(with_name='cmd_ended_cb'))
+
 
 def test_start_scan_should_not_command_csp_subarray_to_start_its_scan_when_it_is_idle():
     # arrange:
@@ -455,14 +411,8 @@
         tango_context.device.StartScan(scan_input_str)
 
         # assert:
-<<<<<<< HEAD
-        csp_subarray1_proxy_mock.command_inout_asynch.assert_called_with\
-            (const.CMD_REMOVE_ALL_RECEPTORS, any_method(with_name='commandCallback'))
-        assert_activity_message(device_proxy, const.STR_REMOVE_ALL_RECEPTORS_SUCCESS)
-
-=======
         assert_activity_message(tango_context.device, const.ERR_DEVICE_NOT_READY)
->>>>>>> 7e35cddf
+
 
 def test_start_scan_should_raise_devfailed_exception():
     # arrange:
@@ -487,6 +437,7 @@
         # assert:
         assert const.ERR_STARTSCAN_RESOURCES in tango_context.device.activityMessage
 
+
 def test_end_scan_should_command_csp_subarray_to_end_scan_when_it_is_scanning():
     # arrange:
     csp_subarray1_fqdn = 'mid_csp/elt/subarray_01'
@@ -506,8 +457,9 @@
         device_proxy = tango_context.device
         tango_context.device.EndScan()
         csp_subarray1_proxy_mock.command_inout_asynch.assert_called_with\
-            (const.CMD_ENDSCAN, any_method(with_name='commandCallback'))
+            (const.CMD_ENDSCAN, any_method(with_name='cmd_ended_cb'))
         assert_activity_message(device_proxy, const.STR_ENDSCAN_SUCCESS)
+
 
 def test_end_scan_should_not_command_csp_subarray_to_end_scan_when_it_is_not_scanning():
     # arrange:
@@ -529,45 +481,9 @@
         tango_context.device.EndScan()
         assert_activity_message(device_proxy, const.ERR_DEVICE_NOT_IN_SCAN)
 
-<<<<<<< HEAD
-
-def test_configure_to_send_correct_configuration_data_when_csp_subarray_is_idle():
-    csp_subarray1_fqdn = 'mid_csp/elt/subarray_01'
-    dut_properties = {
-        'CspSubarrayFQDN': csp_subarray1_fqdn
-    }
-
-    csp_subarray1_proxy_mock = Mock()
-    csp_subarray1_proxy_mock.obsState = ObsState.IDLE
-
-    proxies_to_mock = {
-        csp_subarray1_fqdn: csp_subarray1_proxy_mock
-    }
-
-    with fake_tango_system(CspSubarrayLeafNode, initial_dut_properties=dut_properties,
-                           proxies_to_mock=proxies_to_mock) as tango_context:
-        device_proxy = tango_context.device
-        csp_config = configure_str
-        assign_resources_input = []
-        assign_resources_input.append(assign_input_str)
-
-        # act
-        device_proxy.AssignResources(assign_resources_input)
-        device_proxy.Configure(csp_config)
-        # Assert
-        argin_json = json.loads(csp_config)
-        cspConfiguration = argin_json.copy()
-        if "pointing" in cspConfiguration:
-            del cspConfiguration["pointing"]
-        csp_subarray1_proxy_mock.command_inout_asynch.assert_called_with\
-            (const.CMD_CONFIGURE, json.dumps(cspConfiguration), any_method(with_name='commandCallback'))
-
-
-def test_configure_to_raise_devfailed_exception():
-=======
+
 def test_end_scan_should_raise_devfailed_exception():
     # arrange:
->>>>>>> 7e35cddf
     csp_subarray1_fqdn = 'mid_csp/elt/subarray_01'
     dut_properties = {
         'CspSubarrayFQDN': csp_subarray1_fqdn
@@ -588,6 +504,7 @@
 
         assert const.ERR_ENDSCAN_INVOKING_CMD in tango_context.device.activityMessage
 
+
 def test_goto_idle_should_command_csp_subarray_to_end_sb_when_it_is_ready():
     # arrange:
     csp_subarray1_fqdn = 'mid_csp/elt/subarray_01'
@@ -608,8 +525,9 @@
         tango_context.device.GoToIdle()
 
         csp_subarray1_proxy_mock.command_inout_asynch.assert_called_with\
-            (const.CMD_GOTOIDLE, any_method(with_name='commandCallback'))
+            (const.CMD_GOTOIDLE, any_method(with_name='cmd_ended_cb'))
         assert_activity_message(device_proxy, const.STR_GOTOIDLE_SUCCESS)
+
 
 def test_goto_idle_should_not_command_csp_subarray_to_end_sb_when_it_is_idle():
     # arrange:
@@ -631,6 +549,7 @@
         tango_context.device.GoToIdle()
         assert_activity_message(device_proxy, const.ERR_DEVICE_NOT_READY)
 
+
 def test_goto_idle_should_raise_devfailed_exception():
     # arrange:
     csp_subarray1_fqdn = 'mid_csp/elt/subarray_01'
@@ -651,7 +570,7 @@
         with pytest.raises(tango.DevFailed):
             tango_context.device.GoToIdle()
 
-<<<<<<< HEAD
+
 def test_add_receptors_ended_should_raise_dev_failed_exception_for_invalid_obs_state():
     # arrange:
     csp_subarray1_fqdn = 'mid_csp/elt/subarray_01'
@@ -669,24 +588,12 @@
         assign_input = '{"dish":{"receptorIDList":["0001","0002"]}}'
         assign_resources_input = []
         assign_resources_input.append(assign_input)
-=======
-        assert const.ERR_GOTOIDLE_INVOKING_CMD in tango_context.device.activityMessage
-
-def command_callback(command_name):
-    fake_event = MagicMock()
-    fake_event.err = False
-    fake_event.cmd_name = f"{command_name}"
-    return fake_event
->>>>>>> 7e35cddf
-
-        # act:
         with pytest.raises(tango.DevFailed) as df:
             tango_context.device.AssignResources(json.dumps(assign_resources_input))
-        
         # assert:
         assert "CSP subarray leaf node raised exception" in str(df.value)
 
-<<<<<<< HEAD
+
 def test_assign_resource_should_raise_exception_when_key_not_found():
     # act
     with fake_tango_system(CspSubarrayLeafNode) as tango_context:
@@ -696,15 +603,6 @@
             tango_context.device.AssignResources(assignresources_input)
         # assert:
         assert "CSP subarray leaf node raised exception" in str(df)
-
-
-def test_configure_should_raise_exception_when_called_invalid_json():
-    # act
-    with fake_tango_system(CspSubarrayLeafNode) as tango_context:
-        with pytest.raises(tango.DevFailed) as df:
-            tango_context.device.Configure(assign_config_invalid_str)
-        # assert:
-        assert "Invalid JSON format while invoking Configure command on CspSubarray." in str(df.value)
 
 
 def create_dummy_event_state(proxy_mock, device_fqdn, attribute, attr_value):
@@ -714,7 +612,15 @@
     fake_event.attr_value.value = attr_value
     fake_event.device = proxy_mock
     return fake_event
-=======
+
+
+def command_callback(command_name):
+    fake_event = MagicMock()
+    fake_event.err = False
+    fake_event.cmd_name = f"{command_name}"
+    return fake_event
+
+
 def command_callback_with_event_error(command_name):
     fake_event = MagicMock()
     fake_event.err = True
@@ -725,7 +631,6 @@
 
 def command_callback_with_command_exception():
     return Exception("Exception in command callback")
->>>>>>> 7e35cddf
 
 
 def raise_devfailed_exception(cmd_name):
@@ -757,6 +662,7 @@
     with fake_tango_system(CspSubarrayLeafNode) as tango_context:
         assert tango_context.device.healthState == HealthState.OK
 
+
 def test_read_activity_message():
     # act & assert:
     with fake_tango_system(CspSubarrayLeafNode) as tango_context:
@@ -788,7 +694,6 @@
     with fake_tango_system(CspSubarrayLeafNode) as tango_context:
         tango_context.device.loggingTargets = ['console::cout']
         assert 'console::cout' in tango_context.device.loggingTargets
-
 
 
 def any_method(with_name=None):
@@ -801,8 +706,10 @@
 
     return AnyMethod()
 
+
 def assert_activity_message(device_proxy, expected_message):
     assert device_proxy.activityMessage == expected_message  # reads tango attribute
+
 
 @contextlib.contextmanager
 def fake_tango_system(device_under_test, initial_dut_properties={}, proxies_to_mock={},
