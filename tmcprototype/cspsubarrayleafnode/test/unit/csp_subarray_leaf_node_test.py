--- conflicted
+++ resolved
@@ -291,6 +291,7 @@
     # assert:
     assert const.ERR_INVOKING_CMD + const.CMD_ABORT in device_proxy.activityMessage
 
+
 def test_restart_command_with_callback_method_with_event_error(mock_csp_subarray, event_subscription_without_arg):
     # arrange:
     device_proxy, csp_subarray1_proxy_mock = mock_csp_subarray
@@ -304,110 +305,6 @@
     assert const.ERR_INVOKING_CMD + const.CMD_RESTART in device_proxy.activityMessage
 
 
-<<<<<<< HEAD
-=======
-def test_configure_command_with_callback_method_with_command_error(mock_csp_subarray, event_subscription):
-    # arrange:
-    device_proxy, csp_subarray1_proxy_mock = mock_csp_subarray
-
-    # act
-    with pytest.raises(Exception):
-        device_proxy.Configure(configure_str)
-        dummy_event = command_callback_with_command_exception()
-        event_subscription[const.CMD_CONFIGURE](dummy_event)
-
-    # assert:
-    assert const.ERR_EXCEPT_CONFIGURE_CMD_CB in device_proxy.activityMessage
-
-
-def test_startscan_command_with_callback_method_with_command_error(mock_csp_subarray, event_subscription):
-    # arrange:
-    device_proxy, csp_subarray1_proxy_mock = mock_csp_subarray
-    csp_subarray1_proxy_mock.obsState = ObsState.READY
-
-    # act
-    with pytest.raises(Exception):
-        device_proxy.StartScan(scan_input_str)
-        dummy_event = command_callback_with_command_exception()
-        event_subscription[const.CMD_STARTSCAN](dummy_event)
-    # assert:
-    assert const.ERR_EXCEPT_STARTSCAN_CMD_CB in device_proxy.activityMessage
-
-
-def test_endscan_command_with_callback_method_with_command_error(mock_csp_subarray, event_subscription_without_arg):
-    # arrange:
-    device_proxy, csp_subarray1_proxy_mock = mock_csp_subarray
-    csp_subarray1_proxy_mock.obsState = ObsState.SCANNING
-
-    # act
-    with pytest.raises(Exception):
-        device_proxy.EndScan()
-        dummy_event = command_callback_with_command_exception()
-        event_subscription_without_arg[const.CMD_ENDSCAN](dummy_event)
-    # assert:
-    assert const.ERR_EXCEPT_ENDSCAN_CMD_CB in device_proxy.activityMessage
-
-
-def test_releaseallresources_command_with_callback_method_with_command_error(mock_csp_subarray, event_subscription_without_arg):
-    # arrange:
-    device_proxy, csp_subarray1_proxy_mock = mock_csp_subarray
-
-    # act
-    with pytest.raises(Exception):
-        device_proxy.ReleaseAllResources()
-        dummy_event = command_callback_with_command_exception()
-        event_subscription_without_arg[const.CMD_REMOVE_ALL_RECEPTORS](dummy_event)
-
-    # assert:
-    assert const.ERR_EXCEPT_RELEASE_ALL_RESOURCES_CMD_CB in device_proxy.activityMessage
-
-
-def test_gotoidle_command_with_callback_method_with_command_error(mock_csp_subarray, event_subscription_without_arg):
-    # arrange:
-    device_proxy, csp_subarray1_proxy_mock = mock_csp_subarray
-    csp_subarray1_proxy_mock.obsState = ObsState.READY
-
-    # act
-    with pytest.raises(Exception):
-        device_proxy.GoToIdle()
-        dummy_event = command_callback_with_command_exception()
-        event_subscription_without_arg[const.CMD_GOTOIDLE](dummy_event)
-
-    # assert:
-    assert const.ERR_EXCEPT_GO_TO_IDLE_CMD_CB in device_proxy.activityMessage
-
-
-def test_abort_command_with_callback_method_with_command_error(mock_csp_subarray, event_subscription_without_arg):
-    # arrange:
-    device_proxy, csp_subarray1_proxy_mock = mock_csp_subarray
-    csp_subarray1_proxy_mock.obsState = ObsState.SCANNING
-
-    # act
-    with pytest.raises(Exception):
-        device_proxy.Abort()
-        dummy_event = command_callback_with_command_exception()
-        event_subscription_without_arg[const.CMD_ABORT](dummy_event)
-
-    # assert:
-    assert const.ERR_EXCEPT_ABORT_CMD_CB in device_proxy.activityMessage
-
-
-def test_restart_command_with_callback_method_with_command_error(mock_csp_subarray, event_subscription_without_arg):
-    # arrange:
-    device_proxy, csp_subarray1_proxy_mock = mock_csp_subarray
-    csp_subarray1_proxy_mock.obsState = ObsState.ABORTED
-
-    # act
-    with pytest.raises(Exception):
-        device_proxy.Restart()
-        dummy_event = command_callback_with_command_exception()
-        event_subscription_without_arg[const.CMD_RESTART](dummy_event)
-
-    # assert:
-    assert const.ERR_EXCEPT_RESTART_CMD_CB in device_proxy.activityMessage
-
-
->>>>>>> e61778a2
 def test_assign_command_with_callback_method(mock_csp_subarray, event_subscription):
     device_proxy, csp_subarray1_proxy_mock = mock_csp_subarray
     csp_subarray1_proxy_mock.obsState = ObsState.EMPTY
@@ -536,12 +433,8 @@
 def test_start_scan_should_raise_devfailed_exception(mock_csp_subarray):
     device_proxy, csp_subarray1_proxy_mock = mock_csp_subarray
     csp_subarray1_proxy_mock.obsState = ObsState.READY
-<<<<<<< HEAD
     csp_subarray1_proxy_mock.command_inout_asynch.side_effect = raise_devfailed_exception_for_scan
-=======
-    csp_subarray1_proxy_mock.command_inout_asynch.side_effect = raise_devfailed_exception
-
->>>>>>> e61778a2
+
     # act:
     with pytest.raises(tango.DevFailed) as df:
         device_proxy.StartScan(scan_input_str)
