--- conflicted
+++ resolved
@@ -128,17 +128,10 @@
     scope="function",
     params=[
         ("Configure", configure_str, const.CMD_CONFIGURE, ObsState.READY, const.ERR_DEVFAILED_MSG),
-<<<<<<< HEAD
-        # ("Configure", configure_str, const.CMD_CONFIGURE, ObsState.IDLE, const.ERR_DEVFAILED_MSG),
-        # ("StartScan", scan_input_str, const.CMD_STARTSCAN, ObsState.READY, const.ERR_STARTSCAN_RESOURCES),
-        # ("AssignResources", assign_input_str, const.CMD_ADD_RECEPTORS, ObsState.IDLE, const.ERR_DEVFAILED_MSG),
-        # ("AssignResources", assign_input_str, const.CMD_ADD_RECEPTORS, ObsState.EMPTY, const.ERR_DEVFAILED_MSG),
-=======
         ("Configure", configure_str, const.CMD_CONFIGURE, ObsState.IDLE, const.ERR_DEVFAILED_MSG),
         ("StartScan", scan_input_str, const.CMD_STARTSCAN, ObsState.READY, const.ERR_STARTSCAN_RESOURCES),
         ("AssignResources", assign_input_str, const.CMD_ASSIGN_RESOURCES, ObsState.IDLE, const.ERR_DEVFAILED_MSG),
         ("AssignResources", assign_input_str, const.CMD_ASSIGN_RESOURCES, ObsState.EMPTY, const.ERR_DEVFAILED_MSG),
->>>>>>> d01ef803
     ])
 def command_with_arg(request):
     cmd_name, input_arg, requested_cmd, obs_state, error_msg = request.param
