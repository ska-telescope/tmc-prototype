# Standard Python imports
import contextlib
import importlib
import types
import sys
import json
import mock
from mock import Mock, MagicMock
import tango
import pytest

# Tango imports
from tango import DevState
from tango.test_context import DeviceTestContext
from os.path import dirname, join

# Additional import
from dishleafnode import DishLeafNode, const, release
from ska.base.control_model import HealthState, AdminMode, TestMode, SimulationMode, ControlMode
from ska.base.control_model import LoggingLevel

config_input_file = 'command_Config.json'
path = join(dirname(__file__), 'data', config_input_file)
with open(path, 'r') as f:
    config_input_str = f.read()

invalid_arg_file = 'invalid_json_argument_Configure.json'
path = join(dirname(__file__), 'data', invalid_arg_file)
with open(path, 'r') as f:
    configure_invalid_arg = f.read()

invalid_arg_file2 = 'invalid_json_argument_Track.json'
path = join(dirname(__file__), 'data', invalid_arg_file2)
with open(path, 'r') as f:
    track_invalid_arg = f.read()

invalid_key_config_track_file = 'invalid_key_Configure_Track.json'
path = join(dirname(__file__), 'data', invalid_key_config_track_file)
with open(path, 'r') as f:
    config_track_invalid_str = f.read()


@pytest.fixture(scope="function")
def mock_dish_master():
    dish_master1_fqdn = 'mid_d0001/elt/master'
    dut_properties = {'DishMasterFQDN': dish_master1_fqdn}
    dish1_proxy_mock = Mock()
    event_subscription_map = {}
    proxies_to_mock = {dish_master1_fqdn: dish1_proxy_mock}
    dish1_proxy_mock.subscribe_event.side_effect = (
        lambda attr_name, event_type, callback, *args,
               **kwargs: event_subscription_map.update({attr_name: callback}))
    with fake_tango_system(DishLeafNode, initial_dut_properties=dut_properties,
                           proxies_to_mock=proxies_to_mock) as tango_context:
        yield tango_context, dish1_proxy_mock, dish_master1_fqdn,event_subscription_map


@pytest.fixture(scope="function")
def event_subscription(mock_dish_master):
    event_subscription_map = {}
    mock_dish_master[1].command_inout_asynch.side_effect = (
        lambda command_name, callback, *args,
               **kwargs: event_subscription_map.update({command_name: callback}))
    yield event_subscription_map


@pytest.fixture(scope="function")
def event_subscription_with_arg(mock_dish_master):
    event_subscription_map = {}
    mock_dish_master[1].command_inout_asynch.side_effect = (
        lambda command_name, argument, callback, *args,
               **kwargs: event_subscription_map.update({command_name: callback}))
    yield event_subscription_map


def test_start_scan_should_command_dish_to_start_scan_when_it_is_ready(mock_dish_master):
    # arrange:
    tango_context, dish1_proxy_mock, dish_master1_fqdn, event_subscription_map = mock_dish_master
    scan_input = 0.0
    # act:
    tango_context.device.Scan(str(scan_input))
    # assert:
    dish1_proxy_mock.command_inout_asynch.assert_called_with(const.CMD_DISH_SCAN,
                                                            str(scan_input),
                                                            any_method(with_name='scan_cmd_ended_cb'))


# TODO: actual AZ and EL values need to be generated.
@pytest.mark.xfail
def test_configure_to_send_correct_configuration_data_when_dish_is_idle(mock_dish_master):
    # arrange:
    tango_context, dish1_proxy_mock, dish_master1_fqdn, event_subscription_map = mock_dish_master
    dish_config = config_input_str
    # act:
    tango_context.device.Configure(json.dumps(dish_config))

    # assert:
    jsonArgument = (dish_config)
    # ra_value = (jsonArgument["pointing"]["target"]["RA"])
    # dec_value = (jsonArgument["pointing"]["target"]["dec"])
    receiver_band = int(jsonArgument["dish"]["receiverBand"])

    arg_list = {"pointing": {
        "AZ": 181.6281105048956,
        "EL": 27.336666294459825

    },
        "dish": {
            "receiverBand": receiver_band
        }

    }
    dish_str_ip = json.dumps(arg_list)

    dish1_proxy_mock.command_inout_asynch.assert_called_with(const.CMD_DISH_CONFIGURE,
                                                             str(dish_str_ip),
                                                             any_method(with_name='configure_cmd_ended_cb'))


def test_end_scan_should_command_dish_to_end_scan_when_it_is_scanning(mock_dish_master):
    # arrange:
    tango_context, dish1_proxy_mock, dish_master1_fqdn, event_subscription_map = mock_dish_master
    scan_input = 0.0
    # act:
    tango_context.device.EndScan(str(scan_input))

    # assert:
    dish1_proxy_mock.command_inout_asynch.assert_called_with(const.CMD_STOP_CAPTURE,
                                                            str(scan_input),
                                                            any_method(with_name='stopcapture_cmd_ended_cb'))


def test_standby_lp_mode_should_command_dish_to_standby(mock_dish_master):
    # arrange:
    tango_context, dish1_proxy_mock, dish_master1_fqdn, event_subscription_map = mock_dish_master
    # act:
    tango_context.device.SetStandByLPMode()

    # assert:
    dish1_proxy_mock.command_inout_asynch.assert_called_with(const.CMD_SET_STANDBYLP_MODE,
                                                                 any_method(with_name='setstandbylpmode_cmd_ended_cb'))


def test_set_operate_mode_should_command_dish_to_start(mock_dish_master):
    # arrange:
    tango_context, dish1_proxy_mock, dish_master1_fqdn,event_subscription_map = mock_dish_master
    # act:
    tango_context.device.SetOperateMode()

    # assert:
    dish1_proxy_mock.command_inout_asynch.assert_called_with(const.CMD_SET_OPERATE_MODE,
                                                                 any_method(with_name='setoperatemode_cmd_ended_cb'))


@pytest.mark.xfail
def test_track_should_command_dish_to_start_tracking(mock_dish_master):
    # arrange:
    tango_context, dish1_proxy_mock, dish_master1_fqdn, event_subscription_map = mock_dish_master
    # act:
    tango_context.device.Track(config_input_str)
    # assert:
    jsonArgument = config_input_str
    ra_value = (jsonArgument["pointing"]["target"]["RA"])
    dec_value = (jsonArgument["pointing"]["target"]["dec"])
    radec_value = 'radec' + ',' + str(ra_value) + ',' + str(dec_value)
    dish1_proxy_mock.command_inout_asynch.assert_called_with(const.CMD_TRACK, "0",
                                                                 any_method(with_name='cmd_ended_cb'))


def test_stop_track_should_command_dish_to_stop_tracking(mock_dish_master):
    # arrange:
    tango_context, dish1_proxy_mock, dish_master1_fqdn, event_subscription_map = mock_dish_master
    tango_context.device.StopTrack()

    # assert:
    dish1_proxy_mock.command_inout_asynch.assert_called_with(const.CMD_STOP_TRACK,
                                                             any_method(with_name='stoptrack_cmd_ended_cb'))


def test_slew_should_command_the_dish_to_slew_towards_the_set_pointing_coordinates(mock_dish_master):
    tango_context, dish1_proxy_mock, dish_master1_fqdn, event_subscription_map = mock_dish_master
    slew_arg = 0.0
    # act:
    tango_context.device.Slew(str(slew_arg))

    # assert:
    dish1_proxy_mock.command_inout_asynch.assert_called_with(const.CMD_DISH_SLEW,
                                                            str(slew_arg),
                                                            any_method(with_name='slew_cmd_ended_cb'))


def test_start_capture_should_command_dish_to_start_capture_on_the_set_configured_band(mock_dish_master):
    tango_context, dish1_proxy_mock, dish_master1_fqdn, event_subscription_map = mock_dish_master
    capture_arg = 0.0
    # act:
    tango_context.device.StartCapture(str(capture_arg))

    # assert:
    dish1_proxy_mock.command_inout_asynch.assert_called_with(const.CMD_START_CAPTURE,
                                                            str(capture_arg),
                                                                any_method(with_name='startcapture_cmd_ended_cb'))


def test_stop_capture_should_command_dish_to_stop_capture_on_the_set_configured_band(mock_dish_master):
    tango_context, dish1_proxy_mock, dish_master1_fqdn, event_subscription_map = mock_dish_master
    capture_arg = 0.0
    # act:
    tango_context.device.StopCapture(str(capture_arg))

    # assert:
    # if type(float(capture_arg)) == float:
    dish1_proxy_mock.command_inout_asynch.assert_called_with(const.CMD_STOP_CAPTURE,
                                                            str(capture_arg),
                                                            any_method(with_name='stopcapture_cmd_ended_cb'))


def test_set_standby_fp_mode_should_command_dish_to_transition_to_standby_fp_mode(mock_dish_master):
    tango_context, dish1_proxy_mock, dish_master1_fqdn, event_subscription_map = mock_dish_master
    # act:
    tango_context.device.SetStandbyFPMode()

    # assert:
    dish1_proxy_mock.command_inout_asynch.assert_called_with(const.CMD_SET_STANDBYFP_MODE,
                                                             any_method(with_name='setstandbyfpmode_cmd_ended_cb'))


def test_set_stow_mode_should_command_dish_to_transit_to_stow_mode(mock_dish_master):
    tango_context, dish1_proxy_mock, dish_master1_fqdn, event_subscription_map = mock_dish_master    # act:
    tango_context.device.SetStowMode()

    # assert:
    dish1_proxy_mock.command_inout_asynch.assert_called_with(const.CMD_SET_STOW_MODE,
                                                             any_method(with_name='setstowmode_cmd_ended_cb'))


def test_abort_should_command_dish_to_abort(mock_dish_master):
    tango_context, dish1_proxy_mock, dish_master1_fqdn, event_subscription_map = mock_dish_master    # act:
    tango_context.device.Abort()

    # assert:
    dish1_proxy_mock.command_inout_asynch.assert_called_with(const.CMD_ABORT,
                                                             any_method(with_name='abort_cmd_ended_cb'))


def test_abort_should_raise_dev_failed(mock_dish_master):
    # arrange:
    tango_context, dish1_proxy_mock, dish_master1_fqdn, event_subscription_map = mock_dish_master
    dish1_proxy_mock.command_inout_asynch.side_effect = raise_devfailed_exception
    # act
    with pytest.raises(tango.DevFailed):
        tango_context.device.Abort()

    # assert
    assert const.ERR_EXE_ABORT_CMD in tango_context.device.activityMessage


def test_restart_should_command_dish_to_restart(mock_dish_master):
    tango_context, dish1_proxy_mock, dish_master1_fqdn, event_subscription_map = mock_dish_master
    # act:
    tango_context.device.Restart()

    # assert:
    dish1_proxy_mock.command_inout_asynch.assert_called_with(const.CMD_RESTART,
                                                             any_method(with_name='restart_cmd_ended_cb'))


def test_restart_should_raise_dev_failed(mock_dish_master):
    # arrange:
    tango_context, dish1_proxy_mock, dish_master1_fqdn, event_subscription_map = mock_dish_master
    dish1_proxy_mock.command_inout_asynch.side_effect = raise_devfailed_exception
    # act
    with pytest.raises(tango.DevFailed):
        tango_context.device.Restart()

    # assert
    assert const.ERR_EXE_RESTART_CMD in tango_context.device.activityMessage


def create_dummy_event_for_dishmode(device_fqdn, dish_mode_value, attribute):
    fake_event = Mock()
    fake_event.err = False
    fake_event.attr_name = f"{device_fqdn}/{attribute}"
    fake_event.attr_value.value = dish_mode_value
    return fake_event


def test_dish_leaf_node_dish_mode_is_off_when_dish_is_off(mock_dish_master):
    # arrange:
    dish_master_dishmode_attribute = 'dishMode'
    tango_context, dish1_proxy_mock, dish_master1_fqdn, event_subscription_map = mock_dish_master

    # act:
    dish_mode_value = 0
    dummy_event = create_dummy_event_for_dishmode(dish_master1_fqdn, dish_mode_value,
                                                  dish_master_dishmode_attribute)
    event_subscription_map[dish_master_dishmode_attribute](dummy_event)

    # assert:
    assert tango_context.device.activityMessage == const.STR_DISH_OFF_MODE


def test_dish_leaf_node_dish_mode_is_startup_when_dish_is_startup(mock_dish_master):
    # arrange:
    dish_master_dishmode_attribute = 'dishMode'
    tango_context, dish1_proxy_mock, dish_master1_fqdn, event_subscription_map = mock_dish_master
    # act:
    dish_mode_value = 1
    dummy_event = create_dummy_event_for_dishmode(dish_master1_fqdn, dish_mode_value,
                                                  dish_master_dishmode_attribute)
    event_subscription_map[dish_master_dishmode_attribute](dummy_event)

    # assert:
    assert tango_context.device.activityMessage == const.STR_DISH_STARTUP_MODE


def test_dish_leaf_node_dish_mode_is_shutdown_when_dish_is_shutdown(mock_dish_master):
    # arrange:
    dish_master_dishmode_attribute = 'dishMode'
    tango_context, dish1_proxy_mock, dish_master1_fqdn, event_subscription_map = mock_dish_master
    # act:
    dish_mode_value = 2
    dummy_event = create_dummy_event_for_dishmode(dish_master1_fqdn, dish_mode_value,
                                                  dish_master_dishmode_attribute)
    event_subscription_map[dish_master_dishmode_attribute](dummy_event)

    # assert:
    assert tango_context.device.activityMessage == const.STR_DISH_SHUTDOWN_MODE


def test_dish_leaf_node_dish_mode_is_standby_when_dish_is_standby(mock_dish_master):
    # arrange:
    dish_master_dishmode_attribute = 'dishMode'
    tango_context, dish1_proxy_mock, dish_master1_fqdn, event_subscription_map = mock_dish_master
    # act:
    dish_mode_value = 3
    dummy_event = create_dummy_event_for_dishmode(dish_master1_fqdn, dish_mode_value,
                                                  dish_master_dishmode_attribute)
    event_subscription_map[dish_master_dishmode_attribute](dummy_event)

    # assert:
    assert tango_context.device.activityMessage == const.STR_DISH_STANDBYLP_MODE


def test_dish_leaf_node_dish_mode_is_stand_by_fp_when_dish_is_stand_by_fp(mock_dish_master):
    # arrange:
    dish_master_dishmode_attribute = 'dishMode'
    tango_context, dish1_proxy_mock, dish_master1_fqdn, event_subscription_map = mock_dish_master
    # act:
    dish_mode_value = 4
    dummy_event = create_dummy_event_for_dishmode(dish_master1_fqdn, dish_mode_value,
                                                  dish_master_dishmode_attribute)
    event_subscription_map[dish_master_dishmode_attribute](dummy_event)

    # assert:
    assert tango_context.device.activityMessage == const.STR_DISH_STANDBYFP_MODE


def test_dish_leaf_node_dish_mode_is_maint_when_dish_is_maint(mock_dish_master):
    # arrange:
    dish_master_dishmode_attribute = 'dishMode'
    tango_context, dish1_proxy_mock, dish_master1_fqdn, event_subscription_map = mock_dish_master
    # act:
    dish_mode_value = 5
    dummy_event = create_dummy_event_for_dishmode(dish_master1_fqdn, dish_mode_value,
                                                  dish_master_dishmode_attribute)
    event_subscription_map[dish_master_dishmode_attribute](dummy_event)

    # assert:
    assert tango_context.device.activityMessage == const.STR_DISH_MAINT_MODE


def test_dish_leaf_node_dish_mode_is_stow_when_dish_is_stow(mock_dish_master):
    # arrange:
    dish_master_dishmode_attribute = 'dishMode'
    tango_context, dish1_proxy_mock, dish_master1_fqdn, event_subscription_map = mock_dish_master
    # act:
    dish_mode_value = 6
    dummy_event = create_dummy_event_for_dishmode(dish_master1_fqdn, dish_mode_value,
                                                  dish_master_dishmode_attribute)
    event_subscription_map[dish_master_dishmode_attribute](dummy_event)

    # assert:
    assert tango_context.device.activityMessage == const.STR_DISH_STOW_MODE


def test_dish_leaf_node_dish_mode_is_config_when_dish_is_config(mock_dish_master):
    # arrange:
    dish_master_dishmode_attribute = 'dishMode'
    tango_context, dish1_proxy_mock, dish_master1_fqdn, event_subscription_map = mock_dish_master
    # act:
    dish_mode_value = 7
    dummy_event = create_dummy_event_for_dishmode(dish_master1_fqdn, dish_mode_value,
                                                  dish_master_dishmode_attribute)
    event_subscription_map[dish_master_dishmode_attribute](dummy_event)

    # assert:
    assert tango_context.device.activityMessage == const.STR_DISH_CONFIG_MODE


def test_dish_leaf_node_dish_mode_is_operate_when_dish_is_operate(mock_dish_master):
    # arrange:
    dish_master_dishmode_attribute = 'dishMode'
    tango_context, dish1_proxy_mock, dish_master1_fqdn, event_subscription_map = mock_dish_master
    # act:
    dish_mode_value = 8
    dummy_event = create_dummy_event_for_dishmode(dish_master1_fqdn, dish_mode_value,
                                                  dish_master_dishmode_attribute)
    event_subscription_map[dish_master_dishmode_attribute](dummy_event)

    # assert:
    assert tango_context.device.activityMessage == const.STR_DISH_OPERATE_MODE


def test_dish_leaf_node_dish_mode_is_unknown(mock_dish_master):
    # arrange:
    dish_master_dishmode_attribute = 'dishMode'
    tango_context, dish1_proxy_mock, dish_master1_fqdn, event_subscription_map = mock_dish_master
    # act:
    dish_mode_value = 9
    dummy_event = create_dummy_event_for_dishmode(dish_master1_fqdn, dish_mode_value,
                                                  dish_master_dishmode_attribute)
    event_subscription_map[dish_master_dishmode_attribute](dummy_event)

    # assert:
    assert const.STR_DISH_UNKNOWN_MODE in tango_context.device.activityMessage


def test_dish_leaf_node_dish_mode_with_error_event(mock_dish_master):
    # arrange:
    dish_master_dishmode_attribute = 'dishMode'
    tango_context, dish1_proxy_mock, dish_master1_fqdn, event_subscription_map = mock_dish_master
    # act:
    dish_mode_value = 9
    dummy_event = create_dummy_event_with_error(dish_master1_fqdn, dish_mode_value,
                                                dish_master_dishmode_attribute)
    event_subscription_map[dish_master_dishmode_attribute](dummy_event)

    # assert:
    assert const.ERR_ON_SUBS_DISH_MODE_ATTR in tango_context.device.activityMessage


def create_dummy_event_with_error(device_fqdn, attr_value, attribute):
    fake_event = Mock()
    fake_event.err = True
    fake_event.errors = 'Event Error'
    fake_event.attr_name = f"{device_fqdn}/{attribute}"
    fake_event.attr_value.value = attr_value
    return fake_event


def create_dummy_event_for_dish_capturing(device_fqdn, dish_capturing_value, attribute):
    fake_event = Mock()
    fake_event.err = False
    fake_event.attr_name = f"{device_fqdn}/{attribute}"
    fake_event.attr_value.value = dish_capturing_value
    return fake_event


def test_dish_leaf_node_when_dish_capturing_callback_is_true(mock_dish_master):
    # arrange:
    dish_master_capturing_attribute = 'capturing'
    tango_context, dish1_proxy_mock, dish_master1_fqdn, event_subscription_map = mock_dish_master
    # act:
    dish_capturing_value = True
    dummy_event = create_dummy_event_for_dish_capturing(dish_master1_fqdn, dish_capturing_value,
                                                        dish_master_capturing_attribute)
    event_subscription_map[dish_master_capturing_attribute](dummy_event)

    # assert:
    assert tango_context.device.activityMessage == const.STR_DISH_CAPTURING_TRUE


def test_dish_leaf_node_when_dish_capturing_callback_is_false(mock_dish_master):
    # arrange:
    dish_master_capturing_attribute = 'capturing'
    tango_context, dish1_proxy_mock, dish_master1_fqdn, event_subscription_map = mock_dish_master
    # act:
    dish_capturing_value = False
    dummy_event = create_dummy_event_for_dish_capturing(dish_master1_fqdn, dish_capturing_value,
                                                        dish_master_capturing_attribute)
    event_subscription_map[dish_master_capturing_attribute](dummy_event)

    # assert:
    assert tango_context.device.activityMessage == const.STR_DISH_CAPTURING_FALSE


def test_dish_leaf_node_when_invalid_attribute_value_for_dish_capturing(mock_dish_master):
    # arrange:
    dish_master_capturing_attribute = 'capturing'
    tango_context, dish1_proxy_mock, dish_master1_fqdn, event_subscription_map = mock_dish_master
    # act:
    dish_capturing_value = 'Invalid_value'
    dummy_event = create_dummy_event_for_dish_capturing(dish_master1_fqdn, dish_capturing_value,
                                                        dish_master_capturing_attribute)
    event_subscription_map[dish_master_capturing_attribute](dummy_event)

    # assert:
    assert const.STR_DISH_CAPTURING_UNKNOWN in tango_context.device.activityMessage


def test_dish_leaf_node_when_dish_capturing_callback_with_error_event(mock_dish_master):
    # arrange:
    dish_master_capturing_attribute = 'capturing'
    tango_context, dish1_proxy_mock, dish_master1_fqdn, event_subscription_map = mock_dish_master
    # act:
    dish_capturing_value = 'Invalid_value'
    dummy_event = create_dummy_event_with_error(dish_master1_fqdn, dish_capturing_value,
                                                dish_master_capturing_attribute)
    event_subscription_map[dish_master_capturing_attribute](dummy_event)

    # assert:
    assert const.ERR_SUBSR_CAPTURING_ATTR in tango_context.device.activityMessage


def create_dummy_event(device_fqdn, attribute, attr_value):
    fake_event = Mock()
    fake_event.err = False
    fake_event.attr_name = f"{device_fqdn}/{attribute}"
    fake_event.attr_value.value = attr_value
    return fake_event


def test_dish_leaf_node_when_achieved_pointing_callback_is_true(mock_dish_master):
    # arrange:
    dish_master_achieved_pointing_attribute = 'achievedPointing'
    tango_context, dish1_proxy_mock, dish_master1_fqdn, event_subscription_map = mock_dish_master
    # act:
    attribute = 'achievedPointing'
    value = 0.0
    dummy_event = create_dummy_event(dish_master1_fqdn, attribute, value)
    event_subscription_map[dish_master_achieved_pointing_attribute](dummy_event)

    # assert:
    assert tango_context.device.activityMessage == const.STR_ACHIEVED_POINTING + \
           str(dummy_event.attr_value.value)


def test_dish_leaf_node_when_achieved_pointing_callback_with_error_event(mock_dish_master):
    # arrange:
    dish_master_achieved_pointing_attribute = 'achievedPointing'
    tango_context, dish1_proxy_mock, dish_master1_fqdn, event_subscription_map = mock_dish_master
    # act:
    attribute = 'achievedPointing'
    value = 0.0
    dummy_event = create_dummy_event_with_error(dish_master1_fqdn, attribute, value)
    event_subscription_map[dish_master_achieved_pointing_attribute](dummy_event)

    # assert:
    assert const.ERR_ON_SUBS_DISH_ACHVD_ATTR in tango_context.device.activityMessage


def test_dish_leaf_node_when_desired_pointing_callback_is_true(mock_dish_master):
    # arrange:
    dish_master_desired_pointing_attribute = 'desiredPointing'
    tango_context, dish1_proxy_mock, dish_master1_fqdn, event_subscription_map = mock_dish_master
    # act:
    attribute = 'desiredPointing'
    value = 0.0
    dummy_event = create_dummy_event(dish_master1_fqdn, attribute, value)
    event_subscription_map[dish_master_desired_pointing_attribute](dummy_event)

    # assert:
    assert tango_context.device.activityMessage == const.STR_DESIRED_POINTING + \
           str(dummy_event.attr_value.value)


def test_dish_leaf_node_when_desired_pointing_callback_with_error_event(mock_dish_master):
    # arrange:
    dish_master_desired_pointing_attribute = 'desiredPointing'
    tango_context, dish1_proxy_mock, dish_master1_fqdn, event_subscription_map = mock_dish_master
    # act:
    attribute = 'desiredPointing'
    value = 0.0
    dummy_event = create_dummy_event_with_error(dish_master1_fqdn, attribute, value)
    event_subscription_map[dish_master_desired_pointing_attribute](dummy_event)
    # assert:
    assert const.ERR_ON_SUBS_DISH_DESIRED_POINT_ATTR in tango_context.device.activityMessage


def test_configure_should_raise_exception_when_called_with_invalid_json():
    # act
    with fake_tango_system(DishLeafNode) as tango_context:
        with pytest.raises(tango.DevFailed):
            tango_context.device.Configure(config_track_invalid_str)

        # assert:
        assert const.ERR_INVALID_JSON in tango_context.device.activityMessage


def test_configure_should_raise_exception_when_called_with_invalid_arguments():
    # act
    with fake_tango_system(DishLeafNode) as tango_context:
        input_string = []
        input_string.append(configure_invalid_arg)
        with pytest.raises(tango.DevFailed):
            tango_context.device.Configure(input_string[0])

        # assert:
        assert const.ERR_JSON_KEY_NOT_FOUND in tango_context.device.activityMessage

def test_scan_should_raise_exception_when_called_with_invalid_arguments():
    # act
    with fake_tango_system(DishLeafNode) as tango_context:
        input_string = "a"
        with pytest.raises(tango.DevFailed):
            tango_context.device.Scan(input_string)

        # assert:
        assert const.ERR_EXE_SCAN_CMD in tango_context.device.activityMessage


def test_end_scan_should_raise_exception_when_called_with_invalid_arguments():
    # act
    with fake_tango_system(DishLeafNode) as tango_context:
        input_string = "a"
        with pytest.raises(tango.DevFailed):
            tango_context.device.EndScan(input_string)

        # assert:
        assert const.ERR_EXE_END_SCAN_CMD in tango_context.device.activityMessage


def test_start_capture_should_raise_exception_when_called_with_invalid_arguments():
    # act
    with fake_tango_system(DishLeafNode) as tango_context:
        input_string = "a"
        with pytest.raises(tango.DevFailed):
            tango_context.device.StartCapture(input_string)

        # assert:
        assert const.ERR_EXE_START_CAPTURE_CMD in tango_context.device.activityMessage


def test_stop_capture_should_raise_exception_when_called_with_invalid_arguments():
    # act
    with fake_tango_system(DishLeafNode) as tango_context:
        input_string = "a"
        with pytest.raises(tango.DevFailed):
            tango_context.device.StopCapture(input_string)

        # assert:
        assert const.ERR_EXE_STOP_CAPTURE_CMD in tango_context.device.activityMessage


def test_slew_should_raise_exception_when_called_with_invalid_arguments():
    # act
    with fake_tango_system(DishLeafNode) as tango_context:
        input_string = "a"
        with pytest.raises(tango.DevFailed):
            tango_context.device.Slew(input_string)

        # assert:
        assert const.ERR_EXE_SLEW_CMD in tango_context.device.activityMessage


def test_track_should_raise_exception_when_called_with_invalid_arguments():
    # act
    with fake_tango_system(DishLeafNode) as tango_context:
        with pytest.raises(tango.DevFailed):
            tango_context.device.Track(track_invalid_arg)

        # assert:
        assert const.ERR_JSON_KEY_NOT_FOUND in tango_context.device.activityMessage


def test_track_should_raise_exception_when_called_with_invalid_json():
    # act
    with fake_tango_system(DishLeafNode) as tango_context:
        with pytest.raises(tango.DevFailed):
            tango_context.device.Track(config_track_invalid_str)

        # assert:
        assert const.ERR_INVALID_JSON in tango_context.device.activityMessage


def test_activity_message():
    # act & assert:
    with fake_tango_system(DishLeafNode) as tango_context:
        tango_context.device.activityMessage = const.STR_OK
        assert tango_context.device.activityMessage == const.STR_OK

def test_status():
    # act & assert:
    with fake_tango_system(DishLeafNode) as tango_context:
        assert tango_context.device.Status() != const.STR_DISH_INIT_SUCCESS


def test_logging_level():
    # act & assert:
    with fake_tango_system(DishLeafNode) as tango_context:
        tango_context.device.loggingLevel = LoggingLevel.INFO
        assert tango_context.device.loggingLevel == LoggingLevel.INFO


def test_logging_targets():
    # act & assert:
    with fake_tango_system(DishLeafNode) as tango_context:
        tango_context.device.loggingTargets = ['console::cout']
        assert 'console::cout' in tango_context.device.loggingTargets


def test_test_mode():
    # act & assert:
    with fake_tango_system(DishLeafNode) as tango_context:
        test_mode = TestMode.NONE
        tango_context.device.testMode = test_mode
        assert tango_context.device.testMode == test_mode


def test_simulation_mode():
    # act & assert:
    with fake_tango_system(DishLeafNode) as tango_context:
        simulation_mode = SimulationMode.FALSE
        tango_context.device.simulationMode = simulation_mode
        assert tango_context.device.simulationMode == simulation_mode


def test_control_mode():
    # act & assert:
    with fake_tango_system(DishLeafNode) as tango_context:
        control_mode = ControlMode.REMOTE
        tango_context.device.controlMode = control_mode
        assert tango_context.device.controlMode == control_mode


def test_health_state():
    # act & assert:
    with fake_tango_system(DishLeafNode) as tango_context:
        assert tango_context.device.healthState == HealthState.OK


def raise_devfailed_exception(cmd_name, callback):
    tango.Except.throw_exception("DishLeafNode_Commandfailed", "This is error message for devfailed",
                                 " ", tango.ErrSeverity.ERR)


def test_stop_track_should_raise_dev_failed(mock_dish_master):
    # arrange:
    tango_context, dish1_proxy_mock, dish_master1_fqdn, event_subscription_map = mock_dish_master
    dish1_proxy_mock.command_inout_asynch.side_effect = raise_devfailed_exception
    # act
    with pytest.raises(tango.DevFailed):
        tango_context.device.StopTrack()
    # assert
    assert const.ERR_EXE_STOP_TRACK_CMD in tango_context.device.activityMessage


def test_setstowmode_command_with_callback_method(event_subscription, mock_dish_master):
    # arrange:
    tango_context, dish1_proxy_mock, dish_master1_fqdn, event_subscription_map = mock_dish_master
    # act
    tango_context.device.SetStowMode()
    dummy_event = command_callback(const.CMD_SET_STOW_MODE)
    event_subscription[const.CMD_SET_STOW_MODE](dummy_event)

    # assert:
    assert const.STR_COMMAND + const.CMD_SET_STOW_MODE in tango_context.device.activityMessage

def test_setstandbylpmode_command_with_callback_method(event_subscription, mock_dish_master):
    # arrange:
    tango_context, dish1_proxy_mock, dish_master1_fqdn, event_subscription_map = mock_dish_master
    # act
    tango_context.device.SetStandByLPMode()
    dummy_event = command_callback(const.CMD_SET_STANDBYLP_MODE)
    event_subscription[const.CMD_SET_STANDBYLP_MODE](dummy_event)

    # assert:
    assert const.STR_COMMAND + const.CMD_SET_STANDBYLP_MODE in tango_context.device.activityMessage


def test_operatemode_command_with_callback_method(event_subscription, mock_dish_master):
    # arrange:
    tango_context, dish1_proxy_mock, dish_master1_fqdn, event_subscription_map = mock_dish_master
    # act
    tango_context.device.SetOperateMode()
    dummy_event = command_callback(const.CMD_SET_OPERATE_MODE)
    event_subscription[const.CMD_SET_OPERATE_MODE](dummy_event)
    # assert:
    assert const.STR_COMMAND + const.CMD_SET_OPERATE_MODE in tango_context.device.activityMessage


def test_scan_command_with_callback_method(event_subscription_with_arg, mock_dish_master):
    # arrange:
    tango_context, dish1_proxy_mock, dish_master1_fqdn, event_subscription_map = mock_dish_master
    scan_input = "0"
    # act
    tango_context.device.Scan(scan_input)
    dummy_event = command_callback(const.CMD_DISH_SCAN)
    event_subscription_with_arg[const.CMD_DISH_SCAN](dummy_event)

    # assert:
    assert const.STR_COMMAND + const.CMD_DISH_SCAN in tango_context.device.activityMessage


def test_endscan_command_with_callback_method(event_subscription_with_arg, mock_dish_master):
    # arrange:
    tango_context, dish1_proxy_mock, dish_master1_fqdn, event_subscription_map = mock_dish_master
    scan_input = "0"
    # act
    tango_context.device.EndScan(scan_input)
    dummy_event = command_callback(const.CMD_STOP_CAPTURE)
    event_subscription_with_arg[const.CMD_STOP_CAPTURE](dummy_event)

    # assert:
    assert const.STR_COMMAND + const.CMD_STOP_CAPTURE in tango_context.device.activityMessage

# TODO: actual AZ and EL values need to be generated.
@pytest.mark.xfail
def test_configure_command_with_callback_method(event_subscription, mock_dish_master):
    # arrange:
    tango_context, dish1_proxy_mock, dish_master1_fqdn, event_subscription_map = mock_dish_master
    dish_config = config_input_str
    # act:
    tango_context.device.Configure(json.dumps(dish_config))
    # act
    dummy_event = command_callback(const.CMD_DISH_CONFIGURE)
    event_subscription[const.CMD_DISH_CONFIGURE](dummy_event)

    # assert:
    assert const.STR_COMMAND + const.CMD_DISH_CONFIGURE in tango_context.device.activityMessage

def test_startcapture_command_with_callback_method(event_subscription_with_arg, mock_dish_master):
    # arrange:
    tango_context, dish1_proxy_mock, dish_master1_fqdn, event_subscription_map = mock_dish_master
    # act
    capture_arg = "0"
    tango_context.device.StartCapture(capture_arg)
    dummy_event = command_callback(const.CMD_START_CAPTURE)
    event_subscription_with_arg[const.CMD_START_CAPTURE](dummy_event)

    # assert:
    assert const.STR_COMMAND + const.CMD_START_CAPTURE in tango_context.device.activityMessage

def test_stopcapture_command_with_callback_method(event_subscription_with_arg, mock_dish_master):
    # arrange:
    tango_context, dish1_proxy_mock, dish_master1_fqdn, event_subscription_map = mock_dish_master
    # act
    capture_arg = "0"
    tango_context.device.StopCapture(capture_arg)
    dummy_event = command_callback(const.CMD_STOP_CAPTURE)
    event_subscription_with_arg[const.CMD_STOP_CAPTURE](dummy_event)

    # assert:
    assert const.STR_COMMAND + const.CMD_STOP_CAPTURE in tango_context.device.activityMessage


def test_setstandbyfpmode_command_with_callback_method(event_subscription, mock_dish_master):
    # arrange:
    tango_context, dish1_proxy_mock, dish_master1_fqdn, event_subscription_map = mock_dish_master
    # act
    tango_context.device.SetStandByFPMode()
    dummy_event = command_callback(const.CMD_SET_STANDBYFP_MODE)
    event_subscription[const.CMD_SET_STANDBYFP_MODE](dummy_event)

    # assert:
    assert const.STR_COMMAND + const.CMD_SET_STANDBYFP_MODE in tango_context.device.activityMessage


def test_slew_command_with_callback_method(event_subscription_with_arg, mock_dish_master):
    # arrange:
    tango_context, dish1_proxy_mock, dish_master1_fqdn, event_subscription_map = mock_dish_master
    # act
    slew_input = '0'
    tango_context.device.Slew(slew_input)
    dummy_event = command_callback(const.CMD_DISH_SLEW)
    event_subscription_with_arg[const.CMD_DISH_SLEW](dummy_event)

    # assert:
    assert const.STR_COMMAND + const.CMD_DISH_SLEW in tango_context.device.activityMessage

# TODO: actual AZ and EL values need to be generated.
@pytest.mark.xfail
def test_track_command_with_callback_method(event_subscription, mock_dish_master):
    # arrange:
    tango_context, dish1_proxy_mock, dish_master1_fqdn, event_subscription_map = mock_dish_master
    # act
    tango_context.device.Track()
    dummy_event = command_callback(const.CMD_TRACK)
    event_subscription[const.CMD_TRACK](dummy_event)

    # assert:
    assert const.STR_COMMAND + const.CMD_TRACK in tango_context.device.activityMessage


def test_stoptrack_command_with_callback_method(event_subscription, mock_dish_master):
    # arrange:
    tango_context, dish1_proxy_mock, dish_master1_fqdn, event_subscription_map = mock_dish_master
    # act
    #slew_input = '0'
    tango_context.device.StopTrack()
    dummy_event = command_callback(const.CMD_STOP_TRACK)
    event_subscription[const.CMD_STOP_TRACK](dummy_event)

    # assert:
    assert const.STR_COMMAND + const.CMD_STOP_TRACK in tango_context.device.activityMessage


def test_abort_command_with_callback_method(event_subscription, mock_dish_master):
    # arrange:
    tango_context, dish1_proxy_mock, dish_master1_fqdn, event_subscription_map = mock_dish_master
    # act
    tango_context.device.Abort()
    dummy_event = command_callback(const.CMD_ABORT)
    event_subscription[const.CMD_ABORT](dummy_event)

    # assert:
    assert const.STR_COMMAND + const.CMD_ABORT in tango_context.device.activityMessage

def test_restart_command_with_callback_method(event_subscription, mock_dish_master):
    # arrange:
    tango_context, dish1_proxy_mock, dish_master1_fqdn, event_subscription_map = mock_dish_master
    # act
    tango_context.device.Restart()
    dummy_event = command_callback(const.CMD_RESTART)
    event_subscription[const.CMD_RESTART](dummy_event)

    # assert:
    assert const.STR_COMMAND + const.CMD_RESTART in tango_context.device.activityMessage


def test_setstowmode_command_with_callback_method_with_event_error(event_subscription, mock_dish_master):
    # arrange:
    tango_context, dish1_proxy_mock, dish_master1_fqdn, event_subscription_map = mock_dish_master
    # act
    tango_context.device.SetStowMode()
    dummy_event = command_callback_with_event_error(const.CMD_SET_STOW_MODE)
    event_subscription[const.CMD_SET_STOW_MODE](dummy_event)

    # assert:
    assert const.ERR_INVOKING_CMD + const.CMD_SET_STOW_MODE in tango_context.device.activityMessage


def test_setstowmode_command_with_callback_method_with_command_error(event_subscription, mock_dish_master):
    # arrange:
    tango_context, dish1_proxy_mock, dish_master1_fqdn, event_subscription_map = mock_dish_master
    # act
    with pytest.raises(Exception):
        tango_context.device.SetStowMode()
        dummy_event = command_callback_with_command_exception(const.CMD_SET_STOW_MODE)
        event_subscription[const.CMD_SET_STOW_MODE](dummy_event)

    # assert:
    assert const.ERR_EXCEPT_SSM_CMD_CB in tango_context.device.activityMessage


def test_setstandbylpmode_command_with_callback_method_with_event_error(event_subscription, mock_dish_master):
    # arrange:
    tango_context, dish1_proxy_mock, dish_master1_fqdn, event_subscription_map = mock_dish_master
    # act
    tango_context.device.SetStandByLPMode()
    dummy_event = command_callback_with_event_error(const.CMD_SET_STANDBYLP_MODE)
    event_subscription[const.CMD_SET_STANDBYLP_MODE](dummy_event)

    # assert:
    assert const.ERR_INVOKING_CMD + const.CMD_SET_STANDBYLP_MODE in tango_context.device.activityMessage


def test_setstandbylpmode_command_with_callback_method_with_command_error(event_subscription, mock_dish_master):
    # arrange:
    tango_context, dish1_proxy_mock, dish_master1_fqdn, event_subscription_map = mock_dish_master
    # act
    with pytest.raises(Exception):
        tango_context.device.SetStandByLPMode()
        dummy_event = command_callback_with_command_exception(const.CMD_SET_STANDBYLP_MODE)
        event_subscription[const.CMD_SET_STANDBYLP_MODE](dummy_event)

    # assert:
    assert const.ERR_EXCEPT_SSLM_CMD_CB in tango_context.device.activityMessage


def test_setoperatemode_command_with_callback_method_with_event_error(event_subscription, mock_dish_master):
    # arrange:
    tango_context, dish1_proxy_mock, dish_master1_fqdn, event_subscription_map = mock_dish_master
    # act
    tango_context.device.SetOperateMode()
    dummy_event = command_callback_with_event_error(const.CMD_SET_OPERATE_MODE)
    event_subscription[const.CMD_SET_OPERATE_MODE](dummy_event)

    # assert:
    assert const.ERR_INVOKING_CMD + const.CMD_SET_OPERATE_MODE in tango_context.device.activityMessage

<<<<<<< HEAD
# TODO: actual AZ and EL values need to be generated.
@pytest.mark.xfail
def test_configure_command_with_callback_method():
    # arrange:
    dish_master1_fqdn = 'mid_d0001/elt/master'
    dut_properties = {'DishMasterFQDN': dish_master1_fqdn}

    dish1_proxy_mock = Mock()

    proxies_to_mock = {dish_master1_fqdn: dish1_proxy_mock}

    event_subscription_map = {}

    dish1_proxy_mock.command_inout_asynch.side_effect = (
        lambda command_name, argument, callback, *args,
               **kwargs: event_subscription_map.update({command_name: callback}))

    with fake_tango_system(DishLeafNode, initial_dut_properties=dut_properties,
                           proxies_to_mock=proxies_to_mock) as tango_context:
        dish_config = config_input_str
        # act:
        device_proxy = tango_context.device

        device_proxy.Configure(json.dumps(dish_config))

        # act
        dummy_event = command_callback(const.CMD_DISH_CONFIGURE)
        event_subscription_map[const.CMD_DISH_CONFIGURE](dummy_event)

        # assert:
        assert const.STR_COMMAND + const.CMD_DISH_CONFIGURE in tango_context.device.activityMessage

def test_startcapture_command_with_callback_method():
    # arrange:
    dish_master1_fqdn = 'mid_d0001/elt/master'
    dut_properties = {'DishMasterFQDN': dish_master1_fqdn}

    dish1_proxy_mock = Mock()

    proxies_to_mock = {dish_master1_fqdn: dish1_proxy_mock}

    event_subscription_map = {}

    dish1_proxy_mock.command_inout_asynch.side_effect = (
        lambda command_name, argument, callback, *args,
               **kwargs: event_subscription_map.update({command_name: callback}))

    with fake_tango_system(DishLeafNode, initial_dut_properties=dut_properties,
                           proxies_to_mock=proxies_to_mock) as tango_context:
        device_proxy = tango_context.device

        # act
        capture_arg = "0"

        device_proxy.StartCapture(capture_arg)

        dummy_event = command_callback(const.CMD_START_CAPTURE)
        event_subscription_map[const.CMD_START_CAPTURE](dummy_event)

        # assert:
        assert const.STR_COMMAND + const.CMD_START_CAPTURE in tango_context.device.activityMessage

def test_stopcapture_command_with_callback_method():
    # arrange:
    dish_master1_fqdn = 'mid_d0001/elt/master'
    dut_properties = {'DishMasterFQDN': dish_master1_fqdn}

    dish1_proxy_mock = Mock()

    proxies_to_mock = {dish_master1_fqdn: dish1_proxy_mock}

    event_subscription_map = {}

    dish1_proxy_mock.command_inout_asynch.side_effect = (
        lambda command_name, argument, callback, *args,
               **kwargs: event_subscription_map.update({command_name: callback}))

    with fake_tango_system(DishLeafNode, initial_dut_properties=dut_properties,
                           proxies_to_mock=proxies_to_mock) as tango_context:
        device_proxy = tango_context.device

        # act
        capture_arg = "0"

        device_proxy.StopCapture(capture_arg)

        dummy_event = command_callback(const.CMD_STOP_CAPTURE)
        event_subscription_map[const.CMD_STOP_CAPTURE](dummy_event)

        # assert:
        assert const.STR_COMMAND + const.CMD_STOP_CAPTURE in tango_context.device.activityMessage


def test_setstandbyfpmode_command_with_callback_method():
    # arrange:
    dish_master1_fqdn = 'mid_d0001/elt/master'
    dut_properties = {'DishMasterFQDN': dish_master1_fqdn}

    dish1_proxy_mock = Mock()

    proxies_to_mock = {dish_master1_fqdn: dish1_proxy_mock}

    event_subscription_map = {}

    dish1_proxy_mock.command_inout_asynch.side_effect = (
        lambda command_name, callback, *args,
               **kwargs: event_subscription_map.update({command_name: callback}))

    with fake_tango_system(DishLeafNode, initial_dut_properties=dut_properties,
                           proxies_to_mock=proxies_to_mock) as tango_context:
        device_proxy = tango_context.device

        # act
        device_proxy.SetStandByFPMode()
        dummy_event = command_callback(const.CMD_SET_STANDBYFP_MODE)
        event_subscription_map[const.CMD_SET_STANDBYFP_MODE](dummy_event)

        # assert:
        assert const.STR_COMMAND + const.CMD_SET_STANDBYFP_MODE in tango_context.device.activityMessage


def test_slew_command_with_callback_method():
    # arrange:
    dish_master1_fqdn = 'mid_d0001/elt/master'
    dut_properties = {'DishMasterFQDN': dish_master1_fqdn}

    dish1_proxy_mock = Mock()

    proxies_to_mock = {dish_master1_fqdn: dish1_proxy_mock}

    event_subscription_map = {}

    dish1_proxy_mock.command_inout_asynch.side_effect = (
        lambda command_name, argument, callback, *args,
               **kwargs: event_subscription_map.update({command_name: callback}))

    with fake_tango_system(DishLeafNode, initial_dut_properties=dut_properties,
                           proxies_to_mock=proxies_to_mock) as tango_context:
        device_proxy = tango_context.device

        # act
        slew_input = '0'
        device_proxy.Slew(slew_input)
        dummy_event = command_callback(const.CMD_DISH_SLEW)
        event_subscription_map[const.CMD_DISH_SLEW](dummy_event)

        # assert:
        assert const.STR_COMMAND + const.CMD_DISH_SLEW in tango_context.device.activityMessage

# TODO: actual AZ and EL values need to be generated.
@pytest.mark.xfail
def test_track_command_with_callback_method():
    # arrange:
    dish_master1_fqdn = 'mid_d0001/elt/master'
    dut_properties = {'DishMasterFQDN': dish_master1_fqdn}

    dish1_proxy_mock = Mock()

    proxies_to_mock = {dish_master1_fqdn: dish1_proxy_mock}

    event_subscription_map = {}

    dish1_proxy_mock.command_inout_asynch.side_effect = (
        lambda command_name, callback, *args,
               **kwargs: event_subscription_map.update({command_name: callback}))

    with fake_tango_system(DishLeafNode, initial_dut_properties=dut_properties,
                           proxies_to_mock=proxies_to_mock) as tango_context:
        device_proxy = tango_context.device

        # act
        device_proxy.Track()
        dummy_event = command_callback(const.CMD_TRACK)
        event_subscription_map[const.CMD_TRACK](dummy_event)

        # assert:
        assert const.STR_COMMAND + const.CMD_TRACK in tango_context.device.activityMessage


def test_stoptrack_command_with_callback_method():
    # arrange:
    dish_master1_fqdn = 'mid_d0001/elt/master'
    dut_properties = {'DishMasterFQDN': dish_master1_fqdn}

    dish1_proxy_mock = Mock()

    proxies_to_mock = {dish_master1_fqdn: dish1_proxy_mock}

    event_subscription_map = {}

    dish1_proxy_mock.command_inout_asynch.side_effect = (
        lambda command_name, callback, *args,
               **kwargs: event_subscription_map.update({command_name: callback}))

    with fake_tango_system(DishLeafNode, initial_dut_properties=dut_properties,
                           proxies_to_mock=proxies_to_mock) as tango_context:
        device_proxy = tango_context.device

        # act
        #slew_input = '0'
        device_proxy.StopTrack()
        dummy_event = command_callback(const.CMD_STOP_TRACK)
        event_subscription_map[const.CMD_STOP_TRACK](dummy_event)

        # assert:
        assert const.STR_COMMAND + const.CMD_STOP_TRACK in tango_context.device.activityMessage


def test_abort_command_with_callback_method():
    # arrange:
    dish_master1_fqdn = 'mid_d0001/elt/master'
    dut_properties = {'DishMasterFQDN': dish_master1_fqdn}

    dish1_proxy_mock = Mock()

    proxies_to_mock = {dish_master1_fqdn: dish1_proxy_mock}

    event_subscription_map = {}

    dish1_proxy_mock.command_inout_asynch.side_effect = (
        lambda command_name, callback, *args,
               **kwargs: event_subscription_map.update({command_name: callback}))

    with fake_tango_system(DishLeafNode, initial_dut_properties=dut_properties,
                           proxies_to_mock=proxies_to_mock) as tango_context:
        device_proxy = tango_context.device

        # act
        device_proxy.Abort()
        dummy_event = command_callback(const.CMD_ABORT)
        event_subscription_map[const.CMD_ABORT](dummy_event)

        # assert:
        assert const.STR_COMMAND + const.CMD_ABORT in tango_context.device.activityMessage

def test_restart_command_with_callback_method():
    # arrange:
    dish_master1_fqdn = 'mid_d0001/elt/master'
    dut_properties = {'DishMasterFQDN': dish_master1_fqdn}

    dish1_proxy_mock = Mock()

    proxies_to_mock = {dish_master1_fqdn: dish1_proxy_mock}

    event_subscription_map = {}

    dish1_proxy_mock.command_inout_asynch.side_effect = (
        lambda command_name, callback, *args,
               **kwargs: event_subscription_map.update({command_name: callback}))

    with fake_tango_system(DishLeafNode, initial_dut_properties=dut_properties,
                           proxies_to_mock=proxies_to_mock) as tango_context:
        device_proxy = tango_context.device

        # act
        device_proxy.Restart()
        dummy_event = command_callback(const.CMD_RESTART)
        event_subscription_map[const.CMD_RESTART](dummy_event)

        # assert:
        assert const.STR_COMMAND + const.CMD_RESTART in tango_context.device.activityMessage


def test_setstowmode_command_with_callback_method_with_event_error():
    # arrange:
    dish_master1_fqdn = 'mid_d0001/elt/master'
    dut_properties = {'DishMasterFQDN': dish_master1_fqdn}

    dish1_proxy_mock = Mock()

    proxies_to_mock = {dish_master1_fqdn: dish1_proxy_mock}

    event_subscription_map = {}

    dish1_proxy_mock.command_inout_asynch.side_effect = (
        lambda command_name, callback, *args,
               **kwargs: event_subscription_map.update({command_name: callback}))

    with fake_tango_system(DishLeafNode, initial_dut_properties=dut_properties,
                           proxies_to_mock=proxies_to_mock) as tango_context:
        device_proxy = tango_context.device

        # act
        device_proxy.SetStowMode()
        dummy_event = command_callback_with_event_error(const.CMD_SET_STOW_MODE)
        event_subscription_map[const.CMD_SET_STOW_MODE](dummy_event)

        # assert:
        assert const.ERR_INVOKING_CMD + const.CMD_SET_STOW_MODE in tango_context.device.activityMessage

def test_setstandbylpmode_command_with_callback_method_with_event_error():
    # arrange:
    dish_master1_fqdn = 'mid_d0001/elt/master'
    dut_properties = {'DishMasterFQDN': dish_master1_fqdn}

    dish1_proxy_mock = Mock()

    proxies_to_mock = {dish_master1_fqdn: dish1_proxy_mock}

    event_subscription_map = {}

    dish1_proxy_mock.command_inout_asynch.side_effect = (
        lambda command_name, callback, *args,
               **kwargs: event_subscription_map.update({command_name: callback}))

    with fake_tango_system(DishLeafNode, initial_dut_properties=dut_properties,
                           proxies_to_mock=proxies_to_mock) as tango_context:
        device_proxy = tango_context.device

        # act
        device_proxy.SetStandByLPMode()
        dummy_event = command_callback_with_event_error(const.CMD_SET_STANDBYLP_MODE)
        event_subscription_map[const.CMD_SET_STANDBYLP_MODE](dummy_event)

        # assert:
        assert const.ERR_INVOKING_CMD + const.CMD_SET_STANDBYLP_MODE in tango_context.device.activityMessage

def test_setoperatemode_command_with_callback_method_with_event_error():
    # arrange:
    dish_master1_fqdn = 'mid_d0001/elt/master'
    dut_properties = {'DishMasterFQDN': dish_master1_fqdn}

    dish1_proxy_mock = Mock()

    proxies_to_mock = {dish_master1_fqdn: dish1_proxy_mock}

    event_subscription_map = {}

    dish1_proxy_mock.command_inout_asynch.side_effect = (
        lambda command_name, callback, *args,
               **kwargs: event_subscription_map.update({command_name: callback}))

    with fake_tango_system(DishLeafNode, initial_dut_properties=dut_properties,
                           proxies_to_mock=proxies_to_mock) as tango_context:
        device_proxy = tango_context.device

        # act
        device_proxy.SetOperateMode()
        dummy_event = command_callback_with_event_error(const.CMD_SET_OPERATE_MODE)
        event_subscription_map[const.CMD_SET_OPERATE_MODE](dummy_event)

        # assert:
        assert const.ERR_INVOKING_CMD + const.CMD_SET_OPERATE_MODE in tango_context.device.activityMessage

def test_scan_command_with_callback_method_with_event_error():
    # arrange:
    dish_master1_fqdn = 'mid_d0001/elt/master'
    dut_properties = {'DishMasterFQDN': dish_master1_fqdn}

    dish1_proxy_mock = Mock()

    proxies_to_mock = {dish_master1_fqdn: dish1_proxy_mock}

    event_subscription_map = {}

    dish1_proxy_mock.command_inout_asynch.side_effect = (
        lambda command_name, argument, callback, *args,
               **kwargs: event_subscription_map.update({command_name: callback}))

    with fake_tango_system(DishLeafNode, initial_dut_properties=dut_properties,
                           proxies_to_mock=proxies_to_mock) as tango_context:
        scan_input = "0"
        device_proxy = tango_context.device

        # act
        device_proxy.Scan(scan_input)
        dummy_event = command_callback_with_event_error(const.CMD_DISH_SCAN)
        event_subscription_map[const.CMD_DISH_SCAN](dummy_event)

        # assert:
        assert const.ERR_INVOKING_CMD + const.CMD_DISH_SCAN in tango_context.device.activityMessage

def test_startcapture_command_with_callback_method_with_event_error():
=======

def test_setoperatemode_command_with_callback_method_with_command_error(event_subscription, mock_dish_master):
>>>>>>> e61778a2
    # arrange:
    tango_context, dish1_proxy_mock, dish_master1_fqdn, event_subscription_map = mock_dish_master
    # act
    with pytest.raises(Exception):
        tango_context.device.SetOperateMode()
        dummy_event = command_callback_with_command_exception(const.CMD_SET_OPERATE_MODE)
        event_subscription[const.CMD_SET_OPERATE_MODE](dummy_event)

    # assert:
    assert const.ERR_EXCEPT_SOM_CMD_CB in tango_context.device.activityMessage

<<<<<<< HEAD
def test_stopcapture_command_with_callback_method_with_event_error():
=======

def test_scan_command_with_callback_method_with_event_error(event_subscription_with_arg, mock_dish_master):
    # arrange:
    tango_context, dish1_proxy_mock, dish_master1_fqdn, event_subscription_map = mock_dish_master

    scan_input = "0"
    # act
    tango_context.device.Scan(scan_input)
    dummy_event = command_callback_with_event_error(const.CMD_DISH_SCAN)
    event_subscription_with_arg[const.CMD_DISH_SCAN](dummy_event)

    # assert:
    assert const.ERR_INVOKING_CMD + const.CMD_DISH_SCAN in tango_context.device.activityMessage


def test_scan_command_with_callback_method_with_command_error(event_subscription_with_arg, mock_dish_master):
>>>>>>> e61778a2
    # arrange:
    tango_context, dish1_proxy_mock, dish_master1_fqdn, event_subscription_map = mock_dish_master

    scan_input = "0"
    # act
    with pytest.raises(Exception):
        tango_context.device.Scan(scan_input)
        dummy_event = command_callback_with_command_exception(const.CMD_DISH_SCAN)
        event_subscription_with_arg[const.CMD_DISH_SCAN](dummy_event)

    # assert:
    assert const.ERR_EXCEPT_SCAN_CMD_CB in tango_context.device.activityMessage

<<<<<<< HEAD
def test_setstandbyfpmode_command_with_callback_method_with_event_error():
=======

def test_startcapture_command_with_callback_method_with_event_error(event_subscription_with_arg, mock_dish_master):
    # arrange:
    tango_context, dish1_proxy_mock, dish_master1_fqdn, event_subscription_map = mock_dish_master
    capture_arg = "0"

    # act
    tango_context.device.StartCapture(capture_arg)
    dummy_event = command_callback_with_event_error(const.CMD_START_CAPTURE)
    event_subscription_with_arg[const.CMD_START_CAPTURE](dummy_event)

    # assert:
    assert const.ERR_INVOKING_CMD + const.CMD_START_CAPTURE in tango_context.device.activityMessage


def test_startcapture_command_with_callback_method_with_command_error(event_subscription_with_arg, mock_dish_master):
>>>>>>> e61778a2
    # arrange:
    tango_context, dish1_proxy_mock, dish_master1_fqdn, event_subscription_map = mock_dish_master
    capture_arg = "0"

    # act
    with pytest.raises(Exception):
        tango_context.device.StartCapture(capture_arg)
        dummy_event = command_callback_with_command_exception(const.CMD_START_CAPTURE)
        event_subscription_with_arg[const.CMD_START_CAPTURE](dummy_event)

    # assert:
    assert const.ERR_EXCEPT_SC_CMD_CB in tango_context.device.activityMessage

<<<<<<< HEAD
def test_slew_command_with_callback_method_with_event_error():
=======

def test_stopcapture_command_with_callback_method_with_event_error(event_subscription_with_arg, mock_dish_master):
    # arrange:
    tango_context, dish1_proxy_mock, dish_master1_fqdn, event_subscription_map = mock_dish_master
    capture_arg = "0"
    # act
    tango_context.device.StopCapture(capture_arg)
    dummy_event = command_callback_with_event_error(const.CMD_STOP_CAPTURE)
    event_subscription_with_arg[const.CMD_STOP_CAPTURE](dummy_event)

    # assert:
    assert const.ERR_INVOKING_CMD + const.CMD_STOP_CAPTURE in tango_context.device.activityMessage


def test_stopcapture_command_with_callback_method_with_command_error(event_subscription_with_arg, mock_dish_master):
>>>>>>> e61778a2
    # arrange:
    tango_context, dish1_proxy_mock, dish_master1_fqdn, event_subscription_map = mock_dish_master
    capture_arg = "0"
    # act
    with pytest.raises(Exception):
        tango_context.device.StopCapture(capture_arg)
        dummy_event = command_callback_with_command_exception(const.CMD_STOP_CAPTURE)
        event_subscription_with_arg[const.CMD_STOP_CAPTURE](dummy_event)

    # assert:
    assert const.ERR_EXCEPT_STC_CMD_CB in tango_context.device.activityMessage

<<<<<<< HEAD
def test_stoptrack_command_with_callback_method_with_event_error():
=======

def test_setstandbyfpmode_command_with_callback_method_with_event_error(event_subscription, mock_dish_master):
    # arrange:
    tango_context, dish1_proxy_mock, dish_master1_fqdn, event_subscription_map = mock_dish_master
    # act
    tango_context.device.SetStandByFPMode()
    dummy_event = command_callback_with_event_error(const.CMD_SET_STANDBYFP_MODE)
    event_subscription[const.CMD_SET_STANDBYFP_MODE](dummy_event)

    # assert:
    assert const.ERR_INVOKING_CMD + const.CMD_SET_STANDBYFP_MODE in tango_context.device.activityMessage


def test_setstandbyfpmode_command_with_callback_method_with_command_error(event_subscription, mock_dish_master):
>>>>>>> e61778a2
    # arrange:
    tango_context, dish1_proxy_mock, dish_master1_fqdn, event_subscription_map = mock_dish_master
    # act
    with pytest.raises(Exception):
        tango_context.device.SetStandByFPMode()
        dummy_event = command_callback_with_command_exception(const.CMD_SET_STANDBYFP_MODE)
        event_subscription[const.CMD_SET_STANDBYFP_MODE](dummy_event)

    # assert:
    assert const.ERR_EXCEPT_SSFM_CMD_CB in tango_context.device.activityMessage

<<<<<<< HEAD
def test_abort_command_with_callback_method_with_event_error():
=======

def test_slew_command_with_callback_method_with_event_error(event_subscription_with_arg, mock_dish_master):
    # arrange:
    tango_context, dish1_proxy_mock, dish_master1_fqdn, event_subscription_map = mock_dish_master
    slew_arg = "0"
    # act
    tango_context.device.Slew(slew_arg)
    dummy_event = command_callback_with_event_error(const.CMD_DISH_SLEW)
    event_subscription_with_arg[const.CMD_DISH_SLEW](dummy_event)

    # assert:
    assert const.ERR_INVOKING_CMD + const.CMD_DISH_SLEW in tango_context.device.activityMessage


def test_slew_command_with_callback_method_with_command_error(event_subscription_with_arg, mock_dish_master):
>>>>>>> e61778a2
    # arrange:
    tango_context, dish1_proxy_mock, dish_master1_fqdn, event_subscription_map = mock_dish_master
    slew_arg = "0"
    # act
    with pytest.raises(Exception):
        tango_context.device.Slew(slew_arg)
        dummy_event = command_callback_with_command_exception(const.CMD_DISH_SLEW)
        event_subscription_with_arg[const.CMD_DISH_SLEW](dummy_event)

    # assert:
    assert const.ERR_EXCEPT_SLEW_CMD_CB in tango_context.device.activityMessage

<<<<<<< HEAD
def test_restart_command_with_callback_method_with_event_error():
=======

def test_stoptrack_command_with_callback_method_with_event_error(event_subscription, mock_dish_master):
    # arrange:
    tango_context, dish1_proxy_mock, dish_master1_fqdn, event_subscription_map = mock_dish_master
    # act
    tango_context.device.StopTrack()
    dummy_event = command_callback_with_event_error(const.CMD_STOP_TRACK)
    event_subscription[const.CMD_STOP_TRACK](dummy_event)

    # assert:
    assert const.ERR_INVOKING_CMD + const.CMD_STOP_TRACK in tango_context.device.activityMessage


def test_stoptrack_command_with_callback_method_with_command_error(event_subscription, mock_dish_master):
>>>>>>> e61778a2
    # arrange:
    tango_context, dish1_proxy_mock, dish_master1_fqdn, event_subscription_map = mock_dish_master
    # act
    with pytest.raises(Exception):
        tango_context.device.StopTrack()
        dummy_event = command_callback_with_command_exception(const.CMD_STOP_TRACK)
        event_subscription[const.CMD_STOP_TRACK](dummy_event)

    # assert:
    assert const.ERR_EXCEPT_STOPTRACK_CMD_CB in tango_context.device.activityMessage


def test_abort_command_with_callback_method_with_event_error(event_subscription, mock_dish_master):
    # arrange:
    tango_context, dish1_proxy_mock, dish_master1_fqdn, event_subscription_map = mock_dish_master
    # act
    tango_context.device.Abort()
    dummy_event = command_callback_with_event_error(const.CMD_ABORT)
    event_subscription[const.CMD_ABORT](dummy_event)

    # assert:
    assert const.ERR_INVOKING_CMD + const.CMD_ABORT in tango_context.device.activityMessage


def test_abort_command_with_callback_method_with_command_error(event_subscription, mock_dish_master):
    # arrange:
    tango_context, dish1_proxy_mock, dish_master1_fqdn, event_subscription_map = mock_dish_master
    # act
    with pytest.raises(Exception):
        tango_context.device.Abort()
        dummy_event = command_callback_with_command_exception(const.CMD_ABORT)
        event_subscription[const.CMD_ABORT](dummy_event)

    # assert:
    assert const.ERR_EXCEPT_ABORT_CMD_CB in tango_context.device.activityMessage

<<<<<<< HEAD
=======

def test_restart_command_with_callback_method_with_event_error(event_subscription, mock_dish_master):
    # arrange:
    tango_context, dish1_proxy_mock, dish_master1_fqdn, event_subscription_map = mock_dish_master
    # act
    tango_context.device.Restart()
    dummy_event = command_callback_with_event_error(const.CMD_RESTART)
    event_subscription[const.CMD_RESTART](dummy_event)

    # assert:
    assert const.ERR_INVOKING_CMD + const.CMD_RESTART in tango_context.device.activityMessage


def test_restart_command_with_callback_method_with_command_error(event_subscription, mock_dish_master):
    # arrange:
    tango_context, dish1_proxy_mock, dish_master1_fqdn, event_subscription_map = mock_dish_master
    # act

    with pytest.raises(Exception):
        tango_context.device.Restart()
        dummy_event = command_callback_with_command_exception(const.CMD_RESTART)
        event_subscription[const.CMD_RESTART](dummy_event)

        # assert:
        assert const.ERR_EXCEPT_RESTART_CMD_CB in tango_context.device.activityMessage

>>>>>>> e61778a2
def test_version_id():
    """Test for versionId"""
    with fake_tango_system(DishLeafNode) as tango_context:
        assert tango_context.device.versionId == release.version


def test_build_state():
    """Test for buildState"""
    with fake_tango_system(DishLeafNode) as tango_context:
        assert tango_context.device.buildState == ('{},{},{}'.format(release.name,release.version,release.description))



def command_callback(command_name):
    fake_event = MagicMock()
    fake_event.err = False
    fake_event.errors = 'Event error'
    fake_event.cmd_name = f"{command_name}"
    return fake_event


def command_callback_with_event_error(command_name):
    fake_event = MagicMock()
    fake_event.err = True
    fake_event.errors = 'Event error'
    fake_event.cmd_name = f"{command_name}"
    return fake_event


def command_callback_with_command_exception(command_name):
    return Exception("Exception in callback")


def assert_activity_message(device_proxy, expected_message):
    assert device_proxy.activityMessage == expected_message  # reads tango attribute


def any_method(with_name=None):
    class AnyMethod():
        def __eq__(self, other):
            if not isinstance(other, types.MethodType):
                return False

            return other.__func__.__name__ == with_name if with_name else True

    return AnyMethod()


@contextlib.contextmanager
def fake_tango_system(device_under_test, initial_dut_properties={}, proxies_to_mock={},
                      device_proxy_import_path='tango.DeviceProxy'):
    with mock.patch(device_proxy_import_path) as patched_constructor:
        patched_constructor.side_effect = lambda device_fqdn: proxies_to_mock.get(device_fqdn, Mock())
        patched_module = importlib.reload(sys.modules[device_under_test.__module__])

    device_under_test = getattr(patched_module, device_under_test.__name__)

    device_test_context = DeviceTestContext(device_under_test, properties=initial_dut_properties)
    device_test_context.start()
    yield device_test_context
    device_test_context.stop()<|MERGE_RESOLUTION|>--- conflicted
+++ resolved
@@ -819,6 +819,7 @@
     # assert:
     assert const.STR_COMMAND + const.CMD_DISH_CONFIGURE in tango_context.device.activityMessage
 
+
 def test_startcapture_command_with_callback_method(event_subscription_with_arg, mock_dish_master):
     # arrange:
     tango_context, dish1_proxy_mock, dish_master1_fqdn, event_subscription_map = mock_dish_master
@@ -831,6 +832,7 @@
     # assert:
     assert const.STR_COMMAND + const.CMD_START_CAPTURE in tango_context.device.activityMessage
 
+
 def test_stopcapture_command_with_callback_method(event_subscription_with_arg, mock_dish_master):
     # arrange:
     tango_context, dish1_proxy_mock, dish_master1_fqdn, event_subscription_map = mock_dish_master
@@ -930,19 +932,6 @@
     assert const.ERR_INVOKING_CMD + const.CMD_SET_STOW_MODE in tango_context.device.activityMessage
 
 
-def test_setstowmode_command_with_callback_method_with_command_error(event_subscription, mock_dish_master):
-    # arrange:
-    tango_context, dish1_proxy_mock, dish_master1_fqdn, event_subscription_map = mock_dish_master
-    # act
-    with pytest.raises(Exception):
-        tango_context.device.SetStowMode()
-        dummy_event = command_callback_with_command_exception(const.CMD_SET_STOW_MODE)
-        event_subscription[const.CMD_SET_STOW_MODE](dummy_event)
-
-    # assert:
-    assert const.ERR_EXCEPT_SSM_CMD_CB in tango_context.device.activityMessage
-
-
 def test_setstandbylpmode_command_with_callback_method_with_event_error(event_subscription, mock_dish_master):
     # arrange:
     tango_context, dish1_proxy_mock, dish_master1_fqdn, event_subscription_map = mock_dish_master
@@ -954,20 +943,6 @@
     # assert:
     assert const.ERR_INVOKING_CMD + const.CMD_SET_STANDBYLP_MODE in tango_context.device.activityMessage
 
-
-def test_setstandbylpmode_command_with_callback_method_with_command_error(event_subscription, mock_dish_master):
-    # arrange:
-    tango_context, dish1_proxy_mock, dish_master1_fqdn, event_subscription_map = mock_dish_master
-    # act
-    with pytest.raises(Exception):
-        tango_context.device.SetStandByLPMode()
-        dummy_event = command_callback_with_command_exception(const.CMD_SET_STANDBYLP_MODE)
-        event_subscription[const.CMD_SET_STANDBYLP_MODE](dummy_event)
-
-    # assert:
-    assert const.ERR_EXCEPT_SSLM_CMD_CB in tango_context.device.activityMessage
-
-
 def test_setoperatemode_command_with_callback_method_with_event_error(event_subscription, mock_dish_master):
     # arrange:
     tango_context, dish1_proxy_mock, dish_master1_fqdn, event_subscription_map = mock_dish_master
@@ -979,398 +954,6 @@
     # assert:
     assert const.ERR_INVOKING_CMD + const.CMD_SET_OPERATE_MODE in tango_context.device.activityMessage
 
-<<<<<<< HEAD
-# TODO: actual AZ and EL values need to be generated.
-@pytest.mark.xfail
-def test_configure_command_with_callback_method():
-    # arrange:
-    dish_master1_fqdn = 'mid_d0001/elt/master'
-    dut_properties = {'DishMasterFQDN': dish_master1_fqdn}
-
-    dish1_proxy_mock = Mock()
-
-    proxies_to_mock = {dish_master1_fqdn: dish1_proxy_mock}
-
-    event_subscription_map = {}
-
-    dish1_proxy_mock.command_inout_asynch.side_effect = (
-        lambda command_name, argument, callback, *args,
-               **kwargs: event_subscription_map.update({command_name: callback}))
-
-    with fake_tango_system(DishLeafNode, initial_dut_properties=dut_properties,
-                           proxies_to_mock=proxies_to_mock) as tango_context:
-        dish_config = config_input_str
-        # act:
-        device_proxy = tango_context.device
-
-        device_proxy.Configure(json.dumps(dish_config))
-
-        # act
-        dummy_event = command_callback(const.CMD_DISH_CONFIGURE)
-        event_subscription_map[const.CMD_DISH_CONFIGURE](dummy_event)
-
-        # assert:
-        assert const.STR_COMMAND + const.CMD_DISH_CONFIGURE in tango_context.device.activityMessage
-
-def test_startcapture_command_with_callback_method():
-    # arrange:
-    dish_master1_fqdn = 'mid_d0001/elt/master'
-    dut_properties = {'DishMasterFQDN': dish_master1_fqdn}
-
-    dish1_proxy_mock = Mock()
-
-    proxies_to_mock = {dish_master1_fqdn: dish1_proxy_mock}
-
-    event_subscription_map = {}
-
-    dish1_proxy_mock.command_inout_asynch.side_effect = (
-        lambda command_name, argument, callback, *args,
-               **kwargs: event_subscription_map.update({command_name: callback}))
-
-    with fake_tango_system(DishLeafNode, initial_dut_properties=dut_properties,
-                           proxies_to_mock=proxies_to_mock) as tango_context:
-        device_proxy = tango_context.device
-
-        # act
-        capture_arg = "0"
-
-        device_proxy.StartCapture(capture_arg)
-
-        dummy_event = command_callback(const.CMD_START_CAPTURE)
-        event_subscription_map[const.CMD_START_CAPTURE](dummy_event)
-
-        # assert:
-        assert const.STR_COMMAND + const.CMD_START_CAPTURE in tango_context.device.activityMessage
-
-def test_stopcapture_command_with_callback_method():
-    # arrange:
-    dish_master1_fqdn = 'mid_d0001/elt/master'
-    dut_properties = {'DishMasterFQDN': dish_master1_fqdn}
-
-    dish1_proxy_mock = Mock()
-
-    proxies_to_mock = {dish_master1_fqdn: dish1_proxy_mock}
-
-    event_subscription_map = {}
-
-    dish1_proxy_mock.command_inout_asynch.side_effect = (
-        lambda command_name, argument, callback, *args,
-               **kwargs: event_subscription_map.update({command_name: callback}))
-
-    with fake_tango_system(DishLeafNode, initial_dut_properties=dut_properties,
-                           proxies_to_mock=proxies_to_mock) as tango_context:
-        device_proxy = tango_context.device
-
-        # act
-        capture_arg = "0"
-
-        device_proxy.StopCapture(capture_arg)
-
-        dummy_event = command_callback(const.CMD_STOP_CAPTURE)
-        event_subscription_map[const.CMD_STOP_CAPTURE](dummy_event)
-
-        # assert:
-        assert const.STR_COMMAND + const.CMD_STOP_CAPTURE in tango_context.device.activityMessage
-
-
-def test_setstandbyfpmode_command_with_callback_method():
-    # arrange:
-    dish_master1_fqdn = 'mid_d0001/elt/master'
-    dut_properties = {'DishMasterFQDN': dish_master1_fqdn}
-
-    dish1_proxy_mock = Mock()
-
-    proxies_to_mock = {dish_master1_fqdn: dish1_proxy_mock}
-
-    event_subscription_map = {}
-
-    dish1_proxy_mock.command_inout_asynch.side_effect = (
-        lambda command_name, callback, *args,
-               **kwargs: event_subscription_map.update({command_name: callback}))
-
-    with fake_tango_system(DishLeafNode, initial_dut_properties=dut_properties,
-                           proxies_to_mock=proxies_to_mock) as tango_context:
-        device_proxy = tango_context.device
-
-        # act
-        device_proxy.SetStandByFPMode()
-        dummy_event = command_callback(const.CMD_SET_STANDBYFP_MODE)
-        event_subscription_map[const.CMD_SET_STANDBYFP_MODE](dummy_event)
-
-        # assert:
-        assert const.STR_COMMAND + const.CMD_SET_STANDBYFP_MODE in tango_context.device.activityMessage
-
-
-def test_slew_command_with_callback_method():
-    # arrange:
-    dish_master1_fqdn = 'mid_d0001/elt/master'
-    dut_properties = {'DishMasterFQDN': dish_master1_fqdn}
-
-    dish1_proxy_mock = Mock()
-
-    proxies_to_mock = {dish_master1_fqdn: dish1_proxy_mock}
-
-    event_subscription_map = {}
-
-    dish1_proxy_mock.command_inout_asynch.side_effect = (
-        lambda command_name, argument, callback, *args,
-               **kwargs: event_subscription_map.update({command_name: callback}))
-
-    with fake_tango_system(DishLeafNode, initial_dut_properties=dut_properties,
-                           proxies_to_mock=proxies_to_mock) as tango_context:
-        device_proxy = tango_context.device
-
-        # act
-        slew_input = '0'
-        device_proxy.Slew(slew_input)
-        dummy_event = command_callback(const.CMD_DISH_SLEW)
-        event_subscription_map[const.CMD_DISH_SLEW](dummy_event)
-
-        # assert:
-        assert const.STR_COMMAND + const.CMD_DISH_SLEW in tango_context.device.activityMessage
-
-# TODO: actual AZ and EL values need to be generated.
-@pytest.mark.xfail
-def test_track_command_with_callback_method():
-    # arrange:
-    dish_master1_fqdn = 'mid_d0001/elt/master'
-    dut_properties = {'DishMasterFQDN': dish_master1_fqdn}
-
-    dish1_proxy_mock = Mock()
-
-    proxies_to_mock = {dish_master1_fqdn: dish1_proxy_mock}
-
-    event_subscription_map = {}
-
-    dish1_proxy_mock.command_inout_asynch.side_effect = (
-        lambda command_name, callback, *args,
-               **kwargs: event_subscription_map.update({command_name: callback}))
-
-    with fake_tango_system(DishLeafNode, initial_dut_properties=dut_properties,
-                           proxies_to_mock=proxies_to_mock) as tango_context:
-        device_proxy = tango_context.device
-
-        # act
-        device_proxy.Track()
-        dummy_event = command_callback(const.CMD_TRACK)
-        event_subscription_map[const.CMD_TRACK](dummy_event)
-
-        # assert:
-        assert const.STR_COMMAND + const.CMD_TRACK in tango_context.device.activityMessage
-
-
-def test_stoptrack_command_with_callback_method():
-    # arrange:
-    dish_master1_fqdn = 'mid_d0001/elt/master'
-    dut_properties = {'DishMasterFQDN': dish_master1_fqdn}
-
-    dish1_proxy_mock = Mock()
-
-    proxies_to_mock = {dish_master1_fqdn: dish1_proxy_mock}
-
-    event_subscription_map = {}
-
-    dish1_proxy_mock.command_inout_asynch.side_effect = (
-        lambda command_name, callback, *args,
-               **kwargs: event_subscription_map.update({command_name: callback}))
-
-    with fake_tango_system(DishLeafNode, initial_dut_properties=dut_properties,
-                           proxies_to_mock=proxies_to_mock) as tango_context:
-        device_proxy = tango_context.device
-
-        # act
-        #slew_input = '0'
-        device_proxy.StopTrack()
-        dummy_event = command_callback(const.CMD_STOP_TRACK)
-        event_subscription_map[const.CMD_STOP_TRACK](dummy_event)
-
-        # assert:
-        assert const.STR_COMMAND + const.CMD_STOP_TRACK in tango_context.device.activityMessage
-
-
-def test_abort_command_with_callback_method():
-    # arrange:
-    dish_master1_fqdn = 'mid_d0001/elt/master'
-    dut_properties = {'DishMasterFQDN': dish_master1_fqdn}
-
-    dish1_proxy_mock = Mock()
-
-    proxies_to_mock = {dish_master1_fqdn: dish1_proxy_mock}
-
-    event_subscription_map = {}
-
-    dish1_proxy_mock.command_inout_asynch.side_effect = (
-        lambda command_name, callback, *args,
-               **kwargs: event_subscription_map.update({command_name: callback}))
-
-    with fake_tango_system(DishLeafNode, initial_dut_properties=dut_properties,
-                           proxies_to_mock=proxies_to_mock) as tango_context:
-        device_proxy = tango_context.device
-
-        # act
-        device_proxy.Abort()
-        dummy_event = command_callback(const.CMD_ABORT)
-        event_subscription_map[const.CMD_ABORT](dummy_event)
-
-        # assert:
-        assert const.STR_COMMAND + const.CMD_ABORT in tango_context.device.activityMessage
-
-def test_restart_command_with_callback_method():
-    # arrange:
-    dish_master1_fqdn = 'mid_d0001/elt/master'
-    dut_properties = {'DishMasterFQDN': dish_master1_fqdn}
-
-    dish1_proxy_mock = Mock()
-
-    proxies_to_mock = {dish_master1_fqdn: dish1_proxy_mock}
-
-    event_subscription_map = {}
-
-    dish1_proxy_mock.command_inout_asynch.side_effect = (
-        lambda command_name, callback, *args,
-               **kwargs: event_subscription_map.update({command_name: callback}))
-
-    with fake_tango_system(DishLeafNode, initial_dut_properties=dut_properties,
-                           proxies_to_mock=proxies_to_mock) as tango_context:
-        device_proxy = tango_context.device
-
-        # act
-        device_proxy.Restart()
-        dummy_event = command_callback(const.CMD_RESTART)
-        event_subscription_map[const.CMD_RESTART](dummy_event)
-
-        # assert:
-        assert const.STR_COMMAND + const.CMD_RESTART in tango_context.device.activityMessage
-
-
-def test_setstowmode_command_with_callback_method_with_event_error():
-    # arrange:
-    dish_master1_fqdn = 'mid_d0001/elt/master'
-    dut_properties = {'DishMasterFQDN': dish_master1_fqdn}
-
-    dish1_proxy_mock = Mock()
-
-    proxies_to_mock = {dish_master1_fqdn: dish1_proxy_mock}
-
-    event_subscription_map = {}
-
-    dish1_proxy_mock.command_inout_asynch.side_effect = (
-        lambda command_name, callback, *args,
-               **kwargs: event_subscription_map.update({command_name: callback}))
-
-    with fake_tango_system(DishLeafNode, initial_dut_properties=dut_properties,
-                           proxies_to_mock=proxies_to_mock) as tango_context:
-        device_proxy = tango_context.device
-
-        # act
-        device_proxy.SetStowMode()
-        dummy_event = command_callback_with_event_error(const.CMD_SET_STOW_MODE)
-        event_subscription_map[const.CMD_SET_STOW_MODE](dummy_event)
-
-        # assert:
-        assert const.ERR_INVOKING_CMD + const.CMD_SET_STOW_MODE in tango_context.device.activityMessage
-
-def test_setstandbylpmode_command_with_callback_method_with_event_error():
-    # arrange:
-    dish_master1_fqdn = 'mid_d0001/elt/master'
-    dut_properties = {'DishMasterFQDN': dish_master1_fqdn}
-
-    dish1_proxy_mock = Mock()
-
-    proxies_to_mock = {dish_master1_fqdn: dish1_proxy_mock}
-
-    event_subscription_map = {}
-
-    dish1_proxy_mock.command_inout_asynch.side_effect = (
-        lambda command_name, callback, *args,
-               **kwargs: event_subscription_map.update({command_name: callback}))
-
-    with fake_tango_system(DishLeafNode, initial_dut_properties=dut_properties,
-                           proxies_to_mock=proxies_to_mock) as tango_context:
-        device_proxy = tango_context.device
-
-        # act
-        device_proxy.SetStandByLPMode()
-        dummy_event = command_callback_with_event_error(const.CMD_SET_STANDBYLP_MODE)
-        event_subscription_map[const.CMD_SET_STANDBYLP_MODE](dummy_event)
-
-        # assert:
-        assert const.ERR_INVOKING_CMD + const.CMD_SET_STANDBYLP_MODE in tango_context.device.activityMessage
-
-def test_setoperatemode_command_with_callback_method_with_event_error():
-    # arrange:
-    dish_master1_fqdn = 'mid_d0001/elt/master'
-    dut_properties = {'DishMasterFQDN': dish_master1_fqdn}
-
-    dish1_proxy_mock = Mock()
-
-    proxies_to_mock = {dish_master1_fqdn: dish1_proxy_mock}
-
-    event_subscription_map = {}
-
-    dish1_proxy_mock.command_inout_asynch.side_effect = (
-        lambda command_name, callback, *args,
-               **kwargs: event_subscription_map.update({command_name: callback}))
-
-    with fake_tango_system(DishLeafNode, initial_dut_properties=dut_properties,
-                           proxies_to_mock=proxies_to_mock) as tango_context:
-        device_proxy = tango_context.device
-
-        # act
-        device_proxy.SetOperateMode()
-        dummy_event = command_callback_with_event_error(const.CMD_SET_OPERATE_MODE)
-        event_subscription_map[const.CMD_SET_OPERATE_MODE](dummy_event)
-
-        # assert:
-        assert const.ERR_INVOKING_CMD + const.CMD_SET_OPERATE_MODE in tango_context.device.activityMessage
-
-def test_scan_command_with_callback_method_with_event_error():
-    # arrange:
-    dish_master1_fqdn = 'mid_d0001/elt/master'
-    dut_properties = {'DishMasterFQDN': dish_master1_fqdn}
-
-    dish1_proxy_mock = Mock()
-
-    proxies_to_mock = {dish_master1_fqdn: dish1_proxy_mock}
-
-    event_subscription_map = {}
-
-    dish1_proxy_mock.command_inout_asynch.side_effect = (
-        lambda command_name, argument, callback, *args,
-               **kwargs: event_subscription_map.update({command_name: callback}))
-
-    with fake_tango_system(DishLeafNode, initial_dut_properties=dut_properties,
-                           proxies_to_mock=proxies_to_mock) as tango_context:
-        scan_input = "0"
-        device_proxy = tango_context.device
-
-        # act
-        device_proxy.Scan(scan_input)
-        dummy_event = command_callback_with_event_error(const.CMD_DISH_SCAN)
-        event_subscription_map[const.CMD_DISH_SCAN](dummy_event)
-
-        # assert:
-        assert const.ERR_INVOKING_CMD + const.CMD_DISH_SCAN in tango_context.device.activityMessage
-
-def test_startcapture_command_with_callback_method_with_event_error():
-=======
-
-def test_setoperatemode_command_with_callback_method_with_command_error(event_subscription, mock_dish_master):
->>>>>>> e61778a2
-    # arrange:
-    tango_context, dish1_proxy_mock, dish_master1_fqdn, event_subscription_map = mock_dish_master
-    # act
-    with pytest.raises(Exception):
-        tango_context.device.SetOperateMode()
-        dummy_event = command_callback_with_command_exception(const.CMD_SET_OPERATE_MODE)
-        event_subscription[const.CMD_SET_OPERATE_MODE](dummy_event)
-
-    # assert:
-    assert const.ERR_EXCEPT_SOM_CMD_CB in tango_context.device.activityMessage
-
-<<<<<<< HEAD
-def test_stopcapture_command_with_callback_method_with_event_error():
-=======
 
 def test_scan_command_with_callback_method_with_event_error(event_subscription_with_arg, mock_dish_master):
     # arrange:
@@ -1386,25 +969,6 @@
     assert const.ERR_INVOKING_CMD + const.CMD_DISH_SCAN in tango_context.device.activityMessage
 
 
-def test_scan_command_with_callback_method_with_command_error(event_subscription_with_arg, mock_dish_master):
->>>>>>> e61778a2
-    # arrange:
-    tango_context, dish1_proxy_mock, dish_master1_fqdn, event_subscription_map = mock_dish_master
-
-    scan_input = "0"
-    # act
-    with pytest.raises(Exception):
-        tango_context.device.Scan(scan_input)
-        dummy_event = command_callback_with_command_exception(const.CMD_DISH_SCAN)
-        event_subscription_with_arg[const.CMD_DISH_SCAN](dummy_event)
-
-    # assert:
-    assert const.ERR_EXCEPT_SCAN_CMD_CB in tango_context.device.activityMessage
-
-<<<<<<< HEAD
-def test_setstandbyfpmode_command_with_callback_method_with_event_error():
-=======
-
 def test_startcapture_command_with_callback_method_with_event_error(event_subscription_with_arg, mock_dish_master):
     # arrange:
     tango_context, dish1_proxy_mock, dish_master1_fqdn, event_subscription_map = mock_dish_master
@@ -1419,25 +983,6 @@
     assert const.ERR_INVOKING_CMD + const.CMD_START_CAPTURE in tango_context.device.activityMessage
 
 
-def test_startcapture_command_with_callback_method_with_command_error(event_subscription_with_arg, mock_dish_master):
->>>>>>> e61778a2
-    # arrange:
-    tango_context, dish1_proxy_mock, dish_master1_fqdn, event_subscription_map = mock_dish_master
-    capture_arg = "0"
-
-    # act
-    with pytest.raises(Exception):
-        tango_context.device.StartCapture(capture_arg)
-        dummy_event = command_callback_with_command_exception(const.CMD_START_CAPTURE)
-        event_subscription_with_arg[const.CMD_START_CAPTURE](dummy_event)
-
-    # assert:
-    assert const.ERR_EXCEPT_SC_CMD_CB in tango_context.device.activityMessage
-
-<<<<<<< HEAD
-def test_slew_command_with_callback_method_with_event_error():
-=======
-
 def test_stopcapture_command_with_callback_method_with_event_error(event_subscription_with_arg, mock_dish_master):
     # arrange:
     tango_context, dish1_proxy_mock, dish_master1_fqdn, event_subscription_map = mock_dish_master
@@ -1451,24 +996,6 @@
     assert const.ERR_INVOKING_CMD + const.CMD_STOP_CAPTURE in tango_context.device.activityMessage
 
 
-def test_stopcapture_command_with_callback_method_with_command_error(event_subscription_with_arg, mock_dish_master):
->>>>>>> e61778a2
-    # arrange:
-    tango_context, dish1_proxy_mock, dish_master1_fqdn, event_subscription_map = mock_dish_master
-    capture_arg = "0"
-    # act
-    with pytest.raises(Exception):
-        tango_context.device.StopCapture(capture_arg)
-        dummy_event = command_callback_with_command_exception(const.CMD_STOP_CAPTURE)
-        event_subscription_with_arg[const.CMD_STOP_CAPTURE](dummy_event)
-
-    # assert:
-    assert const.ERR_EXCEPT_STC_CMD_CB in tango_context.device.activityMessage
-
-<<<<<<< HEAD
-def test_stoptrack_command_with_callback_method_with_event_error():
-=======
-
 def test_setstandbyfpmode_command_with_callback_method_with_event_error(event_subscription, mock_dish_master):
     # arrange:
     tango_context, dish1_proxy_mock, dish_master1_fqdn, event_subscription_map = mock_dish_master
@@ -1481,23 +1008,6 @@
     assert const.ERR_INVOKING_CMD + const.CMD_SET_STANDBYFP_MODE in tango_context.device.activityMessage
 
 
-def test_setstandbyfpmode_command_with_callback_method_with_command_error(event_subscription, mock_dish_master):
->>>>>>> e61778a2
-    # arrange:
-    tango_context, dish1_proxy_mock, dish_master1_fqdn, event_subscription_map = mock_dish_master
-    # act
-    with pytest.raises(Exception):
-        tango_context.device.SetStandByFPMode()
-        dummy_event = command_callback_with_command_exception(const.CMD_SET_STANDBYFP_MODE)
-        event_subscription[const.CMD_SET_STANDBYFP_MODE](dummy_event)
-
-    # assert:
-    assert const.ERR_EXCEPT_SSFM_CMD_CB in tango_context.device.activityMessage
-
-<<<<<<< HEAD
-def test_abort_command_with_callback_method_with_event_error():
-=======
-
 def test_slew_command_with_callback_method_with_event_error(event_subscription_with_arg, mock_dish_master):
     # arrange:
     tango_context, dish1_proxy_mock, dish_master1_fqdn, event_subscription_map = mock_dish_master
@@ -1511,24 +1021,6 @@
     assert const.ERR_INVOKING_CMD + const.CMD_DISH_SLEW in tango_context.device.activityMessage
 
 
-def test_slew_command_with_callback_method_with_command_error(event_subscription_with_arg, mock_dish_master):
->>>>>>> e61778a2
-    # arrange:
-    tango_context, dish1_proxy_mock, dish_master1_fqdn, event_subscription_map = mock_dish_master
-    slew_arg = "0"
-    # act
-    with pytest.raises(Exception):
-        tango_context.device.Slew(slew_arg)
-        dummy_event = command_callback_with_command_exception(const.CMD_DISH_SLEW)
-        event_subscription_with_arg[const.CMD_DISH_SLEW](dummy_event)
-
-    # assert:
-    assert const.ERR_EXCEPT_SLEW_CMD_CB in tango_context.device.activityMessage
-
-<<<<<<< HEAD
-def test_restart_command_with_callback_method_with_event_error():
-=======
-
 def test_stoptrack_command_with_callback_method_with_event_error(event_subscription, mock_dish_master):
     # arrange:
     tango_context, dish1_proxy_mock, dish_master1_fqdn, event_subscription_map = mock_dish_master
@@ -1541,20 +1033,6 @@
     assert const.ERR_INVOKING_CMD + const.CMD_STOP_TRACK in tango_context.device.activityMessage
 
 
-def test_stoptrack_command_with_callback_method_with_command_error(event_subscription, mock_dish_master):
->>>>>>> e61778a2
-    # arrange:
-    tango_context, dish1_proxy_mock, dish_master1_fqdn, event_subscription_map = mock_dish_master
-    # act
-    with pytest.raises(Exception):
-        tango_context.device.StopTrack()
-        dummy_event = command_callback_with_command_exception(const.CMD_STOP_TRACK)
-        event_subscription[const.CMD_STOP_TRACK](dummy_event)
-
-    # assert:
-    assert const.ERR_EXCEPT_STOPTRACK_CMD_CB in tango_context.device.activityMessage
-
-
 def test_abort_command_with_callback_method_with_event_error(event_subscription, mock_dish_master):
     # arrange:
     tango_context, dish1_proxy_mock, dish_master1_fqdn, event_subscription_map = mock_dish_master
@@ -1567,21 +1045,6 @@
     assert const.ERR_INVOKING_CMD + const.CMD_ABORT in tango_context.device.activityMessage
 
 
-def test_abort_command_with_callback_method_with_command_error(event_subscription, mock_dish_master):
-    # arrange:
-    tango_context, dish1_proxy_mock, dish_master1_fqdn, event_subscription_map = mock_dish_master
-    # act
-    with pytest.raises(Exception):
-        tango_context.device.Abort()
-        dummy_event = command_callback_with_command_exception(const.CMD_ABORT)
-        event_subscription[const.CMD_ABORT](dummy_event)
-
-    # assert:
-    assert const.ERR_EXCEPT_ABORT_CMD_CB in tango_context.device.activityMessage
-
-<<<<<<< HEAD
-=======
-
 def test_restart_command_with_callback_method_with_event_error(event_subscription, mock_dish_master):
     # arrange:
     tango_context, dish1_proxy_mock, dish_master1_fqdn, event_subscription_map = mock_dish_master
@@ -1594,20 +1057,6 @@
     assert const.ERR_INVOKING_CMD + const.CMD_RESTART in tango_context.device.activityMessage
 
 
-def test_restart_command_with_callback_method_with_command_error(event_subscription, mock_dish_master):
-    # arrange:
-    tango_context, dish1_proxy_mock, dish_master1_fqdn, event_subscription_map = mock_dish_master
-    # act
-
-    with pytest.raises(Exception):
-        tango_context.device.Restart()
-        dummy_event = command_callback_with_command_exception(const.CMD_RESTART)
-        event_subscription[const.CMD_RESTART](dummy_event)
-
-        # assert:
-        assert const.ERR_EXCEPT_RESTART_CMD_CB in tango_context.device.activityMessage
-
->>>>>>> e61778a2
 def test_version_id():
     """Test for versionId"""
     with fake_tango_system(DishLeafNode) as tango_context:
