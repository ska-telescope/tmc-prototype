--- conflicted
+++ resolved
@@ -361,31 +361,6 @@
         assert const.ERR_JSON_KEY_NOT_FOUND in str(df.value)
 
 
-<<<<<<< HEAD
-=======
-@pytest.fixture(
-    scope="function",
-    params=[
-        ("Scan", "a", const.ERR_EXE_SCAN_CMD),
-        ("EndScan", "a", const.ERR_EXE_END_SCAN_CMD),
-        ("StartCapture", "a", const.ERR_EXE_START_CAPTURE_CMD),
-        ("StopCapture", "a", const.ERR_EXE_STOP_CAPTURE_CMD),
-        ("Slew", "a", const.ERR_EXE_SLEW_CMD),
-    ])
-def invalid_command_call_and_expected_error_msg(request):
-    cmd_name, input_arg, error_msg = request.param
-    return cmd_name, input_arg, error_msg
-
-
-def test_command_should_raise_exception_when_called_with_invalid_arguments(invalid_command_call_and_expected_error_msg):
-    cmd_name, input_arg, error_msg = invalid_command_call_and_expected_error_msg
-    with fake_tango_system(DishLeafNode) as tango_context:
-        with pytest.raises(tango.DevFailed) as df:
-            tango_context.device.command_inout(cmd_name, input_arg)
-        assert error_msg in str(df.value)
-
-
->>>>>>> f6d4c8c0
 def test_track_should_raise_exception_when_called_with_invalid_arguments():
     with fake_tango_system(DishLeafNode) as tango_context:
         with pytest.raises(tango.DevFailed) as df:
