# Standard Python imports
import contextlib
import importlib
import types
import sys
import json
import threading
import mock
from mock import Mock, MagicMock
import tango
import pytest

# Tango imports
from tango import DevState
from tango.test_context import DeviceTestContext
from os.path import dirname, join

# Additional import
from dishleafnode import DishLeafNode, const
from ska.base.control_model import HealthState, AdminMode, TestMode, SimulationMode, ControlMode
from ska.base.control_model import ObsState, LoggingLevel


config_input_file= 'command_Config.json'
path= join(dirname(__file__), 'data', config_input_file)
with open(path, 'r') as f:
    config_input_str=f.read()

invalid_arg_file= 'invalid_json_argument_Configure.json'
path= join(dirname(__file__), 'data', invalid_arg_file)
with open(path, 'r') as f:
    configure_invalid_arg=f.read()

invalid_arg_file2= 'invalid_json_argument_Track.json'
path= join(dirname(__file__), 'data', invalid_arg_file2)
with open(path, 'r') as f:
    track_invalid_arg=f.read()

invalid_key_config_track_file='invalid_key_Configure_Track.json'
path= join(dirname(__file__), 'data' , invalid_key_config_track_file)
with open(path, 'r') as f:
    config_track_invalid_str=f.read()

def test_start_scan_should_command_dish_to_start_scan_when_it_is_ready():
    # arrange:
    dish_master1_fqdn = 'mid_d0001/elt/master'
    dut_properties = {'DishMasterFQDN': dish_master1_fqdn}

    dish1_proxy_mock = Mock()
    dish1_proxy_mock.obsState = ObsState.READY

    proxies_to_mock = {dish_master1_fqdn: dish1_proxy_mock}

    with fake_tango_system(DishLeafNode, initial_dut_properties=dut_properties,
                           proxies_to_mock=proxies_to_mock) as tango_context:
        scan_input = "0"
        # act:
        tango_context.device.Scan(scan_input)

        # assert:
        if type(float(scan_input)) == float:
            dish1_proxy_mock.command_inout_asynch.assert_called_with(const.CMD_DISH_SCAN, scan_input,
<<<<<<< HEAD
                                                                     any_method(with_name='commandCallback'))
=======
                                                                    any_method(with_name='cmd_ended_cb'))
>>>>>>> c2c7f30f


# TODO: actual AZ and EL values need to be generated.
@pytest.mark.xfail
def test_configure_to_send_correct_configuration_data_when_dish_is_idle():
    # arrange:
    dish_master1_fqdn = 'mid_d0001/elt/master'
    dut_properties = {'DishMasterFQDN': dish_master1_fqdn}

    dish1_proxy_mock = Mock()
    dish1_proxy_mock.obsState = ObsState.IDLE
    proxies_to_mock = {dish_master1_fqdn: dish1_proxy_mock}

    with fake_tango_system(DishLeafNode, initial_dut_properties=dut_properties,
                           proxies_to_mock=proxies_to_mock) as tango_context:
        dish_config = config_input_str
        # act:
        tango_context.device.Configure(json.dumps(dish_config))

        # assert:
        jsonArgument = (dish_config)
        # ra_value = (jsonArgument["pointing"]["target"]["RA"])
        # dec_value = (jsonArgument["pointing"]["target"]["dec"])
        receiver_band = int(jsonArgument["dish"]["receiverBand"])

        arg_list = {"pointing": {
            "AZ": 181.6281105048956,
            "EL": 27.336666294459825

        },
            "dish": {
                "receiverBand": receiver_band
            }

        }
        dish_str_ip = json.dumps(arg_list)

        dish1_proxy_mock.command_inout_asynch.assert_called_with(const.CMD_DISH_CONFIGURE,
<<<<<<< HEAD
                                                                 str(dish_str_ip),
                                                                 any_method(with_name='commandCallback'))
=======
                                                                str(dish_str_ip),
                                                                any_method(with_name='cmd_ended_cb'))
>>>>>>> c2c7f30f


def test_end_scan_should_command_dish_to_end_scan_when_it_is_scanning():
    # arrange:
    dish_master1_fqdn = 'mid_d0001/elt/master'
    dut_properties = {'DishMasterFQDN': dish_master1_fqdn}

    dish1_proxy_mock = Mock()
    dish1_proxy_mock.obsState = ObsState.SCANNING
    proxies_to_mock = {dish_master1_fqdn: dish1_proxy_mock}

    with fake_tango_system(DishLeafNode, initial_dut_properties=dut_properties,
                           proxies_to_mock=proxies_to_mock) as tango_context:
        scan_input = "0"
        # act:
        tango_context.device.EndScan(scan_input)

        # assert:
        if type(float(scan_input)) == float:
            dish1_proxy_mock.command_inout_asynch.assert_called_with(const.CMD_STOP_CAPTURE, scan_input,
<<<<<<< HEAD
                                                                     any_method(with_name='commandCallback'))
=======
                                                                    any_method(with_name='cmd_ended_cb'))
>>>>>>> c2c7f30f


def test_standby_lp_mode_should_command_dish_to_standby():
    # arrange:
    dish_master1_fqdn = 'mid_d0001/elt/master'
    dut_properties = {'DishMasterFQDN': dish_master1_fqdn}

    dish1_proxy_mock = Mock()

    proxies_to_mock = {dish_master1_fqdn: dish1_proxy_mock}

    with fake_tango_system(DishLeafNode, initial_dut_properties=dut_properties,
                           proxies_to_mock=proxies_to_mock) as tango_context:
        # act:
        tango_context.device.SetStandByLPMode()

        # assert:
        dish1_proxy_mock.command_inout_asynch.assert_called_with(const.CMD_SET_STANDBYLP_MODE,
<<<<<<< HEAD
                                                                 any_method(with_name='commandCallback'))
=======
                                                                any_method(with_name='cmd_ended_cb'))
>>>>>>> c2c7f30f


def test_set_operate_mode_should_command_dish_to_start():
    # arrange:
    dish_master1_fqdn = 'mid_d0001/elt/master'
    dut_properties = {'DishMasterFQDN': dish_master1_fqdn}

    dish1_proxy_mock = Mock()

    proxies_to_mock = {dish_master1_fqdn: dish1_proxy_mock}

    with fake_tango_system(DishLeafNode, initial_dut_properties=dut_properties,
                           proxies_to_mock=proxies_to_mock) as tango_context:
        # act:
        tango_context.device.SetOperateMode()

        # assert:
        dish1_proxy_mock.command_inout_asynch.assert_called_with(const.CMD_SET_OPERATE_MODE,
<<<<<<< HEAD
                                                                 any_method(with_name='commandCallback'))
=======
                                                                any_method(with_name='cmd_ended_cb'))
>>>>>>> c2c7f30f


@pytest.mark.xfail
def test_track_should_command_dish_to_start_tracking():
    # arrange:
    dish_master1_fqdn = 'mid_d0001/elt/master'
    dut_properties = {'DishMasterFQDN': dish_master1_fqdn}

    dish1_proxy_mock = Mock()
    proxies_to_mock = {dish_master1_fqdn: dish1_proxy_mock}

    with fake_tango_system(DishLeafNode, initial_dut_properties=dut_properties,
                           proxies_to_mock=proxies_to_mock) as tango_context:
        # act:
        tango_context.device.Track(config_input_str)

        # assert:
        jsonArgument = config_input_str
        ra_value = (jsonArgument["pointing"]["target"]["RA"])
        dec_value = (jsonArgument["pointing"]["target"]["dec"])
        radec_value = 'radec' + ',' + str(ra_value) + ',' + str(dec_value)
        dish1_proxy_mock.command_inout_asynch.assert_called_with(const.CMD_TRACK, "0",
<<<<<<< HEAD
                                                                 any_method(with_name='commandCallback'))
=======
                                                                any_method(with_name='cmd_ended_cb'))
>>>>>>> c2c7f30f


def test_stop_track_should_command_dish_to_stop_tracking():
    # arrange:
    dish_master1_fqdn = 'mid_d0001/elt/master'
    dut_properties = {'DishMasterFQDN': dish_master1_fqdn}

    dish1_proxy_mock = Mock()

    proxies_to_mock = {dish_master1_fqdn: dish1_proxy_mock}

    with fake_tango_system(DishLeafNode, initial_dut_properties=dut_properties,
                           proxies_to_mock=proxies_to_mock) as tango_context:
        # act:
        tango_context.device.StopTrack()

        # assert:
        dish1_proxy_mock.command_inout_asynch.assert_called_with(const.CMD_STOP_TRACK,
<<<<<<< HEAD
                                                                 any_method(with_name='commandCallback'))
=======
                                                                any_method(with_name='cmd_ended_cb'))
>>>>>>> c2c7f30f


def test_slew_should_command_the_dish_to_slew_towards_the_set_pointing_coordinates():
    dish_master1_fqdn = 'mid_d0001/elt/master'
    dut_properties = {'DishMasterFQDN': dish_master1_fqdn}

    dish1_proxy_mock = Mock()

    proxies_to_mock = {dish_master1_fqdn: dish1_proxy_mock}

    with fake_tango_system(DishLeafNode, initial_dut_properties=dut_properties,
                           proxies_to_mock=proxies_to_mock) as tango_context:
        slew_arg = "0"
        # act:
        tango_context.device.Slew(slew_arg)

        # assert:
        if type(float(slew_arg)) == float:
            dish1_proxy_mock.command_inout_asynch.assert_called_with(const.CMD_DISH_SLEW, slew_arg,
<<<<<<< HEAD
                                                                     any_method(with_name='commandCallback'))
=======
                                                                    any_method(with_name='cmd_ended_cb'))
>>>>>>> c2c7f30f


def test_start_capture_should_command_dish_to_start_capture_on_the_set_configured_band():
    dish_master1_fqdn = 'mid_d0001/elt/master'
    dut_properties = {'DishMasterFQDN': dish_master1_fqdn}

    dish1_proxy_mock = Mock()

    proxies_to_mock = {dish_master1_fqdn: dish1_proxy_mock}

    with fake_tango_system(DishLeafNode, initial_dut_properties=dut_properties,
                           proxies_to_mock=proxies_to_mock) as tango_context:
        capture_arg = "0"
        # act:
        tango_context.device.StartCapture(capture_arg)

        # assert:
        if type(float(capture_arg)) == float:
            dish1_proxy_mock.command_inout_asynch.assert_called_with(const.CMD_START_CAPTURE, capture_arg,
<<<<<<< HEAD
                                                                     any_method(with_name='commandCallback'))
=======
                                                                    any_method(with_name='cmd_ended_cb'))
>>>>>>> c2c7f30f


def test_stop_capture_should_command_dish_to_stop_capture_on_the_set_configured_band():
    dish_master1_fqdn = 'mid_d0001/elt/master'
    dut_properties = {'DishMasterFQDN': dish_master1_fqdn}

    dish1_proxy_mock = Mock()

    proxies_to_mock = {dish_master1_fqdn: dish1_proxy_mock}

    with fake_tango_system(DishLeafNode, initial_dut_properties=dut_properties,
                           proxies_to_mock=proxies_to_mock) as tango_context:
        capture_arg = "0"
        # act:
        tango_context.device.StopCapture(capture_arg)

        # assert:
        if type(float(capture_arg)) == float:
            dish1_proxy_mock.command_inout_asynch.assert_called_with(const.CMD_STOP_CAPTURE, capture_arg,
<<<<<<< HEAD
                                                                     any_method(with_name='commandCallback'))
=======
                                                                    any_method(with_name='cmd_ended_cb'))
>>>>>>> c2c7f30f


def test_set_standby_fp_mode_should_command_dish_to_transition_to_standby_fp_mode():
    dish_master1_fqdn = 'mid_d0001/elt/master'
    dut_properties = {'DishMasterFQDN': dish_master1_fqdn}

    dish1_proxy_mock = Mock()

    proxies_to_mock = {dish_master1_fqdn: dish1_proxy_mock}

    with fake_tango_system(DishLeafNode, initial_dut_properties=dut_properties,
                           proxies_to_mock=proxies_to_mock) as tango_context:
        # act:
        tango_context.device.SetStandbyFPMode()

        # assert:
        dish1_proxy_mock.command_inout_asynch.assert_called_with(const.CMD_SET_STANDBYFP_MODE,
                                                                 any_method(with_name='cmd_ended_cb'))


def test_set_stow_mode_should_command_dish_to_transit_to_stow_mode():
    dish_master1_fqdn = 'mid_d0001/elt/master'
    dut_properties = {'DishMasterFQDN': dish_master1_fqdn}

    dish1_proxy_mock = Mock()

    proxies_to_mock = {dish_master1_fqdn: dish1_proxy_mock}

    with fake_tango_system(DishLeafNode, initial_dut_properties=dut_properties,
                           proxies_to_mock=proxies_to_mock) as tango_context:
        # act:
        tango_context.device.SetStowMode()

        # assert:
        dish1_proxy_mock.command_inout_asynch.assert_called_with(const.CMD_SET_STOW_MODE,
                                                                 any_method(with_name='cmd_ended_cb'))


def create_dummy_event_for_dishmode(device_fqdn, dish_mode_value, attribute):
    fake_event = Mock()
    fake_event.err = False
    fake_event.attr_name = f"{device_fqdn}/{attribute}"
    fake_event.attr_value.value = dish_mode_value
    return fake_event


def test_dish_leaf_node_dish_mode_is_off_when_dish_is_off():
    # arrange:
    dish_master1_fqdn = 'mid_d0001/elt/master'
    dish_master_dishmode_attribute = 'dishMode'
    initial_dut_properties = {'DishMasterFQDN': dish_master1_fqdn}

    event_subscription_map = {}

    dish_master_device_proxy_mock = Mock()
    dish_master_device_proxy_mock.subscribe_event.side_effect = (
        lambda attr_name, event_type, callback, *args,
               **kwargs: event_subscription_map.update({attr_name: callback}))

    proxies_to_mock = {dish_master1_fqdn: dish_master_device_proxy_mock}

    with fake_tango_system(DishLeafNode, initial_dut_properties, proxies_to_mock) as tango_context:
        # act:
        dish_mode_value = 0
        dummy_event = create_dummy_event_for_dishmode(dish_master1_fqdn, dish_mode_value,
                                                      dish_master_dishmode_attribute)
        event_subscription_map[dish_master_dishmode_attribute](dummy_event)

        # assert:
        assert tango_context.device.activityMessage == const.STR_DISH_OFF_MODE


def test_dish_leaf_node_dish_mode_is_startup_when_dish_is_startup():
    # arrange:
    dish_master1_fqdn = 'mid_d0001/elt/master'
    dish_master_dishmode_attribute = 'dishMode'
    initial_dut_properties = {'DishMasterFQDN': dish_master1_fqdn}
    event_subscription_map = {}
    dish_master_device_proxy_mock = Mock()
    dish_master_device_proxy_mock.subscribe_event.side_effect = (
        lambda attr_name, event_type, callback, *args,
               **kwargs: event_subscription_map.update({attr_name: callback}))

    proxies_to_mock = {dish_master1_fqdn: dish_master_device_proxy_mock}

    with fake_tango_system(DishLeafNode, initial_dut_properties, proxies_to_mock) as tango_context:
        # act:
        dish_mode_value = 1
        dummy_event = create_dummy_event_for_dishmode(dish_master1_fqdn, dish_mode_value,
                                                      dish_master_dishmode_attribute)
        event_subscription_map[dish_master_dishmode_attribute](dummy_event)

        # assert:
        assert tango_context.device.activityMessage == const.STR_DISH_STARTUP_MODE


def test_dish_leaf_node_dish_mode_is_shutdown_when_dish_is_shutdown():
    # arrange:
    dish_master1_fqdn = 'mid_d0001/elt/master'
    dish_master_dishmode_attribute = 'dishMode'
    initial_dut_properties = {'DishMasterFQDN': dish_master1_fqdn}

    event_subscription_map = {}
    dish_master_device_proxy_mock = Mock()
    dish_master_device_proxy_mock.subscribe_event.side_effect = (
        lambda attr_name, event_type, callback, *args,
               **kwargs: event_subscription_map.update({attr_name: callback}))

    proxies_to_mock = {dish_master1_fqdn: dish_master_device_proxy_mock}

    with fake_tango_system(DishLeafNode, initial_dut_properties, proxies_to_mock) as tango_context:
        # act:
        dish_mode_value = 2
        dummy_event = create_dummy_event_for_dishmode(dish_master1_fqdn, dish_mode_value,
                                                      dish_master_dishmode_attribute)
        event_subscription_map[dish_master_dishmode_attribute](dummy_event)

        # assert:
        assert tango_context.device.activityMessage == const.STR_DISH_SHUTDOWN_MODE


def test_dish_leaf_node_dish_mode_is_standby_when_dish_is_standby():
    # arrange:
    dish_master1_fqdn = 'mid_d0001/elt/master'
    dish_master_dishmode_attribute = 'dishMode'
    initial_dut_properties = {'DishMasterFQDN': dish_master1_fqdn}

    event_subscription_map = {}

    dish_master_device_proxy_mock = Mock()
    dish_master_device_proxy_mock.subscribe_event.side_effect = (
        lambda attr_name, event_type, callback, *args,
               **kwargs: event_subscription_map.update({attr_name: callback}))

    proxies_to_mock = {dish_master1_fqdn: dish_master_device_proxy_mock}

    with fake_tango_system(DishLeafNode, initial_dut_properties, proxies_to_mock) as tango_context:
        # act:
        dish_mode_value = 3
        dummy_event = create_dummy_event_for_dishmode(dish_master1_fqdn, dish_mode_value,
                                                      dish_master_dishmode_attribute)
        event_subscription_map[dish_master_dishmode_attribute](dummy_event)

        # assert:
        assert tango_context.device.activityMessage == const.STR_DISH_STANDBYLP_MODE


def test_dish_leaf_node_dish_mode_is_stand_by_fp_when_dish_is_stand_by_fp():
    # arrange:
    dish_master1_fqdn = 'mid_d0001/elt/master'
    dish_master_dishmode_attribute = 'dishMode'
    initial_dut_properties = {'DishMasterFQDN': dish_master1_fqdn}

    event_subscription_map = {}

    dish_master_device_proxy_mock = Mock()
    dish_master_device_proxy_mock.subscribe_event.side_effect = (
        lambda attr_name, event_type, callback, *args,
               **kwargs: event_subscription_map.update({attr_name: callback}))

    proxies_to_mock = {dish_master1_fqdn: dish_master_device_proxy_mock}

    with fake_tango_system(DishLeafNode, initial_dut_properties, proxies_to_mock) as tango_context:
        # act:
        dish_mode_value = 4
        dummy_event = create_dummy_event_for_dishmode(dish_master1_fqdn, dish_mode_value,
                                                      dish_master_dishmode_attribute)
        event_subscription_map[dish_master_dishmode_attribute](dummy_event)

        # assert:
        assert tango_context.device.activityMessage == const.STR_DISH_STANDBYFP_MODE


def test_dish_leaf_node_dish_mode_is_maint_when_dish_is_maint():
    # arrange:
    dish_master1_fqdn = 'mid_d0001/elt/master'
    dish_master_dishmode_attribute = 'dishMode'
    initial_dut_properties = {'DishMasterFQDN': dish_master1_fqdn}

    event_subscription_map = {}

    dish_master_device_proxy_mock = Mock()
    dish_master_device_proxy_mock.subscribe_event.side_effect = (
        lambda attr_name, event_type, callback, *args,
               **kwargs: event_subscription_map.update({attr_name: callback}))

    proxies_to_mock = {dish_master1_fqdn: dish_master_device_proxy_mock}

    with fake_tango_system(DishLeafNode, initial_dut_properties, proxies_to_mock) as tango_context:
        # act:
        dish_mode_value = 5
        dummy_event = create_dummy_event_for_dishmode(dish_master1_fqdn, dish_mode_value,
                                                      dish_master_dishmode_attribute)
        event_subscription_map[dish_master_dishmode_attribute](dummy_event)

        # assert:
        assert tango_context.device.activityMessage == const.STR_DISH_MAINT_MODE


def test_dish_leaf_node_dish_mode_is_stow_when_dish_is_stow():
    # arrange:
    dish_master1_fqdn = 'mid_d0001/elt/master'
    dish_master_dishmode_attribute = 'dishMode'
    initial_dut_properties = {'DishMasterFQDN': dish_master1_fqdn}

    event_subscription_map = {}

    dish_master_device_proxy_mock = Mock()
    dish_master_device_proxy_mock.subscribe_event.side_effect = (
        lambda attr_name, event_type, callback, *args,
               **kwargs: event_subscription_map.update({attr_name: callback}))

    proxies_to_mock = {dish_master1_fqdn: dish_master_device_proxy_mock}

    with fake_tango_system(DishLeafNode, initial_dut_properties, proxies_to_mock) as tango_context:
        # act:
        dish_mode_value = 6
        dummy_event = create_dummy_event_for_dishmode(dish_master1_fqdn, dish_mode_value,
                                                      dish_master_dishmode_attribute)
        event_subscription_map[dish_master_dishmode_attribute](dummy_event)

        # assert:
        assert tango_context.device.activityMessage == const.STR_DISH_STOW_MODE


def test_dish_leaf_node_dish_mode_is_config_when_dish_is_config():
    # arrange:
    dish_master1_fqdn = 'mid_d0001/elt/master'
    dish_master_dishmode_attribute = 'dishMode'
    initial_dut_properties = {'DishMasterFQDN': dish_master1_fqdn}

    event_subscription_map = {}

    dish_master_device_proxy_mock = Mock()
    dish_master_device_proxy_mock.subscribe_event.side_effect = (
        lambda attr_name, event_type, callback, *args,
               **kwargs: event_subscription_map.update({attr_name: callback}))

    proxies_to_mock = {dish_master1_fqdn: dish_master_device_proxy_mock}

    with fake_tango_system(DishLeafNode, initial_dut_properties, proxies_to_mock) as tango_context:
        # act:
        dish_mode_value = 7
        dummy_event = create_dummy_event_for_dishmode(dish_master1_fqdn, dish_mode_value,
                                                      dish_master_dishmode_attribute)
        event_subscription_map[dish_master_dishmode_attribute](dummy_event)

        # assert:
        assert tango_context.device.activityMessage == const.STR_DISH_CONFIG_MODE


def test_dish_leaf_node_dish_mode_is_operate_when_dish_is_operate():
    # arrange:
    dish_master1_fqdn = 'mid_d0001/elt/master'
    dish_master_dishmode_attribute = 'dishMode'
    initial_dut_properties = {'DishMasterFQDN': dish_master1_fqdn}

    event_subscription_map = {}

    dish_master_device_proxy_mock = Mock()
    dish_master_device_proxy_mock.subscribe_event.side_effect = (
        lambda attr_name, event_type, callback, *args,
               **kwargs: event_subscription_map.update({attr_name: callback}))

    proxies_to_mock = {dish_master1_fqdn: dish_master_device_proxy_mock}

    with fake_tango_system(DishLeafNode, initial_dut_properties, proxies_to_mock) as tango_context:
        # act:
        dish_mode_value = 8
        dummy_event = create_dummy_event_for_dishmode(dish_master1_fqdn, dish_mode_value,
                                                      dish_master_dishmode_attribute)
        event_subscription_map[dish_master_dishmode_attribute](dummy_event)

        # assert:
        assert tango_context.device.activityMessage == const.STR_DISH_OPERATE_MODE


def test_dish_leaf_node_dish_mode_is_unknown():
    # arrange:
    dish_master1_fqdn = 'mid_d0001/elt/master'
    dish_master_dishmode_attribute = 'dishMode'
    initial_dut_properties = {'DishMasterFQDN': dish_master1_fqdn}

    event_subscription_map = {}

    dish_master_device_proxy_mock = Mock()
    dish_master_device_proxy_mock.subscribe_event.side_effect = (
        lambda attr_name, event_type, callback, *args,
               **kwargs: event_subscription_map.update({attr_name: callback}))

    proxies_to_mock = {dish_master1_fqdn: dish_master_device_proxy_mock}

    with fake_tango_system(DishLeafNode, initial_dut_properties, proxies_to_mock) as tango_context:
        # act:
        dish_mode_value = 9
        dummy_event = create_dummy_event_for_dishmode(dish_master1_fqdn, dish_mode_value,
                                                      dish_master_dishmode_attribute)
        event_subscription_map[dish_master_dishmode_attribute](dummy_event)

        # assert:
        assert const.STR_DISH_UNKNOWN_MODE in tango_context.device.activityMessage


def test_dish_leaf_node_dish_mode_with_error_event():
    # arrange:
    dish_master1_fqdn = 'mid_d0001/elt/master'
    dish_master_dishmode_attribute = 'dishMode'
    initial_dut_properties = {'DishMasterFQDN': dish_master1_fqdn}

    event_subscription_map = {}

    dish_master_device_proxy_mock = Mock()
    dish_master_device_proxy_mock.subscribe_event.side_effect = (
        lambda attr_name, event_type, callback, *args,
               **kwargs: event_subscription_map.update({attr_name: callback}))

    proxies_to_mock = {dish_master1_fqdn: dish_master_device_proxy_mock}

    with fake_tango_system(DishLeafNode, initial_dut_properties, proxies_to_mock) as tango_context:
        # act:
        dish_mode_value = 9
        dummy_event = create_dummy_event_with_error(dish_master1_fqdn, dish_mode_value,
                                                    dish_master_dishmode_attribute)
        event_subscription_map[dish_master_dishmode_attribute](dummy_event)

        # assert:
        assert const.ERR_ON_SUBS_DISH_MODE_ATTR in tango_context.device.activityMessage


def create_dummy_event_with_error(device_fqdn, attr_value, attribute):
    fake_event = Mock()
    fake_event.err = True
    fake_event.errors = 'Event Error'
    fake_event.attr_name = f"{device_fqdn}/{attribute}"
    fake_event.attr_value.value = attr_value
    return fake_event


def create_dummy_event_for_dish_capturing(device_fqdn, dish_capturing_value, attribute):
    fake_event = Mock()
    fake_event.err = False
    fake_event.attr_name = f"{device_fqdn}/{attribute}"
    fake_event.attr_value.value = dish_capturing_value
    return fake_event


def test_dish_leaf_node_when_dish_capturing_callback_is_true():
    # arrange:
    dish_master1_fqdn = 'mid_d0001/elt/master'
    dish_master_capturing_attribute = 'capturing'
    initial_dut_properties = {'DishMasterFQDN': dish_master1_fqdn}

    event_subscription_map = {}

    dish_master_device_proxy_mock = Mock()
    dish_master_device_proxy_mock.subscribe_event.side_effect = (
        lambda attr_name, event_type, callback, *args,
               **kwargs: event_subscription_map.update({attr_name: callback}))

    proxies_to_mock = {dish_master1_fqdn: dish_master_device_proxy_mock}

    with fake_tango_system(DishLeafNode, initial_dut_properties, proxies_to_mock) as tango_context:
        # act:
        dish_capturing_value = True
        dummy_event = create_dummy_event_for_dish_capturing(dish_master1_fqdn, dish_capturing_value,
                                                            dish_master_capturing_attribute)
        event_subscription_map[dish_master_capturing_attribute](dummy_event)

        # assert:
        assert tango_context.device.activityMessage == const.STR_DISH_CAPTURING_TRUE


def test_dish_leaf_node_when_dish_capturing_callback_is_false():
    # arrange:
    dish_master1_fqdn = 'mid_d0001/elt/master'
    dish_master_capturing_attribute = 'capturing'
    initial_dut_properties = {'DishMasterFQDN': dish_master1_fqdn}

    event_subscription_map = {}

    dish_master_device_proxy_mock = Mock()
    dish_master_device_proxy_mock.subscribe_event.side_effect = (
        lambda attr_name, event_type, callback, *args,
               **kwargs: event_subscription_map.update({attr_name: callback}))

    proxies_to_mock = {dish_master1_fqdn: dish_master_device_proxy_mock}

    with fake_tango_system(DishLeafNode, initial_dut_properties, proxies_to_mock) as tango_context:
        # act:
        dish_capturing_value = False
        dummy_event = create_dummy_event_for_dish_capturing(dish_master1_fqdn, dish_capturing_value,
                                                            dish_master_capturing_attribute)
        event_subscription_map[dish_master_capturing_attribute](dummy_event)

        # assert:
        assert tango_context.device.activityMessage == const.STR_DISH_CAPTURING_FALSE


def test_dish_leaf_node_when_invalid_attribute_value_for_dish_capturing():
    # arrange:
    dish_master1_fqdn = 'mid_d0001/elt/master'
    dish_master_capturing_attribute = 'capturing'
    initial_dut_properties = {'DishMasterFQDN': dish_master1_fqdn}

    event_subscription_map = {}

    dish_master_device_proxy_mock = Mock()
    dish_master_device_proxy_mock.subscribe_event.side_effect = (
        lambda attr_name, event_type, callback, *args,
               **kwargs: event_subscription_map.update({attr_name: callback}))

    proxies_to_mock = {dish_master1_fqdn: dish_master_device_proxy_mock}

    with fake_tango_system(DishLeafNode, initial_dut_properties, proxies_to_mock) as tango_context:
        # act:
        dish_capturing_value = 'Invalid_value'
        dummy_event = create_dummy_event_for_dish_capturing(dish_master1_fqdn, dish_capturing_value,
                                                            dish_master_capturing_attribute)
        event_subscription_map[dish_master_capturing_attribute](dummy_event)

        # assert:
        assert const.STR_DISH_CAPTURING_UNKNOWN in tango_context.device.activityMessage


def test_dish_leaf_node_when_dish_capturing_callback_with_error_event():
    # arrange:
    dish_master1_fqdn = 'mid_d0001/elt/master'
    dish_master_capturing_attribute = 'capturing'
    initial_dut_properties = {'DishMasterFQDN': dish_master1_fqdn}

    event_subscription_map = {}

    dish_master_device_proxy_mock = Mock()
    dish_master_device_proxy_mock.subscribe_event.side_effect = (
        lambda attr_name, event_type, callback, *args,
               **kwargs: event_subscription_map.update({attr_name: callback}))

    proxies_to_mock = {dish_master1_fqdn: dish_master_device_proxy_mock}

    with fake_tango_system(DishLeafNode, initial_dut_properties, proxies_to_mock) as tango_context:
        # act:
        dish_capturing_value = 'Invalid_value'
        dummy_event = create_dummy_event_with_error(dish_master1_fqdn, dish_capturing_value,
                                                    dish_master_capturing_attribute)
        event_subscription_map[dish_master_capturing_attribute](dummy_event)

        # assert:
        assert const.ERR_SUBSR_CAPTURING_ATTR in tango_context.device.activityMessage


def create_dummy_event(device_fqdn, attribute, attr_value):
    fake_event = Mock()
    fake_event.err = False
    fake_event.attr_name = f"{device_fqdn}/{attribute}"
    fake_event.attr_value.value = attr_value
    return fake_event


def test_dish_leaf_node_when_achieved_pointing_callback_is_true():
    # arrange:
    dish_master1_fqdn = 'mid_d0001/elt/master'
    dish_master_achieved_pointing_attribute = 'achievedPointing'
    initial_dut_properties = {'DishMasterFQDN': dish_master1_fqdn}

    event_subscription_map = {}

    dish_master_device_proxy_mock = Mock()
    dish_master_device_proxy_mock.subscribe_event.side_effect = (
        lambda attr_name, event_type, callback, *args,
               **kwargs: event_subscription_map.update({attr_name: callback}))

    proxies_to_mock = {dish_master1_fqdn: dish_master_device_proxy_mock}

    with fake_tango_system(DishLeafNode, initial_dut_properties, proxies_to_mock) as tango_context:
        # act:
        attribute = 'achievedPointing'
        value = 0.0
        dummy_event = create_dummy_event(dish_master1_fqdn, attribute, value)
        event_subscription_map[dish_master_achieved_pointing_attribute](dummy_event)

        # assert:
        assert tango_context.device.activityMessage == const.STR_ACHIEVED_POINTING + \
               str(dummy_event.attr_value.value)


def test_dish_leaf_node_when_achieved_pointing_callback_with_error_event():
    # arrange:
    dish_master1_fqdn = 'mid_d0001/elt/master'
    dish_master_achieved_pointing_attribute = 'achievedPointing'
    initial_dut_properties = {'DishMasterFQDN': dish_master1_fqdn}

    event_subscription_map = {}

    dish_master_device_proxy_mock = Mock()
    dish_master_device_proxy_mock.subscribe_event.side_effect = (
        lambda attr_name, event_type, callback, *args,
               **kwargs: event_subscription_map.update({attr_name: callback}))

    proxies_to_mock = {dish_master1_fqdn: dish_master_device_proxy_mock}

    with fake_tango_system(DishLeafNode, initial_dut_properties, proxies_to_mock) as tango_context:
        # act:
        attribute = 'achievedPointing'
        value = 0.0
        dummy_event = create_dummy_event_with_error(dish_master1_fqdn, attribute, value)
        event_subscription_map[dish_master_achieved_pointing_attribute](dummy_event)

        # assert:
        assert const.ERR_ON_SUBS_DISH_ACHVD_ATTR in tango_context.device.activityMessage


def test_dish_leaf_node_when_desired_pointing_callback_is_true():
    # arrange:
    dish_master1_fqdn = 'mid_d0001/elt/master'
    dish_master_desired_pointing_attribute = 'desiredPointing'
    initial_dut_properties = {'DishMasterFQDN': dish_master1_fqdn}

    event_subscription_map = {}

    dish_master_device_proxy_mock = Mock()
    dish_master_device_proxy_mock.subscribe_event.side_effect = (
        lambda attr_name, event_type, callback, *args,
               **kwargs: event_subscription_map.update({attr_name: callback}))

    proxies_to_mock = {dish_master1_fqdn: dish_master_device_proxy_mock}

    with fake_tango_system(DishLeafNode, initial_dut_properties, proxies_to_mock) as tango_context:
        # act:
        attribute = 'desiredPointing'
        value = 0.0
        dummy_event = create_dummy_event(dish_master1_fqdn, attribute, value)
        event_subscription_map[dish_master_desired_pointing_attribute](dummy_event)

        # assert:
        assert tango_context.device.activityMessage == const.STR_DESIRED_POINTING + \
               str(dummy_event.attr_value.value)


def test_dish_leaf_node_when_desired_pointing_callback_with_error_event():
    # arrange:
    dish_master1_fqdn = 'mid_d0001/elt/master'
    dish_master_desired_pointing_attribute = 'desiredPointing'
    initial_dut_properties = {'DishMasterFQDN': dish_master1_fqdn}

    event_subscription_map = {}

    dish_master_device_proxy_mock = Mock()
    dish_master_device_proxy_mock.subscribe_event.side_effect = (
        lambda attr_name, event_type, callback, *args,
               **kwargs: event_subscription_map.update({attr_name: callback}))

    proxies_to_mock = {dish_master1_fqdn: dish_master_device_proxy_mock}

    with fake_tango_system(DishLeafNode, initial_dut_properties, proxies_to_mock) as tango_context:
        # act:
        attribute = 'desiredPointing'
        value = 0.0
        dummy_event = create_dummy_event_with_error(dish_master1_fqdn, attribute, value)
        event_subscription_map[dish_master_desired_pointing_attribute](dummy_event)

        # assert:
        assert const.ERR_ON_SUBS_DISH_DESIRED_POINT_ATTR in tango_context.device.activityMessage


def test_configure_should_raise_exception_when_called_with_invalid_json():
    # act
    with fake_tango_system(DishLeafNode) as tango_context:
        with pytest.raises(tango.DevFailed):
            tango_context.device.Configure(config_track_invalid_str)

        # assert:
        assert const.ERR_INVALID_JSON in tango_context.device.activityMessage


def test_configure_should_raise_exception_when_called_with_invalid_arguments():
    # act
    with fake_tango_system(DishLeafNode) as tango_context:
        input_string = []
        input_string.append(configure_invalid_arg)
        with pytest.raises(tango.DevFailed):
            tango_context.device.Configure(input_string[0])

        # assert:
        assert const.ERR_JSON_KEY_NOT_FOUND in tango_context.device.activityMessage


def test_configure_should_raise_generic_exception():
    # act
    with fake_tango_system(DishLeafNode) as tango_context:
        Configure_input = '[123]'
        with pytest.raises(tango.DevFailed):
            tango_context.device.Configure(Configure_input)

        # assert:
        assert const.ERR_EXE_CONFIGURE_CMD in tango_context.device.activityMessage


def test_scan_should_raise_exception_when_called_with_invalid_arguments():
    # act
    with fake_tango_system(DishLeafNode) as tango_context:
        input_string = "a"
        with pytest.raises(tango.DevFailed):
            tango_context.device.Scan(input_string)

        # assert:
        assert const.ERR_EXE_SCAN_CMD in tango_context.device.activityMessage


def test_end_scan_should_raise_exception_when_called_with_invalid_arguments():
    # act
    with fake_tango_system(DishLeafNode) as tango_context:
        input_string = "a"
        with pytest.raises(tango.DevFailed):
            tango_context.device.EndScan(input_string)

        # assert:
        assert const.ERR_EXE_END_SCAN_CMD in tango_context.device.activityMessage


def test_start_capture_should_raise_exception_when_called_with_invalid_arguments():
    # act
    with fake_tango_system(DishLeafNode) as tango_context:
        input_string = "a"
        with pytest.raises(tango.DevFailed):
            tango_context.device.StartCapture(input_string)

        # assert:
        assert const.ERR_EXE_START_CAPTURE_CMD in tango_context.device.activityMessage


def test_stop_capture_should_raise_exception_when_called_with_invalid_arguments():
    # act
    with fake_tango_system(DishLeafNode) as tango_context:
        input_string = "a"
        with pytest.raises(tango.DevFailed):
            tango_context.device.StopCapture(input_string)

        # assert:
        assert const.ERR_EXE_STOP_CAPTURE_CMD in tango_context.device.activityMessage


def test_slew_should_raise_exception_when_called_with_invalid_arguments():
    # act
    with fake_tango_system(DishLeafNode) as tango_context:
        input_string = "a"
        with pytest.raises(tango.DevFailed):
            tango_context.device.Slew(input_string)

        # assert:
        assert const.ERR_EXE_SLEW_CMD in tango_context.device.activityMessage


def test_track_should_raise_exception_when_called_with_invalid_arguments():
    # act
    with fake_tango_system(DishLeafNode) as tango_context:

        with pytest.raises(tango.DevFailed):
            tango_context.device.Track(track_invalid_arg)

        # assert:
        assert const.ERR_JSON_KEY_NOT_FOUND in tango_context.device.activityMessage


def test_track_should_raise_exception_when_called_with_invalid_json():
    # act
    with fake_tango_system(DishLeafNode) as tango_context:
        with pytest.raises(tango.DevFailed):
            tango_context.device.Track(config_track_invalid_str)

        # assert:
        assert const.ERR_INVALID_JSON in tango_context.device.activityMessage


def test_activity_message():
    # act & assert:
    with fake_tango_system(DishLeafNode) as tango_context:
        tango_context.device.activityMessage = const.STR_OK
        assert tango_context.device.activityMessage == const.STR_OK


def test_state():
    # act & assert:
    with fake_tango_system(DishLeafNode) as tango_context:
        assert tango_context.device.State() == DevState.ALARM


def test_status():
    # act & assert:
    with fake_tango_system(DishLeafNode) as tango_context:
        assert tango_context.device.Status() != const.STR_DISH_INIT_SUCCESS


def test_logging_level():
    # act & assert:
    with fake_tango_system(DishLeafNode) as tango_context:
        tango_context.device.loggingLevel = LoggingLevel.INFO
        assert tango_context.device.loggingLevel == LoggingLevel.INFO


def test_logging_targets():
    # act & assert:
    with fake_tango_system(DishLeafNode) as tango_context:
        tango_context.device.loggingTargets = ['console::cout']
        assert 'console::cout' in tango_context.device.loggingTargets


def test_test_mode():
    # act & assert:
    with fake_tango_system(DishLeafNode) as tango_context:
        test_mode = TestMode.NONE
        tango_context.device.testMode = test_mode
        assert tango_context.device.testMode == test_mode


def test_simulation_mode():
    # act & assert:
    with fake_tango_system(DishLeafNode) as tango_context:
        simulation_mode = SimulationMode.FALSE
        tango_context.device.simulationMode = simulation_mode
        assert tango_context.device.simulationMode == simulation_mode


def test_control_mode():
    # act & assert:
    with fake_tango_system(DishLeafNode) as tango_context:
        control_mode = ControlMode.REMOTE
        tango_context.device.controlMode = control_mode
        assert tango_context.device.controlMode == control_mode


def test_admin_mode():
    # act & assert:
    with fake_tango_system(DishLeafNode) as tango_context:
        assert tango_context.device.adminMode == AdminMode.ONLINE


def test_health_state():
    # act & assert:
    with fake_tango_system(DishLeafNode) as tango_context:
        assert tango_context.device.healthState == HealthState.OK


def raise_devfailed_exception(cmd_name, callback):
    tango.Except.throw_exception("DishLeafNode_Commandfailed", "This is error message for devfailed",
                                 " ", tango.ErrSeverity.ERR)


def test_stop_track_should_command_dish_to_stop_tracking_raise_dev_failed():
    # arrange:
    dish_master1_fqdn = 'mid_d0001/elt/master'
    dut_properties = {'DishMasterFQDN': dish_master1_fqdn}

    dish1_proxy_mock = Mock()

    proxies_to_mock = {dish_master1_fqdn: dish1_proxy_mock}

    dish1_proxy_mock.command_inout_asynch.side_effect = raise_devfailed_exception

    with fake_tango_system(DishLeafNode, initial_dut_properties=dut_properties,
                           proxies_to_mock=proxies_to_mock) as tango_context:
        # act
        with pytest.raises(tango.DevFailed):
            tango_context.device.StopTrack()

        # assert
        assert const.ERR_EXE_STOP_TRACK_CMD in tango_context.device.activityMessage


def test_scan_command_with_callback_method():
    # arrange:
    dish_master1_fqdn = 'mid_d0001/elt/master'
    dut_properties = {'DishMasterFQDN': dish_master1_fqdn}

    dish1_proxy_mock = Mock()
    dish1_proxy_mock.obsState = ObsState.READY

    proxies_to_mock = {dish_master1_fqdn: dish1_proxy_mock}

    event_subscription_map = {}

    dish1_proxy_mock.command_inout_asynch.side_effect = (
        lambda command_name, argument, callback, *args,
               **kwargs: event_subscription_map.update({command_name: callback}))

    with fake_tango_system(DishLeafNode, initial_dut_properties=dut_properties,
                           proxies_to_mock=proxies_to_mock) as tango_context:
        scan_input = "0"
        device_proxy = tango_context.device

        # act
        device_proxy.Scan(scan_input)
        dummy_event = command_callback(const.CMD_DISH_SCAN)
        event_subscription_map[const.CMD_DISH_SCAN](dummy_event)

        # assert:
        assert const.STR_INVOKE_SUCCESS in tango_context.device.activityMessage


def test_scan_command_with_callback_method_with_event_error():
    # arrange:
    dish_master1_fqdn = 'mid_d0001/elt/master'
    dut_properties = {'DishMasterFQDN': dish_master1_fqdn}

    dish1_proxy_mock = Mock()
    dish1_proxy_mock.obsState = ObsState.READY

    proxies_to_mock = {dish_master1_fqdn: dish1_proxy_mock}

    event_subscription_map = {}

    dish1_proxy_mock.command_inout_asynch.side_effect = (
        lambda command_name, argument, callback, *args,
               **kwargs: event_subscription_map.update({command_name: callback}))

    with fake_tango_system(DishLeafNode, initial_dut_properties=dut_properties,
                           proxies_to_mock=proxies_to_mock) as tango_context:
        scan_input = "0"
        device_proxy = tango_context.device

        # act
        device_proxy.Scan(scan_input)
        dummy_event = command_callback_with_event_error(const.CMD_DISH_SCAN)
        event_subscription_map[const.CMD_DISH_SCAN](dummy_event)

        # assert:
        assert const.ERR_INVOKING_CMD in tango_context.device.activityMessage


def test_scan_command_with_callback_method_with_command_error():
    # arrange:
    dish_master1_fqdn = 'mid_d0001/elt/master'
    dut_properties = {'DishMasterFQDN': dish_master1_fqdn}

    dish1_proxy_mock = Mock()
    dish1_proxy_mock.obsState = ObsState.READY

    proxies_to_mock = {dish_master1_fqdn: dish1_proxy_mock}

    event_subscription_map = {}

    dish1_proxy_mock.command_inout_asynch.side_effect = (
        lambda command_name, argument, callback, *args,
               **kwargs: event_subscription_map.update({command_name: callback}))

    with fake_tango_system(DishLeafNode, initial_dut_properties=dut_properties,
                           proxies_to_mock=proxies_to_mock) as tango_context:
        scan_input = "0"
        device_proxy = tango_context.device

        # act
        with pytest.raises(Exception):
            device_proxy.Scan(scan_input)
            dummy_event = command_callback_with_command_exception(const.CMD_DISH_SCAN)
            event_subscription_map[const.CMD_DISH_SCAN](dummy_event)

        # assert:
        assert const.ERR_EXCEPT_CMD_CB in tango_context.device.activityMessage


def command_callback(command_name):
    fake_event = MagicMock()
    fake_event.err = False
    fake_event.errors = 'Event error'
    fake_event.cmd_name = f"{command_name}"
    return fake_event


def command_callback_with_event_error(command_name):
    fake_event = MagicMock()
    fake_event.err = True
    fake_event.errors = 'Event error'
    fake_event.cmd_name = f"{command_name}"
    return fake_event


def command_callback_with_command_exception(command_name):
    return Exception("Exception in callback")


def any_method(with_name=None):
    class AnyMethod():
        def __eq__(self, other):
            if not isinstance(other, types.MethodType):
                return False

            return other.__func__.__name__ == with_name if with_name else True

    return AnyMethod()


@contextlib.contextmanager
def fake_tango_system(device_under_test, initial_dut_properties={}, proxies_to_mock={},
                      device_proxy_import_path='tango.DeviceProxy'):
    with mock.patch(device_proxy_import_path) as patched_constructor:
        patched_constructor.side_effect = lambda device_fqdn: proxies_to_mock.get(device_fqdn, Mock())
        patched_module = importlib.reload(sys.modules[device_under_test.__module__])

    device_under_test = getattr(patched_module, device_under_test.__name__)

    device_test_context = DeviceTestContext(device_under_test, properties=initial_dut_properties)
    device_test_context.start()
    yield device_test_context
    device_test_context.stop()<|MERGE_RESOLUTION|>--- conflicted
+++ resolved
@@ -60,11 +60,7 @@
         # assert:
         if type(float(scan_input)) == float:
             dish1_proxy_mock.command_inout_asynch.assert_called_with(const.CMD_DISH_SCAN, scan_input,
-<<<<<<< HEAD
-                                                                     any_method(with_name='commandCallback'))
-=======
                                                                     any_method(with_name='cmd_ended_cb'))
->>>>>>> c2c7f30f
 
 
 # TODO: actual AZ and EL values need to be generated.
@@ -103,13 +99,8 @@
         dish_str_ip = json.dumps(arg_list)
 
         dish1_proxy_mock.command_inout_asynch.assert_called_with(const.CMD_DISH_CONFIGURE,
-<<<<<<< HEAD
-                                                                 str(dish_str_ip),
-                                                                 any_method(with_name='commandCallback'))
-=======
                                                                 str(dish_str_ip),
                                                                 any_method(with_name='cmd_ended_cb'))
->>>>>>> c2c7f30f
 
 
 def test_end_scan_should_command_dish_to_end_scan_when_it_is_scanning():
@@ -130,11 +121,7 @@
         # assert:
         if type(float(scan_input)) == float:
             dish1_proxy_mock.command_inout_asynch.assert_called_with(const.CMD_STOP_CAPTURE, scan_input,
-<<<<<<< HEAD
-                                                                     any_method(with_name='commandCallback'))
-=======
-                                                                    any_method(with_name='cmd_ended_cb'))
->>>>>>> c2c7f30f
+                                                          any_method(with_name='cmd_ended_cb'))
 
 
 def test_standby_lp_mode_should_command_dish_to_standby():
@@ -153,11 +140,7 @@
 
         # assert:
         dish1_proxy_mock.command_inout_asynch.assert_called_with(const.CMD_SET_STANDBYLP_MODE,
-<<<<<<< HEAD
-                                                                 any_method(with_name='commandCallback'))
-=======
                                                                 any_method(with_name='cmd_ended_cb'))
->>>>>>> c2c7f30f
 
 
 def test_set_operate_mode_should_command_dish_to_start():
@@ -176,11 +159,7 @@
 
         # assert:
         dish1_proxy_mock.command_inout_asynch.assert_called_with(const.CMD_SET_OPERATE_MODE,
-<<<<<<< HEAD
-                                                                 any_method(with_name='commandCallback'))
-=======
                                                                 any_method(with_name='cmd_ended_cb'))
->>>>>>> c2c7f30f
 
 
 @pytest.mark.xfail
@@ -203,11 +182,7 @@
         dec_value = (jsonArgument["pointing"]["target"]["dec"])
         radec_value = 'radec' + ',' + str(ra_value) + ',' + str(dec_value)
         dish1_proxy_mock.command_inout_asynch.assert_called_with(const.CMD_TRACK, "0",
-<<<<<<< HEAD
-                                                                 any_method(with_name='commandCallback'))
-=======
                                                                 any_method(with_name='cmd_ended_cb'))
->>>>>>> c2c7f30f
 
 
 def test_stop_track_should_command_dish_to_stop_tracking():
@@ -226,11 +201,7 @@
 
         # assert:
         dish1_proxy_mock.command_inout_asynch.assert_called_with(const.CMD_STOP_TRACK,
-<<<<<<< HEAD
-                                                                 any_method(with_name='commandCallback'))
-=======
-                                                                any_method(with_name='cmd_ended_cb'))
->>>>>>> c2c7f30f
+                                                        any_method(with_name='cmd_ended_cb'))
 
 
 def test_slew_should_command_the_dish_to_slew_towards_the_set_pointing_coordinates():
@@ -250,11 +221,7 @@
         # assert:
         if type(float(slew_arg)) == float:
             dish1_proxy_mock.command_inout_asynch.assert_called_with(const.CMD_DISH_SLEW, slew_arg,
-<<<<<<< HEAD
-                                                                     any_method(with_name='commandCallback'))
-=======
                                                                     any_method(with_name='cmd_ended_cb'))
->>>>>>> c2c7f30f
 
 
 def test_start_capture_should_command_dish_to_start_capture_on_the_set_configured_band():
@@ -274,11 +241,7 @@
         # assert:
         if type(float(capture_arg)) == float:
             dish1_proxy_mock.command_inout_asynch.assert_called_with(const.CMD_START_CAPTURE, capture_arg,
-<<<<<<< HEAD
-                                                                     any_method(with_name='commandCallback'))
-=======
                                                                     any_method(with_name='cmd_ended_cb'))
->>>>>>> c2c7f30f
 
 
 def test_stop_capture_should_command_dish_to_stop_capture_on_the_set_configured_band():
@@ -298,11 +261,7 @@
         # assert:
         if type(float(capture_arg)) == float:
             dish1_proxy_mock.command_inout_asynch.assert_called_with(const.CMD_STOP_CAPTURE, capture_arg,
-<<<<<<< HEAD
-                                                                     any_method(with_name='commandCallback'))
-=======
-                                                                    any_method(with_name='cmd_ended_cb'))
->>>>>>> c2c7f30f
+                                                           any_method(with_name='cmd_ended_cb'))
 
 
 def test_set_standby_fp_mode_should_command_dish_to_transition_to_standby_fp_mode():
