# -*- coding: utf-8 -*-
#
# This file is part of the DishLeafNode project
#
#
#
# Distributed under the terms of the BSD-3-Clause license.
# See LICENSE.txt for more info.

"""
Track class for DishLeafNode.
"""
import json
import threading
import datetime
import katpoint
import math
import time
from .utils import UnitConverter

import tango
from tango import DevState, DevFailed

from ska.base.commands import BaseCommand
from tmc.common.tango_client import TangoClient
<<<<<<< HEAD
from ska.base.control_model import HealthState, SimulationMode
from .utils import UnitConverter
from tmc.common.tango_client import TangoClient
from . import release
from .device_data import DeviceData
=======
>>>>>>> bd81227d
from .command_callback import CommandCallBack
from .az_el_converter import AzElConverter


class Track(BaseCommand):
    """
    A class for DishLeafNode's Track() command.
    """

    def check_allowed(self):
        """
        Checks whether this command is allowed to be run in the current device state.

        :return: True if this command is allowed to be run in current device state.
        :rtype: boolean
        """
        if self.state_model.op_state in [DevState.FAULT, DevState.UNKNOWN, DevState.DISABLE]:
            return False

        return True

    def do(self, argin):
        """Invokes Track command on the DishMaster.

        :param argin: DevString
            The elevation limit thread allows Dish to track a source till the observation capacity i.e.
            elevation limit of dish.

            The tracking time thread allows dish to track a source for the prespecified Track Duration
            (provided elevation limit is not reached).

            For Track command, argin to be provided is the Ra and Dec values in the following JSON format:

            {"pointing":{"target":{"system":"ICRS","name":"Polaris Australis","RA":"21:08:47.92","dec":"-88:57:22.9"}},
            "dish":{"receiverBand":"1"}}
        :raises DevFailed: If error occurs while invoking Track command on DishMaster.
        """
        device_data = self.target
        device_data.el_limit = False
        command_name = "Track"

        try:
            json_argin = self._load_config_string(argin)
            ra_value, dec_value = self._get_targets(json_argin)
            radec_value = f"radec,{ra_value},{dec_value}"
            self.logger.info(
                "Track command ignores RA dec coordinates passed in: %s. "
                "Uses coordinates from Configure command instead.",
                radec_value,
            )

            dish_client = TangoClient(device_data._dish_master_fqdn)
            cmd_ended_cb = CommandCallBack(self.logger).cmd_ended_cb
            azel_converter = AzElConverter.get_instance()

            dish_client.send_command_async(command_name, None, cmd_ended_cb)
            # device._dish_proxy.command_inout_asynch(command_name, device.cmd_ended_cb)
            self.logger.info("'%s' command executed successfully.", command_name)
        except DevFailed as dev_failed:
            self.logger.exception(dev_failed)
            log_message = f"Exception occured while executing the '{command_name}' command."
            device_data._read_activity_message = log_message
            tango.Except.re_throw_exception(
                dev_failed,
                f"Exception in '{command_name}' command.",
                log_message,
                f"DishLeafNode.{command_name}Command",
                tango.ErrSeverity.ERR,
            )

        device_data.event_track_time.clear()
        self.tracking_thread = threading.Thread(None, self.track_thread, "DishLeafNode")
        self.tracking_thread.start()

    
    def _get_targets(self, json_argument):
        try:
            ra_value = json_argument["pointing"]["target"]["RA"]
            dec_value = json_argument["pointing"]["target"]["dec"]
        except KeyError as key_error:
            tango.Except.throw_exception(
                str(key_error),
                "JSON key not found.",
                "_get_targets",
                tango.ErrSeverity.ERR,
            )

        return (ra_value, dec_value)

    def _load_config_string(self, argin):
        try:
            json_argument = json.loads(argin)
        except json.JSONDecodeError as jsonerr:
            tango.Except.throw_exception(
                str(jsonerr),
                "Invalid JSON format.",
                "_load_config_string",
                tango.ErrSeverity.ERR,
            )

        return json_argument


    def track_thread(self):
        """This thread writes coordinates to desiredPointing on DishMaster at the rate of 20 Hz."""
        self.logger.info(
            f"print track_thread thread name:{threading.currentThread().getName()}"
            f"{threading.get_ident()}"
        )
        # device_data = DeviceData.get_instance()
        device_data = self.target
        dish_client = TangoClient(device_data._dish_master_fqdn)

        while device_data.event_track_time.is_set() is False:
            now = datetime.datetime.utcnow()
            timestamp = str(now)
            # pylint: disable=unbalanced-tuple-unpacking
            device_data.az, device_data.el = self.convert_radec_to_azel(device_data.radec_value, timestamp)

            if not self._is_elevation_within_mechanical_limits():
                time.sleep(0.05)
                continue

            if device_data.az < 0:
                device_data.az = 360 - abs(device_data.az)

            if device_data.event_track_time.is_set():
                log_message = f"Break loop: {device_data.event_track_time.is_set()}"
                self.logger.debug(log_message)
                break

            # TODO (kmadisa 11-12-2020) Add a pointing lead time to the current time (like we do on MeerKAT)
            desired_pointing = [now.timestamp(), round(device_data.az, 12), round(device_data.el, 12)]
            self.logger.debug("desiredPointing coordinates: %s", desired_pointing)
            # self._dish_proxy.desiredPointing = desired_pointing
            dish_client.deviceproxy.desiredPointing = desired_pointing
            time.sleep(0.05)

    def _is_elevation_within_mechanical_limits(self):
        # device_data = DeviceData.get_instance()
        device_data = self.target

        if not (device_data.ele_min_lim <= device_data.el <= device_data.ele_max_lim):
            device_data.el_limit = True
            log_message = "Minimum/maximum elevation limit has been reached."
            device_data._read_activity_message = log_message
            self.logger.info(log_message)
            log_message = "Source is not visible currently."
            device_data._read_activity_message = log_message
            self.logger.info(log_message)
            return False

        device_data.el_limit = False
        return True
<|MERGE_RESOLUTION|>--- conflicted
+++ resolved
@@ -23,14 +23,11 @@
 
 from ska.base.commands import BaseCommand
 from tmc.common.tango_client import TangoClient
-<<<<<<< HEAD
 from ska.base.control_model import HealthState, SimulationMode
 from .utils import UnitConverter
 from tmc.common.tango_client import TangoClient
 from . import release
 from .device_data import DeviceData
-=======
->>>>>>> bd81227d
 from .command_callback import CommandCallBack
 from .az_el_converter import AzElConverter
 
