--- conflicted
+++ resolved
@@ -1090,28 +1090,16 @@
             exception_count = 0
             exception_message = []
             try:
-<<<<<<< HEAD
-                if type(float(argin)) == float:
-                    self.logger.debug(const.STR_IN_SCAN)
-                    device._dish_proxy.command_inout_asynch(const.CMD_DISH_SCAN,
-                                                            argin, self.scan_cmd_ended_cb)
-                    self.logger.debug(const.STR_OUT_SCAN)
-                    log_msg = const.STR_SCAN_SUCCESS + " with input argument as "+str(argin)
-                    self.logger.info(log_msg)
-                    device._read_activity_message = const.STR_SCAN_SUCCESS
-                    return (ResultCode.OK, device._read_activity_message)
-=======
                 input_check = float(argin)
                 self.logger.debug(const.STR_IN_SCAN)
                 device._dish_proxy.command_inout_asynch(const.CMD_DISH_SCAN,
-                                                        argin, device.cmd_ended_cb)
+                                                        argin, self.scan_cmd_ended_cb)
                 self.logger.debug(const.STR_OUT_SCAN)
                 log_msg = const.STR_SCAN_SUCCESS + " with input argument as "+str(argin)
                 self.logger.info(log_msg)
                 device._read_activity_message = const.STR_SCAN_SUCCESS
                 return (ResultCode.OK, device._read_activity_message)
 
->>>>>>> 7ab7c3c7
             except ValueError as value_error:
                 log_msg = const.ERR_EXE_SCAN_CMD + const.ERR_INVALID_DATATYPE + str(value_error)
                 self.logger.error(log_msg)
@@ -1195,18 +1183,12 @@
             exception_count = 0
             exception_message = []
             try:
-<<<<<<< HEAD
-                if type(float(argin)) == float:
-                    device._dish_proxy.command_inout_asynch(const.CMD_STOP_CAPTURE,
-                                                          argin, device.stopcapture_cmd_ended_cb)
-                    return (ResultCode.OK, const.STR_ENDSCAN_SUCCESS)
-=======
+
                 input_check = float(argin)
                 device._dish_proxy.command_inout_asynch(const.CMD_STOP_CAPTURE,
-                                                      argin, device.cmd_ended_cb)
+                                                      argin, device.stopcapture_cmd_ended_cb)
                 return (ResultCode.OK, const.STR_ENDSCAN_SUCCESS)
 
->>>>>>> 7ab7c3c7
             except ValueError as value_error:
                 log_msg = const.ERR_EXE_END_SCAN_CMD + const.ERR_INVALID_DATATYPE + str(value_error)
                 self.logger.error(log_msg)
@@ -1528,22 +1510,14 @@
             exception_count = 0
             exception_message = []
             try:
-<<<<<<< HEAD
-                if type(float(argin)) == float:
-                    device._dish_proxy.command_inout_asynch(const.CMD_START_CAPTURE,
-                                                            argin, self.startcapture_cmd_ended_cb)
-                    device._read_activity_message = const.STR_STARTCAPTURE_SUCCESS
-                    self.logger.info(device._read_activity_message)
-                    return (ResultCode.OK, device._read_activity_message)
-=======
+
                 input_check = float(argin)
                 device._dish_proxy.command_inout_asynch(const.CMD_START_CAPTURE,
-                                                        argin, device.cmd_ended_cb)
+                                                        argin, self.startcapture_cmd_ended_cb)
                 device._read_activity_message = const.STR_STARTCAPTURE_SUCCESS
                 self.logger.info(device._read_activity_message)
                 return (ResultCode.OK, device._read_activity_message)
 
->>>>>>> 7ab7c3c7
             except ValueError as value_error:
                 log_msg = const.ERR_EXE_START_CAPTURE_CMD + const.ERR_INVALID_DATATYPE + str(value_error)
                 self.logger.error(log_msg)
@@ -1625,21 +1599,13 @@
             exception_count = 0
             exception_message = []
             try:
-<<<<<<< HEAD
-                if type(float(argin)) == float:
-                    device._dish_proxy.command_inout_asynch(const.CMD_STOP_CAPTURE, argin,
-                                                            device.stopcapture_cmd_ended_cb)
-                    device._read_activity_message = const.STR_STOPCAPTURE_SUCCESS
-                    self.logger.info(device._read_activity_message)
-                    return (ResultCode.OK, device._read_activity_message)
-=======
+
                 input_check = float(argin)
-                device._dish_proxy.command_inout_asynch(const.CMD_STOP_CAPTURE, argin, device.cmd_ended_cb)
+                device._dish_proxy.command_inout_asynch(const.CMD_STOP_CAPTURE, argin, device.stopcapture_cmd_ended_cb)
                 device._read_activity_message = const.STR_STOPCAPTURE_SUCCESS
                 self.logger.info(device._read_activity_message)
                 return (ResultCode.OK, device._read_activity_message)
 
->>>>>>> 7ab7c3c7
             except ValueError as value_error:
                 log_msg = const.ERR_EXE_STOP_CAPTURE_CMD + const.ERR_INVALID_DATATYPE + str(value_error)
                 self.logger.error(log_msg)
@@ -1882,20 +1848,14 @@
             exception_count = 0
             exception_message = []
             try:
-<<<<<<< HEAD
-                if type(float(argin)) == float:
-                    device._dish_proxy.command_inout_asynch(const.CMD_DISH_SLEW, argin, self.slew_cmd_ended_cb)
-                    device._read_activity_message = const.STR_SLEW_SUCCESS
-                    self.logger.info(device._read_activity_message)
-                    return (ResultCode.OK, device._read_activity_message)
-=======
+
                 input_check = float(argin)
-                device._dish_proxy.command_inout_asynch(const.CMD_DISH_SLEW, argin, device.cmd_ended_cb)
+                device._dish_proxy.command_inout_asynch(const.CMD_DISH_SLEW, argin, self.slew_cmd_ended_cb)
                 device._read_activity_message = const.STR_SLEW_SUCCESS
                 self.logger.info(device._read_activity_message)
                 return (ResultCode.OK, device._read_activity_message)
 
->>>>>>> 7ab7c3c7
+
             except ValueError as value_error:
                 log_msg = const.ERR_EXE_SLEW_CMD + const.ERR_INVALID_DATATYPE + str(value_error)
                 self.logger.error(log_msg)
