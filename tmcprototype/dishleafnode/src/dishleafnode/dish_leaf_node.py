# -*- coding: utf-8 -*-
#
# This file is part of the DishLeafNode project
#
#
#
# Distributed under the terms of the BSD-3-Clause license.
# See LICENSE.txt for more info.

"""
A Leaf control node for DishMaster.
"""
from __future__ import print_function
from __future__ import absolute_import

import json
# PROTECTED REGION ID(DishLeafNode.additionnal_import) ENABLED START #
# PyTango imports
import tango
from tango import DeviceProxy, EventType, ApiUtil, DebugIt, DevState, AttrWriteType, DevFailed
from tango.server import run,command, device_property, attribute
from ska.base import SKABaseDevice
from ska.base.control_model import AdminMode, HealthState, SimulationMode

# Additional import
# PROTECTED REGION ID(DishLeafNode.additionnal_import) ENABLED START #
import threading
from . import const
import math
import katpoint
import re
import datetime
import time
# PROTECTED REGION END #    //  DishLeafNode.additionnal_import

__all__ = ["DishLeafNode", "main"]

class DishLeafNode(SKABaseDevice):
#class DishLeafNode(SKABaseDevice):
    """
    A Leaf control node for DishMaster.
    """

    # PROTECTED REGION ID(DishLeafNode.class_variable) ENABLED START #
    def dish_mode_cb(self, evt):
        """
        Retrieves the subscribed dishMode attribute of DishMaster.

        :param evt: A TANGO_CHANGE event on dishMode attribute.

        :return: None

        """
<<<<<<< HEAD
        try:
            if not evt.err:
=======
        log_msg = "DishMode Event is: " + str(event)
        self.logger.info(log_msg)
        if evt.err is False:
            try:
>>>>>>> 88f89b5a
                self._dish_mode = evt.attr_value.value
                if self._dish_mode == 0:
                    self.logger.debug(const.STR_DISH_OFF_MODE)
                    self._read_activity_message = const.STR_DISH_OFF_MODE
                elif self._dish_mode == 1:
                    self.logger.debug(const.STR_DISH_STARTUP_MODE)
                    self._read_activity_message = const.STR_DISH_STARTUP_MODE
                elif self._dish_mode == 2:
                    self.logger.debug(const.STR_DISH_SHUTDOWN_MODE)
                    self._read_activity_message = const.STR_DISH_SHUTDOWN_MODE
                elif self._dish_mode == 3:
                    self.logger.debug(const.ERR_DISH_MODE_CB)
                    self._read_activity_message = const.STR_DISH_STANDBYLP_MODE
                elif self._dish_mode == 4:
                    self.logger.debug(const.STR_DISH_STANDBYFP_MODE)
                    self._read_activity_message = const.STR_DISH_STANDBYFP_MODE
                elif self._dish_mode == 5:
                    self.logger.debug(const.STR_DISH_MAINT_MODE)
                    self._read_activity_message = const.STR_DISH_MAINT_MODE
                elif self._dish_mode == 6:
                    self.logger.debug(const.STR_DISH_STOW_MODE)
                    self._read_activity_message = const.STR_DISH_STOW_MODE
                elif self._dish_mode == 7:
                    self.logger.debug(const.STR_DISH_CONFIG_MODE)
                    self._read_activity_message = const.STR_DISH_CONFIG_MODE
                elif self._dish_mode == 8:
                    self.logger.debug(const.STR_DISH_OPERATE_MODE)
                    self._read_activity_message = const.STR_DISH_OPERATE_MODE
                else:
                    log_msg = const.STR_DISH_UNKNOWN_MODE + str(evt)
                    self.logger.debug(log_msg)
                    self._read_activity_message = const.STR_DISH_UNKNOWN_MODE + str(evt)
<<<<<<< HEAD
            else:
                log_msg = const.ERR_ON_SUBS_DISH_MODE_ATTR + str(evt.errors)
                self.logger.debug(log_msg)
                self._read_activity_message = const.ERR_ON_SUBS_DISH_MODE_ATTR + str(evt.errors)
                self.logger.error(const.ERR_ON_SUBS_DISH_MODE_ATTR)
        except Exception as except_occurred:
            log_msg = const.ERR_DISH_MODE_CB + str(except_occurred.message)
            self.logger.error(log_msg)
            self._handle_generic_exception(except_occurred, [], 0, const.ERR_DISH_MODE_CB)
=======
            except Exception as except_occurred:
                log_msg = const.ERR_DISH_MODE_CB + str(except_occurred.message)
                self.logger.error(log_msg)
                self._handle_generic_exception(except_occurred, [], 0, const.ERR_DISH_MODE_CB)
        else:
            log_msg = const.ERR_ON_SUBS_DISH_MODE_ATTR + str(evt.errors)
            self.logger.debug(log_msg)
            self._read_activity_message = const.ERR_ON_SUBS_DISH_MODE_ATTR + str(evt.errors)
>>>>>>> 88f89b5a

    def dish_capturing_cb(self, evt):
        """
        Retrieves the subscribed capturing attribute of DishMaster.

        :param evt: A TANGO_CHANGE event on capturing attribute.

        :return: None

        """
<<<<<<< HEAD
        try:
            if not evt.err:
=======
        log_msg = "Capturing attribute Event is: " + str(event)
        self.logger.info(log_msg)
        if evt.err is False:
            try:
>>>>>>> 88f89b5a
                self._dish_capturing = evt.attr_value.value
                if self._dish_capturing is True:
                    self.logger.debug(const.STR_DISH_CAPTURING_TRUE)
                    self._read_activity_message = const.STR_DISH_CAPTURING_TRUE
                elif self._dish_capturing is False:
                    self.logger.debug(const.STR_DISH_CAPTURING_FALSE)
                    self._read_activity_message = const.STR_DISH_CAPTURING_FALSE
                else:
                    log_msg = const.STR_DISH_CAPTURING_UNKNOWN + str(evt)
                    self.logger.debug(log_msg)
                    self._read_activity_message = const.STR_DISH_CAPTURING_UNKNOWN + str(evt)
            else:
                log_msg = const.ERR_SUBSR_CAPTURING_ATTR + str(evt.errors)
                self.logger.error(log_msg)
                self._read_activity_message = const.ERR_SUBSR_CAPTURING_ATTR + str(evt.errors)
                self.logger.error(const.ERR_SUBSR_CAPTURING_ATTR)
        except Exception as except_occurred:
            log_msg = const.ERR_DISH_CAPTURING_CB + str(except_occurred.message)
            self.logger.error(log_msg)
<<<<<<< HEAD
            self._handle_generic_exception(except_occurred, [], 0, const.ERR_DISH_CAPTURING_CB)
=======
            self._read_activity_message = const.ERR_SUBSR_CAPTURING_ATTR + str(evt.errors)
>>>>>>> 88f89b5a

    def dish_achieved_pointing_cb(self, evt):
        """
        Retrieves the subscribed achievedPointing attribute of DishMaster.

        :param evt: A TANGO_CHANGE event on achievedPointing attribute.

        :return: None

        """
<<<<<<< HEAD
        try:
            if not evt.err:
=======
        log_msg = "AchievedPointing attribute Event is: " + str(event)
        self.logger.info(log_msg)
        if evt.err is False:
            try:
>>>>>>> 88f89b5a
                self._achieved_pointing = evt.attr_value.value
                log_msg = const.STR_ACHIEVED_POINTING + str(self._achieved_pointing)
                self.logger.debug(log_msg)
                self._read_activity_message = const.STR_ACHIEVED_POINTING + str(self._achieved_pointing)
            else:
                log_msg = const.ERR_ON_SUBS_DISH_ACHVD_ATTR + str(evt.errors)
                self.logger.error(log_msg)
                self._read_activity_message = const.ERR_ON_SUBS_DISH_ACHVD_ATTR + str(evt.errors)
                self.logger.error(const.ERR_ON_SUBS_DISH_ACHVD_ATTR)
        except Exception as except_occurred:
            log_msg = const.ERR_DISH_ACHVD_POINT + str(except_occurred.message)
            self.logger.error(log_msg)
<<<<<<< HEAD
            self._handle_generic_exception(except_occurred, [], 0, const.ERR_DISH_ACHVD_POINT)
=======
            self._read_activity_message = const.ERR_ON_SUBS_DISH_ACHVD_ATTR + str(evt.errors)
>>>>>>> 88f89b5a

    def dish_desired_pointing_cb(self, evt):
        """
        Retrieves the subscribed desiredPointing attribute of DishMaster.

        :param evt: A TANGO_CHANGE event on desiredPointing attribute.

        :return: None

        """
<<<<<<< HEAD
        try:
            if not evt.err:
=======
        log_msg = "DesiredPointing attribute Event is: " + str(event)
        self.logger.info(log_msg)
        if evt.err is False:
            try:
>>>>>>> 88f89b5a
                self._desired_pointing = evt.attr_value.value
                log_msg = const.STR_DESIRED_POINTING + str(self._desired_pointing)
                self.logger.error(log_msg)
                self._read_activity_message = const.STR_DESIRED_POINTING + str(self._desired_pointing)
            else:
                log_msg = const.ERR_ON_SUBS_DISH_DESIRED_POINT_ATTR + str(evt.errors)
                self.logger.error(log_msg)
                self._read_activity_message = const.ERR_ON_SUBS_DISH_DESIRED_POINT_ATTR + str(evt.errors)
                self.logger.error(const.ERR_ON_SUBS_DISH_DESIRED_POINT_ATTR)
        except Exception as except_occurred:
            log_msg = const.ERR_DISH_DESIRED_POINT + str(except_occurred.message)
            self.logger.error(log_msg)
<<<<<<< HEAD
            self._handle_generic_exception(except_occurred, [], 0, const.ERR_DISH_DESIRED_POINT)
=======
            self._read_activity_message = const.ERR_ON_SUBS_DISH_DESIRED_POINT_ATTR + str(evt.errors)
>>>>>>> 88f89b5a

    def cmd_ended_cb(self, event):
        """
        Callback function immediately executed when the asynchronous invoked
        command returns. Checks whether the command has been successfully invoked on DishMaster.

        :param event: a CmdDoneEvent object. This class is used to pass data
            to the callback method in asynchronous callback model for command
            execution.
        :type: CmdDoneEvent object
            It has the following members:
                - device     : (DeviceProxy) The DeviceProxy object on which the
                               call was executed.
                - cmd_name   : (str) The command name
                - argout_raw : (DeviceData) The command argout
                - argout     : The command argout
                - err        : (bool) A boolean flag set to true if the command
                               failed. False otherwise
                - errors     : (sequence<DevError>) The error stack
                - ext
        :return: none

        """
        exception_count = 0
        exception_message = []
        # Update logs and activity message attribute with received event
        try:
            if event.err:
<<<<<<< HEAD
                log_msg = const.ERR_INVOKING_CMD + str(event.cmd_name) + "\n" + str(event.errors)
                self.logger.error(log_msg)
                self._read_activity_message = log_msg
            else:
                log_msg = const.STR_COMMAND + str(event.cmd_name) + const.STR_INVOKE_SUCCESS
                self.logger.info(log_msg)
                self._read_activity_message = log_msg
=======
                log_msg = const.ERR_INVOKING_CMD + event.cmd_name
                self._read_activity_message = const.ERR_INVOKING_CMD + str(event.cmd_name) + "\n" + str(
                    event.errors)
                self.logger.error(log_msg)
            else:
                log_msg = const.STR_COMMAND + event.cmd_name + const.STR_INVOKE_SUCCESS
                self._read_activity_message = log_msg
                self.logger.info(log_msg)
>>>>>>> 88f89b5a
        except Exception as except_occurred:
            [exception_count,exception_message] = self._handle_generic_exception(except_occurred,
                                                exception_message, exception_count, const.ERR_EXCEPT_CMD_CB)

        # Throw Exception
        if exception_count > 0:
            self.throw_exception(exception_message, const.STR_CMD_CALLBK)

    def dmstodd(self, dish_antenna_latitude):
        """Converts latitude from deg:min:sec to decimal degree format.

        :param dish_antenna_latitude: latitude of Dish location in Deg:Min:Sec.
        Example: 18:31:48.0

        :return: latitude of Dish location in decimal Degree.
        Example : "18.529999999999998" is the returned value of dmstodd
        """
        dd = re.split('[:]+', dish_antenna_latitude)
        deg_dec = abs(float(dd[0])) + ((float(dd[1])) / 60) + ((float(dd[2])) / 3600)
        if "-" in dd[0]:
            return deg_dec * (-1)
        else:
            return deg_dec

    def convert_radec_to_azel(self, data):
        """Converts RaDec coordinate in to AzEl coordinate using KATPoint library.

        :param data: DevVarStringArray
        Argin to be provided is the Ra and Dec values in the following format:
        radec|21:08:47.92|89:15:51.4
        Where first value is tag that is radec, second value is Ra in Hr:Min:Sec,and third value is Dec in
        Deg:Min:Sec.

        :return: None.

        """
        try:
            # Create Antenna Object
            dish_antenna = katpoint.Antenna(name= self.dish_name ,
                                            latitude=self.observer_location_lat,
                                            longitude=self.observer_location_long,
                                            altitude=self.observer_altitude)
            # Antenna latitude
            dish_antenna_latitude = dish_antenna.ref_observer.lat

            # Compute Target Coordinates
            target_radec = data[0]
            desired_target = katpoint.Target(str(target_radec))
            timestamp = katpoint.Timestamp(timestamp=data[1])
            target_apparnt_radec = katpoint.Target.apparent_radec(desired_target,
                                                                  timestamp=timestamp,
                                                                  antenna=dish_antenna)

            # TODO: Conversion of apparent ra and dec using katpoint library for future refererence.
            #target_apparnt_ra = katpoint._ephem_extra.angle_from_hours(target_apparnt_radec[0])
            #target_apparnt_dec = katpoint._ephem_extra.angle_from_degrees(target_apparnt_radec[1])

            # calculate sidereal time in radians
            side_time = dish_antenna.local_sidereal_time(timestamp=timestamp)
            side_time_radian = katpoint.deg2rad(math.degrees(side_time))

            # converting ra to ha
            hour_angle = side_time_radian - target_apparnt_radec[0]
            # TODO: Conversion of hour angle from radian to HH:MM:SS for future refererence.
            #print("Hour angle in hours: ", katpoint._ephem_extra.angle_from_hours(hour_angle))

            # Geodetic latitude of the observer
            # TODO: For refererence
            #latitude_degree_decimal = float(18) + float(31) / 60 + float(48) / (60 * 60)
            latitude_degree_decimal = self.dmstodd(str(dish_antenna_latitude))
            latitude_radian = katpoint.deg2rad(latitude_degree_decimal)

            # Calculate enu coordinates
            enu_array = katpoint.hadec_to_enu(hour_angle, target_apparnt_radec[1], latitude_radian)

            # Calculate Az El coordinates
            self.az_el_coordinates = katpoint.enu_to_azel(enu_array[0], enu_array[1], enu_array[2])
            self.az = katpoint.rad2deg(self.az_el_coordinates[0])
            self.el = katpoint.rad2deg(self.az_el_coordinates[1])
            self.RaDec_AzEl_Conversion = True
        except ValueError as value_err:
            self.logger.error(const.ERR_RADEC_TO_AZEL_VAL_ERR)
            self.RaDec_AzEl_Conversion = False
            self._read_activity_message = const.ERR_RADEC_TO_AZEL_VAL_ERR + str(value_err)
            self.logger.error(const.ERR_RADEC_TO_AZEL_VAL_ERR)
        except Exception as except_occurred:
            self.RaDec_AzEl_Conversion = False
            self._handle_generic_exception(except_occurred, [], 0, const.ERR_RADEC_TO_AZEL)

    def tracking_time_thread(self):
        """This thread allows the dish to track the source for a specified Duration.

        :return: None.

        """
        start_track_time = time.time()
        end_track_time = start_track_time + self.TrackDuration * 60.0
        while 1:
            if end_track_time <= time.time():
                self.event_track_time.set()
                self._read_activity_message = const.ERR_TIME_LIM
                self.logger.error(const.ERR_TIME_LIM)
                break
            elif self.el_limit == True:
                break

    def track_thread(self, argin):
        """This thread invokes Track command on DishMaster at the rate of 20 Hz.

        :param argin: DevVarStringArray

        For Track thread, argin to be provided is the Ra and Dec values in the following format:
        radec|21:08:47.92|89:15:51.4 Where first value is tag that is radec, second value is Ra in Hr:Min:Sec,
        and third value is Dec in Deg:Min:Sec.

        It takes system's current time in UTC as timestamp and converts RaDec to AzEl using
        convert_radec_to_azel method of class DishLeafNode.

        :return: None.

        """

        try:
            while self.event_track_time.is_set() is False:
                # timestamp_value = Current system time in UTC
                timestamp_value = str(datetime.datetime.utcnow())
                katpoint_arg = []
                katpoint_arg.insert(0, argin)
                katpoint_arg.insert(1, timestamp_value)
                # Conversion of RaDec to AzEl
                self.convert_radec_to_azel(katpoint_arg)
                if self.RaDec_AzEl_Conversion is True:
                    if self.el >= 17.5 and self.el <= 90:
                        if self.az < 0:
                            self.az = 360 - abs(self.az)

                        roundoff_az_el = [round(self.az, 12), round(self.el, 12)]
                        spectrum = [0]
                        spectrum.extend((roundoff_az_el))
                        # assign calculated AzEl to desiredPointing attribute of Dishmaster
                        self._dish_proxy.desiredPointing = spectrum
                        # Invoke Track command of Dish Master
                        self._dish_proxy.command_inout_asynch(const.CMD_TRACK, "0", self.cmd_ended_cb)
                    else:
                        self.el_limit = True
                        self._read_activity_message = const.ERR_ELE_LIM
                        break
                else:
                    break
                time.sleep(0.05)
                # self._dish_proxy.pointingState = 0
        except Exception as except_occurred:
            self.logger.error(const.ERR_EXE_TRACK, str(except_occurred))
            self.logger.error(const.ERR_EXE_TRACK)
            self._handle_generic_exception(except_occurred, [], 0, const.ERR_EXE_TRACK)

    # Function for handling all Devfailed exception
    def _handle_devfailed_exception(self, df, except_msg_list, exception_count, read_actvity_msg):
        log_msg = read_actvity_msg + str(df)
        self.logger.error(log_msg)
        self._read_activity_message = read_actvity_msg + str(df)
        except_msg_list.append(self._read_activity_message)
        exception_count += 1
        return [except_msg_list, exception_count]

    def _handle_generic_exception(self, exception, except_msg_list, exception_count, read_actvity_msg):
        log_msg = read_actvity_msg + str(exception)
        self.logger.error(log_msg)
        self._read_activity_message = read_actvity_msg + str(exception)
        except_msg_list.append(self._read_activity_message)
        exception_count += 1
        return [except_msg_list, exception_count]

    def throw_exception(self, except_msg_list, read_actvity_msg):
        err_msg = ''
        for item in except_msg_list:
            err_msg += item + "\n"
        tango.Except.throw_exception(const.STR_CMD_FAILED, err_msg, read_actvity_msg, tango.ErrSeverity.ERR)

    def dms_to_rad(self,dms):
        deg = float(dms[0])
        min = float(dms[1])
        sec = float(dms[2])
        rad_value = ((math.pi / 180) * ((deg) + (min / 60) + (sec / 3600)))
        return rad_value

    def rad_to_dms(self, rad_value):
        dms = []
        frac_min , deg = math.modf(rad_value * (180 / math.pi))
        frac_sec, min = math.modf(frac_min * 60)
        sec = frac_sec * 60
        dms.append(deg)
        dms.append(min)
        dms.append(sec)
        return dms

    def set_dish_name_number(self):
        # Find out dish number from DishMasterFQDN property
        dish_name_string = self.DishMasterFQDN.split("/")
        dish_num_list = [ dish_name_char for dish_name_char in dish_name_string[0] if dish_name_char.isdigit()]
        self.dish_number = "".join(dish_num_list)
        self.dish_name = 'd' + self.dish_number

    def set_observer_lat_long_alt(self):
        # Load a set of antenna descriptions (latitude, longitude, altitude, enu coordinates) from text file and
        # construct Antenna objects from them. Currently the text file contains Meerkat Antenna parameters.
        with open("/venv/lib/python3.7/site-packages/dishleafnode/ska_antennas.txt") as f:
            descriptions = f.readlines()
        antennas = [katpoint.Antenna(line) for line in descriptions]
        for ant in antennas:
            if ant.name == self.dish_number:
                ref_ant_lat = ant.ref_observer.lat
                ref_ant_long = ant.ref_observer.long
                ref_ant_altitude = ant.ref_observer.elevation
                ant_delay_model = ant.delay_model.values()
        # Convert reference antenna lat and long into radian
        ref_ant_lat_rad = self.dms_to_rad(str(ref_ant_lat).split(":"))
        ref_ant_long_rad = self.dms_to_rad(str(ref_ant_long).split(":"))

        # Find latitude, longitude and altitude of Dish antenna
        # Convert enu to ecef coordinates for dish
        dish_ecef_coordinates = katpoint.enu_to_ecef(ref_ant_lat_rad, ref_ant_long_rad, ref_ant_altitude,
                                                       ant_delay_model[0], ant_delay_model[1], ant_delay_model[2])
        # Convert ecef to lla coordinates for dish (in radians)
        dish_lat_long_alt_rad = katpoint.ecef_to_lla(dish_ecef_coordinates[0], dish_ecef_coordinates[1],
                                                       dish_ecef_coordinates[2])
        # Convert lla coordinates from rad to dms
        dish_lat_dms = self.rad_to_dms(dish_lat_long_alt_rad[0])
        dish_long_dms = self.rad_to_dms(dish_lat_long_alt_rad[1])

        self.observer_location_lat = str(dish_lat_dms[0]) + ":" + str(dish_lat_dms[1]) + ":" + str(dish_lat_dms[2])
        self.observer_location_long = str(dish_long_dms[0]) + ":" + str(dish_long_dms[1]) + ":" + str(dish_long_dms[2])
        self.observer_altitude = dish_ecef_coordinates[2]

# PROTECTED REGION END #    //  DishLeafNode.class_variable

    # -----------------
    # Device Properties
    # -----------------
    DishMasterFQDN = device_property(
        dtype='str',default_value="mid_d0001/elt/master",
        doc="FQDN of Dish Master Device",
    )

    TrackDuration = device_property(
        dtype='int', default_value=0.5
    )

    # ----------
    # Attributes
    # ----------
    activityMessage = attribute(
        dtype='str',
        access=AttrWriteType.READ_WRITE,
        doc="Activity Message",
    )

    dishHealthState = attribute(name="dishHealthState", label="dishHealthState", forwarded=True)
    dishPointingState = attribute(name="dishPointingState",label="dishPointingState",forwarded=True
    )
    # ---------------
    # General methods
    # ---------------

    def init_device(self):
        """
        Initializes the attributes and properties of DishLeafNode and subscribes change event
        on attributes of DishMaster.

        :return: None

        """
        SKABaseDevice.init_device(self)
        # PROTECTED REGION ID(DishLeafNode.init_device) ENABLED START #
        self.logger.info(const.STR_INIT_LEAF_NODE)
        self._read_activity_message = const.STR_INIT_LEAF_NODE
        self.SkaLevel = 3
        self.el = 50.0
        self.az = 0
        self.RaDec_AzEl_Conversion = False
        self.ele_max_lim = 90
        self.horizon_el = 0
        self.ele_min_lim = 17.5
        self.el_limit = False
        exception_message = []
        exception_count = 0
        try:
            self.set_dish_name_number()
            self.set_observer_lat_long_alt()
            log_msg = const.STR_DISHMASTER_FQDN + str(self.DishMasterFQDN)
            self.logger.debug(log_msg)
            self._read_activity_message = const.STR_DISHMASTER_FQDN + str(self.DishMasterFQDN)
            self._dish_proxy = DeviceProxy(str(self.DishMasterFQDN))   #Creating proxy to the DishMaster
            self.event_track_time = threading.Event()
        except DevFailed as dev_failed:
            self._handle_devfailed_exception(dev_failed,exception_message, exception_count,const.ERR_IN_CREATE_PROXY_DM)
            self.set_state(DevState.FAULT)
        self._admin_mode = AdminMode.ONLINE                                    #Setting adminMode to "ONLINE"
        self._health_state = HealthState.OK                                    #Setting healthState to "OK"
        self._simulation_mode = SimulationMode.FALSE                           #Enabling the simulation mode
        ApiUtil.instance().set_asynch_cb_sub_model(tango.cb_sub_model.PUSH_CALLBACK)
        log_msg = const.STR_SETTING_CB_MODEL + str(ApiUtil.instance().get_asynch_cb_sub_model())
        self.logger.error(log_msg)
        self._read_activity_message = const.STR_SETTING_CB_MODEL + str(ApiUtil.instance().get_asynch_cb_sub_model())
        # Subscribing to DishMaster Attributes
        try:
            self._dish_proxy.subscribe_event(const.EVT_DISH_MODE, EventType.CHANGE_EVENT,
<<<<<<< HEAD
                                             self.dish_mode_cb, stateless=True)
            # self._dish_proxy.subscribe_event(const.EVT_DISH_POINTING_STATE, EventType.CHANGE_EVENT,
            #                                  self.dishPointingStateCallback, stateless=True)
=======
                                             self.dishModeCallback, stateless=True)
>>>>>>> 88f89b5a
            self._dish_proxy.subscribe_event(const.EVT_DISH_CAPTURING, EventType.CHANGE_EVENT,
                                             self.dish_capturing_cb, stateless=True)
            self._dish_proxy.subscribe_event(const.EVT_ACHVD_POINT, EventType.CHANGE_EVENT,
                                             self.dish_achieved_pointing_cb, stateless=True)
            self._dish_proxy.subscribe_event(const.EVT_DESIRED_POINT, EventType.CHANGE_EVENT,
                                             self.dish_desired_pointing_cb, stateless=True)
            self.set_state(DevState.ON)
            self.set_status(const.STR_DISH_INIT_SUCCESS)
            self.logger.info(const.STR_DISH_INIT_SUCCESS)
        except DevFailed as dev_failed:
            self._handle_devfailed_exception(dev_failed,exception_message, exception_count,
                                             const.ERR_SUBS_DISH_ATTR)
            self.set_state(DevState.FAULT)
            self.set_status(const.ERR_DISH_INIT)
            self.logger.error(const.ERR_DISH_INIT)
        # PROTECTED REGION END #    //  DishLeafNode.init_device

    def always_executed_hook(self):
        # PROTECTED REGION ID(DishLeafNode.always_executed_hook) ENABLED START #
        """ Internal construct of TANGO. """
        # PROTECTED REGION END #    //  DishLeafNode.always_executed_hook

    def delete_device(self):
        # PROTECTED REGION ID(DishLeafNode.delete_device) ENABLED START #
        """ Internal construct of TANGO. """
        # PROTECTED REGION END #    //  DishLeafNode.delete_device

    # ------------------
    # Attributes methods
    # ------------------

    def read_activityMessage(self):
        # PROTECTED REGION ID(DishLeafNode.activityMessage_read) ENABLED START #
        """ Returns the activityMessage """
        return self._read_activity_message
        # PROTECTED REGION END #    //  DishLeafNode.activityMessage_read

    def write_activityMessage(self, value):
        # PROTECTED REGION ID(DishLeafNode.activityMessage_write) ENABLED START #
        """ Internal construct of TANGO. Sets the activityMessage """
        self._read_activity_message = value
        # PROTECTED REGION END #    //  DishLeafNode.activityMessage_write

    # --------
    # Commands
    # --------

    @command(
    )
    @DebugIt()
    def SetStowMode(self):
        # PROTECTED REGION ID(DishLeafNode.SetStowMode) ENABLED START #
        """ Triggers the DishMaster to transit into Stow Mode. """
        self._dish_proxy.command_inout_asynch(const.CMD_SET_STOW_MODE, self.cmd_ended_cb)
        # PROTECTED REGION END #    //  DishLeafNode.SetStowMode

    def is_SetStowMode_allowed(self):
        # PROTECTED REGION ID(DishLeafNode.is_SetStowMode_allowed) ENABLED START #
        return self._dish_proxy.state() not in [DevState.ON, DevState.ALARM]
        # PROTECTED REGION END #    //  DishLeafNode.is_SetStowMode_allowed

    @command(
    )
    @DebugIt()
    def SetStandByLPMode(self):
        # PROTECTED REGION ID(DishLeafNode.SetStandByLPMode) ENABLED START #
        """ Triggers the DishMaster to transit into STANDBY-LP mode (i.e. Low Power State). """
        self._dish_proxy.command_inout_asynch(const.CMD_SET_STANDBYLP_MODE, self.cmd_ended_cb)
        # PROTECTED REGION END #    //  DishLeafNode.SetStandByLPMode

    def is_SetStandByLPMode_allowed(self):
        # PROTECTED REGION ID(DishLeafNode.is_SetStandbyLPMode_allowed) ENABLED START #
        return self._dish_proxy.pointingState not in [1, 2, 3]
        # PROTECTED REGION END #    //  DishLeafNode.is_SetStandbyLPMode_allowed

    @command(
    )
    @DebugIt()
    def SetOperateMode(self):
        # PROTECTED REGION ID(DishLeafNode.SetOperateMode) ENABLED START #
        """ Triggers the DishMaster to transit into Operate mode. """

        self._dish_proxy.command_inout_asynch(const.CMD_SET_OPERATE_MODE, self.cmd_ended_cb)
        # PROTECTED REGION END #    //  DishLeafNode.SetOperateMode

    def is_SetOperateMode_allowed(self):
        # PROTECTED REGION ID(DishLeafNode.is_SetOperateMode_allowed) ENABLED START #
        return self._dish_proxy.state() not in [DevState.ON, DevState.ALARM, DevState.DISABLE]
        # PROTECTED REGION END #    //  DishLeafNode.is_SetOperateMode_allowed

    @command(
        dtype_in='str',
        doc_in="Timestamp",
    )
    @DebugIt()
    def Scan(self, argin):
        # PROTECTED REGION ID(DishLeafNode.Scan) ENABLED START #
        """
        Triggers the DishMaster to start the Scan.

        :param argin: timestamp

        :return: None

        TODO: Scan argument in JSON format
        {"scanDuration": 10.0}

        """
        exception_count = 0
        exception_message = []
        # TODO: Accept Scan argument in JSON format
        # jsonArgument = json.loads(argin)
        # scan_duration = jsonArgument['scanDuration']
        # print("Scan duration:", scan_duration)
        try:
            if type(float(argin)) == float:
                self.logger.debug(const.STR_IN_SCAN)
                self._dish_proxy.command_inout_asynch(const.CMD_DISH_SCAN,
                                                      argin, self.cmd_ended_cb)
                self.logger.debug(const.STR_OUT_SCAN)
        except ValueError as value_error:
            log_msg = const.ERR_EXE_SCAN_CMD + const.ERR_INVALID_DATATYPE + str(value_error)
            self.logger.error(log_msg)
            self._read_activity_message = const.ERR_EXE_SCAN_CMD + const.ERR_INVALID_DATATYPE +\
                                          str(value_error)
            exception_message.append(self._read_activity_message)
            exception_count += 1

        # Throw Exception
        if exception_count > 0:
            self.throw_exception(exception_message, const.STR_SCAN_EXEC)

        # PROTECTED REGION END #    //  DishLeafNode.Scan

    @command(
        dtype_in='str',
        doc_in="Timestamp",
    )
    @DebugIt()
    def EndScan(self, argin):
        # PROTECTED REGION ID(DishLeafNode.EndScan) ENABLED START #
        """ Triggers the DishMaster to stop the Scan.

        :param argin: timestamp

        :return: None
        TODO: EndScan argument in JSON format
        {"timestamp": 0}
        """
        exception_count = 0
        exception_message = []
        # TODO: Accept EndScan argument in JSON format
        # jsonArgument = json.loads(argin)
        # timestamp = jsonArgument['timestamp']
        # print("End Scan timestamp:", timestamp)
        try:
            if type(float(argin)) == float:
                self._dish_proxy.command_inout_asynch(const.CMD_STOP_CAPTURE,
                                                      argin, self.cmd_ended_cb)
        except ValueError as value_error:
            log_msg = const.ERR_EXE_END_SCAN_CMD + const.ERR_INVALID_DATATYPE + str(value_error)
            self.logger.error(log_msg)
            self._read_activity_message = const.ERR_EXE_END_SCAN_CMD + const.ERR_INVALID_DATATYPE +\
                                          str(value_error)
            exception_message.append(self._read_activity_message)
            exception_count += 1

        # Throw Exception
        if exception_count > 0:
            self.throw_exception(exception_message, const.STR_ENDSCAN_EXEC)

        # PROTECTED REGION END #    //  DishLeafNode.EndScan

    @command(
    dtype_in='str', 
    doc_in="Pointing parameter of Dish", 
    )
    @DebugIt()
    def Configure(self, argin):
        # PROTECTED REGION ID(DishLeafNode.Configure) ENABLED START #
        """
        Configures the Dish by setting pointing coordinates for a given observation.
        This function accepts the input json and calculate pointing parameters of Dish- Azimuth
        and Elevation Angle.Calculated parameters again converted to json and fed to the dish master.

        :param argin:
        A String in a JSON format that includes pointing parameters of Dish- Azimuth and Elevation Angle.

            Example:
            {"pointing":{"target":{"system":"ICRS","name":"Polaris Australis","RA":"21:08:47.92","dec":"-88:57:22.9"}},
            "dish":{"receiverBand":"1"}}

        :return: None

        """
        exception_count = 0
        exception_message = []
        try:
            jsonArgument = json.loads(argin)
            ra_value = (jsonArgument["pointing"]["target"]["RA"])
            dec_value = (jsonArgument["pointing"]["target"]["dec"])
            receiver_band = int(jsonArgument["dish"]["receiverBand"])
            # timestamp_value = Current system time in UTC
            timestamp_value = str(datetime.datetime.utcnow())
            # Convert ra and dec to az and el
            radec_value = 'radec' + ',' + str(ra_value) + ',' +str(dec_value)
            katpoint_arg = []
            katpoint_arg.insert(0, radec_value)
            katpoint_arg.insert(1, timestamp_value)
            self.convert_radec_to_azel(katpoint_arg)
            # Convert calulated AZ-El into JSON string
            arg_list = { "pointing": {
                "AZ": self.az,
                "EL": self.el

            },
                "dish":{
                    "receiverBand": receiver_band
                }

            }
            dish_str_ip = json.dumps(arg_list)
            # Send configure command to Dish Master
            self._dish_proxy.command_inout_asynch(const.CMD_DISH_CONFIGURE, str(dish_str_ip),
                                                  self.cmd_ended_cb)

        except ValueError as value_error:
            self._read_activity_message = const.ERR_INVALID_JSON + str(value_error)
            log_msg = const.ERR_INVALID_JSON + str(value_error)
            self.logger.error(log_msg)
            exception_message.append(const.ERR_INVALID_JSON + str(value_error))
            exception_count += 1

        except KeyError as key_error:
            self._read_activity_message = const.ERR_JSON_KEY_NOT_FOUND + str(key_error)
            log_msg = const.ERR_JSON_KEY_NOT_FOUND + str(key_error)
            self.logger.error(log_msg)
            exception_message.append(const.ERR_JSON_KEY_NOT_FOUND + str(key_error))
            exception_count += 1

        except DevFailed as dev_failed:
            [exception_message, exception_count] = self._handle_devfailed_exception(dev_failed,
                                                                                    exception_message, exception_count,
                                                                                    const.ERR_EXE_CONFIGURE_CMD)

        except Exception as except_occurred:
            log_msg = const.ERR_EXE_CONFIGURE_CMD + str(except_occurred)
            self.logger.error(log_msg)
            [exception_count,exception_message] = self._handle_generic_exception(except_occurred,
                                            exception_message, exception_count, const.ERR_EXE_CONFIGURE_CMD)

        # Throw Exception
        if exception_count > 0:
            self.throw_exception(exception_message, const.STR_CONFIGURE_EXEC)

        # PROTECTED REGION END #    //  DishLeafNode.Configure

    def is_Configure_allowed(self):
        # PROTECTED REGION ID(DishLeafNode.is_Configure_allowed) ENABLED START #
        """ Checks if the Configure command is allowed in the current state of DishLeafNode """
        return self.get_state() not in [DevState.INIT, DevState.DISABLE, DevState.OFF]
        # PROTECTED REGION END #    //  DishLeafNode.is_Configure_allowed

    @command(
        dtype_in='str',
        doc_in="The timestamp indicates the time, in UTC, at which command execution should start.",
    )
    @DebugIt()
    def StartCapture(self, argin):
        # PROTECTED REGION ID(DishLeafNode.StartCapture) ENABLED START #
        """ Triggers the DishMaster to Start capture on the set configured band.

        :param argin: timestamp

        :return: None

        """
        exception_count = 0
        exception_message = []
        try:
            if type(float(argin)) == float:
                self._dish_proxy.command_inout_asynch(const.CMD_START_CAPTURE,
                                                      argin, self.cmd_ended_cb)
        except ValueError as value_error:
            log_msg = const.ERR_EXE_START_CAPTURE_CMD + const.ERR_INVALID_DATATYPE + str(value_error)
            self.logger.error(log_msg)
            self._read_activity_message = const.ERR_EXE_START_CAPTURE_CMD + const.ERR_INVALID_DATATYPE +\
                                          str(value_error)
            exception_message.append(self._read_activity_message)
            exception_count += 1

        # Throw Exception
        if exception_count > 0:
            self.throw_exception(exception_message, const.STR_STARTCAPTURE_EXEC)

        # PROTECTED REGION END #    //  DishLeafNode.StartCapture

    @command(
        dtype_in='str',
        doc_in="The timestamp indicates the time, in UTC, at which command execution should start.",
    )
    @DebugIt()
    def StopCapture(self, argin):
        # PROTECTED REGION ID(DishLeafNode.StopCapture) ENABLED START #
        """
        Triggers the DishMaster to Stop capture on the set configured band.

        :param argin: timestamp

        :return: None

        """
        exception_count = 0
        exception_message = []
        try:
            if type(float(argin)) == float:
                self._dish_proxy.command_inout_asynch(const.CMD_STOP_CAPTURE, argin, self.cmd_ended_cb)
        except ValueError as value_error:
            log_msg = const.ERR_EXE_STOP_CAPTURE_CMD + const.ERR_INVALID_DATATYPE + str(value_error)
            self.logger.error(log_msg)
            self._read_activity_message = const.ERR_EXE_STOP_CAPTURE_CMD + const.ERR_INVALID_DATATYPE +\
                                          str(value_error)
            exception_message.append(self._read_activity_message)
            exception_count += 1

        # Throw Exception
        if exception_count > 0:
            self.throw_exception(exception_message, const.STR_STOPCAPTURE_EXEC)
        # PROTECTED REGION END #    //  DishLeafNode.StopCapture

    @command(
    )
    @DebugIt()
    def SetStandbyFPMode(self):
        # PROTECTED REGION ID(DishLeafNode.SetStandbyFPMode) ENABLED START #
        """ Triggers the DishMaster to transition into the STANDBY-FP (Standby-Full power) mode. """
        self._dish_proxy.command_inout_asynch(const.CMD_SET_STANDBYFP_MODE, self.cmd_ended_cb)
        # PROTECTED REGION END #    //  DishLeafNode.SetStandbyFPMode

    def is_SetStandbyFPMode_allowed(self):
        # PROTECTED REGION ID(DishLeafNode.is_SetStandbyFPMode_allowed) ENABLED START #
        return self._dish_proxy.state() not in [DevState.UNKNOWN, DevState.DISABLE]
        # PROTECTED REGION END #    //  DishLeafNode.is_SetStandbyFPMode_allowed

    @command(
        dtype_in='str',
        doc_in="Timestamp at which command should be executed.",
    )
    @DebugIt()
    def Slew(self, argin):
        # PROTECTED REGION ID(DishLeafNode.Slew) ENABLED START #
        """
        Triggers the DishMaster to slew the dish towards the set pointing coordinates.

        :param argin: timestamp

        :return: None

        """
        exception_count = 0
        exception_message = []
        try:
            if type(float(argin)) == float:
                self._dish_proxy.command_inout_asynch(const.CMD_DISH_SLEW, argin, self.cmd_ended_cb)
        except ValueError as value_error:
            log_msg = const.ERR_EXE_SLEW_CMD + const.ERR_INVALID_DATATYPE + str(value_error)
            self.logger.error(log_msg)
            self._read_activity_message = const.ERR_EXE_SLEW_CMD + "\n" + const.ERR_INVALID_DATATYPE +\
                                          str(value_error)
            exception_message.append(self._read_activity_message)
            exception_count += 1

        # Throw Exception
        if exception_count > 0:
            self.throw_exception(exception_message, const.STR_SLEW_EXEC)

        # PROTECTED REGION END #    //  DishLeafNode.Slew

    @command(
    dtype_in='str', 
    )
    @DebugIt()
    def Track(self, argin):
        # PROTECTED REGION ID(DishLeafNode.Track) ENABLED START #
        """ Invokes Track command on the DishMaster.

        :param argin: DevString

        The elevation limit thread allows Dish to track a source till the observation capacity i.e.
        elevation limit of dish.

        The tracking time thread allows dish to track a source for the prespecified Track Duration
        (provided elevation limit is not reached).

        For Track command, Argin to be provided is the Ra and Dec values in the following JSON format:

        {"pointing":{"target":{"system":"ICRS","name":"Polaris Australis","RA":"21:08:47.92","dec":"-88:57:22.9"}},
        "dish":{"receiverBand":"1"}}

        :return: None

        """
        exception_count = 0
        exception_message = []
        try:
            self.el_limit = False
            jsonArgument = json.loads(argin)
            ra_value = (jsonArgument["pointing"]["target"]["RA"])
            dec_value = (jsonArgument["pointing"]["target"]["dec"])
            radec_value = 'radec' + ',' + str(ra_value) + ',' + str(dec_value)
            self.event_track_time.clear()
            #TODO: For future reference
            # self.tracking_time_thread1 = threading.Thread(None, self.tracking_time_thread, const.THREAD_TRACK)
            # self.tracking_time_thread1.start()
            # Pass string argument in track_thread in brackets
            self.track_thread1 = threading.Thread(None, self.track_thread, const.THREAD_TRACK,
                                                  args=(radec_value,))
            self.track_thread1.start()

        except ValueError as value_error:
            self._read_activity_message = const.ERR_INVALID_JSON + str(value_error)
            log_msg = const.ERR_INVALID_JSON + str(value_error)
            self.logger.error(log_msg)
            exception_message.append(const.ERR_INVALID_JSON + str(value_error))
            exception_count += 1

        except KeyError as key_error:
            self._read_activity_message = const.ERR_JSON_KEY_NOT_FOUND + str(key_error)
            log_msg = const.ERR_JSON_KEY_NOT_FOUND + str(key_error)
            self.logger.error(log_msg)
            exception_message.append(const.ERR_JSON_KEY_NOT_FOUND + str(key_error))
            exception_count += 1

        # Throw Exception
        if exception_count > 0:
            self.throw_exception(exception_message, const.STR_TRACK_EXEC)

        # PROTECTED REGION END #    //  DishLeafNode.Track

    @command(
    )
    @DebugIt()
    def StopTrack(self):
        # PROTECTED REGION ID(DishLeafNode.StopTrack) ENABLED START #
        """
         Invokes StopTrack command on the DishMaster.

        :param argin: DevVoid

        :return: None

        """
        exception_count = 0
        exception_message = []
        try:
            self.event_track_time.set()
            self._dish_proxy.command_inout_asynch(const.CMD_STOP_TRACK, self.cmd_ended_cb)

        except DevFailed as dev_failed:
            [exception_message, exception_count] = self._handle_devfailed_exception(dev_failed,
                                                                                    exception_message, exception_count,
                                                                                    const.ERR_EXE_STOP_TRACK_CMD)

        except Exception as except_occurred:
            [exception_count,exception_message] = self._handle_generic_exception(except_occurred,
                                            exception_message, exception_count, const.ERR_EXE_STOP_TRACK_CMD)

        # Throw Exception
        if exception_count > 0:
            self.throw_exception(exception_message, const.STR_STOPTRACK_EXEC)

        # PROTECTED REGION END #    //  DishLeafNode.StopTrack

# ----------
# Run server
# ----------

def main(args=None, **kwargs):
    # PROTECTED REGION ID(DishLeafNode.main) ENABLED START #
    """
    Runs the DishLeafNode.
    :param args: Arguments internal to TANGO
    :param kwargs: Arguments internal to TANGO
    :return: DishLeafNode TANGO object.
    """
    return run((DishLeafNode,), args=args, **kwargs)
    # PROTECTED REGION END #    //  DishLeafNode.main

if __name__ == '__main__':
    main()<|MERGE_RESOLUTION|>--- conflicted
+++ resolved
@@ -51,15 +51,10 @@
         :return: None
 
         """
-<<<<<<< HEAD
-        try:
+        try:
+            log_msg = "DishMode Event is: " + str(evt)
+            self.logger.info(log_msg)
             if not evt.err:
-=======
-        log_msg = "DishMode Event is: " + str(event)
-        self.logger.info(log_msg)
-        if evt.err is False:
-            try:
->>>>>>> 88f89b5a
                 self._dish_mode = evt.attr_value.value
                 if self._dish_mode == 0:
                     self.logger.debug(const.STR_DISH_OFF_MODE)
@@ -92,7 +87,6 @@
                     log_msg = const.STR_DISH_UNKNOWN_MODE + str(evt)
                     self.logger.debug(log_msg)
                     self._read_activity_message = const.STR_DISH_UNKNOWN_MODE + str(evt)
-<<<<<<< HEAD
             else:
                 log_msg = const.ERR_ON_SUBS_DISH_MODE_ATTR + str(evt.errors)
                 self.logger.debug(log_msg)
@@ -102,16 +96,7 @@
             log_msg = const.ERR_DISH_MODE_CB + str(except_occurred.message)
             self.logger.error(log_msg)
             self._handle_generic_exception(except_occurred, [], 0, const.ERR_DISH_MODE_CB)
-=======
-            except Exception as except_occurred:
-                log_msg = const.ERR_DISH_MODE_CB + str(except_occurred.message)
-                self.logger.error(log_msg)
-                self._handle_generic_exception(except_occurred, [], 0, const.ERR_DISH_MODE_CB)
-        else:
-            log_msg = const.ERR_ON_SUBS_DISH_MODE_ATTR + str(evt.errors)
-            self.logger.debug(log_msg)
-            self._read_activity_message = const.ERR_ON_SUBS_DISH_MODE_ATTR + str(evt.errors)
->>>>>>> 88f89b5a
+
 
     def dish_capturing_cb(self, evt):
         """
@@ -122,15 +107,10 @@
         :return: None
 
         """
-<<<<<<< HEAD
-        try:
+        try:
+            log_msg = "Capturing attribute Event is: " + str(evt)
+            self.logger.info(log_msg)
             if not evt.err:
-=======
-        log_msg = "Capturing attribute Event is: " + str(event)
-        self.logger.info(log_msg)
-        if evt.err is False:
-            try:
->>>>>>> 88f89b5a
                 self._dish_capturing = evt.attr_value.value
                 if self._dish_capturing is True:
                     self.logger.debug(const.STR_DISH_CAPTURING_TRUE)
@@ -150,11 +130,7 @@
         except Exception as except_occurred:
             log_msg = const.ERR_DISH_CAPTURING_CB + str(except_occurred.message)
             self.logger.error(log_msg)
-<<<<<<< HEAD
             self._handle_generic_exception(except_occurred, [], 0, const.ERR_DISH_CAPTURING_CB)
-=======
-            self._read_activity_message = const.ERR_SUBSR_CAPTURING_ATTR + str(evt.errors)
->>>>>>> 88f89b5a
 
     def dish_achieved_pointing_cb(self, evt):
         """
@@ -165,15 +141,10 @@
         :return: None
 
         """
-<<<<<<< HEAD
-        try:
+        try:
+            log_msg = "AchievedPointing attribute Event is: " + str(evt)
+            self.logger.info(log_msg)
             if not evt.err:
-=======
-        log_msg = "AchievedPointing attribute Event is: " + str(event)
-        self.logger.info(log_msg)
-        if evt.err is False:
-            try:
->>>>>>> 88f89b5a
                 self._achieved_pointing = evt.attr_value.value
                 log_msg = const.STR_ACHIEVED_POINTING + str(self._achieved_pointing)
                 self.logger.debug(log_msg)
@@ -186,11 +157,8 @@
         except Exception as except_occurred:
             log_msg = const.ERR_DISH_ACHVD_POINT + str(except_occurred.message)
             self.logger.error(log_msg)
-<<<<<<< HEAD
             self._handle_generic_exception(except_occurred, [], 0, const.ERR_DISH_ACHVD_POINT)
-=======
-            self._read_activity_message = const.ERR_ON_SUBS_DISH_ACHVD_ATTR + str(evt.errors)
->>>>>>> 88f89b5a
+
 
     def dish_desired_pointing_cb(self, evt):
         """
@@ -201,15 +169,10 @@
         :return: None
 
         """
-<<<<<<< HEAD
-        try:
+        try:
+            log_msg = "DesiredPointing attribute Event is: " + str(evt)
+            self.logger.info(log_msg)
             if not evt.err:
-=======
-        log_msg = "DesiredPointing attribute Event is: " + str(event)
-        self.logger.info(log_msg)
-        if evt.err is False:
-            try:
->>>>>>> 88f89b5a
                 self._desired_pointing = evt.attr_value.value
                 log_msg = const.STR_DESIRED_POINTING + str(self._desired_pointing)
                 self.logger.error(log_msg)
@@ -222,11 +185,8 @@
         except Exception as except_occurred:
             log_msg = const.ERR_DISH_DESIRED_POINT + str(except_occurred.message)
             self.logger.error(log_msg)
-<<<<<<< HEAD
             self._handle_generic_exception(except_occurred, [], 0, const.ERR_DISH_DESIRED_POINT)
-=======
-            self._read_activity_message = const.ERR_ON_SUBS_DISH_DESIRED_POINT_ATTR + str(evt.errors)
->>>>>>> 88f89b5a
+
 
     def cmd_ended_cb(self, event):
         """
@@ -255,7 +215,6 @@
         # Update logs and activity message attribute with received event
         try:
             if event.err:
-<<<<<<< HEAD
                 log_msg = const.ERR_INVOKING_CMD + str(event.cmd_name) + "\n" + str(event.errors)
                 self.logger.error(log_msg)
                 self._read_activity_message = log_msg
@@ -263,16 +222,7 @@
                 log_msg = const.STR_COMMAND + str(event.cmd_name) + const.STR_INVOKE_SUCCESS
                 self.logger.info(log_msg)
                 self._read_activity_message = log_msg
-=======
-                log_msg = const.ERR_INVOKING_CMD + event.cmd_name
-                self._read_activity_message = const.ERR_INVOKING_CMD + str(event.cmd_name) + "\n" + str(
-                    event.errors)
-                self.logger.error(log_msg)
-            else:
-                log_msg = const.STR_COMMAND + event.cmd_name + const.STR_INVOKE_SUCCESS
-                self._read_activity_message = log_msg
-                self.logger.info(log_msg)
->>>>>>> 88f89b5a
+
         except Exception as except_occurred:
             [exception_count,exception_message] = self._handle_generic_exception(except_occurred,
                                                 exception_message, exception_count, const.ERR_EXCEPT_CMD_CB)
@@ -580,13 +530,7 @@
         # Subscribing to DishMaster Attributes
         try:
             self._dish_proxy.subscribe_event(const.EVT_DISH_MODE, EventType.CHANGE_EVENT,
-<<<<<<< HEAD
                                              self.dish_mode_cb, stateless=True)
-            # self._dish_proxy.subscribe_event(const.EVT_DISH_POINTING_STATE, EventType.CHANGE_EVENT,
-            #                                  self.dishPointingStateCallback, stateless=True)
-=======
-                                             self.dishModeCallback, stateless=True)
->>>>>>> 88f89b5a
             self._dish_proxy.subscribe_event(const.EVT_DISH_CAPTURING, EventType.CHANGE_EVENT,
                                              self.dish_capturing_cb, stateless=True)
             self._dish_proxy.subscribe_event(const.EVT_ACHVD_POINT, EventType.CHANGE_EVENT,
