# -*- coding: utf-8 -*-
#
# This file is part of the DishLeafNode project
#
#
#
# Distributed under the terms of the BSD-3-Clause license.
# See LICENSE.txt for more info.

"""
A Leaf control node for DishMaster.
"""
from __future__ import print_function
from __future__ import absolute_import

import json
import importlib.resources

# PROTECTED REGION ID(DishLeafNode.additionnal_import) ENABLED START #
# PyTango imports
import tango
from tango import DeviceProxy, EventType, ApiUtil, DevState, AttrWriteType, DevFailed
from tango.server import run, command, device_property, attribute
from ska.base.commands import ResultCode, ResponseCommand
from ska.base import SKABaseDevice
from ska.base.control_model import HealthState, SimulationMode
from .utils import PointingState, UnitConverter

# Additional import
import threading
from . import const, release
import math
import katpoint
import datetime
import time
import re

# PROTECTED REGION END #    //  DishLeafNode.additionnal_import

__all__ = ["DishLeafNode", "main"]

# pylint: disable=unused-variable
class DishLeafNode(SKABaseDevice):
    """
    A Leaf control node for DishMaster.
    """
    # PROTECTED REGION ID(DishLeafNode.class_variable) ENABLED START #
    def dish_mode_cb(self, evt):
        """
        Retrieves the subscribed dishMode attribute of DishMaster.

        :param evt: A TANGO_CHANGE event on dishMode attribute.

        :return: None

        :raises: Exception if error occurs in Dish Mode call back event.

        """
        try:
            log_msg = "DishMode Event is: " + str(evt)
            self.logger.debug(log_msg)
            if not evt.err:
                self._dish_mode = evt.attr_value.value
                if self._dish_mode == 0:
                    self.logger.debug(const.STR_DISH_OFF_MODE)
                    self._read_activity_message = const.STR_DISH_OFF_MODE
                elif self._dish_mode == 1:
                    self.logger.debug(const.STR_DISH_STARTUP_MODE)
                    self._read_activity_message = const.STR_DISH_STARTUP_MODE
                elif self._dish_mode == 2:
                    self.logger.debug(const.STR_DISH_SHUTDOWN_MODE)
                    self._read_activity_message = const.STR_DISH_SHUTDOWN_MODE
                elif self._dish_mode == 3:
                    self.logger.debug(const.STR_DISH_STANDBYLP_MODE)
                    self._read_activity_message = const.STR_DISH_STANDBYLP_MODE
                elif self._dish_mode == 4:
                    self.logger.debug(const.STR_DISH_STANDBYFP_MODE)
                    self._read_activity_message = const.STR_DISH_STANDBYFP_MODE
                elif self._dish_mode == 5:
                    self.logger.debug(const.STR_DISH_MAINT_MODE)
                    self._read_activity_message = const.STR_DISH_MAINT_MODE
                elif self._dish_mode == 6:
                    self.logger.debug(const.STR_DISH_STOW_MODE)
                    self._read_activity_message = const.STR_DISH_STOW_MODE
                elif self._dish_mode == 7:
                    self.logger.debug(const.STR_DISH_CONFIG_MODE)
                    self._read_activity_message = const.STR_DISH_CONFIG_MODE
                elif self._dish_mode == 8:
                    self.logger.debug(const.STR_DISH_OPERATE_MODE)
                    self._read_activity_message = const.STR_DISH_OPERATE_MODE
                else:
                    log_msg = const.STR_DISH_UNKNOWN_MODE + str(evt)
                    self.logger.debug(log_msg)
                    self._read_activity_message = log_msg
            else:
                log_msg = const.ERR_ON_SUBS_DISH_MODE_ATTR + str(evt.errors)
                self.logger.debug(log_msg)
                self._read_activity_message = log_msg
                self.logger.error(const.ERR_ON_SUBS_DISH_MODE_ATTR)
        except Exception as except_occurred:
            log_msg = const.ERR_DISH_MODE_CB + str(except_occurred.message)
            self.logger.error(log_msg)
            self._handle_generic_exception(except_occurred, [], 0, const.ERR_DISH_MODE_CB)

    def dish_capturing_cb(self, evt):
        """
        Retrieves the subscribed capturing attribute of DishMaster.

        :param evt: A TANGO_CHANGE event on capturing attribute.

        :return: None

        :raises: Exception if error occurs in Dish Capturing Callback event.
        """
        try:
            log_msg = "Capturing attribute Event is: " + str(evt)
            self.logger.debug(log_msg)
            if not evt.err:
                self._dish_capturing = evt.attr_value.value
                if self._dish_capturing is True:
                    self.logger.debug(const.STR_DISH_CAPTURING_TRUE)
                    self._read_activity_message = const.STR_DISH_CAPTURING_TRUE
                elif self._dish_capturing is False:
                    self.logger.debug(const.STR_DISH_CAPTURING_FALSE)
                    self._read_activity_message = const.STR_DISH_CAPTURING_FALSE
                else:
                    log_msg = const.STR_DISH_CAPTURING_UNKNOWN + str(evt)
                    self.logger.debug(log_msg)
                    self._read_activity_message = log_msg
            else:
                log_msg = const.ERR_SUBSR_CAPTURING_ATTR + str(evt.errors)
                self.logger.error(log_msg)
                self._read_activity_message = log_msg
                self.logger.error(const.ERR_SUBSR_CAPTURING_ATTR)
        except Exception as except_occurred:
            log_msg = const.ERR_DISH_CAPTURING_CB + str(except_occurred.message)
            self.logger.error(log_msg)
            self._handle_generic_exception(except_occurred, [], 0, const.ERR_DISH_CAPTURING_CB)

    def dish_achieved_pointing_cb(self, evt):
        """
        Retrieves the subscribed achievedPointing attribute of DishMaster.

        :param evt: A TANGO_CHANGE event on achievedPointing attribute.

        :return: None

        :raises: Exception if error occurs in dish pointing call back method.

        """
        try:
            log_msg = "AchievedPointing attribute Event is: " + str(evt)
            self.logger.info(log_msg)
            if not evt.err:
                self._achieved_pointing = evt.attr_value.value
                log_msg = const.STR_ACHIEVED_POINTING + str(self._achieved_pointing)
                self.logger.debug(log_msg)
                self._read_activity_message = log_msg
            else:
                log_msg = const.ERR_ON_SUBS_DISH_ACHVD_ATTR + str(evt.errors)
                self.logger.error(log_msg)
                self._read_activity_message = log_msg
                self.logger.error(const.ERR_ON_SUBS_DISH_ACHVD_ATTR)
        except Exception as except_occurred:
            log_msg = const.ERR_DISH_ACHVD_POINT + str(except_occurred.message)
            self.logger.error(log_msg)
            self._handle_generic_exception(except_occurred, [], 0, const.ERR_DISH_ACHVD_POINT)

    def dish_desired_pointing_cb(self, evt):
        """
        Retrieves the subscribed desiredPointing attribute of DishMaster.

        :param evt: A TANGO_CHANGE event on desiredPointing attribute.

        :return: None

        """
        try:
            log_msg = "DesiredPointing attribute Event is: " + str(evt)
            self.logger.info(log_msg)
            if not evt.err:
                self._desired_pointing = evt.attr_value.value
                log_msg = const.STR_DESIRED_POINTING + str(self._desired_pointing)
                self.logger.error(log_msg)
                self._read_activity_message = log_msg
            else:
                log_msg = const.ERR_ON_SUBS_DISH_DESIRED_POINT_ATTR + str(evt.errors)
                self.logger.error(log_msg)
                self._read_activity_message = log_msg
                self.logger.error(const.ERR_ON_SUBS_DISH_DESIRED_POINT_ATTR)
        except Exception as except_occurred:
            log_msg = const.ERR_DISH_DESIRED_POINT + str(except_occurred.message)
            self.logger.error(log_msg)
            self._handle_generic_exception(except_occurred, [], 0, const.ERR_DISH_DESIRED_POINT)

    def cmd_ended_cb(self, event):
        """
        Callback function immediately executed when the asynchronous invoked
        command returns. Checks whether the command has been successfully invoked on DishMaster.

        :param event: a CmdDoneEvent object. This class is used to pass data
            to the callback method in asynchronous callback model for command
            execution.
        :type: CmdDoneEvent object
             It has the following members:
                - device     : (DeviceProxy) The DeviceProxy object on which the
                               call was executed.
                - cmd_name   : (str) The command name
                - argout_raw : (DeviceData) The command argout
                - argout     : The command argout
                - err        : (bool) A boolean flag set to true if the command
                               failed. False otherwise
                - errors     : (sequence<DevError>) The error stack
                - ext
        :return: none

        :raises: Exception if error occurs in command callback method.

        """
        exception_count = 0
        exception_message = []
        # Update logs and activity message attribute with received event
        try:
            if event.err:
                log_msg = const.ERR_INVOKING_CMD + str(event.cmd_name) + "\n" + str(event.errors)
                self.logger.error(log_msg)
                self._read_activity_message = log_msg
            else:
                log_msg = const.STR_COMMAND + str(event.cmd_name) + const.STR_INVOKE_SUCCESS
                self.logger.info(log_msg)
                self._read_activity_message = log_msg

        except Exception as except_occurred:
            [exception_count, exception_message] = self._handle_generic_exception(except_occurred,
                                                                                  exception_message,
                                                                                  exception_count,
                                                                                  const.ERR_EXCEPT_CMD_CB)

        # Throw Exception
        if exception_count > 0:
            self.throw_exception(exception_message, const.STR_CMD_CALLBK)

    def stopcapture_cmd_ended_cb(self, event):
        """
        Callback function immediately executed when the asynchronous invoked
        command returns. Checks whether the SetStowMode command has been successfully invoked on DishMaster.

        :param event: a CmdDoneEvent object. This class is used to pass data
            to the callback method in asynchronous callback model for command
            execution.
        :type: CmdDoneEvent object
             It has the following members:
                - device     : (DeviceProxy) The DeviceProxy object on which the
                               call was executed.
                - cmd_name   : (str) The command name
                - argout_raw : (DeviceData) The command argout
                - argout     : The command argout
                - err        : (bool) A boolean flag set to true if the command
                               failed. False otherwise
                - errors     : (sequence<DevError>) The error stack
                - ext
        :return: none

        :raises: Exception if error occurs in SetStowMode command callback method.

        """
        exception_count = 0
        exception_message = []
        # Update logs and activity message attribute with received event
        try:
            if event.err:
                log_msg = const.ERR_INVOKING_CMD + str(event.cmd_name) + "\n" + str(event.errors)
                self.logger.error(log_msg)
                self._read_activity_message = log_msg
            else:
                log_msg = const.STR_COMMAND + str(event.cmd_name) + const.STR_INVOKE_SUCCESS
                self.logger.info(log_msg)
                self._read_activity_message = log_msg

        except Exception as except_occurred:
            [exception_count, exception_message] = self._handle_generic_exception(except_occurred,
                                                                                    exception_message,
                                                                                    exception_count,
                                                                                    const.ERR_EXCEPT_STC_CMD_CB)

        # Throw Exception
        if exception_count > 0:
            self.throw_exception(exception_message, const.STR_STOPCAPTURE_CMD_CALLBK)

    def dmstodd(self, dish_antenna_latitude):
        """Converts latitude from deg:min:sec to decimal degree format.

        :param dish_antenna_latitude: latitude of Dish location in Deg:Min:Sec.
        Example: 18:31:48.0

        :return: latitude of Dish location in decimal Degree.
        Example : "18.529999999999998" is the returned value of dmstodd
        """
        dd = re.split('[:]+', dish_antenna_latitude)
        deg_dec = abs(float(dd[0])) + ((float(dd[1])) / 60) + ((float(dd[2])) / 3600)
        if "-" in dd[0]:
            return deg_dec * (-1)
        else:
            return deg_dec

    def convert_radec_to_azel(self, data):
        """Converts RaDec coordinate in to AzEl coordinate using KATPoint library.

        :param data: DevVarStringArray
        Argin to be provided is the Ra and Dec values in the following format:
        radec|21:08:47.92|89:15:51.4
        Where first value is tag that is radec, second value is Ra in Hr:Min:Sec,and third value is Dec in
        Deg:Min:Sec.

        :return: None.

        :raises: Exception if error occurs in Ra-Dec to Az-El conversion

        """
        try:
            # Create Antenna Object
            dish_antenna = katpoint.Antenna(name=self.dish_name,
                                            latitude=self.observer_location_lat,
                                            longitude=self.observer_location_long,
                                            altitude=self.observer_altitude)
            # Antenna latitude
            dish_antenna_latitude = dish_antenna.ref_observer.lat

            # Compute Target Coordinates
            target_radec = data[0]
            desired_target = katpoint.Target(str(target_radec))
            timestamp = katpoint.Timestamp(timestamp=data[1])
            target_apparnt_radec = katpoint.Target.apparent_radec(desired_target,
                                                                  timestamp=timestamp,
                                                                  antenna=dish_antenna)

            # TODO: Conversion of apparent ra and dec using katpoint library for future refererence.
            # target_apparnt_ra = katpoint._ephem_extra.angle_from_hours(target_apparnt_radec[0])
            # target_apparnt_dec = katpoint._ephem_extra.angle_from_degrees(target_apparnt_radec[1])

            # calculate sidereal time in radians
            side_time = dish_antenna.local_sidereal_time(timestamp=timestamp)
            side_time_radian = katpoint.deg2rad(math.degrees(side_time))

            # converting ra to ha
            hour_angle = side_time_radian - target_apparnt_radec[0]
            # TODO: Conversion of hour angle from radian to HH:MM:SS for future refererence.
            # print("Hour angle in hours: ", katpoint._ephem_extra.angle_from_hours(hour_angle))

            # Geodetic latitude of the observer
            # TODO: For refererence
            # latitude_degree_decimal = float(18) + float(31) / 60 + float(48) / (60 * 60)
            latitude_degree_decimal = UnitConverter().dms_to_dd(str(dish_antenna_latitude))
            latitude_radian = katpoint.deg2rad(latitude_degree_decimal)

            # Calculate enu coordinates
            enu_array = katpoint.hadec_to_enu(hour_angle, target_apparnt_radec[1], latitude_radian)

            # Calculate Az El coordinates
            self.az_el_coordinates = katpoint.enu_to_azel(enu_array[0], enu_array[1], enu_array[2])
            self.az = katpoint.rad2deg(self.az_el_coordinates[0])
            self.el = katpoint.rad2deg(self.az_el_coordinates[1])
            self.RaDec_AzEl_Conversion = True
        except ValueError as value_err:
            self.RaDec_AzEl_Conversion = False
            log_msg = const.ERR_RADEC_TO_AZEL_VAL_ERR + str(value_err)
            self._read_activity_message = log_msg
            self.logger.error(log_msg)
        except Exception as except_occurred:
            self.RaDec_AzEl_Conversion = False
            self._handle_generic_exception(except_occurred, [], 0, const.ERR_RADEC_TO_AZEL)

    def tracking_time_thread(self):
        """This thread allows the dish to track the source for a specified Duration.

        :return: None.

        """
        start_track_time = time.time()
        end_track_time = start_track_time + self.TrackDuration * 60.0
        while 1:
            if end_track_time <= time.time():
                self.event_track_time.set()
                self._read_activity_message = const.ERR_TIME_LIM
                self.logger.error(const.ERR_TIME_LIM)
                break
            elif self.el_limit == True:
                break

    def track_thread(self):
        """This thread invokes Track command on DishMaster at the rate of 20 Hz.

        :param argin: DevVarStringArray

        For Track thread, argin to be provided is the Ra and Dec values in the following format:
        radec|21:08:47.92|89:15:51.4 Where first value is tag that is radec, second value is Ra in Hr:Min:Sec,
        and third value is Dec in Deg:Min:Sec.

        It takes system's current time in UTC as timestamp and converts RaDec to AzEl using
        convert_radec_to_azel method of class DishLeafNode.

        :return: None.

        :raises: Exception if error occurs in RaDec to AzEl conversion.
        """
        try:
            self.logger.info("event_track_time In track thread outside while: " + str(self.event_track_time.is_set()))
            log_msg="print track_thread thread name: ", str(threading.currentThread().getName()),str(threading.get_ident())
            self.logger.info(log_msg)
            while self.event_track_time.is_set() is False:
                self.logger.info("event_track_time In track thread inside while: " + str(self.event_track_time.is_set()))
                # timestamp_value = Current system time in UTC
                timestamp_value = str(datetime.datetime.utcnow())
                katpoint_arg = []
<<<<<<< HEAD
                katpoint_arg.insert(0, self.radec_value)
=======
                katpoint_arg.insert(0, self.global_radec_value)
>>>>>>> dcac7caf
                katpoint_arg.insert(1, timestamp_value)
                # Conversion of RaDec to AzEl
                self.convert_radec_to_azel(katpoint_arg)
                if self.RaDec_AzEl_Conversion is True:
                    if self.el >= self.ele_min_lim and self.el <= self.ele_max_lim:
                        if self.az < 0:
                            self.az = 360 - abs(self.az)

                        roundoff_az_el = [round(self.az, 12), round(self.el, 12)]
                        spectrum = [0]
                        spectrum.extend((roundoff_az_el))
                        # assign calculated AzEl to desiredPointing attribute of Dishmaster
                        self._dish_proxy.desiredPointing = spectrum
<<<<<<< HEAD
                        if self.event_track_time.is_set() is False:
                            # Invoke Track command of Dish Master
                            self._dish_proxy.command_inout_asynch(const.CMD_TRACK, "0", self.cmd_ended_cb)
                        else:
                            log_msg = const.STR_BREAK_LOOP + str(self.event_track_time.is_set())
                            self.logger.debug(log_msg)
=======
                        # Invoke Track command of Dish Master
                        if self.event_track_time.is_set() is False:
                            self.logger.info(">>>>> Invoking TRACK command on DishMaster")
                            self._dish_proxy.command_inout_asynch(const.CMD_TRACK, "0", self.cmd_ended_cb)
                        else:
                            self.logger.info("<<<<<< Breaking while loop for track" + str(self.event_track_time.is_set()))
>>>>>>> dcac7caf
                            break
                    else:
                        self.el_limit = True
                        self._read_activity_message = const.ERR_ELE_LIM
                        break
                else:
                    break
                self.logger.info("event_track_time In track thread inside : " + str(self.event_track_time.is_set()))
                time.sleep(0.05)
                self.logger.info("event_track_time In track thread after sleep : " + str(self.event_track_time.is_set()))
                # self._dish_proxy.pointingState = 0
        except Exception as except_occurred:
            log_msg = const.ERR_EXE_TRACK + str(except_occurred)
            self.logger.error(log_msg)
            self._handle_generic_exception(except_occurred, [], 0, const.ERR_EXE_TRACK)

    # Function for handling all Devfailed exception
    def _handle_devfailed_exception(self, df, except_msg_list, exception_count, read_actvity_msg):
        log_msg = read_actvity_msg + str(df)
        self.logger.error(log_msg)
        self._read_activity_message = read_actvity_msg + str(df)
        except_msg_list.append(self._read_activity_message)
        exception_count += 1
        return [except_msg_list, exception_count]

    def _handle_generic_exception(self, exception, except_msg_list, exception_count, read_actvity_msg):
        log_msg = read_actvity_msg + str(exception)
        self.logger.error(log_msg)
        self._read_activity_message = read_actvity_msg + str(exception)
        except_msg_list.append(self._read_activity_message)
        exception_count += 1
        return [except_msg_list, exception_count]

    def throw_exception(self, except_msg_list, read_actvity_msg):
        err_msg = ''
        for item in except_msg_list:
            err_msg += item + "\n"
        tango.Except.throw_exception(const.STR_CMD_FAILED, err_msg, read_actvity_msg, tango.ErrSeverity.ERR)

    def set_dish_name_number(self):
        # Find out dish number from DishMasterFQDN property
        dish_name_string = self.DishMasterFQDN.split("/")
        dish_num_list = [dish_name_char for dish_name_char in dish_name_string[0] if dish_name_char.isdigit()]
        self.dish_number = "".join(dish_num_list)
        self.dish_name = 'd' + self.dish_number

    def set_observer_lat_long_alt(self):
        # Load a set of antenna descriptions (latitude, longitude, altitude, enu coordinates) from text file and
        # construct Antenna objects from them. Currently the text file contains Meerkat Antenna parameters.
        with importlib.resources.open_text("dishleafnode", "ska_antennas.txt") as f:
            descriptions = f.readlines()
        antennas = [katpoint.Antenna(line) for line in descriptions]
        for ant in antennas:
            if ant.name == self.dish_number:
                ref_ant_lat = ant.ref_observer.lat
                ref_ant_long = ant.ref_observer.long
                ref_ant_altitude = ant.ref_observer.elevation
                ant_delay_model = ant.delay_model.values()
        # Convert reference antenna lat and long into radian
        obj_unitconverter = UnitConverter()
        ref_ant_lat_rad = obj_unitconverter.dms_to_rad(str(ref_ant_lat).split(":"))
        ref_ant_long_rad = obj_unitconverter.dms_to_rad(str(ref_ant_long).split(":"))

        # Find latitude, longitude and altitude of Dish antenna
        # Convert enu to ecef coordinates for dish
        dish_ecef_coordinates = katpoint.enu_to_ecef(ref_ant_lat_rad, ref_ant_long_rad, ref_ant_altitude,
                                                     ant_delay_model[0], ant_delay_model[1],
                                                     ant_delay_model[2])
        # Convert ecef to lla coordinates for dish (in radians)
        dish_lat_long_alt_rad = katpoint.ecef_to_lla(dish_ecef_coordinates[0], dish_ecef_coordinates[1],
                                                     dish_ecef_coordinates[2])
        # Convert lla coordinates from rad to dms
        dish_lat_dms = obj_unitconverter.rad_to_dms(dish_lat_long_alt_rad[0])
        dish_long_dms = obj_unitconverter.rad_to_dms(dish_lat_long_alt_rad[1])

        self.observer_location_lat = str(dish_lat_dms[0]) + ":" + str(dish_lat_dms[1]) + ":" + str(
            dish_lat_dms[2])
        self.observer_location_long = str(dish_long_dms[0]) + ":" + str(dish_long_dms[1]) + ":" + str(
            dish_long_dms[2])
        self.observer_altitude = dish_ecef_coordinates[2]

    # PROTECTED REGION END #    //  DishLeafNode.class_variable

    # -----------------
    # Device Properties
    # -----------------
    DishMasterFQDN = device_property(
        dtype='str', default_value="mid_d0001/elt/master",
        doc="FQDN of Dish Master Device",
    )

    TrackDuration = device_property(
        dtype='int', default_value=0.5
    )

    # ----------
    # Attributes
    # ----------
    activityMessage = attribute(
        dtype='str',
        access=AttrWriteType.READ_WRITE,
        doc="Activity Message",
    )

    dishHealthState = attribute(name="dishHealthState", label="dishHealthState", forwarded=True)

    dishPointingState = attribute(name="dishPointingState", label="dishPointingState", forwarded=True)

    # ---------------
    # General methods
    # ---------------

    class InitCommand(SKABaseDevice.InitCommand):
        """
        A class for the TMC DishLeafNode's init_device() method.
        """

        def do(self):
            """
            Initializes the attributes and properties of the DishLeafNode.

            :return: A tuple containing a return code and a string message indicating status. The message is for
                information purpose only.

            :rtype: (ResultCode, str)

            :raises: DevFailed if error occurs in creating proxy for DishMaster or in subscribing the event on DishMaster
            """
            # TODO: The code is implemented such way that even in case of exception,
            #  the execution will continue. It is possible that due to this,
            #  the device may get incorrectly initialised. Its better to exit on first
            #  occurrence of an exception.

            super().do()
            device = self.target

            self.logger.info(const.STR_INIT_LEAF_NODE)
            device.el = 50.0
            device.az = 0
            device.RaDec_AzEl_Conversion = False
            device.ele_max_lim = 90
            device.ele_min_lim = 17.5
            device.el_limit = False
            device._build_state = '{},{},{}'.format(release.name, release.version, release.description)
            device._version_id = release.version
            exception_message = []
            exception_count = 0
<<<<<<< HEAD
            device.radec_value = ""
            device.set_dish_name_number()
            device.set_observer_lat_long_alt()
            log_msg = const.STR_DISHMASTER_FQDN + str(device.DishMasterFQDN)
            self.logger.debug(log_msg)
            device._read_activity_message = log_msg
            device.event_track_time = threading.Event()
            device._health_state = HealthState.OK  # Setting healthState to "OK"
            device._simulation_mode = SimulationMode.FALSE  # Enabling the simulation mode

=======
            device.global_radec_value = ""
>>>>>>> dcac7caf
            try:
                device._dish_proxy = DeviceProxy(str(device.DishMasterFQDN))  # Creating proxy to the DishMaster
            except DevFailed as dev_failed:
                [exception_message, exception_count] = device._handle_devfailed_exception(dev_failed,
                                            exception_message, exception_count,const.ERR_IN_CREATE_PROXY_DM)
                self.logger.error(const.ERR_DISH_INIT)
                device.throw_exception(exception_message, device._read_activity_message)

            # Subscribing to DishMaster Attributes
            try:
                device._dish_proxy.subscribe_event(const.EVT_DISH_MODE, EventType.CHANGE_EVENT,
                                                   device.dish_mode_cb, stateless=True)
                device._dish_proxy.subscribe_event(const.EVT_DISH_CAPTURING, EventType.CHANGE_EVENT,
                                                   device.dish_capturing_cb, stateless=True)
                device._dish_proxy.subscribe_event(const.EVT_ACHVD_POINT, EventType.CHANGE_EVENT,
                                                   device.dish_achieved_pointing_cb, stateless=True)
                device._dish_proxy.subscribe_event(const.EVT_DESIRED_POINT, EventType.CHANGE_EVENT,
                                                   device.dish_desired_pointing_cb, stateless=True)
            except DevFailed as dev_failed:
                [exception_message, exception_count] = device._handle_devfailed_exception(dev_failed,
                                exception_message, exception_count,const.ERR_SUBS_DISH_ATTR)
                device.set_status(const.ERR_DISH_INIT)
                self.logger.error(const.ERR_DISH_INIT)
                device.throw_exception(exception_message, device._read_activity_message)

            ApiUtil.instance().set_asynch_cb_sub_model(tango.cb_sub_model.PUSH_CALLBACK)
            log_msg = const.STR_SETTING_CB_MODEL + str(ApiUtil.instance().get_asynch_cb_sub_model())
            self.logger.debug(log_msg)
            device._read_activity_message = log_msg
            device.set_status(const.STR_DISH_INIT_SUCCESS)
            device._read_activity_message = const.STR_DISH_INIT_SUCCESS
            self.logger.info(device._read_activity_message)
            return (ResultCode.OK, device._read_activity_message)

    def always_executed_hook(self):
        # PROTECTED REGION ID(DishLeafNode.always_executed_hook) ENABLED START #
        """ Internal construct of TANGO. """
        # PROTECTED REGION END #    //  DishLeafNode.always_executed_hook

    def delete_device(self):
        # PROTECTED REGION ID(DishLeafNode.delete_device) ENABLED START #
        """ Internal construct of TANGO. """
        # PROTECTED REGION END #    //  DishLeafNode.delete_device

    # ------------------
    # Attributes methods
    # ------------------

    def read_activityMessage(self):
        # PROTECTED REGION ID(DishLeafNode.activityMessage_read) ENABLED START #
        """ Returns the activityMessage """
        return self._read_activity_message
        # PROTECTED REGION END #    //  DishLeafNode.activityMessage_read

    def write_activityMessage(self, value):
        # PROTECTED REGION ID(DishLeafNode.activityMessage_write) ENABLED START #
        """ Internal construct of TANGO. Sets the activityMessage """
        self._read_activity_message = value
        # PROTECTED REGION END #    //  DishLeafNode.activityMessage_write

    def init_command_objects(self):
        """
        Initialises the command handlers for commands supported by this
        device.
        """
        super().init_command_objects()
        args = (self, self.state_model, self.logger)
        self.register_command_object("SetStowMode", self.SetStowModeCommand(*args))
        self.register_command_object("SetStandByLPMode", self.SetStandByLPModeCommand(*args))
        self.register_command_object("SetOperateMode", self.SetOperateModeCommand(*args))
        self.register_command_object("Scan", self.ScanCommand(*args))
        self.register_command_object("EndScan", self.EndScanCommand(*args))
        self.register_command_object("Configure", self.ConfigureCommand(*args))
        self.register_command_object("StartCapture", self.StartCaptureCommand(*args))
        self.register_command_object("StopCapture", self.StopCaptureCommand(*args))
        self.register_command_object("SetStandbyFPMode", self.SetStandbyFPModeCommand(*args))
        self.register_command_object("Slew", self.SlewCommand(*args))
        self.register_command_object("Track", self.TrackCommand(*args))
        self.register_command_object("StopTrack", self.StopTrackCommand(*args))
        self.register_command_object("Abort", self.AbortCommand(*args))
        self.register_command_object("Restart", self.RestartCommand(*args))

    # --------
    # Commands
    # --------

    class SetStowModeCommand(ResponseCommand):
        """
        A class for DishLeafNode's SetStowMode() command.
        """
        def check_allowed(self):
            """
            Checks whether the command is allowed to be run in the current state.

            :return: True if this command is allowed to be run in current device state.

            :rtype: boolean

            :raises: DevFailed if this command is not allowed to be run in current device state.

            """
            device = self.target
            if device._dish_proxy.state() in [DevState.ON, DevState.ALARM]:
                tango.Except.throw_exception("Command SetStowMode is not allowed in current state.",
                                             "Failed to invoke SetStowMode command on DishLeafNode.",
                                             "DishLeafNode.SetStowMode()",
                                             tango.ErrSeverity.ERR)
            return True

        def setstowmode_cmd_ended_cb(self, event):
            """
            Callback function immediately executed when the asynchronous invoked
            command returns. Checks whether the SetStowMode command has been successfully invoked on DishMaster.

            :param event: a CmdDoneEvent object. This class is used to pass data
                to the callback method in asynchronous callback model for command
                execution.
            :type: CmdDoneEvent object
                 It has the following members:
                    - device     : (DeviceProxy) The DeviceProxy object on which the
                                   call was executed.
                    - cmd_name   : (str) The command name
                    - argout_raw : (DeviceData) The command argout
                    - argout     : The command argout
                    - err        : (bool) A boolean flag set to true if the command
                                   failed. False otherwise
                    - errors     : (sequence<DevError>) The error stack
                    - ext
            :return: none

            :raises: Exception if error occurs in SetStowMode command callback method.

            """
            device = self.target
            exception_count = 0
            exception_message = []
            # Update logs and activity message attribute with received event
            try:
                if event.err:
                    log_msg = const.ERR_INVOKING_CMD + str(event.cmd_name) + "\n" + str(event.errors)
                    self.logger.error(log_msg)
                    device._read_activity_message = log_msg
                else:
                    log_msg = const.STR_COMMAND + str(event.cmd_name) + const.STR_INVOKE_SUCCESS
                    self.logger.info(log_msg)
                    device._read_activity_message = log_msg

            except Exception as except_occurred:
                [exception_count, exception_message] = device._handle_generic_exception(except_occurred,
                                                                                      exception_message,
                                                                                      exception_count,
                                                                                      const.ERR_EXCEPT_SSM_CMD_CB)

            # Throw Exception
            if exception_count > 0:
                device.throw_exception(exception_message, const.STR_SET_STOW_MODE_CMD_CALLBK)

        def do(self):
            """
            Invokes SetStowMode command on DishMaster.

            :return: A tuple containing a return code and a string message indicating status.
             The message is for information purpose only.

            :rtype: (ResultCode, str)

            """
            device = self.target
            device._dish_proxy.command_inout_asynch(const.CMD_SET_STOW_MODE, self.setstowmode_cmd_ended_cb)
            device._read_activity_message = const.STR_SET_STOW_MODE_SUCCESS
            self.logger.info(device._read_activity_message)
            return (ResultCode.OK, device._read_activity_message)

    def is_SetStowMode_allowed(self):
        """
        Checks whether the command is allowed to be run in the current state.

        :return: True if this command is allowed to be run in current device state.

        :rtype: boolean

        :raises: DevFailed if this command is not allowed to be run in current device state.

        """
        handler = self.get_command_object("SetStowMode")
        return handler.check_allowed()

    @command(
        dtype_out="DevVarLongStringArray",
        doc_out="[ResultCode, information-only string]",
    )
    def SetStowMode(self):
        """ Invokes SetStowMode command on DishMaster. """
        handler = self.get_command_object("SetStowMode")
        (result_code, message) = handler()
        return [[result_code], [message]]

    class SetStandByLPModeCommand(ResponseCommand):
        """
        A class for DishLeafNode's SetStandByLPMode() command.
        """
        def check_allowed(self):
            """
            Checks whether this command is allowed to be run in the current device state.

            :return: True if this command is allowed to be run in current device state.

            :rtype: boolean

            :raises: DevFailed if this command is not allowed to be run in current device state.

            """
            device = self.target
            if device._dish_proxy.pointingState in [PointingState.SLEW, PointingState.TRACK, PointingState.SCAN]:
                tango.Except.throw_exception("SetStandByLPMode() is not allowed in current state",
                                             "Failed to invoke SetStandByLpMode command on DishLeafNode.",
                                             "DishLeafNode.SetStandByLPMode() ",
                                             tango.ErrSeverity.ERR)

            return True

        def setstandbylpmode_cmd_ended_cb(self, event):
            """
            Callback function immediately executed when the asynchronous invoked
            command returns. Checks whether the SetStowMode command has been successfully invoked on DishMaster.

            :param event: a CmdDoneEvent object. This class is used to pass data
                to the callback method in asynchronous callback model for command
                execution.
            :type: CmdDoneEvent object
                 It has the following members:
                    - device     : (DeviceProxy) The DeviceProxy object on which the
                                   call was executed.
                    - cmd_name   : (str) The command name
                    - argout_raw : (DeviceData) The command argout
                    - argout     : The command argout
                    - err        : (bool) A boolean flag set to true if the command
                                   failed. False otherwise
                    - errors     : (sequence<DevError>) The error stack
                    - ext
            :return: none

            :raises: Exception if error occurs in SetStowMode command callback method.

            """
            device = self.target
            exception_count = 0
            exception_message = []
            # Update logs and activity message attribute with received event
            try:
                if event.err:
                    log_msg = const.ERR_INVOKING_CMD + str(event.cmd_name) + "\n" + str(event.errors)
                    self.logger.error(log_msg)
                    device._read_activity_message = log_msg
                else:
                    log_msg = const.STR_COMMAND + str(event.cmd_name) + const.STR_INVOKE_SUCCESS
                    self.logger.info(log_msg)
                    device._read_activity_message = log_msg

            except Exception as except_occurred:
                [exception_count, exception_message] = device._handle_generic_exception(except_occurred,
                                                                                      exception_message,
                                                                                      exception_count,
                                                                                      const.ERR_EXCEPT_SSLM_CMD_CB)

            # Throw Exception
            if exception_count > 0:
                device.throw_exception(exception_message, const.STR_SET_SETSTANDBYLP_CMD_CALLBK)


        def do(self):
            """
            Invokes SetStandbyLPMode (i.e. Low Power State) command on DishMaster.

            :return: A tuple containing a return code and a string message indicating status.
             The message is for information purpose only.

            :rtype: (ResultCode, str)

            """
            device = self.target
            device._dish_proxy.command_inout_asynch(const.CMD_SET_STANDBYLP_MODE, self.setstandbylpmode_cmd_ended_cb)
            device._read_activity_message = const.STR_SETSTANDBYLP_SUCCESS
            self.logger.info(device._read_activity_message)
            return (ResultCode.OK, device._read_activity_message)

    def is_SetStandByLPMode_allowed(self):
        """
        Checks whether this command is allowed to be run in the current device state.

        :return: True if this command is allowed to be run in current device state.

        :rtype: boolean

        :raises: DevFailed if this command is not allowed to be run in current device state.

        """
        handler = self.get_command_object("SetStandByLPMode")
        return handler.check_allowed()

    @command(
        dtype_out="DevVarLongStringArray",
        doc_out="[ResultCode, information-only string]",
    )
    def SetStandByLPMode(self):
        """ Invokes SetStandbyLPMode (i.e. Low Power State) command on DishMaster. """
        handler = self.get_command_object("SetStandByLPMode")
        (result_code, message) = handler()
        return [[result_code], [message]]

    class SetOperateModeCommand(ResponseCommand):
        """
        A class for DishLeafNode's SetOperateMode() command.
        """
        def check_allowed(self):
            """
            Checks whether this command is allowed to be run in the current device state.

            :return: True if this command is allowed to be run in current device state.

            :rtype: boolean

            :raises: DevFailed if this command is not allowed to be run in current device state.

            """
            device = self.target
            if device._dish_proxy.state() in [DevState.ON, DevState.ALARM, DevState.DISABLE]:
                tango.Except.throw_exception("SetOperateMode() is not allowed in current state",
                                             "Failed to invoke SetOperateMode command on DishLeafNode.",
                                             "DishLeafNode.SetOperateMode() ",
                                             tango.ErrSeverity.ERR)

            return True

        def setoperatemode_cmd_ended_cb(self, event):
            """
            Callback function immediately executed when the asynchronous invoked
            command returns. Checks whether the SetStowMode command has been successfully invoked on DishMaster.

            :param event: a CmdDoneEvent object. This class is used to pass data
                to the callback method in asynchronous callback model for command
                execution.
            :type: CmdDoneEvent object
                 It has the following members:
                    - device     : (DeviceProxy) The DeviceProxy object on which the
                                   call was executed.
                    - cmd_name   : (str) The command name
                    - argout_raw : (DeviceData) The command argout
                    - argout     : The command argout
                    - err        : (bool) A boolean flag set to true if the command
                                   failed. False otherwise
                    - errors     : (sequence<DevError>) The error stack
                    - ext
            :return: none

            :raises: Exception if error occurs in SetStowMode command callback method.

            """
            device = self.target
            exception_count = 0
            exception_message = []
            # Update logs and activity message attribute with received event
            try:
                if event.err:
                    log_msg = const.ERR_INVOKING_CMD + str(event.cmd_name) + "\n" + str(event.errors)
                    self.logger.error(log_msg)
                    device._read_activity_message = log_msg
                else:
                    log_msg = const.STR_COMMAND + str(event.cmd_name) + const.STR_INVOKE_SUCCESS
                    self.logger.info(log_msg)
                    device._read_activity_message = log_msg

            except Exception as except_occurred:
                [exception_count, exception_message] = device._handle_generic_exception(except_occurred,
                                                                                      exception_message,
                                                                                      exception_count,
                                                                                      const.ERR_EXCEPT_SOM_CMD_CB)

            # Throw Exception
            if exception_count > 0:
                device.throw_exception(exception_message, const.STR_SET_SETOPERATE_CMD_CALLBK)

        def do(self):
            """
            Invokes SetOperateMode command on DishMaster.

            :return: A tuple containing a return code and a string message indicating status.
             The message is for information purpose only.

            :rtype: (ResultCode, str)

            """
            device = self.target
            device._dish_proxy.command_inout_asynch(const.CMD_SET_OPERATE_MODE, self.setoperatemode_cmd_ended_cb)
            device._read_activity_message = const.STR_SETOPERATE_SUCCESS
            self.logger.info(device._read_activity_message)
            return (ResultCode.OK, device._read_activity_message)

    def is_SetOperateMode_allowed(self):
        """
        Checks whether this command is allowed to be run in the current device state.

        :return: True if this command is allowed to be run in current device state.

        :rtype: boolean

        :raises: DevFailed if this command is not allowed to be run in current device state.

        """
        handler = self.get_command_object("SetOperateMode")
        return handler.check_allowed()

    @command(
        dtype_out="DevVarLongStringArray",
        doc_out="[ResultCode, information-only string]",
    )
    def SetOperateMode(self):
        """ Invokes SetOperateMode command on DishMaster. """
        handler = self.get_command_object("SetOperateMode")
        (result_code, message) = handler()
        return [[result_code], [message]]

    class ScanCommand(ResponseCommand):
        """
        A class for DishLeafNode's Scan() command.
        """
        def check_allowed(self):
            """
            Checks whether this command is allowed to be run in the current device state.

            :return: True if this command is allowed to be run in current device state.

            :rtype: boolean

            :raises: DevFailed if this command is not allowed to be run in current device state.
            """
            if self.state_model.dev_state in [DevState.FAULT, DevState.UNKNOWN, DevState.DISABLE]:
                tango.Except.throw_exception("Scan() is not allowed in current state",
                                             "Failed to invoke Scan command on DishLeafNode.",
                                             "DishLeafNode.Scan() ",
                                             tango.ErrSeverity.ERR)

            return True

        def scan_cmd_ended_cb(self, event):
            """
            Callback function immediately executed when the asynchronous invoked
            command returns. Checks whether the SetStowMode command has been successfully invoked on DishMaster.

            :param event: a CmdDoneEvent object. This class is used to pass data
                to the callback method in asynchronous callback model for command
                execution.
            :type: CmdDoneEvent object
                 It has the following members:
                    - device     : (DeviceProxy) The DeviceProxy object on which the
                                   call was executed.
                    - cmd_name   : (str) The command name
                    - argout_raw : (DeviceData) The command argout
                    - argout     : The command argout
                    - err        : (bool) A boolean flag set to true if the command
                                   failed. False otherwise
                    - errors     : (sequence<DevError>) The error stack
                    - ext
            :return: none

            :raises: Exception if error occurs in SetStowMode command callback method.

            """
            device = self.target
            exception_count = 0
            exception_message = []
            # Update logs and activity message attribute with received event
            try:
                if event.err:
                    log_msg = const.ERR_INVOKING_CMD + str(event.cmd_name) + "\n" + str(event.errors)
                    self.logger.error(log_msg)
                    device._read_activity_message = log_msg
                else:
                    log_msg = const.STR_COMMAND + str(event.cmd_name) + const.STR_INVOKE_SUCCESS
                    self.logger.info(log_msg)
                    device._read_activity_message = log_msg

            except Exception as except_occurred:
                [exception_count, exception_message] = device._handle_generic_exception(except_occurred,
                                                                                      exception_message,
                                                                                      exception_count,
                                                                                      const.ERR_EXCEPT_SCAN_CMD_CB)

            # Throw Exception
            if exception_count > 0:
                device.throw_exception(exception_message, const.STR_SCAN_CMD_CALLBK)


        def do(self, argin):
            """
            Invokes Scan command on DishMaster.

            :param argin: timestamp

            :return: A tuple containing a return code and a string message indicating status.
             The message is for information purpose only.

            :rtype: (ResultCode, str)

            Example: 10.0

            :raises: ValurError if argin is of invalid (other than float) data type while
             invoking this command.

            """
            device = self.target
            exception_count = 0
            exception_message = []
            try:
                scan_timestamp = float(argin)
                self.logger.debug(const.STR_IN_SCAN)
                device._dish_proxy.command_inout_asynch(const.CMD_DISH_SCAN,
                                                        str(scan_timestamp), self.scan_cmd_ended_cb)
                self.logger.debug(const.STR_OUT_SCAN)
                log_msg = const.STR_SCAN_SUCCESS + " with input argument as "+str(argin)
                self.logger.info(log_msg)
                device._read_activity_message = const.STR_SCAN_SUCCESS
                return (ResultCode.OK, device._read_activity_message)

            except ValueError as value_error:
                log_msg = const.ERR_EXE_SCAN_CMD + const.ERR_INVALID_DATATYPE + str(value_error)
                self.logger.error(log_msg)
                device._read_activity_message = log_msg
                exception_message.append(log_msg)
                exception_count += 1

            # Throw Exception
            if exception_count > 0:
                device.throw_exception(exception_message, const.STR_SCAN_EXEC)

    def is_Scan_allowed(self):
        """
        Checks whether this command is allowed to be run in the current device state.

        :return: True if this command is allowed to be run in current device state.

        :rtype: boolean

        :raises: DevFailed if this command is not allowed to be run in current device state.

        """
        handler = self.get_command_object("Scan")
        return handler.check_allowed()

    @command(
        dtype_in='str',
        doc_in="Timestamp",
        dtype_out="DevVarLongStringArray",
        doc_out="[ResultCode, information-only string]",
    )
    def Scan(self, argin):
        """ Invokes Scan command on DishMaster. """
        handler = self.get_command_object("Scan")
        (result_code, message) = handler(argin)
        return [[result_code], [message]]

    class EndScanCommand(ResponseCommand):
        """
        A class for DishLeafNode's EndScan() command.
        """
        def check_allowed(self):
            """
            Checks whether this command is allowed to be run in the current device state.

            :return: True if this command is allowed to be run in current device state.

            :rtype: boolean

            :raises: DevFailed if this command is not allowed to be run in current device state.

            """
            if self.state_model.dev_state in [DevState.FAULT, DevState.UNKNOWN, DevState.DISABLE]:
                tango.Except.throw_exception("EndScan() is not allowed in current state",
                                             "Failed to invoke StopCapture command on DishLeafNode.",
                                             "DishLeafNode.EndScan() ",
                                             tango.ErrSeverity.ERR)

            return True

        def do(self, argin):
            """
            Invokes EndScan command on DishMaster.

            :param argin: timestamp

            :return: A tuple containing a return code and a string message indicating status.
             The message is for information purpose only.

            :rtype: (ResultCode, str)

            Example: 10.0

            :raises: ValueError if argin is of invalid (other than float) data type while
             invoking this command.

            """

            device = self.target
            exception_count = 0
            exception_message = []
            try:
                end_scan_timestamp = float(argin)
                device._dish_proxy.command_inout_asynch(const.CMD_STOP_CAPTURE,
                                                      str(end_scan_timestamp),
                                                      device.stopcapture_cmd_ended_cb)
                return (ResultCode.OK, const.STR_ENDSCAN_SUCCESS)

            except ValueError as value_error:
                log_msg = const.ERR_EXE_END_SCAN_CMD + const.ERR_INVALID_DATATYPE + str(value_error)
                self.logger.error(log_msg)
                device._read_activity_message = log_msg
                exception_message.append(log_msg)
                exception_count += 1

            # Throw Exception
            if exception_count > 0:
                device.throw_exception(exception_message, const.STR_ENDSCAN_EXEC)

    def is_EndScan_allowed(self):
        """
        Checks whether this command is allowed to be run in the current device state.

        :return: True if this command is allowed to be run in current device state.

        :rtype: boolean

        :raises: DevFailed if this command is not allowed to be run in current device state.

        """
        handler = self.get_command_object("EndScan")
        return handler.check_allowed()

    @command(
        dtype_in='str',
        doc_in="Timestamp",
        dtype_out="DevVarLongStringArray",
        doc_out="[ResultCode, information-only string]",
    )
    def EndScan(self, argin):
        """ Invokes StopCapture command on DishMaster. """
        handler = self.get_command_object("EndScan")
        (result_code, message) = handler(argin)
        return [[result_code], [message]]

    class ConfigureCommand(ResponseCommand):
        """
        A class for DishLeafNode's Configure() command.
        """
        def check_allowed(self):
            """
            Checks whether this command is allowed to be run in the current device state.

            :return: True if this command is allowed to be run in current device state.

            :rtype: boolean

            :raises: DevFailed if this command is not allowed to be run in current device state.

            """
            if self.state_model.dev_state in [
                DevState.FAULT, DevState.UNKNOWN, DevState.DISABLE, DevState.INIT]:
                tango.Except.throw_exception("Configure() is not allowed in current state",
                                             "Failed to invoke Configure command on DishLeafNode.",
                                             "DishLeafNode.Configure() ",
                                             tango.ErrSeverity.ERR)

            return True


        def configure_cmd_ended_cb(self, event):
            """
            Callback function immediately executed when the asynchronous invoked
            command returns. Checks whether the SetStowMode command has been successfully invoked on DishMaster.

            :param event: a CmdDoneEvent object. This class is used to pass data
                to the callback method in asynchronous callback model for command
                execution.
            :type: CmdDoneEvent object
                 It has the following members:
                    - device     : (DeviceProxy) The DeviceProxy object on which the
                                   call was executed.
                    - cmd_name   : (str) The command name
                    - argout_raw : (DeviceData) The command argout
                    - argout     : The command argout
                    - err        : (bool) A boolean flag set to true if the command
                                   failed. False otherwise
                    - errors     : (sequence<DevError>) The error stack
                    - ext
            :return: none

            :raises: Exception if error occurs in SetStowMode command callback method.

            """
            device = self.target
            exception_count = 0
            exception_message = []
            # Update logs and activity message attribute with received event
            try:
                if event.err:
                    log_msg = const.ERR_INVOKING_CMD + str(event.cmd_name) + "\n" + str(event.errors)
                    self.logger.error(log_msg)
                    device._read_activity_message = log_msg
                else:
                    log_msg = const.STR_COMMAND + str(event.cmd_name) + const.STR_INVOKE_SUCCESS
                    self.logger.info(log_msg)
                    device._read_activity_message = log_msg

            except Exception as except_occurred:
                [exception_count, exception_message] = device._handle_generic_exception(except_occurred,
                                                                                      exception_message,
                                                                                      exception_count,
                                                                                      const.ERR_EXCEPT_CONFIGURE_CMD_CB)

            # Throw Exception
            if exception_count > 0:
                device.throw_exception(exception_message, const.STR_CONFIGURE_CMD_CALLBK)

        def do(self, argin):
            """
            Configures the Dish by setting pointing coordinates for a given scan.
            This function accepts the input json and calculate pointing parameters of Dish- Azimuth
            and Elevation Angle. Calculated parameters are again converted to json and fed to the
            dish master.

            :param argin:
            A String in a JSON format that includes pointing parameters of Dish- Azimuth and Elevation Angle.

                Example:
                {"pointing":{"target":{"system":"ICRS","name":"Polaris Australis","RA":"21:08:47.92","dec":"-88:57:22.9"}},
                "dish":{"receiverBand":"1"}}

            :return: A tuple containing a return code and a string message indicating status.
             The message is for information purpose only.

            :rtype: (ResultCode, str)

            :raises: DevFailed if error occurs while invoking this command on DishMaster.
                     ValueError if argin is not in valid JSON format.
                     KayError if JSON key is not present in argin

            """

            device = self.target
            exception_count = 0
            exception_message = []
            try:
                jsonArgument = json.loads(argin)
                ra_value = (jsonArgument["pointing"]["target"]["RA"])
                dec_value = (jsonArgument["pointing"]["target"]["dec"])
                receiver_band = int(jsonArgument["dish"]["receiverBand"])
                # timestamp_value = Current system time in UTC
                timestamp_value = str(datetime.datetime.utcnow())
                # Convert ra and dec to az and el
                radec_value = 'radec' + ',' + str(ra_value) + ',' + str(dec_value)
                katpoint_arg = []
                katpoint_arg.insert(0, radec_value)
                katpoint_arg.insert(1, timestamp_value)
                device.convert_radec_to_azel(katpoint_arg)
                # Convert calulated AZ-El into JSON string
                arg_list = {"pointing": {
                    "AZ": device.az,
                    "EL": device.el

                },
                    "dish": {
                        "receiverBand": receiver_band
                    }

                }
                dish_str_ip = json.dumps(arg_list)
                # Send configure command to Dish Master
                device._dish_proxy.command_inout_asynch(const.CMD_DISH_CONFIGURE, str(dish_str_ip),
                                                      self.configure_cmd_ended_cb)
                device._read_activity_message = const.STR_CONFIGURE_SUCCESS
                self.logger.info(device._read_activity_message)
                return (ResultCode.OK, device._read_activity_message)

            except ValueError as value_error:
                log_msg = const.ERR_INVALID_JSON + str(value_error)
                device._read_activity_message = log_msg
                self.logger.error(log_msg)
                exception_message.append(log_msg)
                exception_count += 1

            except KeyError as key_error:
                log_msg = const.ERR_JSON_KEY_NOT_FOUND + str(key_error)
                device._read_activity_message = log_msg
                self.logger.error(log_msg)
                exception_message.append(log_msg)
                exception_count += 1

            except DevFailed as dev_failed:
                [exception_message, exception_count] = device._handle_devfailed_exception(dev_failed,
                                                                                          exception_message,
                                                                                          exception_count,
                                                                                          const.ERR_EXE_CONFIGURE_CMD)

            except Exception as except_occurred:
                log_msg = const.ERR_EXE_CONFIGURE_CMD + str(except_occurred)
                self.logger.error(log_msg)
                [exception_message, exception_count] = device._handle_generic_exception(except_occurred,
                                                                                        exception_message,
                                                                                        exception_count,
                                                                                        const.ERR_EXE_CONFIGURE_CMD)

            # Throw Exception
            if exception_count > 0:
                device.throw_exception(exception_message, const.STR_CONFIGURE_EXEC)

    def is_Configure_allowed(self):
        """
        Checks whether this command is allowed to be run in the current device state.

        :return: True if this command is allowed to be run in current device state.

        :rtype: boolean

        :raises: DevFailed if this command is not allowed to be run in current device state.

        """
        handler = self.get_command_object("Configure")
        return handler.check_allowed()

    @command(
        dtype_in='str',
        doc_in="Pointing parameter of Dish",
        dtype_out="DevVarLongStringArray",
        doc_out="[ResultCode, information-only string]",
    )
    def Configure(self, argin):
        """ Configures the Dish by setting pointing coordinates for a given observation. """
        handler = self.get_command_object("Configure")
        (result_code, message) = handler(argin)
        return [[result_code], [message]]

    class StartCaptureCommand(ResponseCommand):
        """
        A class for DishLeafNode's StartCapture() command.
        """

        def check_allowed(self):
            """
            Checks whether this command is allowed to be run in the current device state.

            :return: True if this command is allowed to be run in current device state.

            :rtype: boolean

            :raises: DevFailed if this command is not allowed to be run in current device state.

            """
            if self.state_model.dev_state in [DevState.FAULT, DevState.UNKNOWN, DevState.DISABLE, ]:
                tango.Except.throw_exception("StartCapture() is not allowed in current state",
                                             "Failed to invoke StartCapture command on DishLeafNode.",
                                             "DishLeafNode.StartCapture() ",
                                             tango.ErrSeverity.ERR)

            return True


        def startcapture_cmd_ended_cb(self, event):
            """
            Callback function immediately executed when the asynchronous invoked
            command returns. Checks whether the SetStowMode command has been successfully invoked on DishMaster.

            :param event: a CmdDoneEvent object. This class is used to pass data
                to the callback method in asynchronous callback model for command
                execution.
            :type: CmdDoneEvent object
                 It has the following members:
                    - device     : (DeviceProxy) The DeviceProxy object on which the
                                   call was executed.
                    - cmd_name   : (str) The command name
                    - argout_raw : (DeviceData) The command argout
                    - argout     : The command argout
                    - err        : (bool) A boolean flag set to true if the command
                                   failed. False otherwise
                    - errors     : (sequence<DevError>) The error stack
                    - ext
            :return: none

            :raises: Exception if error occurs in SetStowMode command callback method.

            """
            device = self.target
            exception_count = 0
            exception_message = []
            # Update logs and activity message attribute with received event
            try:
                if event.err:
                    log_msg = const.ERR_INVOKING_CMD + str(event.cmd_name) + "\n" + str(event.errors)
                    self.logger.error(log_msg)
                    device._read_activity_message = log_msg
                else:
                    log_msg = const.STR_COMMAND + str(event.cmd_name) + const.STR_INVOKE_SUCCESS
                    self.logger.info(log_msg)
                    device._read_activity_message = log_msg

            except Exception as except_occurred:
                [exception_count, exception_message] = device._handle_generic_exception(except_occurred,
                                                                                      exception_message,
                                                                                      exception_count,
                                                                                      const.ERR_EXCEPT_SC_CMD_CB)

            # Throw Exception
            if exception_count > 0:
                device.throw_exception(exception_message, const.STR_STARTCAPTURE_CMD_CALLBK)

        def do(self, argin):
            """
            Invokes StartCapture command on DishMaster on the set configured band.

            :param argin: timestamp

            :return: A tuple containing a return code and a string message indicating status.
             The message is for information purpose only.

            :rtype: (ResultCode, str)

            :raises: ValueError if argin is not in valid JSON format while invoking this
             command on DishMaster.

            """
            device = self.target
            exception_count = 0
            exception_message = []
            try:
                start_capture_timestamp = float(argin)
                device._dish_proxy.command_inout_asynch(const.CMD_START_CAPTURE,
                                                        str(start_capture_timestamp),
                                                        self.startcapture_cmd_ended_cb)
                device._read_activity_message = const.STR_STARTCAPTURE_SUCCESS
                self.logger.info(device._read_activity_message)
                return (ResultCode.OK, device._read_activity_message)

            except ValueError as value_error:
                log_msg = const.ERR_EXE_START_CAPTURE_CMD + const.ERR_INVALID_DATATYPE + str(value_error)
                self.logger.error(log_msg)
                device._read_activity_message = log_msg
                exception_message.append(log_msg)
                exception_count += 1

            # Throw Exception
            if exception_count > 0:
                device.throw_exception(exception_message, const.STR_STARTCAPTURE_EXEC)

    def is_StartCapture_allowed(self):
        """
        Checks whether this command is allowed to be run in the current device state.

        :return: True if this command is allowed to be run in current device state.

        :rtype: boolean

        :raises: DevFailed if this command is not allowed to be run in current device state.

        """
        handler = self.get_command_object("StartCapture")
        return handler.check_allowed()

    @command(
        dtype_in='str',
        doc_in="The timestamp indicates the time, in UTC, at which command execution should start.",
        dtype_out="DevVarLongStringArray",
        doc_out="[ResultCode, information-only string]",
    )
    def StartCapture(self, argin):
        """ Triggers the DishMaster to Start capture on the set configured band. """
        handler = self.get_command_object("StartCapture")
        (result_code, message) = handler(argin)
        return [[result_code], [message]]

    class StopCaptureCommand(ResponseCommand):
        """
        A class for DishLeafNode's StopCapture() command.
        """

        def check_allowed(self):
            """
            Checks whether this command is allowed to be run in the current device state.

            :return: True if this command is allowed to be run in current device state.

            :rtype: boolean

            :raises: DevFailed if this command is not allowed to be run in current device state.

            """
            if self.state_model.dev_state in [DevState.FAULT, DevState.UNKNOWN, DevState.DISABLE]:
                tango.Except.throw_exception("StopCapture() is not allowed in current state",
                                             "Failed to invoke StopCapture command on DishLeafNode.",
                                             "DishLeafNode.StopCapture() ",
                                             tango.ErrSeverity.ERR)

            return True

        def do(self, argin):
            """
            Invokes StopCapture command on DishMaster on the set configured band.

            :param argin: timestamp

            :return: A tuple containing a return code and a string message indicating status.
            The message is for information purpose only.

            :rtype: (ResultCode, str)

            :raises: ValueError if argin is not in valid JSON format while invoking this
             command on DishMaster.

            """
            device = self.target
            exception_count = 0
            exception_message = []
            try:
                stop_capture_timestamp = float(argin)
                device._dish_proxy.command_inout_asynch(const.CMD_STOP_CAPTURE,
                                                        str(stop_capture_timestamp),
                                                        device.stopcapture_cmd_ended_cb)
                device._read_activity_message = const.STR_STOPCAPTURE_SUCCESS
                self.logger.info(device._read_activity_message)
                return (ResultCode.OK, device._read_activity_message)

            except ValueError as value_error:
                log_msg = const.ERR_EXE_STOP_CAPTURE_CMD + const.ERR_INVALID_DATATYPE + str(value_error)
                self.logger.error(log_msg)
                device._read_activity_message = log_msg
                exception_message.append(log_msg)
                exception_count += 1

            # Throw Exception
            if exception_count > 0:
                device.throw_exception(exception_message, const.STR_STOPCAPTURE_EXEC)

    def is_StopCapture_allowed(self):
        """
        Checks whether this command is allowed to be run in the current device state.

        :return: True if this command is allowed to be run in current device state.

        :rtype: boolean

        :raises: DevFailed if this command is not allowed to be run in current device state.
        """
        handler = self.get_command_object("StopCapture")
        return handler.check_allowed()

    @command(
        dtype_in='str',
        doc_in="The timestamp indicates the time, in UTC, at which command execution should start.",
        dtype_out="DevVarLongStringArray",
        doc_out="[ResultCode, information-only string]",
    )
    def StopCapture(self, argin):
        """ Invokes StopCapture command on DishMaster on the set configured band. """
        handler = self.get_command_object("StopCapture")
        (result_code, message) = handler(argin)
        return [[result_code], [message]]

    class SetStandbyFPModeCommand(ResponseCommand):
        """
        A class for DishLeafNode's SetStandByFPMode() command.
        """

        def check_allowed(self):
            """
            Checks whether this command is allowed to be run in current device state.

            :return: True if this command is allowed to be run in current device state.

            :rtype: boolean

            :raises: DevFailed if this command is not allowed to be run in current device state.

            """
            device = self.target
            if device._dish_proxy.state() in [DevState.UNKNOWN, DevState.DISABLE]:
                tango.Except.throw_exception("SetStandbyFPMode() is not allowed in current state",
                                             "Failed to invoke SetStandbyFPMode command on DishLeafNode.",
                                             "DishLeafNode.SetStandbyFPMode() ",
                                             tango.ErrSeverity.ERR)

            return True

        def setstandbyfpmode_cmd_ended_cb(self, event):
            """
            Callback function immediately executed when the asynchronous invoked
            command returns. Checks whether the SetStowMode command has been successfully invoked on DishMaster.

            :param event: a CmdDoneEvent object. This class is used to pass data
                to the callback method in asynchronous callback model for command
                execution.
            :type: CmdDoneEvent object
                 It has the following members:
                    - device     : (DeviceProxy) The DeviceProxy object on which the
                                   call was executed.
                    - cmd_name   : (str) The command name
                    - argout_raw : (DeviceData) The command argout
                    - argout     : The command argout
                    - err        : (bool) A boolean flag set to true if the command
                                   failed. False otherwise
                    - errors     : (sequence<DevError>) The error stack
                    - ext
            :return: none

            :raises: Exception if error occurs in SetStowMode command callback method.

            """
            device = self.target
            exception_count = 0
            exception_message = []
            # Update logs and activity message attribute with received event
            try:
                if event.err:
                    log_msg = const.ERR_INVOKING_CMD + str(event.cmd_name) + "\n" + str(event.errors)
                    self.logger.error(log_msg)
                    device._read_activity_message = log_msg
                else:
                    log_msg = const.STR_COMMAND + str(event.cmd_name) + const.STR_INVOKE_SUCCESS
                    self.logger.info(log_msg)
                    device._read_activity_message = log_msg

            except Exception as except_occurred:
                [exception_count, exception_message] = device._handle_generic_exception(except_occurred,
                                                                                      exception_message,
                                                                                      exception_count,
                                                                                const.ERR_EXCEPT_SSFM_CMD_CB)

            # Throw Exception
            if exception_count > 0:
                device.throw_exception(exception_message, const.STR_SET_SETSTANDBYFP_CMD_CALLBK)

        def do(self):
            """
            Invokes SetStandbyFPMode command on DishMaster (Standby-Full power) mode.

            :return: A tuple containing a return code and a string message indicating status.
             The message is for information purpose only.

            :rtype: (ResultCode, str)

            """
            device = self.target
            device._dish_proxy.command_inout_asynch(const.CMD_SET_STANDBYFP_MODE, self.setstandbyfpmode_cmd_ended_cb)
            device._read_activity_message = const.STR_STANDBYFP_SUCCESS
            self.logger.info(device._read_activity_message)
            return (ResultCode.OK, device._read_activity_message)

    def is_SetStandbyFPMode_allowed(self):
        """
        Checks whether this command is allowed to be run in the current device state.

        :return: True if this command is allowed to be run in current device state

        :rtype: boolean

        :raises: DevFailed if this command is not allowed to be run in current device state

        """
        handler = self.get_command_object("SetStandbyFPMode")
        return handler.check_allowed()

    @command(
        dtype_out="DevVarLongStringArray",
        doc_out="[ResultCode, information-only string]",
    )
    def SetStandbyFPMode(self):
        """ Invokes SetStandbyFPMode command on DishMaster (Standby-Full power) mode. """
        handler = self.get_command_object("SetStandbyFPMode")
        (result_code, message) = handler()
        return [[result_code], [message]]

    class SlewCommand(ResponseCommand):
        """
        A class for DishLeafNode's SlewCommand() command.
        """

        def check_allowed(self):
            """
            Checks whether this command is allowed to be run in the current device state.

            :return: True if this command is allowed to be run in current device state.

            :rtype: boolean

            :raises: DevFailed if this command is not allowed to be run in current device state.

            """
            if self.state_model.dev_state in [DevState.FAULT, DevState.UNKNOWN, DevState.DISABLE]:
                tango.Except.throw_exception("Slew() is not allowed in current state",
                                             "Failed to invoke Slew command on DishLeafNode.",
                                             "DishLeafNode.Slew() ",
                                             tango.ErrSeverity.ERR)

            return True


        def slew_cmd_ended_cb(self, event):
            """
            Callback function immediately executed when the asynchronous invoked
            command returns. Checks whether the SetStowMode command has been successfully invoked on DishMaster.

            :param event: a CmdDoneEvent object. This class is used to pass data
                to the callback method in asynchronous callback model for command
                execution.
            :type: CmdDoneEvent object
                 It has the following members:
                    - device     : (DeviceProxy) The DeviceProxy object on which the
                                   call was executed.
                    - cmd_name   : (str) The command name
                    - argout_raw : (DeviceData) The command argout
                    - argout     : The command argout
                    - err        : (bool) A boolean flag set to true if the command
                                   failed. False otherwise
                    - errors     : (sequence<DevError>) The error stack
                    - ext
            :return: none

            :raises: Exception if error occurs in SetStowMode command callback method.

            """
            device = self.target
            exception_count = 0
            exception_message = []
            # Update logs and activity message attribute with received event
            try:
                if event.err:
                    log_msg = const.ERR_INVOKING_CMD + str(event.cmd_name) + "\n" + str(event.errors)
                    self.logger.error(log_msg)
                    device._read_activity_message = log_msg
                else:
                    log_msg = const.STR_COMMAND + str(event.cmd_name) + const.STR_INVOKE_SUCCESS
                    self.logger.info(log_msg)
                    device._read_activity_message = log_msg

            except Exception as except_occurred:
                [exception_count, exception_message] = device._handle_generic_exception(except_occurred,
                                                                                      exception_message,
                                                                                      exception_count,
                                                                                      const.ERR_EXCEPT_SLEW_CMD_CB)

            # Throw Exception
            if exception_count > 0:
                device.throw_exception(exception_message, const.STR_SLEW_CMD_CALLBK)

        def do(self, argin):
            """
            Invokes Slew command on DishMaster to slew the dish towards the set pointing coordinates.

            :param argin: timestamp

            :return: A tuple containing a return code and a string message indicating status.
             The message is for information purpose only.

            :rtype: (ResultCode, str)

            :raises: ValueError if argin is not in valid JSON format while invoking this
             command on DishMaster.

            """
            device = self.target
            exception_count = 0
            exception_message = []
            try:
                slew_timestamp = float(argin)
                device._dish_proxy.command_inout_asynch(const.CMD_DISH_SLEW,
                                                        str(slew_timestamp),
                                                        self.slew_cmd_ended_cb)
                device._read_activity_message = const.STR_SLEW_SUCCESS
                self.logger.info(device._read_activity_message)
                return (ResultCode.OK, device._read_activity_message)

            except ValueError as value_error:
                log_msg = const.ERR_EXE_SLEW_CMD + const.ERR_INVALID_DATATYPE + str(value_error)
                self.logger.error(log_msg)
                device._read_activity_message = log_msg
                exception_message.append(log_msg)
                exception_count += 1

            # Throw Exception
            if exception_count > 0:
                device.throw_exception(exception_message, const.STR_SLEW_EXEC)

    def is_Slew_allowed(self):
        """
        Checks whether this command is allowed to be run in the current device state.

        :return: True if this command is allowed to be run in current device state.

        :rtype: boolean

        :raises: DevFailed if this command is not allowed to be run in current device state.

        """
        handler = self.get_command_object("Slew")
        return handler.check_allowed()

    @command(
        dtype_in='str',
        doc_in="Timestamp at which command should be executed.",
        dtype_out="DevVarLongStringArray",
        doc_out="[ResultCode, information-only string]",
    )
    def Slew(self, argin):
        """ Invokes Slew command on DishMaster to slew the dish towards the set pointing coordinates. """
        handler = self.get_command_object("Slew")
        (result_code, message) = handler(argin)
        return [[result_code], [message]]

    class TrackCommand(ResponseCommand):
        """
        A class for DishLeafNode's Track() command.
        """

        def check_allowed(self):
            """
            Checks whether this command is allowed to be run in the current device state.

            :return: True if this command is allowed to be run in current device state.

            :rtype: boolean

            :raises: DevFailed if this command is not allowed to be run in current device state.

            """
            if self.state_model.dev_state in [DevState.FAULT, DevState.UNKNOWN, DevState.DISABLE]:
                tango.Except.throw_exception("Track() is not allowed in current state",
                                             "Failed to invoke Track command on DishLeafNode.",
                                             "DishLeafNode.Track() ",
                                             tango.ErrSeverity.ERR)
            return True

        # def track_cmd_ended_cb(self, event):
        #     """
        #     Callback function immediately executed when the asynchronous invoked
        #     command returns. Checks whether the SetStowMode command has been successfully invoked on DishMaster.
        #
        #     :param event: a CmdDoneEvent object. This class is used to pass data
        #         to the callback method in asynchronous callback model for command
        #         execution.
        #     :type: CmdDoneEvent object
        #          It has the following members:
        #             - device     : (DeviceProxy) The DeviceProxy object on which the
        #                            call was executed.
        #             - cmd_name   : (str) The command name
        #             - argout_raw : (DeviceData) The command argout
        #             - argout     : The command argout
        #             - err        : (bool) A boolean flag set to true if the command
        #                            failed. False otherwise
        #             - errors     : (sequence<DevError>) The error stack
        #             - ext
        #     :return: none
        #
        #     :raises: Exception if error occurs in SetStowMode command callback method.
        #
        #     """
        #     device = self.target
        #     exception_count = 0
        #     exception_message = []
        #     # Update logs and activity message attribute with received event
        #     try:
        #         if event.err:
        #             log_msg = const.ERR_INVOKING_CMD + str(event.cmd_name) + "\n" + str(event.errors)
        #             self.logger.error(log_msg)
        #             device._read_activity_message = log_msg
        #         else:
        #             log_msg = const.STR_COMMAND + str(event.cmd_name) + const.STR_INVOKE_SUCCESS
        #             self.logger.info(log_msg)
        #             device._read_activity_message = log_msg
        #
        #     except Exception as except_occurred:
        #         [exception_count, exception_message] = device._handle_generic_exception(except_occurred,
        #                                                                               exception_message,
        #                                                                               exception_count,
        #                                                                               const.ERR_EXCEPT_TRACK_CMD_CB)
        #
        #     # Throw Exception
        #     if exception_count > 0:
        #         device.throw_exception(exception_message, const.STR_CMD_CALLBK)

        def do(self, argin):
            """ Invokes Track command on the DishMaster.

            :param argin: DevString

            The elevation limit thread allows Dish to track a source till the observation capacity i.e.
            elevation limit of dish.

            The tracking time thread allows dish to track a source for the prespecified Track Duration
            (provided elevation limit is not reached).

            For Track command, argin to be provided is the Ra and Dec values in the following JSON format:

            {"pointing":{"target":{"system":"ICRS","name":"Polaris Australis","RA":"21:08:47.92","dec":"-88:57:22.9"}},
            "dish":{"receiverBand":"1"}}

            :return: A tuple containing a return code and a string message indicating status.
             The message is for information purpose only.

            :rtype: (ResultCode, str)

            :raises: ValueError if argin is not in valid JSON format, KayError if JSON key is
              not present in argin while invoking this command on DishMaster.

            """
            device = self.target
            exception_count = 0
            exception_message = []
            try:
                device.el_limit = False
                jsonArgument = json.loads(argin)
                ra_value = (jsonArgument["pointing"]["target"]["RA"])
                dec_value = (jsonArgument["pointing"]["target"]["dec"])
                radec_value = 'radec' + ',' + str(ra_value) + ',' + str(dec_value)
<<<<<<< HEAD
                device.radec_value = radec_value
=======
                device.global_radec_value = radec_value
>>>>>>> dcac7caf
                device.event_track_time.clear()
                # TODO: For future reference
                # self.tracking_time_thread1 = threading.Thread(None, self.tracking_time_thread, const.THREAD_TRACK)
                # self.tracking_time_thread1.start()
                # Pass string argument in track_thread in brackets
                # device.track_thread1 = threading.Thread(None, device.track_thread, const.THREAD_TRACK,
                #                                         args=(radec_value,))
                # device.track_thread1.start()

<<<<<<< HEAD
                # Updated logic added to run only one thread for TRACK functionality
                # Check if it is first Track command in scheduling block
                if device._dish_proxy.pointingState == PointingState.READY:
                    self.logger.debug("When pointing state is READY --> Create Track thread")
                    device.track_thread1 = threading.Thread(None, device.track_thread, const.THREAD_TRACK)
                    # Check if track thread already exists
                    if not device.track_thread1.is_alive():
                        self.logger.debug("When pointing state is READY --> Start Track thread")
                        device.track_thread1.start()
                # This elif can be removed once testing of SP-1019 is done.
                elif device._dish_proxy.pointingState == PointingState.TRACK:
                    self.logger.debug("When pointing state is TRACK --> Do nothing")
=======
                # Updated logic added to resolve mutiple thread issues
                if device._dish_proxy.pointingState == 0:    # PointingState = READY
                    self.logger.info("When pointing state is READY --> Create Track thread")
                    device.track_thread1 = threading.Thread(None, device.track_thread, const.THREAD_TRACK)
                    self.logger.info("When pointing state is READY --> Thread status: " + str(device.track_thread1.is_alive()))
                    if device.track_thread1.is_alive():
                        self.logger.info("When pointing state is READY --> Do not Start Track thread")
                    else:
                        self.logger.info("When pointing state is READY --> Start Track thread")
                        device.track_thread1.start()
                elif device._dish_proxy.pointingState == 2:   # PointingState = TRACK
                    self.logger.info("When pointing state is TRACK --> Do nothing")
>>>>>>> dcac7caf

                device._read_activity_message = const.STR_TRACK_SUCCESS
                self.logger.info(device._read_activity_message)
                return (ResultCode.OK, device._read_activity_message)

            except ValueError as value_error:
                log_msg = const.ERR_INVALID_JSON + str(value_error)
                device._read_activity_message = log_msg
                self.logger.error(log_msg)
                exception_message.append(log_msg)
                exception_count += 1

            except KeyError as key_error:
                log_msg = const.ERR_JSON_KEY_NOT_FOUND + str(key_error)
                device._read_activity_message = log_msg
                device.logger.error(log_msg)
                exception_message.append(log_msg)
                exception_count += 1

            # Throw Exception
            if exception_count > 0:
                device.throw_exception(exception_message, const.STR_TRACK_EXEC)

    def is_Track_allowed(self):
        """
        Checks whether this command is allowed to be run in the current device state.

        :return: True if this command is allowed to be run in current device state.

        :rtype: boolean

        :raises: DevFailed if this command is not allowed to be run in current device state.

        """
        handler = self.get_command_object("Track")
        return handler.check_allowed()

    @command(
        dtype_in='str',
        dtype_out="DevVarLongStringArray",
        doc_out="[ResultCode, information-only string]",
    )
    def Track(self, argin):
        """ Invokes Track command on the DishMaster. """
        handler = self.get_command_object("Track")
        (result_code, message) = handler(argin)
        return [[result_code], [message]]

    class StopTrackCommand(ResponseCommand):
        """
        A class for DishLeafNode's StopTrack() command.
        """

        def check_allowed(self):
            """
            Checks whether this command is allowed to be run in the current device state.

            :return: True if this command is allowed to be run in current device state.

            :rtype: boolean

            :raises: DevFailed if this command is not allowed to be run in current device state.

            """
            if self.state_model.dev_state in [DevState.FAULT, DevState.UNKNOWN, DevState.DISABLE]:
                tango.Except.throw_exception("StopTrack() is not allowed in current state",
                                             "Failed to invoke StopTrack command on DishLeafNode.",
                                             "DishLeafNode.StopTrack() ",
                                             tango.ErrSeverity.ERR)
            return True

        def stoptrack_cmd_ended_cb(self, event):
            """
            Callback function immediately executed when the asynchronous invoked
            command returns. Checks whether the StopTrack command has been successfully invoked on DishMaster.

            :param event: a CmdDoneEvent object. This class is used to pass data
                to the callback method in asynchronous callback model for command
                execution.
            :type: CmdDoneEvent object
                 It has the following members:
                    - device     : (DeviceProxy) The DeviceProxy object on which the
                                   call was executed.
                    - cmd_name   : (str) The command name
                    - argout_raw : (DeviceData) The command argout
                    - argout     : The command argout
                    - err        : (bool) A boolean flag set to true if the command
                                   failed. False otherwise
                    - errors     : (sequence<DevError>) The error stack
                    - ext
            :return: none

            :raises: Exception if error occurs in StopTrack command callback method.

            """
            device = self.target
            exception_count = 0
            exception_message = []
            # Update logs and activity message attribute with received event
            try:
                if event.err:
                    log_msg = const.ERR_INVOKING_CMD + str(event.cmd_name) + "\n" + str(event.errors)
                    self.logger.error(log_msg)
                    device._read_activity_message = log_msg
                else:
                    log_msg = const.STR_COMMAND + str(event.cmd_name) + const.STR_INVOKE_SUCCESS
                    self.logger.info(log_msg)
                    device._read_activity_message = log_msg

            except Exception as except_occurred:
                [exception_count, exception_message] = device._handle_generic_exception(except_occurred,
                                                                                      exception_message,
                                                                                      exception_count,
                                                                                      const.ERR_EXCEPT_STOPTRACK_CMD_CB)

            # Throw Exception
            if exception_count > 0:
                self.throw_exception(exception_message, const.STR_STOPTRACK_CMD_CALLBK)


        def do(self):
            """
            Invokes StopTrack command on the DishMaster.

            :param argin: None.

            :return: A tuple containing a return code and a string message indicating status.
             The message is for information purpose only.

            :rtype: (ResultCode, str)

            :raises: DevFailed if error occurs while invoking this command on DishMaster.

            """
            device = self.target
            exception_count = 0
            exception_message = []
            try:
                device.event_track_time.set()
<<<<<<< HEAD
                device._dish_proxy.command_inout_asynch(const.CMD_STOP_TRACK, self.stoptrack_cmd_ended_cb)
=======
                self.logger.info("event_track_time in STOPTRACK command: " + str(device.event_track_time.is_set()))
                device._dish_proxy.command_inout_asynch(const.CMD_STOP_TRACK, device.cmd_ended_cb)
>>>>>>> dcac7caf
                device._read_activity_message = const.STR_STOP_TRACK_SUCCESS
                self.logger.info(device._read_activity_message)
                return (ResultCode.OK, device._read_activity_message)

            except DevFailed as dev_failed:
                [exception_message, exception_count] = device._handle_devfailed_exception(dev_failed,
                                                                                          exception_message,
                                                                                          exception_count,
                                                                                          const.ERR_EXE_STOP_TRACK_CMD)

            except Exception as except_occurred:
                log_msg = const.ERR_EXE_STOP_TRACK_CMD + str(except_occurred.message)
                self.logger.info(log_msg)
                [exception_count, exception_message] = device._handle_generic_exception(except_occurred,
                                                                                        exception_message,
                                                                                        exception_count,
                                                                                        const.ERR_EXE_STOP_TRACK_CMD)

            # Throw Exception
            if exception_count > 0:
                device.throw_exception(exception_message, const.STR_STOPTRACK_EXEC)

    def is_StopTrack_allowed(self):
        """
        Checks whether this command is allowed to be run in the current device state.

        :return: True if this command is allowed to be run in current device state.

        :rtype: boolean

        :raises: DevFailed if this command is not allowed to be run in current device state.

        """
        handler = self.get_command_object("StopTrack")
        return handler.check_allowed()

    @command(
        dtype_out="DevVarLongStringArray",
        doc_out="[ResultCode, information-only string]",
    )
    def StopTrack(self):
        """ Invokes StopTrack command on the DishMaster."""
        handler = self.get_command_object("StopTrack")
        (result_code, message) = handler()
        return [[result_code], [message]]

    class AbortCommand(ResponseCommand):
        """
        A class for DishLeafNode's Abort command.
        """
        def check_allowed(self):

            """
            Checks whether this command is allowed to be run in current device state

            :return: True if this command is allowed to be run in current device state

            :rtype: boolean

            :raises: DevFailed if this command is not allowed to be run in current device state

            """
            if self.state_model.dev_state in [DevState.FAULT, DevState.UNKNOWN, DevState.DISABLE]:
                tango.Except.throw_exception("Abort() is not allowed in current state",
                                             "Failed to invoke Abort command on DishLeafNode.",
                                             "DishLeafNode.Abort() ",
                                             tango.ErrSeverity.ERR)
            return True

        def abort_cmd_ended_cb(self, event):
            """
            Callback function immediately executed when the asynchronous invoked
            command returns. Checks whether the StopTrack command has been successfully invoked on DishMaster.

            :param event: a CmdDoneEvent object. This class is used to pass data
                to the callback method in asynchronous callback model for command
                execution.
            :type: CmdDoneEvent object
                 It has the following members:
                    - device     : (DeviceProxy) The DeviceProxy object on which the
                                   call was executed.
                    - cmd_name   : (str) The command name
                    - argout_raw : (DeviceData) The command argout
                    - argout     : The command argout
                    - err        : (bool) A boolean flag set to true if the command
                                   failed. False otherwise
                    - errors     : (sequence<DevError>) The error stack
                    - ext
            :return: none

            :raises: Exception if error occurs in StopTrack command callback method.

            """
            device = self.target
            exception_count = 0
            exception_message = []
            # Update logs and activity message attribute with received event
            try:
                if event.err:
                    log_msg = const.ERR_INVOKING_CMD + str(event.cmd_name) + "\n" + str(event.errors)
                    self.logger.error(log_msg)
                    device._read_activity_message = log_msg
                else:
                    log_msg = const.STR_COMMAND + str(event.cmd_name) + const.STR_INVOKE_SUCCESS
                    self.logger.info(log_msg)
                    device._read_activity_message = log_msg

            except Exception as except_occurred:
                [exception_count, exception_message] = device._handle_generic_exception(except_occurred,
                                                                                      exception_message,
                                                                                      exception_count,
                                                                                      const.ERR_EXCEPT_ABORT_CMD_CB)

            # Throw Exception
            if exception_count > 0:
                device.throw_exception(exception_message, const.STR_ABORT_CMD_CALLBK)


        def do(self):
            """
            Invokes Abort command on the DishMaster.

            :param argin: DevVoid

            :return: None

            :raises: DevFailed if error ocuurs while invoking command on DishMaster.
                    Exception if error occurs while executing the command.

            """
            device = self.target
            exception_count = 0
            exception_message = []
            try:
                device.event_track_time.set()
                device._dish_proxy.command_inout_asynch(const.CMD_ABORT, self.abort_cmd_ended_cb)
                device._read_activity_message = const.STR_ABORT_SUCCESS
                self.logger.info(device._read_activity_message)
                return (ResultCode.OK, device._read_activity_message)

            except DevFailed as dev_failed:
                [exception_message, exception_count] = device._handle_devfailed_exception(dev_failed,
                                                                                          exception_message,
                                                                                          exception_count,
                                                                                          const.
                                                                                          ERR_EXE_ABORT_CMD)

            except Exception as except_occurred:
                log_msg = const.ERR_EXE_ABORT_CMD + str(except_occurred.message)
                self.logger.info(log_msg)
                [exception_count, exception_message] = device._handle_generic_exception(except_occurred,
                                                                                        exception_message,
                                                                                        exception_count,
                                                                                        const.
                                                                                        ERR_EXE_ABORT_CMD)

            # Throw Exception
            if exception_count > 0:
                device.throw_exception(exception_message, const.STR_ABORT_EXEC)

    @command(
        dtype_out="DevVarLongStringArray",
        doc_out="[ResultCode, information-only string]",
    )
    def Abort(self):
        """ Invokes Abort command on the DishMaster."""
        handler = self.get_command_object("Abort")
        (result_code, message) = handler()
        return [[result_code], [message]]

    def is_Abort_allowed(self):
        """
        Checks whether this command is allowed to be run in current device state

        :return: True if this command is allowed to be run in current device state

        :rtype: boolean

        :raises: DevFailed if this command is not allowed to be run in current device state
        """
        handler = self.get_command_object("Abort")
        return handler.check_allowed()

    class RestartCommand(ResponseCommand):
        """
        A class for DishLeafNode's Restart command.
        """
        def check_allowed(self):

            """
            Checks whether this command is allowed to be run in current device state

            :return: True if this command is allowed to be run in current device state

            :rtype: boolean

            :raises: DevFailed if this command is not allowed to be run in current device state

            """
            if self.state_model.dev_state in [DevState.FAULT, DevState.UNKNOWN, DevState.DISABLE]:
                tango.Except.throw_exception("Restart() is not allowed in current state",
                                             "Failed to invoke Restart command on DishLeafNode.",
                                             "DishLeafNode.Restart() ",
                                             tango.ErrSeverity.ERR)
            return True

        def restart_cmd_ended_cb(self, event):
            """
            Callback function immediately executed when the asynchronous invoked
            command returns. Checks whether the StopTrack command has been successfully invoked on DishMaster.

            :param event: a CmdDoneEvent object. This class is used to pass data
                to the callback method in asynchronous callback model for command
                execution.
            :type: CmdDoneEvent object
                 It has the following members:
                    - device     : (DeviceProxy) The DeviceProxy object on which the
                                   call was executed.
                    - cmd_name   : (str) The command name
                    - argout_raw : (DeviceData) The command argout
                    - argout     : The command argout
                    - err        : (bool) A boolean flag set to true if the command
                                   failed. False otherwise
                    - errors     : (sequence<DevError>) The error stack
                    - ext
            :return: none

            :raises: Exception if error occurs in StopTrack command callback method.

            """
            device = self.target
            exception_count = 0
            exception_message = []
            # Update logs and activity message attribute with received event
            try:
                if event.err:
                    log_msg = const.ERR_INVOKING_CMD + str(event.cmd_name) + "\n" + str(event.errors)
                    self.logger.error(log_msg)
                    device._read_activity_message = log_msg
                else:
                    log_msg = const.STR_COMMAND + str(event.cmd_name) + const.STR_INVOKE_SUCCESS
                    self.logger.info(log_msg)
                    device._read_activity_message = log_msg

            except Exception as except_occurred:
                [exception_count, exception_message] = device._handle_generic_exception(except_occurred,
                                                                                      exception_message,
                                                                                      exception_count,
                                                                                      const.ERR_EXCEPT_RESTART_CMD_CB)

            # Throw Exception
            if exception_count > 0:
                device.throw_exception(exception_message, const.STR_RESTART_CMD_CALLBK)


        def do(self):
            """
            Invokes Restart command on the DishMaster.

            :param argin: DevVoid

            :return: None

            raises: DevFailed if error occurs while invoking command on DishMaster
                    Exception if error occurs while executing the command

            """
            device = self.target
            exception_count = 0
            exception_message = []
            try:
                device._dish_proxy.command_inout_asynch(const.CMD_RESTART, self.restart_cmd_ended_cb)
                device._read_activity_message = const.STR_RESTART_SUCCESS
                self.logger.info(device._read_activity_message)
                return (ResultCode.OK, device._read_activity_message)

            except DevFailed as dev_failed:
                [exception_message, exception_count] = device._handle_devfailed_exception(dev_failed,
                                                                                          exception_message,
                                                                                          exception_count,
                                                                                          const.
                                                                                          ERR_EXE_RESTART_CMD)

            except Exception as except_occurred:
                log_msg = const.ERR_EXE_RESTART_CMD + str(except_occurred.message)
                self.logger.info(log_msg)
                [exception_count, exception_message] = device._handle_generic_exception(except_occurred,
                                                                                        exception_message,
                                                                                        exception_count,
                                                                                        const.
                                                                                        ERR_EXE_RESTART_CMD)

            # Throw Exception
            if exception_count > 0:
                device.throw_exception(exception_message, const.STR_RESTART_EXEC)

    @command(
        dtype_out="DevVarLongStringArray",
        doc_out="[ResultCode, information-only string]",
    )
    def Restart(self):
        """ Invokes Restart command on the DishMaster."""
        handler = self.get_command_object("Restart")
        (result_code, message) = handler()
        return [[result_code], [message]]

    def is_Restart_allowed(self):
        """
        Checks whether this command is allowed to be run in current device state

        :return: True if this command is allowed to be run in current device state

        :rtype: boolean

        :raises: DevFailed if this command is not allowed to be run in current device state
        """
        handler = self.get_command_object("Restart")
        return handler.check_allowed()


# ----------
# Run server
# ----------

def main(args=None, **kwargs):
    # PROTECTED REGION ID(DishLeafNode.main) ENABLED START #
    """
    Runs the DishLeafNode.
    :param args: Arguments internal to TANGO
    :param kwargs: Arguments internal to TANGO
    :return: DishLeafNode TANGO object.
    """
    return run((DishLeafNode,), args=args, **kwargs)
    # PROTECTED REGION END #    //  DishLeafNode.main


if __name__ == '__main__':
    main()<|MERGE_RESOLUTION|>--- conflicted
+++ resolved
@@ -412,11 +412,7 @@
                 # timestamp_value = Current system time in UTC
                 timestamp_value = str(datetime.datetime.utcnow())
                 katpoint_arg = []
-<<<<<<< HEAD
                 katpoint_arg.insert(0, self.radec_value)
-=======
-                katpoint_arg.insert(0, self.global_radec_value)
->>>>>>> dcac7caf
                 katpoint_arg.insert(1, timestamp_value)
                 # Conversion of RaDec to AzEl
                 self.convert_radec_to_azel(katpoint_arg)
@@ -430,21 +426,12 @@
                         spectrum.extend((roundoff_az_el))
                         # assign calculated AzEl to desiredPointing attribute of Dishmaster
                         self._dish_proxy.desiredPointing = spectrum
-<<<<<<< HEAD
                         if self.event_track_time.is_set() is False:
                             # Invoke Track command of Dish Master
                             self._dish_proxy.command_inout_asynch(const.CMD_TRACK, "0", self.cmd_ended_cb)
                         else:
                             log_msg = const.STR_BREAK_LOOP + str(self.event_track_time.is_set())
                             self.logger.debug(log_msg)
-=======
-                        # Invoke Track command of Dish Master
-                        if self.event_track_time.is_set() is False:
-                            self.logger.info(">>>>> Invoking TRACK command on DishMaster")
-                            self._dish_proxy.command_inout_asynch(const.CMD_TRACK, "0", self.cmd_ended_cb)
-                        else:
-                            self.logger.info("<<<<<< Breaking while loop for track" + str(self.event_track_time.is_set()))
->>>>>>> dcac7caf
                             break
                     else:
                         self.el_limit = True
@@ -592,7 +579,6 @@
             device._version_id = release.version
             exception_message = []
             exception_count = 0
-<<<<<<< HEAD
             device.radec_value = ""
             device.set_dish_name_number()
             device.set_observer_lat_long_alt()
@@ -603,9 +589,6 @@
             device._health_state = HealthState.OK  # Setting healthState to "OK"
             device._simulation_mode = SimulationMode.FALSE  # Enabling the simulation mode
 
-=======
-            device.global_radec_value = ""
->>>>>>> dcac7caf
             try:
                 device._dish_proxy = DeviceProxy(str(device.DishMasterFQDN))  # Creating proxy to the DishMaster
             except DevFailed as dev_failed:
@@ -2025,11 +2008,7 @@
                 ra_value = (jsonArgument["pointing"]["target"]["RA"])
                 dec_value = (jsonArgument["pointing"]["target"]["dec"])
                 radec_value = 'radec' + ',' + str(ra_value) + ',' + str(dec_value)
-<<<<<<< HEAD
                 device.radec_value = radec_value
-=======
-                device.global_radec_value = radec_value
->>>>>>> dcac7caf
                 device.event_track_time.clear()
                 # TODO: For future reference
                 # self.tracking_time_thread1 = threading.Thread(None, self.tracking_time_thread, const.THREAD_TRACK)
@@ -2039,7 +2018,6 @@
                 #                                         args=(radec_value,))
                 # device.track_thread1.start()
 
-<<<<<<< HEAD
                 # Updated logic added to run only one thread for TRACK functionality
                 # Check if it is first Track command in scheduling block
                 if device._dish_proxy.pointingState == PointingState.READY:
@@ -2052,21 +2030,6 @@
                 # This elif can be removed once testing of SP-1019 is done.
                 elif device._dish_proxy.pointingState == PointingState.TRACK:
                     self.logger.debug("When pointing state is TRACK --> Do nothing")
-=======
-                # Updated logic added to resolve mutiple thread issues
-                if device._dish_proxy.pointingState == 0:    # PointingState = READY
-                    self.logger.info("When pointing state is READY --> Create Track thread")
-                    device.track_thread1 = threading.Thread(None, device.track_thread, const.THREAD_TRACK)
-                    self.logger.info("When pointing state is READY --> Thread status: " + str(device.track_thread1.is_alive()))
-                    if device.track_thread1.is_alive():
-                        self.logger.info("When pointing state is READY --> Do not Start Track thread")
-                    else:
-                        self.logger.info("When pointing state is READY --> Start Track thread")
-                        device.track_thread1.start()
-                elif device._dish_proxy.pointingState == 2:   # PointingState = TRACK
-                    self.logger.info("When pointing state is TRACK --> Do nothing")
->>>>>>> dcac7caf
-
                 device._read_activity_message = const.STR_TRACK_SUCCESS
                 self.logger.info(device._read_activity_message)
                 return (ResultCode.OK, device._read_activity_message)
@@ -2205,12 +2168,7 @@
             exception_message = []
             try:
                 device.event_track_time.set()
-<<<<<<< HEAD
                 device._dish_proxy.command_inout_asynch(const.CMD_STOP_TRACK, self.stoptrack_cmd_ended_cb)
-=======
-                self.logger.info("event_track_time in STOPTRACK command: " + str(device.event_track_time.is_set()))
-                device._dish_proxy.command_inout_asynch(const.CMD_STOP_TRACK, device.cmd_ended_cb)
->>>>>>> dcac7caf
                 device._read_activity_message = const.STR_STOP_TRACK_SUCCESS
                 self.logger.info(device._read_activity_message)
                 return (ResultCode.OK, device._read_activity_message)
