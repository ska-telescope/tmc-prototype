--- conflicted
+++ resolved
@@ -1097,10 +1097,7 @@
             exception_count = 0
             exception_message = []
             try:
-<<<<<<< HEAD
-=======
                 scan_timestamp = float(argin)
->>>>>>> 1013ed38
                 self.logger.debug(const.STR_IN_SCAN)
                 device._dish_proxy.command_inout_asynch(const.CMD_DISH_SCAN,
                                                         str(scan_timestamp), self.scan_cmd_ended_cb)
@@ -1192,10 +1189,7 @@
             exception_count = 0
             exception_message = []
             try:
-<<<<<<< HEAD
-=======
                 end_scan_timestamp = float(argin)
->>>>>>> 1013ed38
                 device._dish_proxy.command_inout_asynch(const.CMD_STOP_CAPTURE,
                                                       str(end_scan_timestamp),
                                                       device.stopcapture_cmd_ended_cb)
@@ -1521,11 +1515,7 @@
             exception_count = 0
             exception_message = []
             try:
-<<<<<<< HEAD
-=======
-
                 start_capture_timestamp = float(argin)
->>>>>>> 1013ed38
                 device._dish_proxy.command_inout_asynch(const.CMD_START_CAPTURE,
                                                         str(start_capture_timestamp),
                                                         self.startcapture_cmd_ended_cb)
@@ -1613,14 +1603,10 @@
             exception_count = 0
             exception_message = []
             try:
-<<<<<<< HEAD
-                device._dish_proxy.command_inout_asynch(const.CMD_STOP_CAPTURE, argin, device.stopcapture_cmd_ended_cb)
-=======
                 stop_capture_timestamp = float(argin)
                 device._dish_proxy.command_inout_asynch(const.CMD_STOP_CAPTURE,
                                                         str(stop_capture_timestamp),
                                                         device.stopcapture_cmd_ended_cb)
->>>>>>> 1013ed38
                 device._read_activity_message = const.STR_STOPCAPTURE_SUCCESS
                 self.logger.info(device._read_activity_message)
                 return (ResultCode.OK, device._read_activity_message)
@@ -1866,14 +1852,10 @@
             exception_count = 0
             exception_message = []
             try:
-<<<<<<< HEAD
-                device._dish_proxy.command_inout_asynch(const.CMD_DISH_SLEW, argin, self.slew_cmd_ended_cb)
-=======
                 slew_timestamp = float(argin)
                 device._dish_proxy.command_inout_asynch(const.CMD_DISH_SLEW,
                                                         str(slew_timestamp),
                                                         self.slew_cmd_ended_cb)
->>>>>>> 1013ed38
                 device._read_activity_message = const.STR_SLEW_SUCCESS
                 self.logger.info(device._read_activity_message)
                 return (ResultCode.OK, device._read_activity_message)
