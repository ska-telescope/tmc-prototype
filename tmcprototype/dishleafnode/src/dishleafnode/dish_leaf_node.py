# -*- coding: utf-8 -*-
#
# This file is part of the DishLeafNode project
#
#
#
# Distributed under the terms of the BSD-3-Clause license.
# See LICENSE.txt for more info.

"""
A Leaf control node for DishMaster.
"""

import tango
from tango import ApiUtil, AttrWriteType
from tango.server import run, command, device_property, attribute
import katpoint

from ska.base.commands import ResultCode
from ska.base import SKABaseDevice
from tmc.common.tango_server_helper import TangoServerHelper
from ska.base.control_model import HealthState, SimulationMode
from .utils import UnitConverter
from . import release
from .device_data import DeviceData
from .abort_command import Abort
from .configure_command import Configure
from .endscan_command import EndScan
from .obsreset_command import ObsReset
from .restart_command import Restart
from .scan_command import Scan
from .setoperatemode_command import SetOperateMode
from .setstandbyfpmode_command import SetStandbyFPMode
from .setstandbylpmode_command import SetStandbyLPMode
from .setstowmode_command import SetStowMode
from .slew_command import Slew
from .startcapture_command import StartCapture
from .stopcapture_command import StopCapture
from .stoptrack_command import StopTrack
from .track_command import Track


__all__ = ["DishLeafNode", "main", "release", "SetOperateMode", "SetStandbyLPMode", "SetStandbyFPMode", "SetStowMode", "Scan", "EndScan", "StartCapture", "StopCapture",
                "Abort", "Restart", "ObsReset", "Slew", "Configure", "Track", "StopTrack"]

# pylint: disable=unused-variable, logging-fstring-interpolation
class DishLeafNode(SKABaseDevice):
    """
    A Leaf control node for DishMaster.
    """
    def init_command_objects(self):
        """
        Initialises the command handlers for commands supported by this
        device.
        """
        super().init_command_objects()
        device_data = DeviceData.get_instance()

        args = (device_data, self.state_model, self.logger)

        self.register_command_object("SetStowMode", SetStowMode(*args))
        self.register_command_object("SetStandbyLPMode", SetStandbyLPMode(*args))
        self.register_command_object("SetOperateMode", SetOperateMode(*args))
        self.register_command_object("Scan", Scan(*args))
        self.register_command_object("EndScan", EndScan(*args))
        self.register_command_object("Configure", Configure(*args))
        self.register_command_object("StartCapture", StartCapture(*args))
        self.register_command_object("StopCapture", StopCapture(*args))
        self.register_command_object("SetStandbyFPMode", SetStandbyFPMode(*args))
        self.register_command_object("Slew", Slew(*args))
        self.register_command_object("Track", Track(*args))
        self.register_command_object("StopTrack", StopTrack(*args))
        self.register_command_object("Abort", Abort(*args))
        self.register_command_object("Restart", Restart(*args))
        self.register_command_object("ObsReset", ObsReset(*args))


<<<<<<< HEAD
    # def _get_targets(self, json_argument):
    #     try:
    #         ra_value = json_argument["pointing"]["target"]["RA"]
    #         dec_value = json_argument["pointing"]["target"]["dec"]
    #     except KeyError as key_error:
    #         tango.Except.throw_exception(
    #             str(key_error),
    #             "JSON key not found.",
    #             "_get_targets",
    #             tango.ErrSeverity.ERR,
    #         )

    #     return (ra_value, dec_value)

    # def _load_config_string(self, argin):
    #     try:
    #         json_argument = json.loads(argin)
    #     except json.JSONDecodeError as jsonerr:
    #         tango.Except.throw_exception(
    #             str(jsonerr),
    #             "Invalid JSON format.",
    #             "_load_config_string",
    #             tango.ErrSeverity.ERR,
    #         )

    #     return json_argument
=======
    def set_dish_name_number(self):
        device_data = DeviceData.get_instance()
        # Find out dish number from DishMasterFQDN property e.g. mid_d0001/elt/master
        dish_name_string = self.DishMasterFQDN.split("/")[0]
        device_data.dish_name = dish_name_string.split("_")[1]
        device_data.dish_number = device_data.dish_name[1:]

    def set_observer_lat_long_alt(self):
        # Load a set of antenna descriptions (latitude, longitude, altitude, enu coordinates)
        # from text file and construct Antenna objects from them. Currently the text file
        # contains Meerkat Antenna parameters.
        try:
            with importlib.resources.open_text("dishleafnode", "ska_antennas.txt") as f:
                descriptions = f.readlines()
            antennas = [katpoint.Antenna(line) for line in descriptions]
        except OSError as err:
            self.logger.error(err)
            raise err
        except ValueError as verr:
            self.logger.error(verr)
            raise verr

        antenna_exist = False

        device_data = DeviceData.get_instance()
        for ant in antennas:
            if ant.name == device_data.dish_number:
                ref_ant_lat = ant.ref_observer.lat
                ref_ant_long = ant.ref_observer.long
                ref_ant_altitude = ant.ref_observer.elevation
                ant_delay_model = ant.delay_model.values()
                antenna_exist = True
                break

        if not antenna_exist:
            raise Exception(f"Antenna '{device_data.dish_number}' not in the ska_antennas.txt file.")

        # Convert reference antenna lat and long into radian
        obj_unitconverter = UnitConverter()
        ref_ant_lat_rad = obj_unitconverter.dms_to_rad(str(ref_ant_lat).split(":"))
        ref_ant_long_rad = obj_unitconverter.dms_to_rad(str(ref_ant_long).split(":"))

        # Find latitude, longitude and altitude of Dish antenna
        # Convert enu to ecef coordinates for dish
        dish_ecef_coordinates = katpoint.enu_to_ecef(
            ref_ant_lat_rad,
            ref_ant_long_rad,
            ref_ant_altitude,
            ant_delay_model[0],
            ant_delay_model[1],
            ant_delay_model[2],
        )
        # Convert ecef to lla coordinates for dish (in radians)
        dish_lat_long_alt_rad = katpoint.ecef_to_lla(
            dish_ecef_coordinates[0], dish_ecef_coordinates[1], dish_ecef_coordinates[2]
        )
        # Convert lla coordinates from rad to dms
        dish_lat_dms = obj_unitconverter.rad_to_dms(dish_lat_long_alt_rad[0])
        dish_long_dms = obj_unitconverter.rad_to_dms(dish_lat_long_alt_rad[1])


        device_data.observer_location["latitude"] = f"{dish_lat_dms[0]}:{dish_lat_dms[1]}:{dish_lat_dms[2]}"
        device_data.observer_location["longitude"] = f"{dish_long_dms[0]}:{dish_long_dms[1]}:{dish_long_dms[2]}"
        device_data.observer_location["altitude"] = dish_ecef_coordinates[2]

>>>>>>> edf22466

    # -----------------
    # Device Properties
    # -----------------
    DishMasterFQDN = device_property(
        dtype="str",
        default_value="mid_d0001/elt/master",
        doc="FQDN of Dish Master Device",
    )

    # ----------
    # Attributes
    # ----------
    activityMessage = attribute(
        dtype="str",
        access=AttrWriteType.READ_WRITE,
        doc="Activity Message",
    )

    def read_activityMessage(self):
        """ Returns the activityMessage """
        return self.device_data._read_activity_message

    def write_activityMessage(self, value):
        """ Internal construct of TANGO. Sets the activityMessage """
        self.device_data._read_activity_message = value

    dishHealthState = attribute(name="dishHealthState", label="dishHealthState", forwarded=True)

    dishPointingState = attribute(
        name="dishPointingState", label="dishPointingState", forwarded=True
    )

    class InitCommand(SKABaseDevice.InitCommand):
        """
        A class for the TMC DishLeafNode's init_device() method.
        """

        def do(self):
            """
            Initializes the attributes and properties of the DishLeafNode.

            :return: A tuple containing a return code and a string message indicating status.
                The message is for information purpose only.
            :rtype: (ResultCode, str)
            :raises DevFailed: If error occurs in creating a DeviceProxy instance for DishMaster
            """

            super().do()
            device = self.target

            this_server = TangoServerHelper.get_instance()
            this_server.device = device

            self.logger.info("Initializing DishLeafNode...")
            # Create DeviceData class instance
            device_data = DeviceData.get_instance()
            device.device_data = device_data
            device_data._dish_master_fqdn = device.DishMasterFQDN
            device._build_state = f"{release.name},{release.version},{release.description}"
            device._version_id = release.version
<<<<<<< HEAD
            # device.radec_value = ""
            device_data.set_dish_name_number()
            device_data.set_observer_lat_long_alt(self.logger)
=======
            device.set_dish_name_number()
            device.set_observer_lat_long_alt()
>>>>>>> edf22466
            log_message = f"DishMasterFQDN :-> {device.DishMasterFQDN}"
            self.logger.debug(log_message)
            device_data._read_activity_message = log_message
            device._health_state = HealthState.OK
            device._simulation_mode = SimulationMode.FALSE

            ApiUtil.instance().set_asynch_cb_sub_model(tango.cb_sub_model.PUSH_CALLBACK)
            log_message = (
                f"Setting CallBack Model as :-> {ApiUtil.instance().get_asynch_cb_sub_model()}"
            )
            self.logger.debug(log_message)
            device_data._read_activity_message = log_message
            log_message = "Dish Leaf Node initialized successfully."
            device.set_status(log_message)
            device_data._read_activity_message = log_message
            self.logger.info(log_message)
            return (ResultCode.OK, device_data._read_activity_message)

    @command()
    def SetStowMode(self):
        """Invokes SetStowMode command on DishMaster."""
        handler = self.get_command_object("SetStowMode")
        handler()


    @command()
    def SetStandbyLPMode(self):
        """Invokes SetStandbyLPMode (i.e. Low Power State) command on DishMaster."""
        handler = self.get_command_object("SetStandbyLPMode")
        handler()

    @command()
    def SetOperateMode(self):
        """Invokes SetOperateMode command on DishMaster."""
        handler = self.get_command_object("SetOperateMode")
        handler()

    def is_Scan_allowed(self):
        """
        Checks whether this command is allowed to be run in the current device state.

        :return: True if this command is allowed to be run in current device state.
        :rtype: boolean
        """
        handler = self.get_command_object("Scan")
        return handler.check_allowed()

    @command(
        dtype_in="str",
        doc_in="Timestamp",
    )
    def Scan(self, argin):
        """Invokes Scan command on DishMaster."""
        handler = self.get_command_object("Scan")
        handler(argin)


    def is_EndScan_allowed(self):
        """
        Checks whether this command is allowed to be run in the current device state.

        :return: True if this command is allowed to be run in current device state.
        :rtype: boolean
        """
        handler = self.get_command_object("EndScan")
        return handler.check_allowed()

    @command(
        dtype_in="str",
        doc_in="Timestamp",
    )
    def EndScan(self, argin):
        """Invokes StopCapture command on DishMaster."""
        handler = self.get_command_object("EndScan")
        handler(argin)

    def is_Configure_allowed(self):
        """
        Checks whether this command is allowed to be run in the current device state.

        :return: True if this command is allowed to be run in current device state.
        :rtype: boolean
        """
        handler = self.get_command_object("Configure")
        return handler.check_allowed()

    @command(
        dtype_in="str",
        doc_in="Pointing parameter of Dish",
    )
    def Configure(self, argin):
        """Configures the Dish by setting pointing coordinates for a given observation."""
        handler = self.get_command_object("Configure")
        handler(argin)

    
    def is_StartCapture_allowed(self):
        """
        Checks whether this command is allowed to be run in the current device state.

        :return: True if this command is allowed to be run in current device state.
        :rtype: boolean
        """
        handler = self.get_command_object("StartCapture")
        return handler.check_allowed()

    @command(
        dtype_in="str",
        doc_in="The timestamp indicates the time, in UTC, at which command execution should start.",
    )
    def StartCapture(self, argin):
        """Triggers the DishMaster to Start capture on the set configured band."""
        handler = self.get_command_object("StartCapture")
        handler(argin)


    def is_StopCapture_allowed(self):
        """
        Checks whether this command is allowed to be run in the current device state.

        :return: True if this command is allowed to be run in current device state.
        :rtype: boolean
        """
        handler = self.get_command_object("StopCapture")
        return handler.check_allowed()

    @command(
        dtype_in="str",
        doc_in="The timestamp indicates the time, in UTC, at which command execution should start.",
    )
    def StopCapture(self, argin):
        """Invokes StopCapture command on DishMaster on the set configured band."""
        handler = self.get_command_object("StopCapture")
        handler(argin)


    @command()
    def SetStandbyFPMode(self):
        """Invokes SetStandbyFPMode command on DishMaster (Standby-Full power) mode."""
        handler = self.get_command_object("SetStandbyFPMode")
        handler()


    def is_Slew_allowed(self):
        """
        Checks whether this command is allowed to be run in the current device state.

        :return: True if this command is allowed to be run in current device state.
        :rtype: boolean
        """
        handler = self.get_command_object("Slew")
        return handler.check_allowed()

    @command(
        dtype_in="DevVarDoubleArray",
        doc_in="[Azimuth, Elevation] all in degrees",
    )
    def Slew(self, argin):
        """
        Invokes Slew command on DishMaster to slew the dish towards the set pointing coordinates.
        """
        handler = self.get_command_object("Slew")
        handler(argin)


    def is_Track_allowed(self):
        """
        Checks whether this command is allowed to be run in the current device state.

        :return: True if this command is allowed to be run in current device state.
        :rtype: boolean
        """
        handler = self.get_command_object("Track")
        return handler.check_allowed()

    @command(
        dtype_in="str",
        doc_in="The JSON input string contains dish and pointing information.",
    )
    def Track(self, argin):
        """Invokes Track command on the DishMaster."""
        handler = self.get_command_object("Track")
        handler(argin)

    
    def is_StopTrack_allowed(self):
        """
        Checks whether this command is allowed to be run in the current device state.

        :return: True if this command is allowed to be run in current device state.
        :rtype: boolean
        """
        handler = self.get_command_object("StopTrack")
        return handler.check_allowed()

    @command()
    def StopTrack(self):
        """Invokes StopTrack command on the DishMaster."""
        handler = self.get_command_object("StopTrack")
        handler()


    @command()
    def Abort(self):
        """Invokes Abort command on the DishMaster."""
        handler = self.get_command_object("Abort")
        handler()

    def is_Abort_allowed(self):
        """
        Checks whether this command is allowed to be run in current device state

        :return: True if this command is allowed to be run in current device state
        :rtype: boolean
        """
        handler = self.get_command_object("Abort")
        return handler.check_allowed()

    
    @command()
    def Restart(self):
        """Invokes Restart command on the DishMaster."""
        handler = self.get_command_object("Restart")
        handler()

    def is_Restart_allowed(self):
        """
        Checks whether this command is allowed to be run in current device state

        :return: True if this command is allowed to be run in current device state
        :rtype: boolean
        """
        handler = self.get_command_object("Restart")
        return handler.check_allowed()


    @command()
    def ObsReset(self):
        """Invokes ObsReset command on the DishLeafNode."""
        handler = self.get_command_object("ObsReset")
        handler()

    def is_ObsReset_allowed(self):
        """
        Checks whether this command is allowed to be run in current device state

        :return: True if this command is allowed to be run in current device state
        :rtype: boolean
        """
        handler = self.get_command_object("ObsReset")
        return handler.check_allowed()


# pylint: enable=unused-variable, logging-fstring-interpolation
def main(args=None, **kwargs):
    # PROTECTED REGION ID(DishLeafNode.main) ENABLED START #
    """
    Runs the DishLeafNode.
    :param args: Arguments internal to TANGO
    :param kwargs: Arguments internal to TANGO
    :return: DishLeafNode TANGO object.

    """
    return run((DishLeafNode,), args=args, **kwargs)
    # PROTECTED REGION END #    //  DishLeafNode.main


if __name__ == "__main__":
    main()<|MERGE_RESOLUTION|>--- conflicted
+++ resolved
@@ -74,102 +74,6 @@
         self.register_command_object("Restart", Restart(*args))
         self.register_command_object("ObsReset", ObsReset(*args))
 
-
-<<<<<<< HEAD
-    # def _get_targets(self, json_argument):
-    #     try:
-    #         ra_value = json_argument["pointing"]["target"]["RA"]
-    #         dec_value = json_argument["pointing"]["target"]["dec"]
-    #     except KeyError as key_error:
-    #         tango.Except.throw_exception(
-    #             str(key_error),
-    #             "JSON key not found.",
-    #             "_get_targets",
-    #             tango.ErrSeverity.ERR,
-    #         )
-
-    #     return (ra_value, dec_value)
-
-    # def _load_config_string(self, argin):
-    #     try:
-    #         json_argument = json.loads(argin)
-    #     except json.JSONDecodeError as jsonerr:
-    #         tango.Except.throw_exception(
-    #             str(jsonerr),
-    #             "Invalid JSON format.",
-    #             "_load_config_string",
-    #             tango.ErrSeverity.ERR,
-    #         )
-
-    #     return json_argument
-=======
-    def set_dish_name_number(self):
-        device_data = DeviceData.get_instance()
-        # Find out dish number from DishMasterFQDN property e.g. mid_d0001/elt/master
-        dish_name_string = self.DishMasterFQDN.split("/")[0]
-        device_data.dish_name = dish_name_string.split("_")[1]
-        device_data.dish_number = device_data.dish_name[1:]
-
-    def set_observer_lat_long_alt(self):
-        # Load a set of antenna descriptions (latitude, longitude, altitude, enu coordinates)
-        # from text file and construct Antenna objects from them. Currently the text file
-        # contains Meerkat Antenna parameters.
-        try:
-            with importlib.resources.open_text("dishleafnode", "ska_antennas.txt") as f:
-                descriptions = f.readlines()
-            antennas = [katpoint.Antenna(line) for line in descriptions]
-        except OSError as err:
-            self.logger.error(err)
-            raise err
-        except ValueError as verr:
-            self.logger.error(verr)
-            raise verr
-
-        antenna_exist = False
-
-        device_data = DeviceData.get_instance()
-        for ant in antennas:
-            if ant.name == device_data.dish_number:
-                ref_ant_lat = ant.ref_observer.lat
-                ref_ant_long = ant.ref_observer.long
-                ref_ant_altitude = ant.ref_observer.elevation
-                ant_delay_model = ant.delay_model.values()
-                antenna_exist = True
-                break
-
-        if not antenna_exist:
-            raise Exception(f"Antenna '{device_data.dish_number}' not in the ska_antennas.txt file.")
-
-        # Convert reference antenna lat and long into radian
-        obj_unitconverter = UnitConverter()
-        ref_ant_lat_rad = obj_unitconverter.dms_to_rad(str(ref_ant_lat).split(":"))
-        ref_ant_long_rad = obj_unitconverter.dms_to_rad(str(ref_ant_long).split(":"))
-
-        # Find latitude, longitude and altitude of Dish antenna
-        # Convert enu to ecef coordinates for dish
-        dish_ecef_coordinates = katpoint.enu_to_ecef(
-            ref_ant_lat_rad,
-            ref_ant_long_rad,
-            ref_ant_altitude,
-            ant_delay_model[0],
-            ant_delay_model[1],
-            ant_delay_model[2],
-        )
-        # Convert ecef to lla coordinates for dish (in radians)
-        dish_lat_long_alt_rad = katpoint.ecef_to_lla(
-            dish_ecef_coordinates[0], dish_ecef_coordinates[1], dish_ecef_coordinates[2]
-        )
-        # Convert lla coordinates from rad to dms
-        dish_lat_dms = obj_unitconverter.rad_to_dms(dish_lat_long_alt_rad[0])
-        dish_long_dms = obj_unitconverter.rad_to_dms(dish_lat_long_alt_rad[1])
-
-
-        device_data.observer_location["latitude"] = f"{dish_lat_dms[0]}:{dish_lat_dms[1]}:{dish_lat_dms[2]}"
-        device_data.observer_location["longitude"] = f"{dish_long_dms[0]}:{dish_long_dms[1]}:{dish_long_dms[2]}"
-        device_data.observer_location["altitude"] = dish_ecef_coordinates[2]
-
->>>>>>> edf22466
-
     # -----------------
     # Device Properties
     # -----------------
@@ -230,14 +134,8 @@
             device_data._dish_master_fqdn = device.DishMasterFQDN
             device._build_state = f"{release.name},{release.version},{release.description}"
             device._version_id = release.version
-<<<<<<< HEAD
-            # device.radec_value = ""
             device_data.set_dish_name_number()
             device_data.set_observer_lat_long_alt(self.logger)
-=======
-            device.set_dish_name_number()
-            device.set_observer_lat_long_alt()
->>>>>>> edf22466
             log_message = f"DishMasterFQDN :-> {device.DishMasterFQDN}"
             self.logger.debug(log_message)
             device_data._read_activity_message = log_message
