#!/usr/bin/env python
# -*- coding: utf-8 -*-
#
# This file is part of the DishLeafNode project
#
#
#
# Distributed under the terms of the BSD-3-Clause license.
# See LICENSE.txt for more info.

import os
import sys
from setuptools import setup, find_packages

setup_dir = os.path.dirname(os.path.abspath(__file__))

# make sure we use latest info from local code
sys.path.insert(0, setup_dir)

readme_filename = os.path.join(setup_dir, 'README.rst')
with open(readme_filename) as file:
    long_description = file.read()

release_filename = os.path.join(setup_dir, 'src', 'dishleafnode','release.py')
exec(open(release_filename).read())

setup(
    name=name,
    version=version,
    description='A Leaf control node for DishMaster.',
    packages=find_packages(where='src'),
    package_dir={'': 'src'},
    package_data={'': ['ska_antennas.txt']},
    test_suite="test",
    entry_points={'console_scripts':['DishLeafNodeDS = dishleafnode.dish_leaf_node:main']},
    author='Team NCRA',
    author_email='telmgt-internal@googlegroups.com',
    license='BSD-3-Clause',
    long_description=long_description,
    url='https://www.skatelescope.org',
    platforms="Linux",
<<<<<<< HEAD
    install_requires=['pytango>=9.3.2', 'mock', 'katpoint', 'ska_logging>=0.3.0', 'lmcbaseclasses>=0.7.1'],
=======
    install_requires=['pytango==9.3.2', 'mock', 'katpoint', 'ska_logging==0.3.0', 'lmcbaseclasses==0.7.2'],
    #test_suite='test',
>>>>>>> 4afc5d32
    setup_requires=[
        # dependency for `python setup.py test`
        'pytest-runner',
        # dependencies for `python setup.py build_sphinx`
        'sphinx',
        'recommonmark'
    ],
    tests_require=[
        'pytest',
        'coverage',
        'pytest-json-report',
        'pycodestyle',
    ],
    extras_require={
        'dev':  ['prospector[with_pyroma]', 'yapf', 'isort']
    }
)<|MERGE_RESOLUTION|>--- conflicted
+++ resolved
@@ -39,12 +39,8 @@
     long_description=long_description,
     url='https://www.skatelescope.org',
     platforms="Linux",
-<<<<<<< HEAD
-    install_requires=['pytango>=9.3.2', 'mock', 'katpoint', 'ska_logging>=0.3.0', 'lmcbaseclasses>=0.7.1'],
-=======
-    install_requires=['pytango==9.3.2', 'mock', 'katpoint', 'ska_logging==0.3.0', 'lmcbaseclasses==0.7.2'],
+    install_requires=['pytango>=9.3.2', 'mock', 'katpoint', 'ska_logging>=0.3.0', 'lmcbaseclasses>=0.7.2'],
     #test_suite='test',
->>>>>>> 4afc5d32
     setup_requires=[
         # dependency for `python setup.py test`
         'pytest-runner',
