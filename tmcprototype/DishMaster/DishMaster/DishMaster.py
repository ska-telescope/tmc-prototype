--- conflicted
+++ resolved
@@ -35,12 +35,9 @@
 # Additional import
 import CONST
 from future.utils import with_metaclass
-<<<<<<< HEAD
-=======
 import numpy
 import math
 import datetime
->>>>>>> 5320316a
 # PROTECTED REGION END #    //  DishMaster.additionnal_import
 
 __all__ = ["DishMaster", "main"]
