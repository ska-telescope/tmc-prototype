#!/usr/bin/env python
# -*- coding: utf-8 -*-
#
# This file is part of the CentralNode project
#
#
#
# Distributed under the terms of the BSD-3-Clause license.
# See LICENSE.txt for more info.
"""Contain the tests for the CentralNode."""

# Path
import sys
import os
import time

file_path = os.path.dirname(os.path.abspath(__file__))
module_path = os.path.abspath(os.path.join(file_path, os.pardir)) + "/CentralNode"
sys.path.insert(0, module_path)

path = os.path.join(os.path.dirname(__file__), os.pardir)
sys.path.insert(0, os.path.abspath(path))


# Imports
import tango
from tango import DevState, EventType
from CentralNode.CentralNode import CentralNode
import CONST
import pytest
import json

# Note:
#
# Since the device uses an inner thread, it is necessary to
# wait during the tests in order the let the device update itself.
# Hence, the sleep calls have to be secured enough not to produce
# any inconsistent behavior. However, the unittests need to run fast.
# Here, we use a factor 3 between the read period and the sleep calls.
#
# Look at devicetest examples for more advanced testing


# Device test case
@pytest.mark.usefixtures("tango_context", "initialize_device")

class TestCentralNode(object):
    """Test case for packet generation."""
    # PROTECTED REGION ID(CentralNode.test_additionnal_import) ENABLED START #
    # PROTECTED REGION END #    //  CentralNode.test_additionnal_import
    device = CentralNode
    properties = {'SkaLevel': '4', 'MetricList': 'healthState', 'GroupDefinitions': '',
                  'CentralLoggingTarget': '', 'ElementLoggingTarget': '',
                  'StorageLoggingTarget': 'localhost','CentralAlarmHandler': '', 'TMAlarmHandler': '',
                  'TMMidSubarrayNodes': 'ska_mid/tm_subarray_node/1', 'NumDishes': '4',
                  'DishLeafNodePrefix': 'ska_mid/tm_leaf_node/d',
                  }
    empty = None  # Should be []

    @classmethod
    def mocking(cls):
        """Mock external libraries."""
        # Example : Mock numpy
        # cls.numpy = CentralNode.numpy = MagicMock()
        # PROTECTED REGION ID(CentralNode.test_mocking) ENABLED START #
        # PROTECTED REGION END #    //  CentralNode.test_mocking

    def test_properties(self, tango_context):
        # test the properties
        # PROTECTED REGION ID(CentralNode.test_properties) ENABLED START #
        # PROTECTED REGION END #    //  CentralNode.test_properties
        pass

    def test_State(self, tango_context):
        """Test for State"""
        # PROTECTED REGION ID(CentralNode.test_State) ENABLED START #
        assert tango_context.device.State() == DevState.ON
        # PROTECTED REGION END #    //  CentralNode.test_State

    def test_Status(self, tango_context):
        """Test for Status"""
        # PROTECTED REGION ID(CentralNode.test_Status) ENABLED START #
        assert tango_context.device.Status() == CONST.STR_INIT_SUCCESS
        # PROTECTED REGION END #    //  CentralNode.test_Status

    def test_GetMetrics(self, tango_context):
        """Test for GetMetrics"""
        # PROTECTED REGION ID(CentralNode.test_GetMetrics) ENABLED START #
        # PROTECTED REGION END #    //  CentralNode.test_GetMetrics

    def test_ToJson(self, tango_context):
        """Test for ToJson"""
        # PROTECTED REGION ID(CentralNode.test_ToJson) ENABLED START #
        # PROTECTED REGION END #    //  CentralNode.test_ToJson

    def test_GetVersionInfo(self, tango_context):
        """Test for GetVersionInfo"""
        # PROTECTED REGION ID(CentralNode.test_GetVersionInfo) ENABLED START #
        # PROTECTED REGION END #    //  CentralNode.test_GetVersionInfo

    def test_Reset(self, tango_context):
        """Test for Reset"""
        # PROTECTED REGION ID(CentralNode.test_Reset) ENABLED START #
        assert tango_context.device.Reset() == None
        # PROTECTED REGION END #    //  CentralNode.test_Reset

    def test_StowAntennas_invalid_argument(self, tango_context):
        """Test for StowAntennas"""
        # PROTECTED REGION ID(CentralNode.test_StowAntennas) ENABLED START #
        argin = ["a", ]
        tango_context.device.StowAntennas(argin)
        assert CONST.ERR_EXE_STOW_CMD in tango_context.device.activityMessage
        # PROTECTED REGION END #    //  CentralNode.test_StowAntennas

    def test_StowAntennas_invalid_functionality(self, tango_context):
        """Test for StowAntennas"""
        # PROTECTED REGION ID(CentralNode.test_StowAntennas) ENABLED START #
        argin = ["0001",]
        tango_context.device.StartUpTelescope()
        tango_context.device.StowAntennas(argin)
        assert CONST.STR_ERR_MSG in tango_context.device.activityMessage
        # PROTECTED REGION END #    //  CentralNode.test_StowAntennas

    def test_StowAntennas(self, tango_context, create_leafNode1_proxy):
        """Test for StowAntennas"""
        # PROTECTED REGION ID(CentralNode.test_StowAntennas) ENABLED START #
        argin = ["0001",]
        create_leafNode1_proxy.SetStandByLPMode()
        tango_context.device.StowAntennas(argin)
        assert tango_context.device.activityMessage == CONST.STR_STOW_CMD_ISSUED_CN
        # PROTECTED REGION END #    //  CentralNode.test_StowAntennas

    def test_StandByTelescope(self, tango_context):
        """Test for StandByTelescope"""
        # PROTECTED REGION ID(CentralNode.test_StandByTelescope) ENABLED START #
        tango_context.device.StandByTelescope()
        time.sleep(2)
        assert tango_context.device.activityMessage == CONST.STR_STANDBY_CMD_ISSUED
        # PROTECTED REGION END #    //  CentralNode.test_StandByTelescope

    def test_StandByTelescope_invalid_functionality(self, tango_context, create_leafNode1_proxy):
        """Test for StandByTelescope"""
        # PROTECTED REGION ID(CentralNode.test_StandByTelescope) ENABLED START #
        create_leafNode1_proxy.SetOperateMode()
        create_leafNode1_proxy.Scan("0")
        time.sleep(1)
        tango_context.device.StandByTelescope()
        assert CONST.STR_ERR_MSG in tango_context.device.activityMessage
        # PROTECTED REGION END #    //  CentralNode.test_StandByTelescope

    def test_StartUpTelescope(self, tango_context, create_leafNode1_proxy):
        """Test for StartUpTelescope"""
        # PROTECTED REGION ID(CentralNode.test_StartUpTelescope) ENABLED START #
        create_leafNode1_proxy.EndScan("0")
        time.sleep(1)
        create_leafNode1_proxy.SetStandByLPMode()
        tango_context.device.StartUpTelescope()
        assert tango_context.device.activityMessage == CONST.STR_STARTUP_CMD_ISSUED
        # PROTECTED REGION END #    //  CentralNode.test_StartUpTelescope

    def test_StartUpTelescope_Negative(self, tango_context):
        """Test for StartUpTelescope"""
        # PROTECTED REGION ID(CentralNode.test_StartUpTelescope) ENABLED START #
        tango_context.device.StartUpTelescope()
        assert CONST.STR_ERR_MSG in tango_context.device.activityMessage
        # PROTECTED REGION END #    //  CentralNode.test_StartUpTelescope

    def test_buildState(self, tango_context):
        """Test for buildState"""
        # PROTECTED REGION ID(CentralNode.test_buildState) ENABLED START #
        assert tango_context.device.buildState == (
            "lmcbaseclasses, 0.1.2, A set of generic base devices for SKA Telescope.")
        # PROTECTED REGION END #    //  CentralNode.test_buildState

    def test_versionId(self, tango_context):
        """Test for versionId"""
        # PROTECTED REGION ID(CentralNode.test_versionId) ENABLED START #
        assert tango_context.device.versionId == "0.1.2"
        # PROTECTED REGION END #    //  CentralNode.test_versionId

    def test_centralLoggingLevel(self, tango_context):
        """Test for centralLoggingLevel"""
        # PROTECTED REGION ID(CentralNode.test_centralLoggingLevel) ENABLED START #
        tango_context.device.centralLoggingLevel = int(tango.LogLevel.LOG_DEBUG)
        assert tango_context.device.centralLoggingLevel == int(tango.LogLevel.LOG_DEBUG)
        # PROTECTED REGION END #    //  CentralNode.test_centralLoggingLevel

    def test_elementLoggingLevel(self, tango_context):
        """Test for elementLoggingLevel"""
        # PROTECTED REGION ID(CentralNode.test_elementLoggingLevel) ENABLED START #
        tango_context.device.elementLoggingLevel = int(tango.LogLevel.LOG_DEBUG)
        assert tango_context.device.elementLoggingLevel == int(tango.LogLevel.LOG_DEBUG)
        # PROTECTED REGION END #    //  CentralNode.test_elementLoggingLevel

    def test_storageLoggingLevel(self, tango_context):
        """Test for storageLoggingLevel"""
        # PROTECTED REGION ID(CentralNode.test_storageLoggingLevel) ENABLED START #
        tango_context.device.storageLoggingLevel = int(tango.LogLevel.LOG_DEBUG)
        assert tango_context.device.storageLoggingLevel == int(tango.LogLevel.LOG_DEBUG)
        # PROTECTED REGION END #    //  CentralNode.test_storageLoggingLevel

    def test_healthState(self, tango_context):
        """Test for healthState"""
        # PROTECTED REGION ID(CentralNode.test_healthState) ENABLED START #
        assert tango_context.device.healthState == 0
        # PROTECTED REGION END #    //  CentralNode.test_healthState

    def test_adminMode(self, tango_context):
        """Test for adminMode"""
        # PROTECTED REGION ID(CentralNode.test_adminMode) ENABLED START #
        assert tango_context.device.adminMode == 0
        # PROTECTED REGION END #    //  CentralNode.test_adminMode

    def test_controlMode(self, tango_context):
        """Test for controlMode"""
        # PROTECTED REGION ID(CentralNode.test_controlMode) ENABLED START #
        control_mode = 0
        tango_context.device.controlMode = control_mode
        assert tango_context.device.controlMode == control_mode
        # PROTECTED REGION END #    //  CentralNode.test_controlMode

    def test_simulationMode(self, tango_context):
        """Test for simulationMode"""
        # PROTECTED REGION ID(CentralNode.test_simulationMode) ENABLED START #
        simulation_mode = 0
        tango_context.device.simulationMode = simulation_mode
        assert tango_context.device.simulationMode == simulation_mode
        # PROTECTED REGION END #    //  CentralNode.test_simulationMode

    def test_testMode(self, tango_context):
        """Test for testMode"""
        # PROTECTED REGION ID(CentralNode.test_testMode) ENABLED START #
        test_mode = CONST.STR_FALSE
        tango_context.device.testMode = test_mode
        assert tango_context.device.testMode == test_mode
        # PROTECTED REGION END #    //  CentralNode.test_testMode

    def test_telescopeHealthState(self, tango_context):
        """Test for telescopeHealthState"""
        # PROTECTED REGION ID(CentralNode.test_telescopeHealthState) ENABLED START #
        assert tango_context.device.telescopeHealthState == 0
        # PROTECTED REGION END #    //  CentralNode.test_telescopeHealthState

    def test_subarray1HealthState(self, tango_context):
        """Test for subarray1HealthState"""
        # PROTECTED REGION ID(CentralNode.test_subarray1HealthState) ENABLED START #
        assert tango_context.device.subarray1HealthState == 0
        # PROTECTED REGION END #    //  CentralNode.test_subarray1HealthState

    def test_subarray2HealthState(self, tango_context):
        """Test for subarray2HealthState"""
        # PROTECTED REGION ID(CentralNode.test_subarray2HealthState) ENABLED START #
        assert tango_context.device.subarray2HealthState == 0
        # PROTECTED REGION END #    //  CentralNode.test_subarray2HealthState

    def test_activityMessage(self, tango_context):
        """Test for activityMessage"""
        # PROTECTED REGION ID(CentralNode.test_activityMessage) ENABLED START #
        # PROTECTED REGION END #    //  CentralNode.test_activityMessage

    def test_AssignResources(self, tango_context, create_subarray1_proxy):
        test_input = '{"subarrayID":1,"dish":{"receptorIDList":["0001"]}}'
        retVal = json.loads(tango_context.device.AssignResources(test_input))
        time.sleep(3)
        result = create_subarray1_proxy.receptorIDList
        create_subarray1_proxy.ReleaseAllResources()
        assert result == [1] and retVal["dish"]["receptorIDList_success"] == ["0001"]

<<<<<<< HEAD
    def test_duplicate_Allocation(self, tango_context, create_subarray1_proxy):
        test_input = '{"subarrayID":1,"dish":{"receptorIDList":["0001"]}}'
        tango_context.device.AssignResources(test_input)
        time.sleep(3)
        test_input1 = '{"subarrayID":2,"dish":{"receptorIDList":["0001"]}}'
        tango_context.device.AssignResources(test_input1)
        time.sleep(1)
        assert CONST.STR_DISH_DUPLICATE in tango_context.device.activityMessage
        create_subarray1_proxy.ReleaseAllResources()

    def test_AssignResources_invalid_json(self, tango_context):
        test_input = '{"invalid_key"}'
        tango_context.device.AssignResources(test_input)
        time.sleep(1)
        assert CONST.ERR_INVALID_JSON in tango_context.device.activityMessage

    def test_AssignResources_key_not_found(self, tango_context):
        test_input = '{"dish":{"receptorIDList":["0001"]}}'
        tango_context.device.AssignResources(test_input)
        time.sleep(1)
        assert CONST.ERR_JSON_KEY_NOT_FOUND in tango_context.device.activityMessage

    def test_subarray1_health_change_event(self, tango_context, create_subarray1_proxy):
        eid = create_subarray1_proxy.subscribe_event(CONST.EVT_SUBSR_SA_HEALTH_STATE, EventType.CHANGE_EVENT,
                                                     CentralNode.subarrayHealthStateCallback)
        assert CONST.STR_HEALTH_STATE in tango_context.device.activityMessage
        create_subarray1_proxy.unsubscribe_event(eid)

    def test_subarray2_health_change_event(self, tango_context, create_subarray2_proxy):
        eid = create_subarray2_proxy.subscribe_event(CONST.EVT_SUBSR_SA_HEALTH_STATE, EventType.CHANGE_EVENT,
                                                     CentralNode.subarrayHealthStateCallback)
        assert CONST.STR_HEALTH_STATE in tango_context.device.activityMessage
        create_subarray2_proxy.unsubscribe_event(eid)
=======
    def test_ReleaseResources(self, tango_context, create_subarray1_proxy):
        test_input = '{"subarrayID":1,"dish":{"receptorIDList":["0002"]}}'
        tango_context.device.AssignResources(test_input)
        time.sleep(3)
        test_input = '{"subarrayID":1,"releaseALL":true,"receptorIDList":[]}'
        retVal = json.loads(tango_context.device.ReleaseResources(test_input))
        time.sleep(3)
        result = create_subarray1_proxy.receptorIDList
        assert result == None and retVal["receptorIDList"] == []

    # FIXME: Assertion Failed as events are not subscribed. activityMessage updated with error.
    # def test_ReleaseResources_invalid_json(self, tango_context):
    #     test_input = '{"invalid_key"}'
    #     tango_context.device.ReleaseResources(test_input)
    #     time.sleep(1)
    #     assert CONST.ERR_INVALID_JSON in tango_context.device.activityMessage

    # FIXME: Assertion Failed as events are not subscribed. activityMessage updated with error.
    # def test_ReleaseResources_key_not_found(self, tango_context):
    #     test_input = '{"releaseALL":true,"receptorIDList":[]}'
    #     tango_context.device.ReleaseResources(test_input)
    #     time.sleep(1)
    #     assert CONST.ERR_JSON_KEY_NOT_FOUND in tango_context.device.activityMessage

    # FIXME: Assertion Failed as events are not subscribed. activityMessage updated with error.
    # def test_duplicate_Allocation(self, tango_context, create_subarray1_proxy):
    #     test_input = '{"subarrayID":1,"dish":{"receptorIDList":["0001"]}}'
    #     tango_context.device.AssignResources(test_input)
    #     time.sleep(3)
    #     test_input1 = '{"subarrayID":2,"dish":{"receptorIDList":["0001"]}}'
    #     tango_context.device.AssignResources(test_input1)
    #     time.sleep(1)
    #     assert CONST.STR_DISH_DUPLICATE in tango_context.device.activityMessage
    #     create_subarray1_proxy.ReleaseAllResources()

    # FIXME: Assertion Failed as events are not subscribed. activityMessage updated with error.
    # def test_AssignResources_invalid_json(self, tango_context):
    #     test_input = '{"invalid_key"}'
    #     tango_context.device.AssignResources(test_input)
    #     time.sleep(1)
    #     assert CONST.ERR_INVALID_JSON in tango_context.device.activityMessage

    # FIXME: Assertion Failed as events are not subscribed. activityMessage updated with error.
    # def test_AssignResources_key_not_found(self, tango_context):
    #     test_input = '{"dish":{"receptorIDList":["0001"]}}'
    #     tango_context.device.AssignResources(test_input)
    #     time.sleep(1)
    #     assert CONST.ERR_JSON_KEY_NOT_FOUND in tango_context.device.activityMessage

    # FIXME: Assertion Failed as events are not subscribed. activityMessage updated with error.
    # def test_subarray1_health_change_event(self, tango_context, create_subarray1_proxy):
    #     eid = create_subarray1_proxy.subscribe_event(CONST.EVT_SUBSR_SA_HEALTH_STATE, EventType.CHANGE_EVENT,
    #                                                  CentralNode.subarrayHealthStateCallback)
    #     assert CONST.STR_HEALTH_STATE in tango_context.device.activityMessage
    #     create_subarray1_proxy.unsubscribe_event(eid)

    # FIXME: Assertion Failed as events are not subscribed. activityMessage updated with error.
    # def test_subarray2_health_change_event(self, tango_context, create_subarray2_proxy):
    #     eid = create_subarray2_proxy.subscribe_event(CONST.EVT_SUBSR_SA_HEALTH_STATE, EventType.CHANGE_EVENT,
    #                                                  CentralNode.subarrayHealthStateCallback)
    #     assert CONST.STR_HEALTH_STATE in tango_context.device.activityMessage
    #     create_subarray2_proxy.unsubscribe_event(eid)
>>>>>>> 09dc4110
<|MERGE_RESOLUTION|>--- conflicted
+++ resolved
@@ -266,41 +266,6 @@
         create_subarray1_proxy.ReleaseAllResources()
         assert result == [1] and retVal["dish"]["receptorIDList_success"] == ["0001"]
 
-<<<<<<< HEAD
-    def test_duplicate_Allocation(self, tango_context, create_subarray1_proxy):
-        test_input = '{"subarrayID":1,"dish":{"receptorIDList":["0001"]}}'
-        tango_context.device.AssignResources(test_input)
-        time.sleep(3)
-        test_input1 = '{"subarrayID":2,"dish":{"receptorIDList":["0001"]}}'
-        tango_context.device.AssignResources(test_input1)
-        time.sleep(1)
-        assert CONST.STR_DISH_DUPLICATE in tango_context.device.activityMessage
-        create_subarray1_proxy.ReleaseAllResources()
-
-    def test_AssignResources_invalid_json(self, tango_context):
-        test_input = '{"invalid_key"}'
-        tango_context.device.AssignResources(test_input)
-        time.sleep(1)
-        assert CONST.ERR_INVALID_JSON in tango_context.device.activityMessage
-
-    def test_AssignResources_key_not_found(self, tango_context):
-        test_input = '{"dish":{"receptorIDList":["0001"]}}'
-        tango_context.device.AssignResources(test_input)
-        time.sleep(1)
-        assert CONST.ERR_JSON_KEY_NOT_FOUND in tango_context.device.activityMessage
-
-    def test_subarray1_health_change_event(self, tango_context, create_subarray1_proxy):
-        eid = create_subarray1_proxy.subscribe_event(CONST.EVT_SUBSR_SA_HEALTH_STATE, EventType.CHANGE_EVENT,
-                                                     CentralNode.subarrayHealthStateCallback)
-        assert CONST.STR_HEALTH_STATE in tango_context.device.activityMessage
-        create_subarray1_proxy.unsubscribe_event(eid)
-
-    def test_subarray2_health_change_event(self, tango_context, create_subarray2_proxy):
-        eid = create_subarray2_proxy.subscribe_event(CONST.EVT_SUBSR_SA_HEALTH_STATE, EventType.CHANGE_EVENT,
-                                                     CentralNode.subarrayHealthStateCallback)
-        assert CONST.STR_HEALTH_STATE in tango_context.device.activityMessage
-        create_subarray2_proxy.unsubscribe_event(eid)
-=======
     def test_ReleaseResources(self, tango_context, create_subarray1_proxy):
         test_input = '{"subarrayID":1,"dish":{"receptorIDList":["0002"]}}'
         tango_context.device.AssignResources(test_input)
@@ -311,56 +276,48 @@
         result = create_subarray1_proxy.receptorIDList
         assert result == None and retVal["receptorIDList"] == []
 
-    # FIXME: Assertion Failed as events are not subscribed. activityMessage updated with error.
-    # def test_ReleaseResources_invalid_json(self, tango_context):
-    #     test_input = '{"invalid_key"}'
-    #     tango_context.device.ReleaseResources(test_input)
-    #     time.sleep(1)
-    #     assert CONST.ERR_INVALID_JSON in tango_context.device.activityMessage
-
-    # FIXME: Assertion Failed as events are not subscribed. activityMessage updated with error.
-    # def test_ReleaseResources_key_not_found(self, tango_context):
-    #     test_input = '{"releaseALL":true,"receptorIDList":[]}'
-    #     tango_context.device.ReleaseResources(test_input)
-    #     time.sleep(1)
-    #     assert CONST.ERR_JSON_KEY_NOT_FOUND in tango_context.device.activityMessage
-
-    # FIXME: Assertion Failed as events are not subscribed. activityMessage updated with error.
-    # def test_duplicate_Allocation(self, tango_context, create_subarray1_proxy):
-    #     test_input = '{"subarrayID":1,"dish":{"receptorIDList":["0001"]}}'
-    #     tango_context.device.AssignResources(test_input)
-    #     time.sleep(3)
-    #     test_input1 = '{"subarrayID":2,"dish":{"receptorIDList":["0001"]}}'
-    #     tango_context.device.AssignResources(test_input1)
-    #     time.sleep(1)
-    #     assert CONST.STR_DISH_DUPLICATE in tango_context.device.activityMessage
-    #     create_subarray1_proxy.ReleaseAllResources()
-
-    # FIXME: Assertion Failed as events are not subscribed. activityMessage updated with error.
-    # def test_AssignResources_invalid_json(self, tango_context):
-    #     test_input = '{"invalid_key"}'
-    #     tango_context.device.AssignResources(test_input)
-    #     time.sleep(1)
-    #     assert CONST.ERR_INVALID_JSON in tango_context.device.activityMessage
-
-    # FIXME: Assertion Failed as events are not subscribed. activityMessage updated with error.
-    # def test_AssignResources_key_not_found(self, tango_context):
-    #     test_input = '{"dish":{"receptorIDList":["0001"]}}'
-    #     tango_context.device.AssignResources(test_input)
-    #     time.sleep(1)
-    #     assert CONST.ERR_JSON_KEY_NOT_FOUND in tango_context.device.activityMessage
-
-    # FIXME: Assertion Failed as events are not subscribed. activityMessage updated with error.
-    # def test_subarray1_health_change_event(self, tango_context, create_subarray1_proxy):
-    #     eid = create_subarray1_proxy.subscribe_event(CONST.EVT_SUBSR_SA_HEALTH_STATE, EventType.CHANGE_EVENT,
-    #                                                  CentralNode.subarrayHealthStateCallback)
-    #     assert CONST.STR_HEALTH_STATE in tango_context.device.activityMessage
-    #     create_subarray1_proxy.unsubscribe_event(eid)
-
-    # FIXME: Assertion Failed as events are not subscribed. activityMessage updated with error.
-    # def test_subarray2_health_change_event(self, tango_context, create_subarray2_proxy):
-    #     eid = create_subarray2_proxy.subscribe_event(CONST.EVT_SUBSR_SA_HEALTH_STATE, EventType.CHANGE_EVENT,
-    #                                                  CentralNode.subarrayHealthStateCallback)
-    #     assert CONST.STR_HEALTH_STATE in tango_context.device.activityMessage
-    #     create_subarray2_proxy.unsubscribe_event(eid)
->>>>>>> 09dc4110
+    def test_ReleaseResources_invalid_json(self, tango_context):
+        test_input = '{"invalid_key"}'
+        tango_context.device.ReleaseResources(test_input)
+        time.sleep(1)
+        assert CONST.ERR_INVALID_JSON in tango_context.device.activityMessage
+
+    def test_ReleaseResources_key_not_found(self, tango_context):
+        test_input = '{"releaseALL":true,"receptorIDList":[]}'
+        tango_context.device.ReleaseResources(test_input)
+        time.sleep(1)
+        assert CONST.ERR_JSON_KEY_NOT_FOUND in tango_context.device.activityMessage
+
+    def test_duplicate_Allocation(self, tango_context, create_subarray1_proxy):
+        test_input = '{"subarrayID":1,"dish":{"receptorIDList":["0001"]}}'
+        tango_context.device.AssignResources(test_input)
+        time.sleep(3)
+        test_input1 = '{"subarrayID":2,"dish":{"receptorIDList":["0001"]}}'
+        tango_context.device.AssignResources(test_input1)
+        time.sleep(1)
+        assert CONST.STR_DISH_DUPLICATE in tango_context.device.activityMessage
+        create_subarray1_proxy.ReleaseAllResources()
+
+    def test_AssignResources_invalid_json(self, tango_context):
+        test_input = '{"invalid_key"}'
+        tango_context.device.AssignResources(test_input)
+        time.sleep(1)
+        assert CONST.ERR_INVALID_JSON in tango_context.device.activityMessage
+
+    def test_AssignResources_key_not_found(self, tango_context):
+        test_input = '{"dish":{"receptorIDList":["0001"]}}'
+        tango_context.device.AssignResources(test_input)
+        time.sleep(1)
+        assert CONST.ERR_JSON_KEY_NOT_FOUND in tango_context.device.activityMessage
+
+    def test_subarray1_health_change_event(self, tango_context, create_subarray1_proxy):
+        eid = create_subarray1_proxy.subscribe_event(CONST.EVT_SUBSR_SA_HEALTH_STATE, EventType.CHANGE_EVENT,
+                                                     CentralNode.subarrayHealthStateCallback)
+        assert CONST.STR_HEALTH_STATE in tango_context.device.activityMessage
+        create_subarray1_proxy.unsubscribe_event(eid)
+
+    def test_subarray2_health_change_event(self, tango_context, create_subarray2_proxy):
+        eid = create_subarray2_proxy.subscribe_event(CONST.EVT_SUBSR_SA_HEALTH_STATE, EventType.CHANGE_EVENT,
+                                                     CentralNode.subarrayHealthStateCallback)
+        assert CONST.STR_HEALTH_STATE in tango_context.device.activityMessage
+        create_subarray2_proxy.unsubscribe_event(eid)