--- conflicted
+++ resolved
@@ -22,7 +22,6 @@
 from ska.base import SKABaseDevice
 from ska.base.commands import ResultCode
 from ska.base.control_model import HealthState, SimulationMode, TestMode
-<<<<<<< HEAD
 from . import const, release
 from .on_command import On
 from .off_command import Off
@@ -31,20 +30,7 @@
 
 # PROTECTED REGION END #    //  CspMasterLeafNode imports
 
-<<<<<<< HEAD
-__all__ = ["CspMasterLeafNode", "main"]
-=======
-from . import const, release, on_command, off_command, standby_command, device_data
-from tmc.common.tango_client import TangoClient
-from .device_data import DeviceData
-
-# PROTECTED REGION END #    //  CspMasterLeafNode imports
-
-__all__ = ["CspMasterLeafNode", "main", "on_command", "off_command", "standby_command"]
->>>>>>> 748ab84671c814f65904ab7007f59d85f21588ca
-=======
 __all__ = ["CspMasterLeafNode", "main", "On", "Off", "Standby"]
->>>>>>> 3b1a21c6
 
 
 class CspMasterLeafNode(SKABaseDevice):
@@ -53,111 +39,6 @@
 
     - CspMasterFQDN   - Property to provide FQDN of CSP Master Device
 
-<<<<<<< HEAD
-<<<<<<< HEAD
-    **Attributes:**
-
-    - cspHealthState  - Forwarded attribute to provide CSP Master Health State
-    - activityMessage - Attribute to provide activity message
-
-    """
-=======
-    # **Attributes:**
->>>>>>> 3b1a21c6
-
-    # - cspHealthState  - Forwarded attribute to provide CSP Master Health State
-    # - activityMessage - Attribute to provide activity message
-
-    # """
-
-<<<<<<< HEAD
-        :return: None
-
-        """
-        log_msg = 'CspCbfHealthState attribute change event is : ' + str(evt)
-        self.logger.info(log_msg)
-        if not evt.err:
-            self._csp_cbf_health = evt.attr_value.value
-            if self._csp_cbf_health == HealthState.OK:
-                self.logger.debug(const.STR_CSP_CBF_HEALTH_OK)
-                self._read_activity_message = const.STR_CSP_CBF_HEALTH_OK
-            elif self._csp_cbf_health == HealthState.DEGRADED:
-                self.logger.debug(const.STR_CSP_CBF_HEALTH_DEGRADED)
-                self._read_activity_message = const.STR_CSP_CBF_HEALTH_DEGRADED
-            elif self._csp_cbf_health == HealthState.FAILED:
-                self.logger.debug(const.STR_CSP_CBF_HEALTH_FAILED)
-                self._read_activity_message = const.STR_CSP_CBF_HEALTH_FAILED
-            else:
-                self.logger.debug(const.STR_CSP_CBF_HEALTH_UNKNOWN)
-                self._read_activity_message = const.STR_CSP_CBF_HEALTH_UNKNOWN
-        else:
-            log_msg = const.ERR_ON_SUBS_CSP_CBF_HEALTH + str(evt.errors)
-            self.logger.error(log_msg)
-            self._read_activity_message = log_msg
-            self.logger.error(const.ERR_ON_SUBS_CSP_CBF_HEALTH)
-
-    def csp_pss_health_state_cb(self, evt):
-        """
-        Retrieves the subscribed cspPssHealthState attribute of CSPMaster.
-
-        :param evt: A TANGO_CHANGE event on cspPssHealthState attribute.
-
-        :return: None
-
-        """
-        log_msg = 'CspPssHealthState Attribute change event is : ' + str(evt)
-        self.logger.info(log_msg)
-        if not evt.err:
-            self._csp_pss_health = evt.attr_value.value
-            if self._csp_pss_health == HealthState.OK:
-                self.logger.debug(const.STR_CSP_PSS_HEALTH_OK)
-                self._read_activity_message = const.STR_CSP_PSS_HEALTH_OK
-            elif self._csp_pss_health == HealthState.DEGRADED:
-                self.logger.debug(const.STR_CSP_PSS_HEALTH_DEGRADED)
-                self._read_activity_message = const.STR_CSP_PSS_HEALTH_DEGRADED
-            elif self._csp_pss_health == HealthState.FAILED:
-                self.logger.debug(const.STR_CSP_PSS_HEALTH_FAILED)
-                self._read_activity_message = const.STR_CSP_PSS_HEALTH_FAILED
-            else:
-                self.logger.debug(const.STR_CSP_PSS_HEALTH_UNKNOWN)
-                self._read_activity_message = const.STR_CSP_PSS_HEALTH_UNKNOWN
-        else:
-            log_msg = const.ERR_ON_SUBS_CSP_PSS_HEALTH + str(evt.errors)
-            self.logger.error(log_msg)
-            self._read_activity_message = log_msg
-
-    def csp_pst_health_state_cb(self, evt):
-        """
-        Retrieves the subscribed cspPstHealthState attribute of CSPMaster.
-
-        :param evt: A TANGO_CHANGE event on cspPstHealthState attribute.
-
-        :return: None
-
-        """
-        log_msg = 'CspPstHealthState Attribute change event is : ' + str(evt)
-        self.logger.info(log_msg)
-        if not evt.err:
-            self._csp_pst_health = evt.attr_value.value
-            if self._csp_pst_health == HealthState.OK:
-                self.logger.debug(const.STR_CSP_PST_HEALTH_OK)
-                self._read_activity_message = const.STR_CSP_PST_HEALTH_OK
-            elif self._csp_pst_health == HealthState.DEGRADED:
-                self.logger.debug(const.STR_CSP_PST_HEALTH_DEGRADED)
-                self._read_activity_message = const.STR_CSP_PST_HEALTH_DEGRADED
-            elif self._csp_pst_health == HealthState.FAILED:
-                self.logger.debug(const.STR_CSP_PST_HEALTH_FAILED)
-                self._read_activity_message = const.STR_CSP_PST_HEALTH_FAILED
-            else:
-                self.logger.debug(const.STR_CSP_PST_HEALTH_UNKNOWN)
-                self._read_activity_message = const.STR_CSP_PST_HEALTH_UNKNOWN
-        else:
-            log_msg = const.ERR_ON_SUBS_CSP_PST_HEALTH + str(evt.errors)
-            self.logger.error(log_msg)
-            self._read_activity_message = log_msg
-
-    # PROTECTED REGION END #    //  CspMasterLeafNode.class_variable
-=======
     # **Attributes:**
 
     # - cspHealthState  - Forwarded attribute to provide CSP Master Health State
@@ -165,9 +46,6 @@
 
     # """
 
->>>>>>> 748ab84671c814f65904ab7007f59d85f21588ca
-=======
->>>>>>> 3b1a21c6
 
     # -----------------
     # Device Properties
@@ -211,61 +89,15 @@
             """
             super().do()
             device = self.target
-<<<<<<< HEAD
-<<<<<<< HEAD
-=======
             device_data = DeviceData.get_instance()
             device.device_data = device_data
->>>>>>> 748ab84671c814f65904ab7007f59d85f21588ca
-=======
-            device_data = DeviceData.get_instance()
-            device.device_data = device_data
->>>>>>> 3b1a21c6
             device._health_state = HealthState.OK  # Setting healthState to "OK"
             device._simulation_mode = SimulationMode.FALSE  # Enabling the simulation mode
             device._test_mode = TestMode.NONE
             device._build_state = '{},{},{}'.format(release.name, release.version, release.description)
             device._version_id = release.version
-<<<<<<< HEAD
-<<<<<<< HEAD
-            device._read_activity_message = const.STR_CSP_INIT_LEAF_NODE
-            try:
-                device._read_activity_message = const.STR_CSPMASTER_FQDN + str(device.CspMasterFQDN)
-                # Creating proxy to the CSPMaster
-                log_msg = "CSP Master name: " + str(device.CspMasterFQDN)
-                self.logger.debug(log_msg)
-                device._csp_proxy = DeviceProxy(str(device.CspMasterFQDN))
-            except DevFailed as dev_failed:
-                log_msg = const.ERR_IN_CREATE_PROXY + str(device.CspMasterFQDN)
-                self.logger.debug(log_msg)
-                self.logger.exception(dev_failed)
-                device._read_activity_message = log_msg
-                tango.Except.throw_exception(const.STR_CMD_FAILED, log_msg, "CspMasterLeafNode.InitCommand.do()",
-                                             tango.ErrSeverity.ERR)
-
-            # Subscribing to CSPMaster Attributes
-            try:
-                device._csp_proxy.subscribe_event(const.EVT_CBF_HEALTH, EventType.CHANGE_EVENT,
-                                                  device.csp_cbf_health_state_cb, stateless=True)
-                device._csp_proxy.subscribe_event(const.EVT_PSS_HEALTH, EventType.CHANGE_EVENT,
-                                                  device.csp_pss_health_state_cb, stateless=True)
-                device._csp_proxy.subscribe_event(const.EVT_PST_HEALTH, EventType.CHANGE_EVENT,
-                                                  device.csp_pst_health_state_cb, stateless=True)
-            except DevFailed as dev_failed:
-                log_msg = const.ERR_SUBS_CSP_MASTER_LEAF_ATTR + str(dev_failed)
-                self.logger.debug(log_msg)
-                device.set_status(const.ERR_CSP_MASTER_LEAF_INIT)
-                device._read_activity_message = log_msg
-                tango.Except.throw_exception(const.STR_CMD_FAILED, log_msg, "CspMasterLeafNode.InitCommand.do()",
-                                             tango.ErrSeverity.ERR)
-=======
             device_data._read_activity_message = const.STR_CSP_INIT_LEAF_NODE
             device_data.csp_master_ln_fqdn = device.CspMasterFQDN
->>>>>>> 748ab84671c814f65904ab7007f59d85f21588ca
-=======
-            device_data._read_activity_message = const.STR_CSP_INIT_LEAF_NODE
-            device_data.csp_master_ln_fqdn = device.CspMasterFQDN
->>>>>>> 3b1a21c6
 
             ApiUtil.instance().set_asynch_cb_sub_model(tango.cb_sub_model.PUSH_CALLBACK)
             log_msg = const.STR_SETTING_CB_MODEL + str(ApiUtil.instance().get_asynch_cb_sub_model())
@@ -334,21 +166,10 @@
         """
         device_data = DeviceData.get_instance()
         super().init_command_objects()
-<<<<<<< HEAD
-<<<<<<< HEAD
-        self.register_command_object("Standby", self.StandbyCommand(self, self.state_model, self.logger))
-=======
-        device_data = DeviceData.get_instance()
-        self.register_command_object("Off", off_command.OffCommand(device_data, self.state_model, self.logger))
-        self.register_command_object("On", on_command.OnCommand(device_data, self.state_model, self.logger))
-        self.register_command_object("Standby", standby_command.StandbyCommand(device_data, self.state_model, self.logger))
->>>>>>> 748ab84671c814f65904ab7007f59d85f21588ca
-=======
         args = (device_data, self.state_model,self.logger)
         self.register_command_object("Off", Off(*args))
         self.register_command_object("On", On(*args))
         self.register_command_object("Standby", Standby(*args))
->>>>>>> 3b1a21c6
 
 
 # ----------
