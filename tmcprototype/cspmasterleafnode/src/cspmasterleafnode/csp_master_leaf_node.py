# -*- coding: utf-8 -*-
#
# This file is part of the CspMasterLeafNode project
#
#
#
# Distributed under the terms of the BSD-3-Clause license.
# See LICENSE.txt for more info.

""" CspMasterLeafNode - Leaf Node to monitor and control CSP Master.

"""

from __future__ import print_function
from __future__ import absolute_import

# Tango imports
import tango
from tango import DeviceProxy, EventType, ApiUtil, DebugIt, DevState, AttrWriteType, DevFailed
from tango.server import run,command, device_property, attribute
from ska.base import SKABaseDevice
from ska.base.control_model import HealthState, AdminMode, SimulationMode, TestMode
# Additional import
# PROTECTED REGION ID(CspMasterLeafNode.additionnal_import) ENABLED START #
from . import const
# PROTECTED REGION END #    //  CspMasterLeafNode.additionnal_import

__all__ = ["CspMasterLeafNode", "main"]

class CspMasterLeafNode(SKABaseDevice):
    """
    **Properties:**

    - CspMasterFQDN   - Property to provide FQDN of CSP Master Device

    **Attributes:**

    - cspHealthState  - Forwarded attribute to provide CSP Master Health State
    - activityMessage - Attribute to provide activity message

    """

    # PROTECTED REGION ID(CspMasterLeafNode.class_variable) ENABLED START #\
    def csp_cbf_health_state_cb(self, evt):
        """
        Retrieves the subscribed cspCbfHealthState attribute of CSPMaster.

        :param evt: A TANGO_CHANGE event on cspCbfHealthState attribute.

        :return: None
        """
        exception_message = []
        exception_count = 0
        try:
<<<<<<< HEAD
            if not evt.err:
=======
            self.logger.info('Callback event is : ' + str(evt))
            if evt.err is False:
>>>>>>> 88f89b5a
                self._csp_cbf_health = evt.attr_value.value
                if self._csp_cbf_health == HealthState.OK:
                    self.logger.debug(const.STR_CSP_CBF_HEALTH_OK)
                    self._read_activity_message = const.STR_CSP_CBF_HEALTH_OK
                elif self._csp_cbf_health == HealthState.DEGRADED:
                    self.logger.debug(const.STR_CSP_CBF_HEALTH_DEGRADED)
                    self._read_activity_message = const.STR_CSP_CBF_HEALTH_DEGRADED
                elif self._csp_cbf_health == HealthState.FAILED:
                    self.logger.debug(const.STR_CSP_CBF_HEALTH_FAILED)
                    self._read_activity_message = const.STR_CSP_CBF_HEALTH_FAILED
                else:
                    self.logger.debug(const.STR_CSP_CBF_HEALTH_UNKNOWN)
                    self._read_activity_message = const.STR_CSP_CBF_HEALTH_UNKNOWN
            else:
                log_msg = const.ERR_ON_SUBS_CSP_CBF_HEALTH + str(evt.errors)
                self.logger.error(log_msg)
                self._read_activity_message = log_msg
                self.logger.error(const.ERR_ON_SUBS_CSP_CBF_HEALTH)
        except Exception as except_occurred:
            [exception_message, exception_count] = self._handle_generic_exception(except_occurred,
                                                                                  exception_message, exception_count,
                                                                                  const.ERR_CSP_CBF_HEALTH_CB)

    def csp_pss_health_state_cb(self, evt):
        """
        Retrieves the subscribed cspPssHealthState attribute of CSPMaster.

        :param evt: A TANGO_CHANGE event on cspPssHealthState attribute.

        :return: None
        """
        exception_message = []
        exception_count = 0
        try:
<<<<<<< HEAD
            if not evt.err:
=======
            self.logger.info('Callback event is : ' + str(evt))
            if evt.err is False:
>>>>>>> 88f89b5a
                self._csp_pss_health = evt.attr_value.value
                if self._csp_pss_health == HealthState.OK:
                    self.logger.debug(const.STR_CSP_PSS_HEALTH_OK)
                    self._read_activity_message = const.STR_CSP_PSS_HEALTH_OK
                elif self._csp_pss_health == HealthState.DEGRADED:
                    self.logger.debug(const.STR_CSP_PSS_HEALTH_DEGRADED)
                    self._read_activity_message = const.STR_CSP_PSS_HEALTH_DEGRADED
                elif self._csp_pss_health == HealthState.FAILED:
                    self.logger.debug(const.STR_CSP_PSS_HEALTH_FAILED)
                    self._read_activity_message = const.STR_CSP_PSS_HEALTH_FAILED
                else:
                    self.logger.debug(const.STR_CSP_PSS_HEALTH_UNKNOWN)
                    self._read_activity_message = const.STR_CSP_PSS_HEALTH_UNKNOWN

            else:
                log_msg = const.ERR_ON_SUBS_CSP_PSS_HEALTH + str(evt.errors)
                self.logger.error(log_msg)
                self._read_activity_message = log_msg
                self.logger.error(const.ERR_ON_SUBS_CSP_PSS_HEALTH)
        except Exception as except_occurred:
            [exception_message, exception_count] = self._handle_generic_exception(except_occurred,
                                                                                  exception_message, exception_count,
                                                                                  const.ERR_CSP_PSS_HEALTH_CB)

    def csp_pst_health_state_cb(self, evt):
        """
        Retrieves the subscribed cspPstHealthState attribute of CSPMaster.

        :param evt: A TANGO_CHANGE event on cspPstHealthState attribute.

        :return: None
        """
        exception_message = []
        exception_count = 0
        try:
<<<<<<< HEAD
            if not evt.err:
=======
            self.logger.info('Callback event is : ' + str(evt))
            if evt.err is False:
>>>>>>> 88f89b5a
                self._csp_pst_health = evt.attr_value.value
                if self._csp_pst_health == HealthState.OK:
                    self.logger.debug(const.STR_CSP_PST_HEALTH_OK)
                    self._read_activity_message = const.STR_CSP_PST_HEALTH_OK
                elif self._csp_pst_health == HealthState.DEGRADED:
                    self.logger.debug(const.STR_CSP_PST_HEALTH_DEGRADED)
                    self._read_activity_message = const.STR_CSP_PST_HEALTH_DEGRADED
                elif self._csp_pst_health == HealthState.FAILED:
                    self.logger.debug(const.STR_CSP_PST_HEALTH_FAILED)
                    self._read_activity_message = const.STR_CSP_PST_HEALTH_FAILED
                else:
                    self.logger.debug(const.STR_CSP_PST_HEALTH_UNKNOWN)
                    self._read_activity_message = const.STR_CSP_PST_HEALTH_UNKNOWN
            else:
                log_msg = const.ERR_ON_SUBS_CSP_PST_HEALTH + str(evt.errors)
                self.logger.error(log_msg)
                self._read_activity_message = log_msg
                self.logger.error(const.ERR_ON_SUBS_CSP_PST_HEALTH)
        except Exception as except_occurred:
            [exception_message, exception_count] = self._handle_generic_exception(except_occurred,
                                                                                  exception_message, exception_count,
                                                                                  const.ERR_CSP_PST_HEALTH_CB)

    def cmd_ended_cb(self, event):
        """
        Callback function immediately executed when the asynchronous invoked
        command returns. Checks whether the command has been successfully invoked on CSPMaster.

        :param event: a CmdDoneEvent object. This class is used to pass data
            to the callback method in asynchronous callback model for command
            execution.
        :type: CmdDoneEvent object
            It has the following members:
                - device     : (DeviceProxy) The DeviceProxy object on which the
                               call was executed.
                - cmd_name   : (str) The command name
                - argout_raw : (DeviceData) The command argout
                - argout     : The command argout
                - err        : (bool) A boolean flag set to true if the command
                               failed. False otherwise
                - errors     : (sequence<DevError>) The error stack
                - ext
        :return: none
        """
        exception_count = 0
        exception_message = []
        # Update logs and activity message attribute with received event
        try:
            if event.err:
                log_msg = const.ERR_INVOKING_CMD + str(event.cmd_name) + "\n" + str(event.errors)
                self.logger.error(log_msg)
                self._read_activity_message = log_msg
            else:
<<<<<<< HEAD
                log_msg = const.STR_COMMAND + str(event.cmd_name) + const.STR_INVOKE_SUCCESS
                self.logger.info(log_msg)
                self._read_activity_message = log_msg
=======
                log = const.STR_COMMAND + event.cmd_name + const.STR_INVOKE_SUCCESS
                self.logger.error(log)
                self._read_activity_message = log
>>>>>>> 88f89b5a
        except Exception as except_occurred:
            [exception_message, exception_count] = self._handle_generic_exception(except_occurred,
                                                                                  exception_message, exception_count,
                                                                                  const.ERR_EXCEPT_CMD_CB)
        # Throw Exception
        if exception_count > 0:
            self.throw_exception(exception_message, const.STR_CSP_CMD_CALLBK)

    # Function for handling all Devfailed exception
    def _handle_devfailed_exception(self, df, except_msg_list, exception_count, read_actvity_msg):
        log_msg = read_actvity_msg + str(df)
        self.logger.error(log_msg)
        self._read_activity_message = read_actvity_msg + str(df)
        except_msg_list.append(self._read_activity_message)
        exception_count += 1
        return [except_msg_list, exception_count]

    # Function for handling all generic exception
    def _handle_generic_exception(self, exception, except_msg_list, exception_count, read_actvity_msg):
        log_msg = read_actvity_msg + str(exception)
        self.logger.error(log_msg)
        self._read_activity_message = read_actvity_msg + str(exception)
        except_msg_list.append(self._read_activity_message)
        exception_count += 1
        return [except_msg_list, exception_count]

    def throw_exception(self, except_msg_list, read_actvity_msg):
        err_msg = ''
        for item in except_msg_list:
            err_msg += item + "\n"
        tango.Except.throw_exception(const.STR_CMD_FAILED, err_msg, read_actvity_msg, tango.ErrSeverity.ERR)

    # PROTECTED REGION END #    //  CspMasterLeafNode.class_variable

    # -----------------
    # Device Properties
    # -----------------
    CspMasterFQDN = device_property(
        dtype='str'
    )

    # ----------
    # Attributes
    # ----------

    activityMessage = attribute(
        dtype='str',
        access=AttrWriteType.READ_WRITE,
        doc="Activity Message",
    )

    cspHealthState = attribute(name="cspHealthState", label="cspHealthState", forwarded=True)
    # ---------------
    # General methods
    # ---------------

    def init_device(self):
        """
        Initializes the attributes and properties of CSPMasterLeafNode and subscribes change event
        on attributes of CSPMaster.

        :return: None
        """
        SKABaseDevice.init_device(self)
        # PROTECTED REGION ID(CspMasterLeafNode.init_device) ENABLED START #
        self.SkaLevel = const.INT_SKA_LEVEL
        self._admin_mode = AdminMode.ONLINE  # Setting adminMode to "ONLINE"
        self._health_state = HealthState.OK # Setting healthState to "OK"
        self._simulation_mode = SimulationMode.FALSE  # Enabling the simulation mode
        self._test_mode = TestMode.NONE
        self._read_activity_message = const.STR_CSP_INIT_LEAF_NODE
        try:
            self._read_activity_message = const.STR_CSPMASTER_FQDN + str(self.CspMasterFQDN)
            # Creating proxy to the CSPMaster
            log_msg = "CSP Master name: " + str(self.CspMasterFQDN)
            self.logger.debug(log_msg)
            self._csp_proxy = DeviceProxy(str(self.CspMasterFQDN))
        except DevFailed as dev_failed:
            log_msg = const.ERR_IN_CREATE_PROXY + str(self.CspMasterFQDN)
            self.set_state(DevState.FAULT)
            self._handle_devfailed_exception(dev_failed, log_msg, 0,const.ERR_IN_CREATE_PROXY)


        # Subscribing to CSPMaster Attributes
        try:
            self._csp_proxy.subscribe_event(const.EVT_CBF_HEALTH, EventType.CHANGE_EVENT,
                                            self.csp_cbf_health_state_cb, stateless=True)
            self._csp_proxy.subscribe_event(const.EVT_PSS_HEALTH, EventType.CHANGE_EVENT,
                                            self.csp_pss_health_state_cb, stateless=True)
            self._csp_proxy.subscribe_event(const.EVT_PST_HEALTH, EventType.CHANGE_EVENT,
                                            self.csp_pst_health_state_cb, stateless=True)

            self.set_state(DevState.ON)

        except DevFailed as dev_failed:
            log_msg = const.ERR_SUBS_CSP_MASTER_LEAF_ATTR + str(dev_failed)
            self._handle_devfailed_exception(dev_failed, log_msg, 0, const.ERR_CSP_MASTER_LEAF_INIT)
            self.set_state(DevState.FAULT)
            self.set_status(const.ERR_CSP_MASTER_LEAF_INIT)

        ApiUtil.instance().set_asynch_cb_sub_model(tango.cb_sub_model.PUSH_CALLBACK)
        log_msg = const.STR_SETTING_CB_MODEL + str(ApiUtil.instance().get_asynch_cb_sub_model())
        self.logger.debug(log_msg)
        self._read_activity_message = const.STR_SETTING_CB_MODEL + str(
            ApiUtil.instance().get_asynch_cb_sub_model())
        self.set_status(const.STR_CSP_MASTER_LEAF_INIT_SUCCESS)
        self.logger.info(const.STR_CSP_MASTER_LEAF_INIT_SUCCESS)

        # PROTECTED REGION END #    //  CspMasterLeafNode.init_device

    def always_executed_hook(self):
        # PROTECTED REGION ID(CspMasterLeafNode.always_executed_hook) ENABLED START #
        """ Internal construct of TANGO. """
        # PROTECTED REGION END #    //  CspMasterLeafNode.always_executed_hook

    def delete_device(self):
        # PROTECTED REGION ID(CspMasterLeafNode.delete_device) ENABLED START #
        """ Internal construct of TANGO. """
        # PROTECTED REGION END #    //  CspMasterLeafNode.delete_device

    # ------------------
    # Attributes methods
    # ------------------

    def read_activityMessage(self):
        # PROTECTED REGION ID(CspMasterLeafNode.activityMessage_read) ENABLED START #
        """ Internal construct of TANGO. Returns the activityMessage. """
        return self._read_activity_message
        # PROTECTED REGION END #    //  CspMasterLeafNode.activityMessage_read

    def write_activityMessage(self, value):
        # PROTECTED REGION ID(CspMasterLeafNode.activityMessage_write) ENABLED START #
        """Internal construct of TANGO. Sets the activityMessage. """
        self._read_activity_message = value
        # PROTECTED REGION END #    //  CspMasterLeafNode.activityMessage_write


    # --------
    # Commands
    # --------

    @command(
        dtype_in=('str',),
        doc_in="If the array length is 0, the command applies to the whole\nCSP Element.\nIf the array "
               "length is > 1, each array element specifies the FQDN of the\nCSP SubElement to switch ON.",
    )
    @DebugIt()
    def On(self, argin):
        # PROTECTED REGION ID(CspMasterLeafNode.On) ENABLED START #
        """ Triggers On the CSP Element.

        :param argin: DevStringArray.

        If the array length is 0, the command applies to the whole CSP Element. If the array length is > 1,
        each array element specifies the FQDN of the CSP SubElement to switch ON.

        :return: None
        """
        self._csp_proxy.command_inout_asynch(const.CMD_ON, argin, self.cmd_ended_cb)
        self.logger.debug(const.STR_ON_CMD_ISSUED)

        # PROTECTED REGION END #    //  CspMasterLeafNode.On

    @command(
        dtype_in=('str',),
        doc_in="If the array length is 0, the command applies to the whole\nCSP Element.\nIf the array "
               "length is > 1, each array element specifies the FQDN of the\nCSP SubElement to switch OFF.",
    )
    @DebugIt()
    def Off(self, argin):
        # PROTECTED REGION ID(CspMasterLeafNode.Off) ENABLED START #
        """ Triggers Off the CSP Element.

        :param argin: DevStringArray.

        If the array length is 0, the command applies to the whole CSP Element. If the array length is > 1,
        each array element specifies the FQDN of the CSP SubElement to switch OFF.

        :return: None
        """
        self._csp_proxy.command_inout_asynch(const.CMD_OFF, argin, self.cmd_ended_cb)
        self.logger.debug(const.STR_OFF_CMD_ISSUED)

        # PROTECTED REGION END #    //  CspMasterLeafNode.Off

    @command(
        dtype_in=('str',),
        doc_in="If the array length is 0, the command applies to the whole\nCSP Element.\nIf the array "
               "length is > 1, each array element specifies the FQDN of the\nCSP SubElement to put in "
               "STANDBY mode.",
    )
    @DebugIt()
    def Standby(self, argin):
        # PROTECTED REGION ID(CspMasterLeafNode.Standby) ENABLED START #
        """ Sets Standby Mode on the CSP Element.

        :param argin: DevStringArray.

        If the array length is 0, the command applies to the whole CSP Element. If the array length is > 1,
        each array element specifies the FQDN of the CSP SubElement to put in
        STANDBY mode.

        :return: None
        """
        self._csp_proxy.command_inout_asynch(const.CMD_STANDBY, argin, self.cmd_ended_cb)
        self.logger.debug(const.STR_STANDBY_CMD_ISSUED)

        # PROTECTED REGION END #    //  CspMasterLeafNode.Standby

# ----------
# Run server
# ----------


def main(args=None, **kwargs):
    # PROTECTED REGION ID(CspMasterLeafNode.main) ENABLED START #
    """
    Runs the CspMasterLeafNode.

    :param args: Arguments internal to TANGO

    :param kwargs: Arguments internal to TANGO

    :return: CspMasterLeafNode TANGO object.
    """
    return run((CspMasterLeafNode,), args=args, **kwargs)
    # PROTECTED REGION END #    //  CspMasterLeafNode.main

if __name__ == '__main__':
    main()
<|MERGE_RESOLUTION|>--- conflicted
+++ resolved
@@ -52,12 +52,8 @@
         exception_message = []
         exception_count = 0
         try:
-<<<<<<< HEAD
+            self.logger.info('Callback event is : ' + str(evt))
             if not evt.err:
-=======
-            self.logger.info('Callback event is : ' + str(evt))
-            if evt.err is False:
->>>>>>> 88f89b5a
                 self._csp_cbf_health = evt.attr_value.value
                 if self._csp_cbf_health == HealthState.OK:
                     self.logger.debug(const.STR_CSP_CBF_HEALTH_OK)
@@ -92,12 +88,8 @@
         exception_message = []
         exception_count = 0
         try:
-<<<<<<< HEAD
+            self.logger.info('Callback event is : ' + str(evt))
             if not evt.err:
-=======
-            self.logger.info('Callback event is : ' + str(evt))
-            if evt.err is False:
->>>>>>> 88f89b5a
                 self._csp_pss_health = evt.attr_value.value
                 if self._csp_pss_health == HealthState.OK:
                     self.logger.debug(const.STR_CSP_PSS_HEALTH_OK)
@@ -133,12 +125,8 @@
         exception_message = []
         exception_count = 0
         try:
-<<<<<<< HEAD
+            self.logger.info('Callback event is : ' + str(evt))
             if not evt.err:
-=======
-            self.logger.info('Callback event is : ' + str(evt))
-            if evt.err is False:
->>>>>>> 88f89b5a
                 self._csp_pst_health = evt.attr_value.value
                 if self._csp_pst_health == HealthState.OK:
                     self.logger.debug(const.STR_CSP_PST_HEALTH_OK)
@@ -192,15 +180,10 @@
                 self.logger.error(log_msg)
                 self._read_activity_message = log_msg
             else:
-<<<<<<< HEAD
                 log_msg = const.STR_COMMAND + str(event.cmd_name) + const.STR_INVOKE_SUCCESS
                 self.logger.info(log_msg)
                 self._read_activity_message = log_msg
-=======
-                log = const.STR_COMMAND + event.cmd_name + const.STR_INVOKE_SUCCESS
-                self.logger.error(log)
-                self._read_activity_message = log
->>>>>>> 88f89b5a
+
         except Exception as except_occurred:
             [exception_message, exception_count] = self._handle_generic_exception(except_occurred,
                                                                                   exception_message, exception_count,
@@ -281,7 +264,7 @@
         except DevFailed as dev_failed:
             log_msg = const.ERR_IN_CREATE_PROXY + str(self.CspMasterFQDN)
             self.set_state(DevState.FAULT)
-            self._handle_devfailed_exception(dev_failed, log_msg, 0,const.ERR_IN_CREATE_PROXY)
+            self._handle_devfailed_exception(dev_failed, [], 0,const.ERR_IN_CREATE_PROXY)
 
 
         # Subscribing to CSPMaster Attributes
@@ -297,7 +280,7 @@
 
         except DevFailed as dev_failed:
             log_msg = const.ERR_SUBS_CSP_MASTER_LEAF_ATTR + str(dev_failed)
-            self._handle_devfailed_exception(dev_failed, log_msg, 0, const.ERR_CSP_MASTER_LEAF_INIT)
+            self._handle_devfailed_exception(dev_failed, [], 0, const.ERR_CSP_MASTER_LEAF_INIT)
             self.set_state(DevState.FAULT)
             self.set_status(const.ERR_CSP_MASTER_LEAF_INIT)
 
