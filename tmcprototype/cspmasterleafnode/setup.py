#!/usr/bin/env python
# -*- coding: utf-8 -*-
#
# This file is part of the CspMasterLeafNode project
#
#
#
# Distributed under the terms of the BSD-3-Clause license.
# See LICENSE.txt for more info.

import os
import sys
from setuptools import setup, find_packages

setup_dir = os.path.dirname(os.path.abspath(__file__))

# make sure we use latest info from local code
sys.path.insert(0, setup_dir)

readme_filename = os.path.join(setup_dir, 'README.rst')
with open(readme_filename) as file:
    long_description = file.read()

release_filename = os.path.join(setup_dir, 'src','cspmasterleafnode', 'release.py')
exec(open(release_filename).read())

setup(name=name,
      version=version,
      description='CSP Master Leaf Node is the component what interfaces with CSP Master.',
      packages=find_packages(where='src'),
      package_dir={'': 'src'},
      include_package_data=True,
      test_suite="test",
      entry_points={'console_scripts': ['CspMasterLeafNodeDS = cspmasterleafnode.csp_master_leaf_node:main']},
      author='Team NCRA',
      author_email='telmgt-internal@googlegroups.com',
      license='BSD-3-Clause',
      long_description=long_description,
      url='https://www.skatelescope.org',
      platforms="Linux",
<<<<<<< HEAD
      install_requires=['pytango==9.3.2', 'mock', 'ska_logging==0.3.0', 'lmcbaseclasses==0.7.2', 'skatmccommon==0.1.1+4fba2733'],
=======
      install_requires=['pytango==9.3.2', 'mock', 'ska_logging==0.3.0', 'lmcbaseclasses==0.7.2', 'skatmccommon==0.1.2+b01374cf'],
>>>>>>> 3b1a21c6
      # test_suite='test',
      setup_requires=[
          # dependency for `python setup.py test`
          'pytest-runner',
          # dependencies for `python setup.py build_sphinx`
          'sphinx',
          'recommonmark'
      ],
      tests_require=[
          'pytest',
          'coverage',
          'pytest-json-report',
          'pycodestyle',
      ],
      extras_require={
          'dev': ['prospector[with_pyroma]', 'yapf', 'isort']
      }
      )<|MERGE_RESOLUTION|>--- conflicted
+++ resolved
@@ -38,11 +38,7 @@
       long_description=long_description,
       url='https://www.skatelescope.org',
       platforms="Linux",
-<<<<<<< HEAD
-      install_requires=['pytango==9.3.2', 'mock', 'ska_logging==0.3.0', 'lmcbaseclasses==0.7.2', 'skatmccommon==0.1.1+4fba2733'],
-=======
       install_requires=['pytango==9.3.2', 'mock', 'ska_logging==0.3.0', 'lmcbaseclasses==0.7.2', 'skatmccommon==0.1.2+b01374cf'],
->>>>>>> 3b1a21c6
       # test_suite='test',
       setup_requires=[
           # dependency for `python setup.py test`
