# Standard Python imports
import contextlib
import importlib
import sys
import types
import json
import pytest
import mock
from mock import MagicMock
from mock import Mock
from os.path import dirname, join

# Tango imports
import tango
from tango import DevState
from tango.test_context import DeviceTestContext

# Additional import

from centralnodelow import CentralNode, const, release
from centralnodelow.const import CMD_SET_STOW_MODE, STR_ON_CMD_ISSUED, STR_STOW_CMD_ISSUED_CN, STR_STANDBY_CMD_ISSUED
from ska.base.control_model import HealthState, AdminMode, SimulationMode, ControlMode, TestMode
from ska.base.control_model import LoggingLevel
from ska.base.commands import ResultCode

assign_input_file = 'command_AssignResources.json'
path = join(dirname(__file__), 'data', assign_input_file)
with open(path, 'r') as f:
    assign_input_str = f.read()

<<<<<<< HEAD
assign_input_file_to_subarray = 'command_AssignResources_subarray.json'
path = join(dirname(__file__), 'data', assign_input_file_to_subarray)
with open(path, 'r') as f:
    assign_input_str_to_subarray = f.read()

release_input_file='command_ReleaseResources.json'
path= join(dirname(__file__), 'data' , release_input_file)
=======
release_input_file = 'command_ReleaseResources.json'
path = join(dirname(__file__), 'data', release_input_file)
>>>>>>> f3847337
with open(path, 'r') as f:
    release_input_str = f.read()

invalid_json_Assign_Release_file = 'invalid_json_Assign_Release_Resources.json'
path = join(dirname(__file__), 'data', invalid_json_Assign_Release_file)
with open(path, 'r') as f:
    assign_release_invalid_str = f.read()

<<<<<<< HEAD
release_invalid_key_file='invalid_key_ReleaseResources.json'
path= join(dirname(__file__), 'data', release_invalid_key_file)
=======
assign_invalid_key_file = 'invalid_key_AssignResources.json'
path = join(dirname(__file__), 'data', assign_invalid_key_file)
with open(path, 'r') as f:
    assign_invalid_key = f.read()

release_invalid_key_file = 'invalid_key_ReleaseResources.json'
path = join(dirname(__file__), 'data', release_invalid_key_file)
>>>>>>> f3847337
with open(path, 'r') as f:
    release_invalid_key = f.read()


@pytest.fixture(scope='function')
def mock_subarraynode_device():
    subarray1_fqdn = 'ska_low/tm_subarray_node/1'
    initial_dut_properties = {
        'TMLowSubarrayNodes': subarray1_fqdn
    }

    event_subscription_map = {}
    subarray1_device_proxy_mock = Mock()
    subarray1_device_proxy_mock.subscribe_event.side_effect = (
        lambda attr_name, event_type, callback, *args,
               **kwargs: event_subscription_map.update({attr_name: callback}))

    proxies_to_mock = {
        subarray1_fqdn: subarray1_device_proxy_mock
    }

    with fake_tango_system(CentralNode, initial_dut_properties, proxies_to_mock) as tango_context:
        yield tango_context.device, subarray1_device_proxy_mock, subarray1_fqdn, event_subscription_map


@pytest.fixture(scope='function')
def mock_central_lower_devices():
    mccs_master_ln_fqdn = 'ska_low/tm_leaf_node/mccs_master'
    subarray1_fqdn = 'ska_low/tm_subarray_node/1'

    dut_properties = {
        'MCCSMasterLeafNodeFQDN': mccs_master_ln_fqdn,
        'TMLowSubarrayNodes': subarray1_fqdn
    }
    # For subarray node and dish leaf node proxy creation MagicMock is used instead of Mock because when
    # proxy inout is called it returns list of resources allocated where length of list need to be evaluated
    # but Mock does not support len function for returned object. Hence MagicMock which is a superset of
    # Mock is used which supports this facility.
    mccs_master_ln_proxy_mock = Mock()
    subarray1_proxy_mock = MagicMock()
    proxies_to_mock = {
        mccs_master_ln_fqdn: mccs_master_ln_proxy_mock,
        subarray1_fqdn: subarray1_proxy_mock
    }
    with fake_tango_system(CentralNode, initial_dut_properties=dut_properties,
                           proxies_to_mock=proxies_to_mock) as tango_context:
        yield tango_context.device, subarray1_proxy_mock, mccs_master_ln_proxy_mock


@pytest.fixture(scope="function",
                params=[HealthState.DEGRADED, HealthState.OK, HealthState.UNKNOWN, HealthState.FAILED])
def central_node_test_info(request):
    # arrange:
    device_under_test = CentralNode
    mccs_master_ln_fqdn = 'ska_low/tm_leaf_node/mccs_master'
    mccs_master_ln_health_attribute = 'mccsHealthState'

    initial_dut_properties = {
        'MCCSMasterLeafNodeFQDN': mccs_master_ln_fqdn
    }

    event_subscription_map = {}
    mccs_master_ln_proxy_mock = Mock()
    mccs_master_ln_proxy_mock.subscribe_event.side_effect = (
        lambda attr_name, event_type, callback, *args, **kwargs:
        event_subscription_map.update({attr_name: callback}))

    proxies_to_mock = {
        mccs_master_ln_fqdn: mccs_master_ln_proxy_mock
    }

    test_info = {
        'mccs_master_ln_health_attribute': mccs_master_ln_health_attribute,
        'initial_dut_properties': initial_dut_properties,
        'proxies_to_mock': proxies_to_mock,
        'mccs_master_ln_health_state': request.param,
        'event_subscription_map': event_subscription_map,
        'mccs_master_ln_fqdn': mccs_master_ln_fqdn,
    }
    return test_info


# Test cases for Attributes
def test_telescope_health_state():
    # act & assert:
    with fake_tango_system(CentralNode) as tango_context:
        assert tango_context.device.telescopeHealthState == HealthState.OK


def test_subarray1_health_state():
    # act & assert:
    with fake_tango_system(CentralNode) as tango_context:
        assert tango_context.device.subarray1HealthState == HealthState.OK


def test_activity_message():
    # act & assert:
    with fake_tango_system(CentralNode) as tango_context:
        tango_context.device.activityMessage = ''
        assert tango_context.device.activityMessage == ''


def test_logging_level():
    # act & assert:
    with fake_tango_system(CentralNode) as tango_context:
        tango_context.device.loggingLevel = LoggingLevel.INFO
        assert tango_context.device.loggingLevel == LoggingLevel.INFO


def test_logging_targets():
    # act & assert:
    with fake_tango_system(CentralNode) as tango_context:
        tango_context.device.loggingTargets = ['console::cout']
        assert 'console::cout' in tango_context.device.loggingTargets


def test_health_state():
    # act & assert:
    with fake_tango_system(CentralNode) as tango_context:
        assert tango_context.device.healthState == HealthState.OK


def test_version_id():
    """Test for versionId"""
    with fake_tango_system(CentralNode) as tango_context:
        assert tango_context.device.versionId == release.version


def test_build_state():
    """Test for buildState"""
    with fake_tango_system(CentralNode) as tango_context:
        assert tango_context.device.buildState == (
            '{},{},{}'.format(release.name, release.version, release.description))


# Need to check the failure
def test_activity_message_attribute_captures_the_last_received_command():
    # act & assert:
    with fake_tango_system(CentralNode)as tango_context:
        dut = tango_context.device
        dut.StartUpTelescope()
        assert_activity_message(dut, STR_ON_CMD_ISSUED)

        dut.StandByTelescope()
        assert_activity_message(dut, STR_STANDBY_CMD_ISSUED)


# Test cases for commands
# Mocking ReleaseResources command success response from SubarrayNode
def mock_subarray_call_release_resources_success(arg1):
    argout = ["[]"]
    return [ResultCode.STARTED, argout]


def test_assign_resources(mock_central_lower_devices):
    # arrange
    device_proxy, subarray1_proxy_mock, mccs_master_ln_proxy_mock = mock_central_lower_devices
    # mocking subarray device state as ON as per new state model
    subarray1_proxy_mock.DevState = DevState.ON
    # act
    device_proxy.AssignResources(assign_input_str)
    # assert
    subarray1_proxy_mock.command_inout.assert_called_with(const.CMD_ASSIGN_RESOURCES, assign_input_str_to_subarray)
    mccs_master_ln_proxy_mock.command_inout.assert_called_with(const.CMD_ASSIGN_RESOURCES, assign_input_str)


def test_assign_resources_should_raise_devfailed_exception_when_subarray_node_throws_devfailed_exception(
        mock_subarraynode_device):
    # arrange
    device_proxy, subarray1_proxy_mock, subarray1_fqdn, event_subscription_map = mock_subarraynode_device
    subarray1_proxy_mock.DevState = DevState.OFF
    subarray1_proxy_mock.command_inout.side_effect = raise_devfailed_exception_with_args
    # act
    with pytest.raises(tango.DevFailed) as df:
        device_proxy.AssignResources(assign_input_str)
    # assert
    assert "Error occurred while assigning resources to the Subarray" in str(df)


def test_assign_resources_invalid_json_value(mock_central_lower_devices):
    # arrange
    device_proxy, subarray1_proxy_mock, mccs_master_ln_proxy_mock = mock_central_lower_devices
    # act
    with pytest.raises(tango.DevFailed) as df:
        device_proxy.AssignResources(assign_release_invalid_str)

    # assert
    assert const.STR_RESOURCE_ALLOCATION_FAILED in str(df.value)


def test_release_resources(mock_central_lower_devices):
    # arrange
    device_proxy, subarray1_proxy_mock, mccs_master_ln_proxy_mock = mock_central_lower_devices
    # mocking subarray device state as ON as per new state model
    subarray1_proxy_mock.DevState = DevState.ON
    # act:
    device_proxy.ReleaseResources(release_input_str)
    #assert
    subarray1_proxy_mock.command_inout.assert_called_with(const.CMD_RELEASE_RESOURCES)
    mccs_master_ln_proxy_mock.command_inout.assert_called_with(const.CMD_RELEASE_RESOURCES)


def test_release_resources_should_raise_devfailed_exception_when_subarray_node_throws_devfailed_exception(
        mock_subarraynode_device):
    # arrange
    device_proxy, subarray1_proxy_mock, subarray1_fqdn, event_subscription_map = mock_subarraynode_device
    subarray1_proxy_mock.DevState = DevState.OFF
    subarray1_proxy_mock.command_inout.side_effect = raise_devfailed_exception
   
    # act:
    with pytest.raises(tango.DevFailed) as df:
        device_proxy.ReleaseResources(release_input_str)
    # assert:
    assert "Error occurred while releasing resources from the Subarray" in str(df.value)


def test_release_resources_invalid_json_value():
    # act
    with fake_tango_system(CentralNode) as tango_context:
        with pytest.raises(tango.DevFailed) as df:
            tango_context.device.ReleaseResources(assign_release_invalid_str)

        # assert:
        assert "Invalid JSON format" in str(df.value)


def test_release_resources_invalid_key():
    # act
    with fake_tango_system(CentralNode) as tango_context:
        with pytest.raises(tango.DevFailed) as df:
            tango_context.device.ReleaseResources(release_invalid_key)
        # assert:
        assert "JSON key not found" in str(df.value)


def test_standby(mock_central_lower_devices):
    # arrange:
    device_proxy, subarray1_proxy_mock, mccs_master_ln_proxy_mock = mock_central_lower_devices
    # act:
    device_proxy.StartUpTelescope()
    assert device_proxy.state() == DevState.ON
    device_proxy.StandByTelescope()

    # assert:
    mccs_master_ln_proxy_mock.command_inout.assert_called_with(const.CMD_OFF)
    subarray1_proxy_mock.command_inout.assert_called_with(const.CMD_OFF)
    assert device_proxy.state() == DevState.OFF


def test_standby_should_raise_devfailed_exception(mock_central_lower_devices):
    device_proxy, subarray1_proxy_mock, mccs_master_ln_proxy_mock = mock_central_lower_devices
    mccs_master_ln_proxy_mock.command_inout.side_effect = raise_devfailed_exception
    subarray1_proxy_mock.command_inout.side_effect = raise_devfailed_exception

    with pytest.raises(tango.DevFailed):
        device_proxy.StandByTelescope()

    # assert:
    assert device_proxy.state() == DevState.FAULT


def test_startup(mock_central_lower_devices):
    device_proxy, subarray1_proxy_mock, mccs_master_ln_proxy_mock = mock_central_lower_devices
    # act:
    device_proxy.StartUpTelescope()
    # assert:
    mccs_master_ln_proxy_mock.command_inout.assert_called_with(const.CMD_ON)
    subarray1_proxy_mock.command_inout.assert_called_with(const.CMD_ON)
    assert device_proxy.state() == DevState.ON


def test_startup_should_raise_devfailed_exception(mock_central_lower_devices):
    device_proxy, subarray1_proxy_mock, mccs_master_ln_proxy_mock = mock_central_lower_devices
    mccs_master_ln_proxy_mock.command_inout.side_effect = raise_devfailed_exception
    subarray1_proxy_mock.command_inout.side_effect = raise_devfailed_exception
    with pytest.raises(tango.DevFailed):
        device_proxy.StartUpTelescope()

    # assert:
    assert device_proxy.state() == DevState.FAULT


# Test cases for Telescope Health State
def test_telescope_health_state_matches_mccs_master_leaf_node_health_state_after_start(
        central_node_test_info):
    initial_dut_properties = central_node_test_info['initial_dut_properties']
    proxies_to_mock = central_node_test_info['proxies_to_mock']
    mccs_master_ln_fqdn = central_node_test_info['mccs_master_ln_fqdn']
    event_subscription_map = central_node_test_info['event_subscription_map']
    mccs_master_ln_health_state = central_node_test_info['mccs_master_ln_health_state']
    mccs_master_ln_health_attribute = central_node_test_info['mccs_master_ln_health_attribute']

    with fake_tango_system(CentralNode, initial_dut_properties, proxies_to_mock) as tango_context:
        # act:
        dummy_event = create_dummy_event(mccs_master_ln_fqdn, mccs_master_ln_health_state)
        event_subscription_map[mccs_master_ln_health_attribute](dummy_event)

        # assert:
        assert tango_context.device.telescopeHealthState == mccs_master_ln_health_state


def test_telescope_health_state_is_ok_when_subarray_node_is_ok_after_start(mock_subarraynode_device):
    device_proxy, subarray1_device_proxy_mock, subarray1_fqdn, event_subscription_map = mock_subarraynode_device
    subarray1_health_attribute = 'healthState'
    dummy_event = create_dummy_event(subarray1_fqdn, HealthState.OK)
    event_subscription_map[subarray1_health_attribute](dummy_event)
    # assert:
    assert device_proxy.telescopeHealthState == HealthState.OK


def create_dummy_event(device_fqdn, health_state):
    fake_event = Mock()
    fake_event.err = False
    fake_event.attr_name = f"{device_fqdn}/healthState"
    fake_event.attr_value.value = health_state
    print(fake_event)
    return fake_event


def assert_activity_message(dut, expected_message):
    assert dut.activityMessage == expected_message  # reads tango attribute


# Throw Devfailed exception for command without argument
def raise_devfailed_exception(cmd_name):
    tango.Except.throw_exception("CentralNode_Commandfailed", "This is error message for devfailed",
                                 " ", tango.ErrSeverity.ERR)


# Throw Devfailed exception for command with argument
def raise_devfailed_exception_with_args(cmd_name, input_args):
    tango.Except.throw_exception("CentralNode_Commandfailed", "This is error message for devfailed",
                                 " ", tango.ErrSeverity.ERR)


def any_method(with_name=None):
    class AnyMethod():
        def __eq__(self, other):
            if not isinstance(other, types.MethodType):
                return False
            return other.__func__.__name__ == with_name if with_name else True

    return AnyMethod()


@contextlib.contextmanager
def fake_tango_system(device_under_test, initial_dut_properties={}, proxies_to_mock={},
                      device_proxy_import_path='tango.DeviceProxy'):
    with mock.patch(device_proxy_import_path) as patched_constructor:
        patched_constructor.side_effect = lambda device_fqdn: proxies_to_mock.get(device_fqdn, Mock())
        patched_module = importlib.reload(sys.modules[device_under_test.__module__])

    device_under_test = getattr(patched_module, device_under_test.__name__)

    device_test_context = DeviceTestContext(device_under_test, properties=initial_dut_properties)
    device_test_context.start()
    yield device_test_context
    device_test_context.stop()<|MERGE_RESOLUTION|>--- conflicted
+++ resolved
@@ -28,7 +28,6 @@
 with open(path, 'r') as f:
     assign_input_str = f.read()
 
-<<<<<<< HEAD
 assign_input_file_to_subarray = 'command_AssignResources_subarray.json'
 path = join(dirname(__file__), 'data', assign_input_file_to_subarray)
 with open(path, 'r') as f:
@@ -36,10 +35,6 @@
 
 release_input_file='command_ReleaseResources.json'
 path= join(dirname(__file__), 'data' , release_input_file)
-=======
-release_input_file = 'command_ReleaseResources.json'
-path = join(dirname(__file__), 'data', release_input_file)
->>>>>>> f3847337
 with open(path, 'r') as f:
     release_input_str = f.read()
 
@@ -48,18 +43,8 @@
 with open(path, 'r') as f:
     assign_release_invalid_str = f.read()
 
-<<<<<<< HEAD
 release_invalid_key_file='invalid_key_ReleaseResources.json'
 path= join(dirname(__file__), 'data', release_invalid_key_file)
-=======
-assign_invalid_key_file = 'invalid_key_AssignResources.json'
-path = join(dirname(__file__), 'data', assign_invalid_key_file)
-with open(path, 'r') as f:
-    assign_invalid_key = f.read()
-
-release_invalid_key_file = 'invalid_key_ReleaseResources.json'
-path = join(dirname(__file__), 'data', release_invalid_key_file)
->>>>>>> f3847337
 with open(path, 'r') as f:
     release_invalid_key = f.read()
 
