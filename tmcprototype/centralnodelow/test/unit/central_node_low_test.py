--- conflicted
+++ resolved
@@ -267,15 +267,9 @@
     subarray1_proxy_mock.DevState = DevState.ON
     # act:
     device_proxy.ReleaseResources(release_input_str)
-<<<<<<< HEAD
     #assert
     subarray1_proxy_mock.command_inout.assert_called_with(const.CMD_RELEASE_RESOURCES)
     mccs_master_ln_proxy_mock.command_inout.assert_called_with(const.CMD_RELEASE_RESOURCES)
-=======
-    # assert
-    subarray1_proxy_mock.command_inout.assert_called_with(const.CMD_RELEASE_RESOURCES, release_input_str)
-    mccs_master_ln_proxy_mock.command_inout.assert_called_with(const.CMD_RELEASE_RESOURCES, release_input_str)
->>>>>>> 183d9b0a
 
 
 def test_release_resources_should_raise_devfailed_exception_when_subarray_node_throws_devfailed_exception(
@@ -283,13 +277,8 @@
     # arrange
     device_proxy, subarray1_proxy_mock, subarray1_fqdn, event_subscription_map = mock_subarraynode_device
     subarray1_proxy_mock.DevState = DevState.OFF
-<<<<<<< HEAD
     subarray1_proxy_mock.command_inout.side_effect = raise_devfailed_exception
    
-=======
-    subarray1_proxy_mock.command_inout.side_effect = raise_devfailed_exception_with_args
-
->>>>>>> 183d9b0a
     # act:
     with pytest.raises(tango.DevFailed) as df:
         device_proxy.ReleaseResources(release_input_str)
