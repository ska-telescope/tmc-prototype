"""
 AssignResources class for CentralNodeLow.
"""
# PROTECTED REGION ID(CentralNode.additionnal_import) ENABLED START #
# Standard Python imports
import json

# Tango imports
import tango
from tango import DevState, DevFailed

# Additional import
from ska.base.commands import BaseCommand

from tmc.common.tango_client import TangoClient

from . import const


class AssignResources(BaseCommand):
    """
    A class for CentralNode's AssignResources() command.
    """

    def check_allowed(self):
        """
        Checks whether this command is allowed to be run in current device state

        :return: True if this command is allowed to be run in current device state

        :rtype: boolean

        :raises: DevFailed if this command is not allowed to be run
            in current device state

        """

        if self.state_model.op_state in [
            DevState.FAULT,
            DevState.UNKNOWN,
            DevState.DISABLE,
        ]:
            tango.Except.throw_exception(
                f"Command AssignResources is not allowed in current state {self.state_model.op_state}.",
                "Failed to invoke AssignResources command on CentralNode.",
                "CentralNode.AssignResources()",
                tango.ErrSeverity.ERR,
            )
        return True

    def do(self, argin):
        """
        Assigns resources to given subarray. It accepts the subarray id, station ids, station beam id and channels
        in JSON string format.

        :param argin: The string in JSON format. The JSON contains following values:

           subarray_id:
                DevShort. Mandatory.
                Sub-Array to allocate resources to
           station_ids:
                DevArray. Mandatory
                list of stations contributing beams to the data set
           channels:
                DevArray. Mandatory
                list of frequency channels used
           station_beam_ids:
                DevArray. Mandatory
                logical ID of beam

        Example:
            {"mccs":{"subarray_id":1,"station_ids":[1,2],"channels":[[0,8,1,1],[8,8,2,1],[24,16,2,1]],"station_beam_ids":[1]}}

        Note: Enter input without spaces as:{"subarray_id":1,"station_ids":[1,2],"channels":[1,2,3,4,5,6,7,8],"station_beam_ids":[1]}

        :return: None

        :raises: KeyError if input argument json string contains invalid key
                 ValueError if input argument json string contains invalid value
        """
        device_data = self.target
        try:
            # Check if Mccs On command is completed
            assert device_data.cmd_res_evt_val == 0
            json_argument = json.loads(argin)
            subarray_id = int(json_argument["mccs"]["subarray_id"])
            subarray_cmd_data = self._create_subarray_cmd_data(json_argument)
            log_msg = f"Assigning resources to subarray :-> {subarray_id}"
            self.logger.info(log_msg)
            subarray_client = self.create_client(
                device_data.subarray_FQDN_dict[subarray_id]
            )
            self.invoke_assign_resources(subarray_client, subarray_cmd_data)

            input_mccs_assign = json.dumps(json_argument["mccs"])
            mccs_master_ln_client = self.create_client(device_data.mccs_master_ln_fqdn)
            self.invoke_assign_resources(mccs_master_ln_client, input_mccs_assign)

            device_data._read_activity_message = const.STR_ASSIGN_RESOURCES_SUCCESS
            self.logger.info(const.STR_ASSIGN_RESOURCES_SUCCESS)


        except KeyError as key_error:
            self.logger.error(const.ERR_JSON_KEY_NOT_FOUND)
            device_data._read_activity_message = f"{const.ERR_JSON_KEY_NOT_FOUND}{key_error}"
            log_msg = f"{const.ERR_JSON_KEY_NOT_FOUND}{key_error}"
            self.logger.exception(key_error)
            tango.Except.throw_exception(
                const.STR_RESOURCE_ALLOCATION_FAILED,
                log_msg,
                "CentralNode.AssignResourcesCommand",
                tango.ErrSeverity.ERR,
            )
        except ValueError as val_error:
            self.logger.exception(
                "Exception in AssignResources command: %s", str(val_error)
            )
            device_data._read_activity_message = f"Invalid value in input: {val_error}"  
            log_msg = f"{const.STR_ASSIGN_RES_EXEC}{val_error}"
            self.logger.exception(val_error)
<<<<<<< HEAD
            tango.Except.throw_exception(
                const.STR_RESOURCE_ALLOCATION_FAILED,
                log_msg,
                "CentralNode.AssignResourcesCommand",
                tango.ErrSeverity.ERR,
            )
=======
            tango.Except.throw_exception(const.STR_RESOURCE_ALLOCATION_FAILED, log_msg,
                                         "CentralNode.AssignResourcesCommand",
                                         tango.ErrSeverity.ERR)
        except AssertionError:
            log_msg = "Exception in AssignResources command: " + const.ERR_STARTUP_CMD_UNCOMPLETE
            self.logger.exception(log_msg)
            log_msg = const.STR_ASSIGN_RES_EXEC + const.ERR_STARTUP_CMD_UNCOMPLETE
            self.logger.exception(log_msg)
            device_data._read_activity_message = log_msg
            tango.Except.throw_exception(const.ERR_STARTUP_CMD_UNCOMPLETE, log_msg,
                                         "CentralNode.AssignResourcesCommand",
                                         tango.ErrSeverity.ERR)
>>>>>>> f03856a0

    def _create_subarray_cmd_data(self, json_argument):
        """
        Delete subarray id from json argument and create proxy of subarray corresponding to subarray id
        and call assign_resources_leaf_node method.

        :param json_argument: The string in JSON format.
                device_data : Object of class device_data

        :return: None
        """
        # Remove subarray_id key from input json argument and send the json to subarray node
        input_json_subarray = json_argument["mccs"]
        del input_json_subarray["subarray_id"]
        input_to_subarray = json.dumps(input_json_subarray)
        return input_to_subarray

    def create_client(self, fqdn):
        """
        Creates TangoClient for given FQDN

        :param fqdn: String. FQDN of the Tango device for which client object is to be created.

        return: TangoClient object
        """
        return TangoClient(fqdn)

    def invoke_assign_resources(self, tango_client, input_arg):
        """
        Invokes assign Resources command on leaf node with input argument.

        :param tango_client: client of corresponding leaf node
        :param input_arg: Json string input to invoke command.

        :raises: DevFailed if error occurs while invoking command on any of the devices like SubarrayNode, MCCSMasterLeafNode
        """
        # device_data = DeviceData.get_instance()
        device_data = self.target
        try:
            tango_client.send_command(const.CMD_ASSIGN_RESOURCES, input_arg)
            log_msg = "Assign resurces command invoked successfully on {}".format(
                tango_client.get_device_fqdn
            )
            self.logger.debug(log_msg)
            device_data._read_activity_message = log_msg

        except DevFailed as dev_failed:
            log_msg = f"{const.ERR_ASSGN_RESOURCES}{dev_failed}"
            self.logger.exception(dev_failed)
            tango.Except.throw_exception(
                const.STR_CMD_FAILED,
                log_msg,
                "CentralNode.AssignResourcesCommand",
                tango.ErrSeverity.ERR,
            )<|MERGE_RESOLUTION|>--- conflicted
+++ resolved
@@ -118,14 +118,6 @@
             device_data._read_activity_message = f"Invalid value in input: {val_error}"  
             log_msg = f"{const.STR_ASSIGN_RES_EXEC}{val_error}"
             self.logger.exception(val_error)
-<<<<<<< HEAD
-            tango.Except.throw_exception(
-                const.STR_RESOURCE_ALLOCATION_FAILED,
-                log_msg,
-                "CentralNode.AssignResourcesCommand",
-                tango.ErrSeverity.ERR,
-            )
-=======
             tango.Except.throw_exception(const.STR_RESOURCE_ALLOCATION_FAILED, log_msg,
                                          "CentralNode.AssignResourcesCommand",
                                          tango.ErrSeverity.ERR)
@@ -138,7 +130,6 @@
             tango.Except.throw_exception(const.ERR_STARTUP_CMD_UNCOMPLETE, log_msg,
                                          "CentralNode.AssignResourcesCommand",
                                          tango.ErrSeverity.ERR)
->>>>>>> f03856a0
 
     def _create_subarray_cmd_data(self, json_argument):
         """
