# -*- coding: utf-8 -*-
#
# This file is part of the CentralNode project
#
#
#
# Distributed under the terms of the BSD-3-Clause license.
# See LICENSE.txt for more info.

"""
Central Node is a coordinator of the complete M&C system. Central Node implements the standard set
of state and mode attributes defined by the SKA Control Model.
"""
from __future__ import print_function
from __future__ import absolute_import

# PROTECTED REGION ID(CentralNode.additionnal_import) ENABLED START #
# Tango imports
import tango
from tango import DebugIt, AttrWriteType, DeviceProxy, EventType, DevState, DevFailed
from tango.server import run, attribute, command, device_property
from ska.base import SKABaseDevice
from ska.base.commands import ResponseCommand, ResultCode, BaseCommand
from ska.base.control_model import HealthState, ObsState
# Additional import
from . import const, release
from centralnodelow.input_validator import AssignResourceValidator
from centralnodelow.exceptions import ResourceReassignmentError, ResourceNotPresentError
from centralnodelow.exceptions import SubarrayNotPresentError, InvalidJSONError

import json
import ast

# PROTECTED REGION END #    //  CentralNode.additional_import

__all__ = ["CentralNode", "main"]


class CentralNode(SKABaseDevice):
    """
    Central Node is a coordinator of the complete M&C system.
    """

    # PROTECTED REGION ID(CentralNode.class_variable) ENABLED START #
    # Not required for CN-low
    @DebugIt()
    def _check_receptor_reassignment(self, input_receptors_list):
        """
        Checks if any of the receptors are already allocated to other subarray when AssignResources command is called.

        :param: argin: The input receptor list

        :return: None

        :throws:
            ResourceReassignmentError: Thrown when an already assigned resource is received
            in Assignresources command.

        """

        self.logger.info("Checking for duplicate allocation of dishes.")
        duplicate_allocation_count = 0
        duplicate_allocation_dish_ids = []
        self.logger.info(self._subarray_allocation)

        for receptor in input_receptors_list:
            dish_ID = "dish" + receptor
            self.logger.info("Checking allocation status of dish %s.", dish_ID)
            if self._subarray_allocation[dish_ID] != "NOT_ALLOCATED":
                self.logger.info("Dish %s is already allocated.", dish_ID)
                # duplicate_allocation_dish_ids.append(dish_ID)
                duplicate_allocation_dish_ids.append(receptor)
                duplicate_allocation_count = duplicate_allocation_count + 1
        self.logger.info("No of dishes already allocated: %d", duplicate_allocation_count)
        self.logger.info("List of dishes already allocated: %s", str(duplicate_allocation_dish_ids))

        if duplicate_allocation_count > 0:
            exception_message = const.ERR_RECEPTOR_ID_REALLOCATION + (str(duplicate_allocation_dish_ids))
            raise ResourceReassignmentError(exception_message)

    def health_state_cb(self, evt):
        """
        Retrieves the subscribed Subarray health state, aggregates them to calculate the
        telescope health state.

        :param evt: A TANGO_CHANGE event on Subarray healthState.

        :return: None

        :raises: KeyError if error occurs while setting Subarray healthState
        """
        try:
            log_msg = 'Health state attribute change event is : ' + str(evt)
            self.logger.info(log_msg)
            if not evt.err:
                health_state = evt.attr_value.value
                self.logger.info("healthstate:" + str(health_state))
                self.logger.info("healthstate device:" + str(evt.attr_name))
                if const.PROP_DEF_VAL_TM_MID_SA1 in evt.attr_name:
                    self._subarray1_health_state = health_state
                    self.subarray_health_state_map[evt.device] = health_state
                elif self.MCCSMasterLeafNodeFQDN in evt.attr_name:
                    self._mccs_master_leaf_health = health_state
                    self.logger.info("In MCCSMasterLeafNodeFQDN")
                else:
                    self.logger.debug(const.EVT_UNKNOWN)
                    # TODO: For future reference
                    # self._read_activity_message = const.EVT_UNKNOWN

                counts = {
                    HealthState.OK: 0,
                    HealthState.DEGRADED: 0,
                    HealthState.FAILED: 0,
                    HealthState.UNKNOWN: 0
                }

                for subsystem_health_field_name in ['mccs_master_leaf_health']:
                    health_state = getattr(self, f"_{subsystem_health_field_name}")
                    counts[health_state] += 1

                for subarray_health_state in list(self.subarray_health_state_map.values()):
                    counts[subarray_health_state] += 1
                self.logger.info("Count of health state Ok :" + str(counts[HealthState.OK]))
                self.logger.info("Count of health state Ok :" + str(len(list(self.subarray_health_state_map.values()))))
                # Calculating health_state for SubarrayNode, MCCSMasterLeafNode
                if counts[HealthState.OK] == len(list(self.subarray_health_state_map.values())) + 1:
                    self._telescope_health_state = HealthState.OK
                    str_log = const.STR_HEALTH_STATE + str(evt.device) + const.STR_OK
                    self.logger.info(str_log)
                    self._read_activity_message = const.STR_HEALTH_STATE + str(evt.device
                                                                               ) + const.STR_OK
                elif counts[HealthState.FAILED] != 0:
                    self._telescope_health_state = HealthState.FAILED
                    str_log = const.STR_HEALTH_STATE + str(evt.device) + const.STR_FAILED
                    self.logger.info(str_log)
                    self._read_activity_message = const.STR_HEALTH_STATE + str(evt.device
                                                                               ) + const.STR_FAILED
                elif counts[HealthState.DEGRADED] != 0:
                    self._telescope_health_state = HealthState.DEGRADED
                    str_log = const.STR_HEALTH_STATE + str(evt.device) + const.STR_DEGRADED
                    self.logger.info(str_log)
                    self._read_activity_message = const.STR_HEALTH_STATE + str(evt.device
                                                                               ) + const.STR_DEGRADED
                else:
                    self._telescope_health_state = HealthState.UNKNOWN
                    str_log = const.STR_HEALTH_STATE + str(evt.device) + const.STR_UNKNOWN
                    self.logger.info(str_log)
                    self._read_activity_message = const.STR_HEALTH_STATE + str(evt.device
                                                                               ) + const.STR_UNKNOWN
            else:
                # TODO: For future reference
                self._read_activity_message = const.ERR_SUBSR_SA_HEALTH_STATE + str(evt)
                self.logger.critical(const.ERR_SUBSR_SA_HEALTH_STATE)
        except KeyError as key_error:
            # TODO: For future reference
            self._read_activity_message = const.ERR_SUBARRAY_HEALTHSTATE + str(key_error)
            log_msg = const.ERR_SUBARRAY_HEALTHSTATE + ": " + str(key_error)
            self.logger.critical(log_msg)

    # Not required for CN-low
    def obs_state_cb(self, evt):
        """
        Retrieves the subscribed Subarray observation state. When the Subarray obsState is EMPTY, the resource
        allocation list gets cleared.

        :param evt: A TANGO_CHANGE event on Subarray obsState.

        :return: None

        :raises: KeyError in Subarray obsState callback
        """
        try:
            log_msg = 'Observation state attribute change event is : ' + str(evt)
            self.logger.info(log_msg)
            if not evt.err:
                obs_state = evt.attr_value.value
                subarray_device = evt.device
                subarray_device_list = list(str(subarray_device))
                # Identify the Subarray ID
                for index in range(0, len(subarray_device_list)):
                    if subarray_device_list[index].isdigit():
                        id = subarray_device_list[index]

                subarray_id = "SA" + str(id)
                self.logger.info(log_msg)
                if obs_state == ObsState.EMPTY or obs_state == ObsState.RESTARTING:
                    for dish, subarray in self._subarray_allocation.items():
                        if subarray == subarray_id:
                            self._subarray_allocation[dish] = "NOT_ALLOCATED"
                log_msg = "Subarray_allocation is: " + str(self._subarray_allocation)
                self.logger.info(log_msg)
            else:
                # TODO: For future reference
                self._read_activity_message = const.ERR_SUBSR_SA_OBS_STATE + str(evt)
                self.logger.critical(const.ERR_SUBSR_SA_OBS_STATE)
        except KeyError as key_error:
            self._read_activity_message = const.ERR_SUBARRAY_HEALTHSTATE + str(key_error)
            log_msg = const.ERR_SUBARRAY_HEALTHSTATE + ": " + str(key_error)
            self.logger.critical(log_msg)
        

    # PROTECTED REGION END #    //  CentralNode.class_variable

    # -----------------
    # Device Properties
    # -----------------
    CentralAlarmHandler = device_property(
        dtype='str',
        doc="Device name of CentralAlarmHandler ",
    )

    TMAlarmHandler = device_property(
        dtype='str',
        doc="Device name of TMAlarmHandler ",
    )

    TMLowSubarrayNodes = device_property(
        dtype=('str',), doc="List of TM Mid Subarray Node devices",
        default_value=tuple()
    )

    MCCSMasterLeafNodeFQDN = device_property(
        dtype='str'
    )

    # ----------
    # Attributes
    # ----------

    telescopeHealthState = attribute(
        dtype=HealthState,
        doc="Health state of Telescope",
    )

    subarray1HealthState = attribute(
        dtype=HealthState,
        doc="Health state of Subarray1",
    )

    activityMessage = attribute(
        dtype='str',
        access=AttrWriteType.READ_WRITE,
        doc="Activity Message",
    )

    # ---------------
    # General methods
    # ---------------
    class InitCommand(SKABaseDevice.InitCommand):
        """
        A class for the TMC CentralNode's init_device() method.
        """
        def do(self):
            """
            Initializes the attributes and properties of the Central Node Low.

            :return: A tuple containing a return code and a string message indicating status.
             The message is for information purpose only.

            :rtype: (ReturnCode, str)

            :raises: DevFailed if error occurs while initializing the CentralNode device or if error occurs while
                    creating device proxy for any of the devices like SubarrayNodeLow or MccsMasterLeafNode.

            """
            super().do()

            device = self.target
            try:
                self.logger.info("Device initialisating...")
                device._subarray1_health_state = HealthState.OK
                device._mccs_master_leaf_health = HealthState.OK
                # Initialise Attributes
                device._health_state = HealthState.OK
                device._telescope_health_state = HealthState.OK
                device.subarray_health_state_map = {}
                device.subarray_FQDN_dict = {}
                #device._subarray_allocation = {}
                device._read_activity_message = ""
                device._build_state = '{},{},{}'.format(release.name,release.version,release.description)
                device._version_id = release.version

                self.logger.debug(const.STR_INIT_SUCCESS)

            except DevFailed as dev_failed:
                log_msg = const.ERR_INIT_PROP_ATTR_CN + str(dev_failed)
                self.logger.exception(dev_failed)
                device._read_activity_message = const.ERR_INIT_PROP_ATTR_CN
                tango.Except.throw_exception(const.STR_CMD_FAILED, log_msg, "CentralNode.InitCommand.do()",
                                             tango.ErrSeverity.ERR)

                #  Get Dish Leaf Node devices List
                # TODO: Getting DishLeafNode devices list from TANGO DB
                # device.tango_db = PyTango.Database()
                # try:
                #     device.dev_dbdatum = device.tango_db.get_device_exported(const.GET_DEVICE_LIST_TANGO_DB)
                #     device._dish_leaf_node_devices.extend(device.dev_bdatum.value_string)
                #     print device._dish_leaf_node_devices


            # Create device proxy for MCCS Master Leaf Node
            try:
                device._mccs_master_leaf_proxy = DeviceProxy(device.MCCSMasterLeafNodeFQDN)
                device._mccs_master_leaf_proxy.subscribe_event(const.EVT_SUBSR_MCCS_MASTER_HEALTH,
                                                           EventType.CHANGE_EVENT,
                                                           device.health_state_cb, stateless=True)
            except DevFailed as dev_failed:
                log_msg = const.ERR_SUBSR_CSP_MASTER_LEAF_HEALTH + str(dev_failed)
                self.logger.exception(dev_failed)
                device._read_activity_message = const.ERR_SUBSR_CSP_MASTER_LEAF_HEALTH
                tango.Except.throw_exception(const.STR_CMD_FAILED, log_msg, "CentralNode.InitCommand",
                                             tango.ErrSeverity.ERR)

            # Create device proxy for Subarray Node
            for subarray in range(0, len(device.TMLowSubarrayNodes)):
                try:
                    subarray_proxy = DeviceProxy(device.TMLowSubarrayNodes[subarray])
                    device.subarray_health_state_map[subarray_proxy] = -1
                    subarray_proxy.subscribe_event(const.EVT_SUBSR_HEALTH_STATE,
                                                  EventType.CHANGE_EVENT,
                                                  device.health_state_cb, stateless=True)

                    # subarray_proxy.subscribe_event(const.EVT_SUBSR_OBS_STATE,
                    #                                EventType.CHANGE_EVENT,
                    #                                device.obs_state_cb, stateless=True)

                    # populate subarrayID-subarray proxy map
                    tokens = device.TMLowSubarrayNodes[subarray].split('/')
                    subarrayID = int(tokens[2])
                    device.subarray_FQDN_dict[subarrayID] = subarray_proxy
                except DevFailed as dev_failed:
                    log_msg = const.ERR_SUBSR_SA_HEALTH_STATE + str(dev_failed)
                    self.logger.exception(dev_failed)
                    device._read_activity_message = const.ERR_SUBSR_SA_HEALTH_STATE
                    tango.Except.throw_exception(const.STR_CMD_FAILED, log_msg, "CentralNode.InitCommand",
                                                 tango.ErrSeverity.ERR)

            device._read_activity_message = "Central Node initialised successfully."
            self.logger.info(device._read_activity_message)
            return (ResultCode.OK, device._read_activity_message)


    def always_executed_hook(self):
        # PROTECTED REGION ID(CentralNode.always_executed_hook) ENABLED START #
        """ Internal construct of TANGO. """
        # PROTECTED REGION END #    //  CentralNode.always_executed_hook

    def delete_device(self):
        # PROTECTED REGION ID(CentralNode.delete_device) ENABLED START #
        """ Internal construct of TANGO. """
        # PROTECTED REGION END #    //  CentralNode.delete_device

    # ------------------
    # Attributes methods
    # ------------------

    def read_telescopeHealthState(self):
        # PROTECTED REGION ID(CentralNode.telescope_healthstate_read) ENABLED START #
        """ Internal construct of TANGO. Returns the Telescope health state."""
        return self._telescope_health_state
        # PROTECTED REGION END #    //  CentralNode.telescope_healthstate_read

    def read_subarray1HealthState(self):
        # PROTECTED REGION ID(CentralNode.subarray1_healthstate_read) ENABLED START #
        """ Internal construct of TANGO. Returns Subarray1 health state. """
        return self._subarray1_health_state
        # PROTECTED REGION END #    //  CentralNode.subarray1_healthstate_read

    def read_activityMessage(self):
        # PROTECTED REGION ID(CentralNode.activity_message_read) ENABLED START #
        """Internal construct of TANGO. Returns activity message. """
        return self._read_activity_message
        # PROTECTED REGION END #    //  CentralNode.activity_message_read

    def write_activityMessage(self, value):
        # PROTECTED REGION ID(CentralNode.activity_message_write) ENABLED START #
        """Internal construct of TANGO. Sets the activity message. """
        self._read_activity_message = value
        # PROTECTED REGION END #    //  CentralNode.activity_message_write

    # --------
    # Commands
    # --------
    
    class StandByTelescopeCommand(SKABaseDevice.OffCommand):
        """
        A class for CentralNode's StandByTelescope() command.
        """

        def check_allowed(self):

            """
            Checks whether this command is allowed to be run in current device state

            :return: True if this command is allowed to be run in current device state

            :rtype: boolean

            :raises: DevFailed if this command is not allowed to be run in current device state
            """
            if self.state_model.op_state in [DevState.FAULT, DevState.UNKNOWN, DevState.DISABLE]:
                tango.Except.throw_exception("Command StandByTelescope is not allowed in current state.",
                                             "Failed to invoke StandByTelescope command on CentralNode.",
                                             "CentralNode.StandByTelescope()",
                                             tango.ErrSeverity.ERR)
            return True

        def do(self):
            """
            Sets the CentralNode into OFF state. Invokes the respective command on lower level nodes adn devices.

            :return: A tuple containing a return code and a string message indicating status.
            The message is for information purpose only.

            :rtype: (ResultCode, str)

            :raises: DevFailed if error occurs while invoking command on any of the devices like SubarrayNode,
                    DishLeafNode, CSPMasterLeafNode or SDpMasterLeafNode

            """
            device = self.target
            log_msg = const.STR_STANDBY_CMD_ISSUED
            self.logger.info(log_msg)
            device._read_activity_message = log_msg
            # Not required for CN-low
            for name in range(0, len(device._dish_leaf_node_devices)):
                try:
                    device._leaf_device_proxy[name].command_inout(const.CMD_SET_STANDBY_MODE)
                    log_msg = const.CMD_SET_STANDBY_MODE + "invoked on" + str(device._leaf_device_proxy[name])
                    self.logger.info(log_msg)
                    device._leaf_device_proxy[name].command_inout(const.CMD_OFF)
                except DevFailed as dev_failed:
                    log_msg = const.ERR_EXE_STANDBY_CMD + str(dev_failed)
                    self.logger.exception(dev_failed)
                    device._read_activity_message = const.ERR_EXE_STANDBY_CMD
                    tango.Except.throw_exception(const.STR_STANDBY_EXEC, log_msg,
                                                 "CentralNode.StandByTelescopeCommand",
                                                 tango.ErrSeverity.ERR)
            # Not required for CN-low , replace with mccsmasterleafnode
            try:
                device._csp_master_leaf_proxy.command_inout(const.CMD_OFF)
                device._csp_master_leaf_proxy.command_inout(const.CMD_STANDBY, [])
                self.logger.info(const.STR_CMD_STANDBY_CSP_DEV)
            except DevFailed as dev_failed:
                log_msg = const.ERR_EXE_STANDBY_CMD + str(dev_failed)
                self.logger.exception(dev_failed)
                device._read_activity_message = const.ERR_EXE_STANDBY_CMD
                tango.Except.throw_exception(const.STR_STANDBY_EXEC, log_msg,
                                             "CentralNode.StandByTelescopeCommand",
                                             tango.ErrSeverity.ERR)
            # Not required for CN-low
            try:
                device._sdp_master_leaf_proxy.command_inout(const.CMD_OFF)
                device._sdp_master_leaf_proxy.command_inout(const.CMD_STANDBY)
                self.logger.info(const.STR_CMD_STANDBY_SDP_DEV)
            except DevFailed as dev_failed:
                log_msg = const.ERR_EXE_STANDBY_CMD + str(dev_failed)
                self.logger.exception(dev_failed)
                device._read_activity_message = const.ERR_EXE_STANDBY_CMD
                tango.Except.throw_exception(const.STR_STANDBY_EXEC, log_msg,
                                             "CentralNode.StandByTelescopeCommand",
                                             tango.ErrSeverity.ERR)
            try:
                for subarrayID in range(1, len(device.TMMidSubarrayNodes) + 1):
                    device.subarray_FQDN_dict[subarrayID].command_inout(const.CMD_OFF)
                    self.logger.info(const.STR_CMD_STANDBY_SA_DEV)

            except DevFailed as dev_failed:
                log_msg = const.ERR_EXE_STANDBY_CMD + str(dev_failed)
                self.logger.exception(dev_failed)
                device._read_activity_message = const.ERR_EXE_STANDBY_CMD
                tango.Except.throw_exception(const.STR_STANDBY_EXEC, log_msg,
                                             "CentralNode.StandByTelescopeCommand",
                                             tango.ErrSeverity.ERR)
            return (ResultCode.OK, device._read_activity_message)

    def is_StandByTelescope_allowed(self):
        """
        Checks whether this command is allowed to be run in current device state.

        :return: True if this command is allowed to be run in current device state.

        :rtype: boolean

        :raises: DevFailed if this command is not allowed to be run in current device state.
        
        """
        handler = self.get_command_object("StandByTelescope")
        return handler.check_allowed()

    @command(
        dtype_out="DevVarLongStringArray",
        doc_out="[ResultCode, information-only string]",
    )
    def StandByTelescope(self):
        """
        This command invokes SetStandbyLPMode() command on DishLeafNode, StandBy() command on CspMasterLeafNode and
        SdpMasterLeafNode and Off() command on SubarrayNode and sets CentralNode into OFF state.

        """
        handler = self.get_command_object("StandByTelescope")
        (result_code, message) = handler()
        return [[result_code], [message]]

    class StartUpTelescopeCommand(SKABaseDevice.OnCommand):
        """
        A class for CentralNode's StartupCommand() command.
        """
        def check_allowed(self):

            """
            Checks whether this command is allowed to be run in current device state

            :return: True if this command is allowed to be run in current device state

            :rtype: boolean

            :raises: DevFailed if this command is not allowed to be run in current device state

            """
            if self.state_model.op_state in [DevState.FAULT, DevState.UNKNOWN, DevState.DISABLE]:
                tango.Except.throw_exception("Command StartUpTelescope is not allowed in current state.",
                                             "Failed to invoke StartUpTelescope command on CentralNodeLow.",
                                             "CentralNodeLow.StartUpTelescope()",
                                             tango.ErrSeverity.ERR)
            return True

        def do(self):
            """
            Setting the startup state to TRUE enables the telescope to accept subarray commands as per the subarray
            model. Set the CentralNode into ON state.

            :param argin: None.

            :return: A tuple containing a return code and a string message indicating status.
            The message is for information purpose only.

            :rtype: (ResultCode, str)

            :raises: DevFailed if error occurs while invoking command on any of the devices like SubarrayNode,
                    DishLeafNode, CSPMasterLeafNode or SDpMasterLeafNode

            """
            device = self.target
            log_msg = const.STR_ON_CMD_ISSUED
            self.logger.info(log_msg)
            device._read_activity_message = log_msg

            try:
                device._mccs_master_leaf_proxy.command_inout(const.CMD_ON)
                self.logger.info(const.STR_CMD_ON_MCCS_DEV)

            except DevFailed as dev_failed:
                log_msg = const.ERR_EXE_ON_CMD + str(dev_failed)
                self.logger.exception(dev_failed)
                device._read_activity_message = const.ERR_EXE_ON_CMD
                tango.Except.throw_exception(const.STR_ON_EXEC, log_msg,
                                             "CentralNodeLow.StartUpTelescopeCommand",
                                             tango.ErrSeverity.ERR)

            try:
                for subarrayID in range(1, len(device.TMLowSubarrayNodes) + 1):
                    device.subarray_FQDN_dict[subarrayID].command_inout(const.CMD_ON)
                    self.logger.info(const.STR_CMD_ON_SA_LOW_DEV)
            except DevFailed as dev_failed:
                log_msg = const.ERR_EXE_ON_CMD + str(dev_failed)
                self.logger.exception(dev_failed)
                device._read_activity_message = const.ERR_EXE_ON_CMD
                tango.Except.throw_exception(const.STR_ON_EXEC, log_msg,
                                             "CentralNodeLow.StartUpTelescopeCommand",
                                             tango.ErrSeverity.ERR)
            return (ResultCode.OK, device._read_activity_message)

    def is_StartUpTelescope_allowed(self):
        """
        Checks whether this command is allowed to be run in current device state.

        :return: True if this command is allowed to be run in current device state.

        :rtype: boolean

        :raises: DevFailed if this command is not allowed to be run in current device state.

        """
        handler = self.get_command_object("StartUpTelescope")
        return handler.check_allowed()

    @command(
        dtype_out="DevVarLongStringArray",
        doc_out="[ResultCode, information-only string]",
    )
    @DebugIt()
    def StartUpTelescope(self):
        """
        This command invokes SetOperateMode() command on DishLeadNode, On() command on CspMasterLeafNode,
        SdpMasterLeafNode and SubarrayNode and sets the Central Node into ON state.
        """
        handler = self.get_command_object("StartUpTelescope")
        (result_code, message) = handler()
        return [[result_code], [message]]

    class AssignResourcesCommand(BaseCommand):
        """
        A class for CentralNode's AssignResources() command.
        """

        def check_allowed(self):
            """
            Checks whether this command is allowed to be run in current device state

            :return: True if this command is allowed to be run in current device state

            :rtype: boolean

            :raises: DevFailed if this command is not allowed to be run
                in current device state

            """

            if self.state_model.op_state in [DevState.FAULT, DevState.UNKNOWN, DevState.DISABLE]:
                tango.Except.throw_exception("Command AssignResources is not allowed in current state.",
                                             "Failed to invoke AssignResources command on CentralNode.",
                                             "CentralNode.AssignResources()",
                                             tango.ErrSeverity.ERR)
            return True

        def do(self, argin):
            """
            Assigns resources to given subarray. It accepts the subarray id, station ids, station beam id, tile ids list and channels 
            in JSON string format.

            :param argin: The string in JSON format. The JSON contains following values:

               subarray_id:
                   DevShort. Mandatory.
                   the Sub-Array to allocate resources
               station_ids:
                    DevArray. Mandatory
                    list of stations contributing beams to the data set
               channels:
                    DevArray. Mandatory
                    list of frequency channels used
               station_beam_ids:
                    DevArray. Mandatory
                    logical ID of beam
               tile_ids:
                    DevArray. Mandatory
                    the list of tiles that should be allocated to the Sub-Array

            Example:
                {
                    "subarray_id": 1,
                    "station_ids": [1,2],
                    "channels": [1,2,3,4,5,6,7,8],
                    "station_beam_ids": [1],
                    "tile_ids": [1,2,3,4],
                }

            Note: From Jive, enter above input string without any space.

            :return: None

            :raises: DevFailed when the API fails to allocate resources.

            Note: Enter input without spaces as:{"subarray_id":1,"station_ids":[1,2],"channels":[1,2,3,4,5,6,7,8],"station_beam_ids":[1],"tile_ids":[1,2,3,4],}

            """
            device = self.target
            try:
                json_argument = json.loads(argin)
                # Create subarray proxy
<<<<<<< HEAD
                subarrayID = int(json_argument['subarrayID'])
                subarrayProxy = device.subarray_FQDN_dict[subarrayID]
                ## check for duplicate allocation
                # self.logger.info("Checking for resource reallocation.")
                # Not required for CN-low
                # device._check_receptor_reassignment(json_argument["dish"]["receptorIDList"])

                ## Allocate resources to subarray
                # Remove Subarray Id key from input json argument and send the json with
                # receptor Id list and SDP block to TMC Subarray Node
                self.logger.info("Allocating resource to subarray %d", subarrayID)
                input_json_subarray = json_argument.copy()
                del input_json_subarray["subarrayID"]
                input_to_sa = json.dumps(input_json_subarray)

                resources_allocated_return = subarrayProxy.command_inout(
                    const.CMD_ASSIGN_RESOURCES, input_to_sa)

                # Note: resources_allocated_return[1] contains the JSON string containing 
                # allocated resources.
                # resources_allocated = resources_allocated_return[1]
                log_msg = "Return value from subarray node: " + str(resources_allocated_return)
                self.logger.info(log_msg)
                resources_allocated = ast.literal_eval(resources_allocated_return[1][0])
                log_msg = "resources_assigned: " + str(resources_allocated)
                self.logger.debug(log_msg)
                # Update self._subarray_allocation variable to update subarray allocation
                # for the related dishes.
                # Also append the allocated dish to out argument.
                for dish in range(0, len(resources_allocated)):
                    dish_ID = "dish" + (resources_allocated[dish])
                    device._subarray_allocation[dish_ID] = "SA" + str(subarrayID)
                    receptorIDList.append(resources_allocated[dish])

=======
                subarray_id = int(json_argument['subarray_id'])
                subarrayProxy = device.subarray_FQDN_dict[subarray_id]
                
                # Allocate resources to subarray
                self.logger.info("Allocating resource to subarray %d", subarray_id)
                input_to_sa = json.dumps(json_argument)
                # TODO: Need to think if anything will be returned from SubarrayNode
                subarrayProxy.command_inout(const.CMD_ASSIGN_RESOURCES, input_to_sa)
                # Invoke command on MCCS Master leaf node
                self.logger.info("Invoking AssignResources command on MCCS Master Leaf Node")
                input_to_mccs = json.dumps(json_argument)
                device._mccs_master_leaf_proxy.command_inout(const.CMD_ASSIGN_RESOURCES, input_to_mccs)
                
>>>>>>> 5c6b4727
                # Allocation successful
                device._read_activity_message = const.STR_ASSIGN_RESOURCES_SUCCESS
                self.logger.info(const.STR_ASSIGN_RESOURCES_SUCCESS)

            except ValueError as val_error:
                self.logger.exception("Exception in AssignResources command: %s", str(val_error))
                device._read_activity_message = "Invalid value in input: " + str(val_error)
                log_msg = const.STR_ASSIGN_RES_EXEC + str(val_error)
                self.logger.exception(val_error)
                tango.Except.throw_exception(const.STR_RESOURCE_ALLOCATION_FAILED, log_msg,
                                             "CentralNode.AssignResourcesCommand",
                                             tango.ErrSeverity.ERR)
            except DevFailed as dev_failed:
                log_msg = const.ERR_ASSGN_RESOURCES + str(dev_failed)
                self.logger.exception(dev_failed)
                tango.Except.throw_exception(const.STR_CMD_FAILED, log_msg,
                                             "CentralNode.AssignResourcesCommand",
                                             tango.ErrSeverity.ERR)
            # PROTECTED REGION END #    //  CentralNode.AssignResources

    def is_AssignResources_allowed(self):
        """
        Checks whether this command is allowed to be run in current device state.

        :return: True if this command is allowed to be run in current device state

        :rtype: boolean

        :raises: DevFailed if this command is not allowed to be run in current device state

        """
        handler = self.get_command_object("AssignResources")
        return handler.check_allowed()

    @command(
        dtype_in='str',
        doc_in="The string in JSON format. The JSON contains following values:\nsubarrayID: "
               "DevShort\ndish: JSON object consisting\n- receptorIDList: DevVarStringArray. "
               "The individual string should contain dish numbers in string format with "
               "preceding zeroes upto 3 digits. E.g. 0001, 0002",
    )
    @DebugIt()
    def AssignResources(self, argin):
        """
        AssignResources command invokes the AssignResources command on lower level devices.
        """
        handler = self.get_command_object("AssignResources")
        handler(argin)

    class ReleaseResourcesCommand(BaseCommand):
        """
        A class for CentralNode's ReleaseResources() command.
        """
        def check_allowed(self):
            """
            Checks whether this command is allowed to be run in current device state

            :return: True if this command is allowed to be run in current device state

            :rtype: boolean

            :raises: DevFailed if this command is not allowed to be run in current device state

            """

            if self.state_model.op_state in [DevState.FAULT, DevState.UNKNOWN, DevState.DISABLE,]:
                tango.Except.throw_exception("Command ReleaseResources is not allowed in current state.",
                                             "Failed to invoke ReleaseResources command on CentralNode.",
                                             "CentralNode.ReleaseResources()",
                                             tango.ErrSeverity.ERR)
            return True
        
        def do(self, argin):
            """
            Release all the resources assigned to the given Subarray. It accepts the subarray id, releaseALL flag in JSON string format. When the releaseALL flag is True, ReleaseAllResources command
            is invoked on the respective SubarrayNode. 
            
            :param argin: The string in JSON format. The JSON contains following values:

                subarrayID:
                    DevShort. Mandatory.

                releaseALL:
                    Boolean(True or False). Mandatory. True when all the resources to be released from Subarray.

                Example:
                    {
                        "subarrayID": 1,
                        "releaseALL": true,
                    }

                Note: From Jive, enter input as:
                    {"subarrayID":1,"releaseALL":true} without any space.

             :raises: ValueError if input argument json string contains invalid value
                    KeyError if input argument json string contains invalid key
                    DevFailed if the command execution or command invocation on SubarrayNode is not successful

            """
            device = self.target
            try:
                release_success = False
                jsonArgument = json.loads(argin)
                subarrayID = jsonArgument['subarrayID']
                subarrayProxy = device.subarray_FQDN_dict[subarrayID]
                subarray_name = "SA" + str(subarrayID)
                if jsonArgument['releaseALL'] == True:
                    # Invoke "ReleaseAllResources" on SubarrayNode
                    subarrayProxy.command_inout(const.CMD_RELEASE_RESOURCES)
                    device._mccs_master_leaf_proxy.command_inout(const.CMD_RELEASE_RESOURCES)
                    log_msg = const.STR_REL_RESOURCES
                    self.logger.info(log_msg)
                    device._read_activity_message = log_msg
                else:
                    device._read_activity_message = const.STR_FALSE_TAG
                    self.logger.info(const.STR_FALSE_TAG)

            except ValueError as value_error:
                self.logger.error(const.ERR_INVALID_JSON)
                device._read_activity_message = const.ERR_INVALID_JSON + str(value_error)
                log_msg = const.ERR_INVALID_JSON + str(value_error)
                self.logger.exception(value_error)
                tango.Except.throw_exception(const.STR_RELEASE_RES_EXEC, log_msg,
                                             "CentralNode.ReleaseResourcesCommand",
                                             tango.ErrSeverity.ERR)

            except KeyError as key_error:
                self.logger.error(const.ERR_JSON_KEY_NOT_FOUND)
                device._read_activity_message = const.ERR_JSON_KEY_NOT_FOUND + str(key_error)
                log_msg = const.ERR_JSON_KEY_NOT_FOUND + str(key_error)
                self.logger.exception(key_error)
                tango.Except.throw_exception(const.STR_RELEASE_RES_EXEC, log_msg,
                                             "CentralNode.ReleaseResourcesCommand",
                                             tango.ErrSeverity.ERR)

            except DevFailed as dev_failed:
                log_msg = const.ERR_RELEASE_RESOURCES + str(dev_failed)
                device._read_activity_message = const.ERR_RELEASE_RESOURCES
                self.logger.exception(dev_failed)
                tango.Except.throw_exception(const.STR_RELEASE_RES_EXEC, log_msg,
                                             "CentralNode.ReleaseResourcesCommand",
                                             tango.ErrSeverity.ERR)

    def is_ReleaseResources_allowed(self):
        """
        Checks whether this command is allowed to be run in current device state.

        :return: True if this command is allowed to be run in current device state.

        :rtype: boolean

        :raises: DevFailed if this command is not allowed to be run in current device state

        """
        handler = self.get_command_object("ReleaseResources")
        return handler.check_allowed()
    
    @command(
        dtype_in="str",
        doc_in="The string in JSON format. The JSON contains following values:\nsubarrayID: "
               "releaseALL boolean as true and receptorIDList.",
    )
    @DebugIt()
    def ReleaseResources(self, argin):
        """
        Release all the resources assigned to the given Subarray.
        """
        handler = self.get_command_object("ReleaseResources")

        handler(argin)

    def init_command_objects(self):
        """
        Initialises the command handlers for commands supported by this device.
        """
        super().init_command_objects()
        args = (self, self.state_model, self.logger)
        self.register_command_object("StartUpTelescope", self.StartUpTelescopeCommand(*args))
        self.register_command_object("StandByTelescope", self.StandByTelescopeCommand(*args))
        self.register_command_object("AssignResources", self.AssignResourcesCommand(*args))
        self.register_command_object("ReleaseResources", self.ReleaseResourcesCommand(*args))

# ----------
# Run server
# ----------

def main(args=None, **kwargs):
    # PROTECTED REGION ID(CentralNode.main) ENABLED START #
    """
    Runs the CentralNode.
    :param args: Arguments internal to TANGO

    :param kwargs: Arguments internal to TANGO

    :return: CentralNode TANGO object.
    """
    return run((CentralNode,), args=args, **kwargs)
    # PROTECTED REGION END #    //  CentralNode.main


if __name__ == '__main__':
    main()<|MERGE_RESOLUTION|>--- conflicted
+++ resolved
@@ -669,42 +669,6 @@
             try:
                 json_argument = json.loads(argin)
                 # Create subarray proxy
-<<<<<<< HEAD
-                subarrayID = int(json_argument['subarrayID'])
-                subarrayProxy = device.subarray_FQDN_dict[subarrayID]
-                ## check for duplicate allocation
-                # self.logger.info("Checking for resource reallocation.")
-                # Not required for CN-low
-                # device._check_receptor_reassignment(json_argument["dish"]["receptorIDList"])
-
-                ## Allocate resources to subarray
-                # Remove Subarray Id key from input json argument and send the json with
-                # receptor Id list and SDP block to TMC Subarray Node
-                self.logger.info("Allocating resource to subarray %d", subarrayID)
-                input_json_subarray = json_argument.copy()
-                del input_json_subarray["subarrayID"]
-                input_to_sa = json.dumps(input_json_subarray)
-
-                resources_allocated_return = subarrayProxy.command_inout(
-                    const.CMD_ASSIGN_RESOURCES, input_to_sa)
-
-                # Note: resources_allocated_return[1] contains the JSON string containing 
-                # allocated resources.
-                # resources_allocated = resources_allocated_return[1]
-                log_msg = "Return value from subarray node: " + str(resources_allocated_return)
-                self.logger.info(log_msg)
-                resources_allocated = ast.literal_eval(resources_allocated_return[1][0])
-                log_msg = "resources_assigned: " + str(resources_allocated)
-                self.logger.debug(log_msg)
-                # Update self._subarray_allocation variable to update subarray allocation
-                # for the related dishes.
-                # Also append the allocated dish to out argument.
-                for dish in range(0, len(resources_allocated)):
-                    dish_ID = "dish" + (resources_allocated[dish])
-                    device._subarray_allocation[dish_ID] = "SA" + str(subarrayID)
-                    receptorIDList.append(resources_allocated[dish])
-
-=======
                 subarray_id = int(json_argument['subarray_id'])
                 subarrayProxy = device.subarray_FQDN_dict[subarray_id]
                 
@@ -718,7 +682,6 @@
                 input_to_mccs = json.dumps(json_argument)
                 device._mccs_master_leaf_proxy.command_inout(const.CMD_ASSIGN_RESOURCES, input_to_mccs)
                 
->>>>>>> 5c6b4727
                 # Allocation successful
                 device._read_activity_message = const.STR_ASSIGN_RESOURCES_SUCCESS
                 self.logger.info(const.STR_ASSIGN_RESOURCES_SUCCESS)
