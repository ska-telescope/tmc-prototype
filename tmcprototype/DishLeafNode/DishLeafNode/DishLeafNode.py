# -*- coding: utf-8 -*-
#
# This file is part of the DishLeafNode project
#
#
#
# Distributed under the terms of the BSD-3-Clause license.
# See LICENSE.txt for more info.

"""
A Leaf control node for DishMaster.
"""
from __future__ import print_function
from __future__ import absolute_import

import sys
import os
import json
file_path = os.path.dirname(os.path.abspath(__file__))
module_path = os.path.abspath(os.path.join(file_path, os.pardir)) + "/DishLeafNode"
sys.path.insert(0, module_path)
print("sys.path: ", sys.path)
# PROTECTED REGION ID(DishLeafNode.additionnal_import) ENABLED START #
# PyTango imports
import tango
from tango import DeviceProxy, EventType, ApiUtil, DebugIt, DevState, AttrWriteType, DevFailed
from tango.server import run, DeviceMeta, command, device_property, attribute
from skabase.SKABaseDevice.SKABaseDevice import SKABaseDevice

# Additional import
# PROTECTED REGION ID(DishLeafNode.additionnal_import) ENABLED START #
import threading
import CONST
from future.utils import with_metaclass
import math
import katpoint
import re
import datetime
import time
# PROTECTED REGION END #    //  DishLeafNode.additionnal_import

__all__ = ["DishLeafNode", "main"]

class DishLeafNode(with_metaclass(DeviceMeta, SKABaseDevice)):
#class DishLeafNode(SKABaseDevice):
    """
    A Leaf control node for DishMaster.
    """

    # PROTECTED REGION ID(DishLeafNode.class_variable) ENABLED START #
    def dishModeCallback(self, evt):
        """
        Retrieves the subscribed dishMode attribute of DishMaster.
        :param evt: A TANGO_CHANGE event on dishMode attribute.
        :return: None

        """
        if evt.err is False:
            try:
                self._dish_mode = evt.attr_value.value
                if self._dish_mode == 0:
                    #print(CONST.STR_DISH_OFF_MODE)
                    self.logger.debug(CONST.STR_DISH_OFF_MODE)
                    self._read_activity_message = CONST.STR_DISH_OFF_MODE
                elif self._dish_mode == 1:
                    #print(CONST.STR_DISH_STARTUP_MODE)
                    self.logger.debug(CONST.STR_DISH_STARTUP_MODE)
                    self._read_activity_message = CONST.STR_DISH_STARTUP_MODE
                elif self._dish_mode == 2:
                    #print(CONST.STR_DISH_SHUTDOWN_MODE)
                    self.logger.debug(CONST.STR_DISH_SHUTDOWN_MODE)
                    self._read_activity_message = CONST.STR_DISH_SHUTDOWN_MODE
                elif self._dish_mode == 3:
                    #print(CONST.STR_DISH_STANDBYLP_MODE)
                    self.logger.debug(CONST.ERR_DISH_MODE_CB)
                    self._read_activity_message = CONST.STR_DISH_STANDBYLP_MODE
                elif self._dish_mode == 4:
                    #print(CONST.STR_DISH_STANDBYFP_MODE)
                    self.logger.debug(CONST.STR_DISH_STANDBYFP_MODE)
                    self._read_activity_message = CONST.STR_DISH_STANDBYFP_MODE
                elif self._dish_mode == 5:
                    #print(CONST.STR_DISH_MAINT_MODE)
                    self.logger.debug(CONST.STR_DISH_MAINT_MODE)
                    self._read_activity_message = CONST.STR_DISH_MAINT_MODE
                elif self._dish_mode == 6:
                    #print(CONST.STR_DISH_STOW_MODE)
                    self.logger.debug(CONST.STR_DISH_STOW_MODE)
                    self._read_activity_message = CONST.STR_DISH_STOW_MODE
                elif self._dish_mode == 7:
                    #print(CONST.STR_DISH_CONFIG_MODE)
                    self.logger.error(CONST.STR_DISH_CONFIG_MODE)
                    self._read_activity_message = CONST.STR_DISH_CONFIG_MODE
                elif self._dish_mode == 8:
                    #print(CONST.STR_DISH_OPERATE_MODE)
                    self.logger.debug(CONST.STR_DISH_OPERATE_MODE)
                    self._read_activity_message = CONST.STR_DISH_OPERATE_MODE
                else:
                    #print(CONST.STR_DISH_UNKNOWN_MODE, evt)
                    self.logger.debug(CONST.STR_DISH_UNKNOWN_MODE + str(evt))
                    self._read_activity_message = CONST.STR_DISH_UNKNOWN_MODE + str(evt)
            except Exception as except_occurred:
                #print(CONST.ERR_DISH_MODE_CB, except_occurred.message)
                self.logger.error(CONST.ERR_DISH_MODE_CB + str(except_occurred.message))
                self._handle_generic_exception(except_occurred, [], 0, CONST.ERR_DISH_MODE_CB)
        else:
            #print(CONST.ERR_ON_SUBS_DISH_MODE_ATTR, evt.errors)
            self.logger.debug(CONST.ERR_ON_SUBS_DISH_MODE_ATTR + str(evt.errors))
            self._read_activity_message = CONST.ERR_ON_SUBS_DISH_MODE_ATTR + str(evt.errors)
            #self.dev_logging(CONST.ERR_ON_SUBS_DISH_MODE_ATTR, int(tango.LogLevel.LOG_ERROR))
            self.logger.error(CONST.ERR_ON_SUBS_DISH_MODE_ATTR)

    def dishCapturingCallback(self, evt):
        """
        Retrieves the subscribed capturing attribute of DishMaster.
        :param evt: A TANGO_CHANGE event on capturing attribute.
        :return: None

        """
        if evt.err is False:
            try:
                self._dish_capturing = evt.attr_value.value
                if self._dish_capturing is True:
                    #print(CONST.STR_DISH_CASTR_DISH_CAPTURING_TRUEPTURING_TRUE)
                    self.logger.debug(CONST.STR_DISH_CAPTURING_TRUE)
                    self._read_activity_message = CONST.STR_DISH_CAPTURING_TRUE
                elif self._dish_capturing is False:
                    #print(CONST.STR_DISH_CAPTURING_FALSE)
                    self.logger.debug(CONST.STR_DISH_CAPTURING_FALSE)
                    self._read_activity_message = CONST.STR_DISH_CAPTURING_FALSE
                else:
                    #print(CONST.STR_DISH_CAPTURING_UNKNOWN, evt)
                    self.logger.debug(CONST.STR_DISH_CAPTURING_UNKNOWN + str(evt))
                    self._read_activity_message = CONST.STR_DISH_CAPTURING_UNKNOWN + str(evt)
            except Exception as except_occurred:
                #print(CONST.ERR_DISH_CAPTURING_CB, except_occurred.message)
                self.logger.error(CONST.ERR_DISH_CAPTURING_CB + str(except_occurred.message))
                self._handle_generic_exception(except_occurred, [], 0, CONST.ERR_DISH_CAPTURING_CB)
        else:
            #print(CONST.ERR_SUBSR_CAPTURING_ATTR, evt.errors)
            self.logger.error(CONST.ERR_SUBSR_CAPTURING_ATTR + str(evt.errors))
            self._read_activity_message = CONST.ERR_SUBSR_CAPTURING_ATTR + str(evt.errors)
            #self.dev_logging(CONST.ERR_SUBSR_CAPTURING_ATTR, int(tango.LogLevel.LOG_ERROR))
            self.logger.error(CONST.ERR_SUBSR_CAPTURING_ATTR)

    def dishAchievedPointingCallback(self, evt):
        """
        Retrieves the subscribed achievedPointing attribute of DishMaster.
        :param evt: A TANGO_CHANGE event on achievedPointing attribute.
        :return: None

        """
        if evt.err is False:
            try:
                self._achieved_pointing = evt.attr_value.value
                #print(CONST.STR_ACHIEVED_POINTING, self._achieved_pointing)
                self.logger.debug(CONST.STR_ACHIEVED_POINTING + str(self._achieved_pointing))
                self._read_activity_message = CONST.STR_ACHIEVED_POINTING + str(self._achieved_pointing)
            except Exception as except_occurred:
                #print(CONST.ERR_DISH_ACHVD_POINT, except_occurred.message)
                self.logger.error(CONST.ERR_DISH_ACHVD_POINT + str(except_occurred.message))
                self._handle_generic_exception(except_occurred, [], 0, CONST.ERR_DISH_ACHVD_POINT)
        else:
            #print(CONST.ERR_ON_SUBS_DISH_ACHVD_ATTR, evt.errors)
            self.logger.error(CONST.ERR_ON_SUBS_DISH_ACHVD_ATTR + str(evt.errors))
            self._read_activity_message = CONST.ERR_ON_SUBS_DISH_ACHVD_ATTR + str(evt.errors)
            #self.dev_logging(CONST.ERR_ON_SUBS_DISH_ACHVD_ATTR, int(tango.LogLevel.LOG_ERROR))
            self.logger.error(CONST.ERR_ON_SUBS_DISH_ACHVD_ATTR)

    def dishDesiredPointingCallback(self, evt):
        """
        Retrieves the subscribed desiredPointing attribute of DishMaster.
        :param evt: A TANGO_CHANGE event on desiredPointing attribute.
        :return: None

        """
        if evt.err is False:
            try:
                self._desired_pointing = evt.attr_value.value
                #print(CONST.STR_DESIRED_POINTING, self._desired_pointing)
                self.logger.error(CONST.STR_DESIRED_POINTING + str(self._desired_pointing))
                self._read_activity_message = CONST.STR_DESIRED_POINTING + str(self._desired_pointing)
            except Exception as except_occurred:
                #print(CONST.ERR_DISH_DESIRED_POINT, except_occurred.message)
                self.logger.error(CONST.ERR_DISH_DESIRED_POINT + str(except_occurred.message))
                self._handle_generic_exception(except_occurred, [], 0, CONST.ERR_DISH_DESIRED_POINT)
        else:
            #print(CONST.ERR_ON_SUBS_DISH_DESIRED_POINT_ATTR, evt.errors)
            self.logger.error(CONST.ERR_ON_SUBS_DISH_DESIRED_POINT_ATTR + str(evt.errors))
            self._read_activity_message = CONST.ERR_ON_SUBS_DISH_DESIRED_POINT_ATTR + str(evt.errors)
            #self.dev_logging(CONST.ERR_ON_SUBS_DISH_DESIRED_POINT_ATTR, int(tango.LogLevel.LOG_ERROR))
            self.logger.error(CONST.ERR_ON_SUBS_DISH_DESIRED_POINT_ATTR)

    def commandCallback(self, event):
        """
        Checks whether the command has been successfully invoked on DishMaster.
        :param event: response from DishMaster for the invoked command
        :return: None

        """
        exception_count = 0
        exception_message = []
        try:
            if event.err:
                log = CONST.ERR_INVOKING_CMD + event.cmd_name
                self._read_activity_message = CONST.ERR_INVOKING_CMD + str(event.cmd_name) + "\n" + str(
                    event.errors)
                #self.dev_logging(log, int(tango.LogLevel.LOG_ERROR))
                self.logger.error(log)
            else:
                log = CONST.STR_COMMAND + event.cmd_name + CONST.STR_INVOKE_SUCCESS
                self._read_activity_message = log
                #self.dev_logging(log, int(tango.LogLevel.LOG_INFO))
                self.logger.info(log)
        except Exception as except_occurred:
            [exception_count,exception_message] = self._handle_generic_exception(except_occurred,
                                                exception_message, exception_count, CONST.ERR_EXCEPT_CMD_CB)

        # Throw Exception
        if exception_count > 0:
            self.throw_exception(exception_message, CONST.STR_CMD_CALLBK)

    def dmstodd(self, dish_antenna_latitude):
        """Converts latitude from deg:min:sec to decimal degree format.

        :param dish_antenna_latitude: latitude of Dish location in Deg:Min:Sec.

        :return: latitude of Dish location in decimal Degree.

        """
        dd = re.split('[:]+', dish_antenna_latitude)
        deg_dec = abs(float(dd[0])) + ((float(dd[1])) / 60) + ((float(dd[2])) / 3600)
        if "-" in dd[0]:
            return deg_dec * (-1)
        else:
            return deg_dec

    def convert_radec_to_azel(self, data):
        """Converts RaDec coordinate in to AzEl coordinate using KATPoint library.

        :param data: DevVarStringArray
        Argin to be provided is the Ra and Dec values in the following format: radec|2:31:50.91|89:15:51.4
        Where first value is tag that is radec, second value is Ra in Hr:Min:Sec,and third value is Dec in
        Deg:Min:Sec.

        :return: None.

        """
        try:
            # Setting Observer Position as Pune
            dish_antenna = katpoint.Antenna(name= self.dish_name ,
                                            latitude=self.observer_location_lat,
                                            longitude=self.observer_location_long,
                                            altitude=self.observer_altitude)
            # Antenna latitude
            dish_antenna_latitude = dish_antenna.ref_observer.lat

            # Compute Target Coordinates
            target_radec = data[0]
            desired_target = katpoint.Target(str(target_radec))
            timestamp = katpoint.Timestamp(timestamp=data[1])
            target_apparnt_radec = katpoint.Target.apparent_radec(desired_target,
                                                                  timestamp=timestamp,
                                                                  antenna=dish_antenna)

            # TODO: Conversion of apparent ra and dec using katpoint library for future refererence.
            #target_apparnt_ra = katpoint._ephem_extra.angle_from_hours(target_apparnt_radec[0])
            #target_apparnt_dec = katpoint._ephem_extra.angle_from_degrees(target_apparnt_radec[1])

            # calculate sidereal time in radians
            side_time = dish_antenna.local_sidereal_time(timestamp=timestamp)
            side_time_radian = katpoint.deg2rad(math.degrees(side_time))

            # converting ra to ha
            hour_angle = side_time_radian - target_apparnt_radec[0]
            # TODO: Conversion of hour angle from radian to HH:MM:SS for future refererence.
            #print("Hour angle in hours: ", katpoint._ephem_extra.angle_from_hours(hour_angle))

            # Geodetic latitude of the observer
            # TODO: For refererence
            #latitude_degree_decimal = float(18) + float(31) / 60 + float(48) / (60 * 60)
            latitude_degree_decimal = self.dmstodd(str(dish_antenna_latitude))
            latitude_radian = katpoint.deg2rad(latitude_degree_decimal)

            # Calculate enu coordinates
            enu_array = katpoint.hadec_to_enu(hour_angle, target_apparnt_radec[1], latitude_radian)

            # Calculate Az El coordinates
            self.az_el_coordinates = katpoint.enu_to_azel(enu_array[0], enu_array[1], enu_array[2])
            self.az = katpoint.rad2deg(self.az_el_coordinates[0])
            self.el = katpoint.rad2deg(self.az_el_coordinates[1])
            self.RaDec_AzEl_Conversion = True
        except ValueError as value_err:
            #print(CONST.ERR_RADEC_TO_AZEL_VAL_ERR)
            self.logger.error(CONST.ERR_RADEC_TO_AZEL_VAL_ERR)
            self.RaDec_AzEl_Conversion = False
            self._read_activity_message = CONST.ERR_RADEC_TO_AZEL_VAL_ERR + str(value_err)
            #self.dev_logging(CONST.ERR_RADEC_TO_AZEL_VAL_ERR, int(tango.LogLevel.LOG_ERROR))
            self.logger.error(CONST.ERR_RADEC_TO_AZEL_VAL_ERR)
        except Exception as except_occurred:
            self.RaDec_AzEl_Conversion = False
            self._handle_generic_exception(except_occurred, [], 0, CONST.ERR_RADEC_TO_AZEL)

    def tracking_time_thread(self):
        """This thread allows the dish to track the source for a specified Duration.

        :return: None.

        """
        start_track_time = time.time()
        end_track_time = start_track_time + self.TrackDuration * 60.0
        while 1:
            if end_track_time <= time.time():
                self.event_track_time.set()
                self._read_activity_message = CONST.ERR_TIME_LIM
                #print(CONST.ERR_TIME_LIM)
                self.logger.error(CONST.ERR_TIME_LIM)
                break
            elif self.el_limit == True:
                break

    def track_thread(self, argin):
        """This thread invokes Track command on DishMaster at the rate of 20 Hz.

        :param argin: DevVarStringArray

        For Track thread, argin to be provided is the Ra and Dec values in the following format:
        radec|2:31:50.91|89:15:51.4 Where first value is tag that is radec, second value is Ra in Hr:Min:Sec,
        and third value is Dec in Deg:Min:Sec.

        It takes system's current time in UTC as timestamp and converts RaDec to AzEl using
        convert_radec_to_azel method of class DishLeafNode.

        :return: None.

        """

        try:
            while self.event_track_time.is_set() is False:
                # timestamp_value = Current system time in UTC
                timestamp_value = str(datetime.datetime.utcnow())
                katpoint_arg = []
                katpoint_arg.insert(0, argin)
                katpoint_arg.insert(1, timestamp_value)
                # Conversion of RaDec to AzEl
                self.convert_radec_to_azel(katpoint_arg)
                if self.RaDec_AzEl_Conversion is True:
                    if self.el >= 17.5 and self.el <= 90:
                        if self.az < 0:
                            self.az = 360 - abs(self.az)

                        roundoff_az_el = [round(self.az, 12), round(self.el, 12)]
                        spectrum = [0]
                        spectrum.extend((roundoff_az_el))
                        # assign calculated AzEl to desiredPointing attribute of Dishmaster
                        self._dish_proxy.desiredPointing = spectrum
                        # Invoke Track command of Dish Master
                        self._dish_proxy.command_inout_asynch(CONST.CMD_TRACK, "0", self.commandCallback)
                    else:
                        self.el_limit = True
                        self._read_activity_message = CONST.ERR_ELE_LIM
                        break
                else:
                    break
                time.sleep(0.05)
            #self._dish_proxy.CONST.ERR_EXE_TRACK, except_occurredpointingState = 0
        except Exception as except_occurred:
            #print(CONST.ERR_EXE_TRACK, except_occurred)
            self.logger.error(CONST.ERR_EXE_TRACK, str(except_occurred))
            self.logger.error(CONST.ERR_EXE_TRACK)
            self._handle_generic_exception(except_occurred, [], 0, CONST.ERR_EXE_TRACK)

    def _handle_generic_exception(self, exception, except_msg_list, exception_count, read_actvity_msg):
<<<<<<< HEAD
        self.dev_logging(read_actvity_msg + str(exception), int(tango.LogLevel.LOG_ERROR))
=======
        #self.dev_logging(read_actvity_msg + str(exception), int(tango.LogLevel.LOG_ERROR))
        self.logger.error(read_actvity_msg + str(exception))
>>>>>>> db133ad4
        self._read_activity_message = read_actvity_msg + str(exception)
        except_msg_list.append(self._read_activity_message)
        exception_count += 1
        return [except_msg_list, exception_count]

    def throw_exception(self, except_msg_list, read_actvity_msg):
        err_msg = ''
        for item in except_msg_list:
            err_msg += item + "\n"
        tango.Except.throw_exception(CONST.STR_CMD_FAILED, err_msg, read_actvity_msg, tango.ErrSeverity.ERR)

# PROTECTED REGION END #    //  DishLeafNode.class_variable

    # -----------------
    # Device Properties
    # -----------------
    DishMasterFQDN = device_property(
        dtype='str',default_value="mid_d0001/elt/master",
        doc="FQDN of Dish Master Device",
    )

    TrackDuration = device_property(
        dtype='int', default_value=0.5
    )

    # ----------
    # Attributes
    # ----------
    activityMessage = attribute(
        dtype='str',
        access=AttrWriteType.READ_WRITE,
        doc="Activity Message",
    )

    dishHealthState = attribute(name="dishHealthState", label="dishHealthState", forwarded=True)
    dishPointingState = attribute(name="dishPointingState",label="dishPointingState",forwarded=True
    )
    # ---------------
    # General methods
    # ---------------

    def init_device(self):
        """
        Initializes the attributes and properties of DishLeafNode and subscribes change event
        on attributes of DishMaster.
        :return: None

        """
        SKABaseDevice.init_device(self)
        # PROTECTED REGION ID(DishLeafNode.init_device) ENABLED START #
        self.logger.info(CONST.STR_INIT_LEAF_NODE)
        self._read_activity_message = CONST.STR_INIT_LEAF_NODE
        self.SkaLevel = 3
        self.el = 50.0
        self.az = 0
        self.RaDec_AzEl_Conversion = False
        self.ele_max_lim = 90
        self.horizon_el = 0
        self.ele_min_lim = 17.5
        self.dish_name = 'd1'
        self.observer_location_lat = '18:31:48:00'
        self.observer_location_long = '73:50:23.99'
        self.observer_altitude = 570
        self.el_limit = False
        try:
            #print(CONST.STR_DISHMASTER_FQN, self.DishMasterFQDN)
            self.logger.debug(CONST.STR_DISHMASTER_FQN + str(self.DishMasterFQDN))
            self._read_activity_message = CONST.STR_DISHMASTER_FQN + str(self.DishMasterFQDN)
            self._dish_proxy = DeviceProxy(str(self.DishMasterFQDN))   #Creating proxy to the DishMaster
            self.event_track_time = threading.Event()
        except DevFailed as dev_failed:
            #print(CONST.ERR_IN_CREATE_PROXY_DM, dev_failed)
            self.logger.error(CONST.ERR_IN_CREATE_PROXY_DM + str(dev_failed))
            self._read_activity_message = CONST.ERR_IN_CREATE_PROXY_DM + str(dev_failed)
            self.set_state(DevState.FAULT)
        self._admin_mode = 0                                    #Setting adminMode to "ONLINE"
        self._health_state = 0                                  #Setting healthState to "OK"
        self._simulation_mode = False                           #Enabling the simulation mode
        ApiUtil.instance().set_asynch_cb_sub_model(tango.cb_sub_model.PUSH_CALLBACK)
        #print(CONST.STR_SETTING_CB_MODEL, ApiUtil.instance().get_asynch_cb_sub_model())
        self.logger.error(CONST.STR_SETTING_CB_MODEL + str(ApiUtil.instance().get_asynch_cb_sub_model()))
        self._read_activity_message = CONST.STR_SETTING_CB_MODEL + str(
            ApiUtil.instance().get_asynch_cb_sub_model())
        # Subscribing to DishMaster Attributes
        try:
            self._dish_proxy.subscribe_event(CONST.EVT_DISH_MODE, EventType.CHANGE_EVENT,
                                             self.dishModeCallback, stateless=True)
            # self._dish_proxy.subscribe_event(CONST.EVT_DISH_POINTING_STATE, EventType.CHANGE_EVENT,
            #                                  self.dishPointingStateCallback, stateless=True)
            self._dish_proxy.subscribe_event(CONST.EVT_DISH_CAPTURING, EventType.CHANGE_EVENT,
                                             self.dishCapturingCallback, stateless=True)
            self._dish_proxy.subscribe_event(CONST.EVT_ACHVD_POINT, EventType.CHANGE_EVENT,
                                             self.dishAchievedPointingCallback, stateless=True)
            self._dish_proxy.subscribe_event(CONST.EVT_DESIRED_POINT, EventType.CHANGE_EVENT,
                                             self.dishDesiredPointingCallback, stateless=True)
            self.set_state(DevState.ON)
            self.set_status(CONST.STR_DISH_INIT_SUCCESS)
            #self.dev_logging(CONST.STR_DISH_INIT_SUCCESS, int(tango.LogLevel.LOG_INFO))
            self.logger.info(CONST.STR_DISH_INIT_SUCCESS)
        except DevFailed as dev_failed:
            #print(CONST.ERR_SUBS_DISH_ATTR, dev_failed)
            self.logger.error(CONST.ERR_SUBS_DISH_ATTR + str(dev_failed))
            self._read_activity_message = CONST.ERR_SUBS_DISH_ATTR + str(dev_failed)
            self.set_state(DevState.FAULT)
            self.set_status(CONST.ERR_DISH_INIT)
            # self.dev_logging(CONST.ERR_DISH_INIT, int(tango.LogLevel.LOG_ERROR))
            self.logger.error(CONST.ERR_DISH_INIT)
        # PROTECTED REGION END #    //  DishLeafNode.init_device

    def always_executed_hook(self):
        # PROTECTED REGION ID(DishLeafNode.always_executed_hook) ENABLED START #
        """ Internal construct of TANGO. """
        # PROTECTED REGION END #    //  DishLeafNode.always_executed_hook

    def delete_device(self):
        # PROTECTED REGION ID(DishLeafNode.delete_device) ENABLED START #
        """ Internal construct of TANGO. """
        # PROTECTED REGION END #    //  DishLeafNode.delete_device

    # ------------------
    # Attributes methods
    # ------------------

    def read_activityMessage(self):
        # PROTECTED REGION ID(DishLeafNode.activityMessage_read) ENABLED START #
        """ Returns the activityMessage """
        return self._read_activity_message
        # PROTECTED REGION END #    //  DishLeafNode.activityMessage_read

    def write_activityMessage(self, value):
        # PROTECTED REGION ID(DishLeafNode.activityMessage_write) ENABLED START #
        """ Sets the activityMessage """
        self._read_activity_message = value
        # PROTECTED REGION END #    //  DishLeafNode.activityMessage_write

    # --------
    # Commands
    # --------

    @command(
    )
    @DebugIt()
    def SetStowMode(self):
        # PROTECTED REGION ID(DishLeafNode.SetStowMode) ENABLED START #
        """ Triggers the DishMaster to transit into Stow Mode """
        self._dish_proxy.command_inout_asynch(CONST.CMD_SET_STOW_MODE, self.commandCallback)
        # PROTECTED REGION END #    //  DishLeafNode.SetStowMode

    def is_SetStowMode_allowed(self):
        # PROTECTED REGION ID(DishLeafNode.is_SetStowMode_allowed) ENABLED START #
        return self._dish_proxy.state() not in [DevState.ON, DevState.ALARM]
        # PROTECTED REGION END #    //  DishLeafNode.is_SetStowMode_allowed

    @command(
    )
    @DebugIt()
    def SetStandByLPMode(self):
        # PROTECTED REGION ID(DishLeafNode.SetStandByLPMode) ENABLED START #
        """ Triggers the DishMaster to transit into STANDBY-LP mode (i.e. Low Power State) """
        self._dish_proxy.command_inout_asynch(CONST.CMD_SET_STANDBYLP_MODE, self.commandCallback)
        # PROTECTED REGION END #    //  DishLeafNode.SetStandByLPMode

    def is_SetStandByLPMode_allowed(self):
        # PROTECTED REGION ID(DishLeafNode.is_SetStandbyLPMode_allowed) ENABLED START #
        return self._dish_proxy.pointingState not in [1, 2, 3]
        # PROTECTED REGION END #    //  DishLeafNode.is_SetStandbyLPMode_allowed

    @command(
    )
    @DebugIt()
    def SetOperateMode(self):
        # PROTECTED REGION ID(DishLeafNode.SetOperateMode) ENABLED START #
        """ Triggers the DishMaster to transit into Operate mode. """

        self._dish_proxy.command_inout_asynch(CONST.CMD_SET_OPERATE_MODE, self.commandCallback)
        # PROTECTED REGION END #    //  DishLeafNode.SetOperateMode

    def is_SetOperateMode_allowed(self):
        # PROTECTED REGION ID(DishLeafNode.is_SetOperateMode_allowed) ENABLED START #
        return self._dish_proxy.state() not in [DevState.ON, DevState.ALARM, DevState.DISABLE]
        # PROTECTED REGION END #    //  DishLeafNode.is_SetOperateMode_allowed

    @command(
        dtype_in='str',
        doc_in="Timestamp",
    )
    @DebugIt()
    def Scan(self, argin):
        # PROTECTED REGION ID(DishLeafNode.Scan) ENABLED START #
        """
        Triggers the DishMaster to start the Scan.
        :param argin: timestamp
        :return: None

        TODO: Scan argument in JSON format
        {"scanDuration": 10.0}

        """
        exception_count = 0
        exception_message = []
        # TODO: Accept Scan argument in JSON format
        # jsonArgument = json.loads(argin)
        # scan_duration = jsonArgument['scanDuration']
        # print("Scan duration:", scan_duration)
        try:
            if type(float(argin)) == float:
            #if type(float(scan_duration)) == float:
                #print(CONST.STR_IN_SCAN)
                self.logger.debug(CONST.STR_IN_SCAN)
                self._dish_proxy.command_inout_asynch(CONST.CMD_DISH_SCAN,
                                                      argin, self.commandCallback)
                #print(CONST.STR_OUT_SCAN)
                self.logger.debug(CONST.STR_OUT_SCAN)
        except ValueError as value_error:
            #print(CONST.ERR_EXE_SCAN_CMD, "\n", CONST.ERR_INVALID_DATATYPE, value_error)
            self.logger.error(CONST.ERR_EXE_SCAN_CMD + CONST.ERR_INVALID_DATATYPE + str(value_error))
            self._read_activity_message = CONST.ERR_EXE_SCAN_CMD + CONST.ERR_INVALID_DATATYPE +\
                                          str(value_error)
            exception_message.append(self._read_activity_message)
            exception_count += 1

        # Throw Exception
        if exception_count > 0:
            self.throw_exception(exception_message, CONST.STR_SCAN_EXEC)

        # PROTECTED REGION END #    //  DishLeafNode.Scan

    @command(
        dtype_in='str',
        doc_in="Timestamp",
    )
    @DebugIt()
    def EndScan(self, argin):
        # PROTECTED REGION ID(DishLeafNode.EndScan) ENABLED START #
        """ Triggers the DishMaster to stop the Scan.
        :param argin: timestamp
        :return: None
        TODO: EndScan argument in JSON format
        {"timestamp": 0}
        """
        exception_count = 0
        exception_message = []
        # TODO: Accept EndScan argument in JSON format
        # jsonArgument = json.loads(argin)
        # timestamp = jsonArgument['timestamp']
        # print("End Scan timestamp:", timestamp)
        try:
            if type(float(argin)) == float:
                self._dish_proxy.command_inout_asynch(CONST.CMD_STOP_CAPTURE,
                                                      argin, self.commandCallback)
        except ValueError as value_error:
            #print(CONST.ERR_EXE_END_SCAN_CMD, "\n", CONST.ERR_INVALID_DATATYPE, value_error)
            self.logger.error(CONST.ERR_EXE_END_SCAN_CMD + CONST.ERR_INVALID_DATATYPE + str(value_error))
            self._read_activity_message = CONST.ERR_EXE_END_SCAN_CMD + CONST.ERR_INVALID_DATATYPE +\
                                          str(value_error)
            exception_message.append(self._read_activity_message)
            exception_count += 1

        # Throw Exception
        if exception_count > 0:
            self.throw_exception(exception_message, CONST.STR_ENDSCAN_EXEC)

        # PROTECTED REGION END #    //  DishLeafNode.EndScan

    @command(
    dtype_in='str', 
    doc_in="Pointing parameter of Dish", 
    )
    @DebugIt()
    def Configure(self, argin):
        # PROTECTED REGION ID(DishLeafNode.Configure) ENABLED START #
        """
        Configures the Dish by setting pointing coordinates for a given observation.
        :param argin: A String in a JSON format that includes pointing parameters of Dish- Azimuth and
        Elevation Angle.
            Example:
            {"pointing":{"target":{"system":"ICRS","name":"NGC6251","RA":"2:31:50.91","dec":"89:15:51.4"}},
            "dish":{"receiverBand":"1"}}

        :return: None

        """
        exception_count = 0
        exception_message = []
        try:
            jsonArgument = json.loads(argin)
            ra_value = (jsonArgument["pointing"]["target"]["RA"])
            dec_value = (jsonArgument["pointing"]["target"]["dec"])
            receiver_band = int(jsonArgument["dish"]["receiverBand"])
            # timestamp_value = Current system time in UTC
            timestamp_value = str(datetime.datetime.utcnow())
            # Convert ra and dec to az and el
            radec_value = 'radec' + ',' + str(ra_value) + ',' +str(dec_value)
            katpoint_arg = []
            katpoint_arg.insert(0, radec_value)
            katpoint_arg.insert(1, timestamp_value)
            self.convert_radec_to_azel(katpoint_arg)
            # Convert calulated AZ-El into JSON string
            arg_list = { "pointing": {
                "AZ": self.az,
                "EL": self.el

            },
                "dish":{
                    "receiverBand": receiver_band
                }

            }
            dish_str_ip = json.dumps(arg_list)
            # Send configure command to Dish Master
            self._dish_proxy.command_inout_asynch(CONST.CMD_DISH_CONFIGURE, str(dish_str_ip),
                                                  self.commandCallback)

        except ValueError as value_error:
            self._read_activity_message = CONST.ERR_INVALID_JSON + str(value_error)
            #self.dev_logging(CONST.ERR_INVALID_JSON + str(value_error), int(tango.LogLevel.LOG_ERROR))
            self.logger.error(CONST.ERR_INVALID_JSON + str(value_error))
            exception_message.append(CONST.ERR_INVALID_JSON + str(value_error))
            exception_count += 1

        except KeyError as key_error:
            self._read_activity_message = CONST.ERR_JSON_KEY_NOT_FOUND + str(key_error)
            #self.dev_logging(CONST.ERR_JSON_KEY_NOT_FOUND + str(key_error), int(tango.LogLevel.LOG_ERROR))
            self.logger.error(CONST.ERR_JSON_KEY_NOT_FOUND + str(key_error))
            exception_message.append(CONST.ERR_JSON_KEY_NOT_FOUND + str(key_error))
            exception_count += 1

        except DevFailed as dev_failed:
            self._read_activity_message = CONST.ERR_EXE_CONFIGURE_CMD + str(dev_failed)
            #self.dev_logging(CONST.ERR_EXE_CONFIGURE_CMD + str(dev_failed), int(tango.LogLevel.LOG_ERROR))
            self.logger.error(CONST.ERR_EXE_CONFIGURE_CMD + str(dev_failed))
            exception_message.append(CONST.ERR_EXE_CONFIGURE_CMD + str(dev_failed))

        except Exception as except_occurred:
<<<<<<< HEAD
            print(CONST.ERR_EXE_CONFIGURE_CMD, except_occurred)
=======
            #print(CONST.ERR_EXE_CONFIGURE_CMD, except_occurred)
            self.logger.error(CONST.ERR_EXE_CONFIGURE_CMD + str(except_occurred))
>>>>>>> db133ad4
            [exception_count,exception_message] = self._handle_generic_exception(except_occurred,
                                            exception_message, exception_count, CONST.ERR_EXE_CONFIGURE_CMD)

        # Throw Exception
        if exception_count > 0:
            self.throw_exception(exception_message, CONST.STR_CONFIGURE_EXEC)

        # PROTECTED REGION END #    //  DishLeafNode.Configure

    def is_Configure_allowed(self):
        # PROTECTED REGION ID(DishLeafNode.is_Configure_allowed) ENABLED START #
        """ Checks if the Configure command is allowed in the current state of DishLeafNode """
        return self.get_state() not in [DevState.INIT, DevState.DISABLE, DevState.OFF]
        # PROTECTED REGION END #    //  DishLeafNode.is_Configure_allowed

    @command(
        dtype_in='str',
        doc_in="The timestamp indicates the time, in UTC, at which command execution should start.",
    )
    @DebugIt()
    def StartCapture(self, argin):
        # PROTECTED REGION ID(DishLeafNode.StartCapture) ENABLED START #
        """ Triggers the DishMaster to Start capture on the set configured band.
        :param argin: timestamp
        :return: None

        """
        exception_count = 0
        exception_message = []
        try:
            if type(float(argin)) == float:
                self._dish_proxy.command_inout_asynch(CONST.CMD_START_CAPTURE,
                                                      argin, self.commandCallback)
        except ValueError as value_error:
            #print(CONST.ERR_EXE_START_CAPTURE_CMD, "\n", CONST.ERR_INVALID_DATATYPE, value_error)
            self.logger.error(CONST.ERR_EXE_START_CAPTURE_CMD + CONST.ERR_INVALID_DATATYPE + str(value_error))
            self._read_activity_message = CONST.ERR_EXE_START_CAPTURE_CMD + CONST.ERR_INVALID_DATATYPE +\
                                          str(value_error)
            exception_message.append(self._read_activity_message)
            exception_count += 1

        # Throw Exception
        if exception_count > 0:
            self.throw_exception(exception_message, CONST.STR_STARTCAPTURE_EXEC)

        # PROTECTED REGION END #    //  DishLeafNode.StartCapture

    @command(
        dtype_in='str',
        doc_in="The timestamp indicates the time, in UTC, at which command execution should start.",
    )
    @DebugIt()
    def StopCapture(self, argin):
        # PROTECTED REGION ID(DishLeafNode.StopCapture) ENABLED START #
        """
        Triggers the DishMaster to Stop capture on the set configured band.
        :param argin: timestamp
        :return: None

        """
        exception_count = 0
        exception_message = []
        try:
            if type(float(argin)) == float:
                self._dish_proxy.command_inout_asynch(CONST.CMD_STOP_CAPTURE, argin, self.commandCallback)
        except ValueError as value_error:
            #print(CONST.ERR_EXE_STOP_CAPTURE_CMD, "\n", CONST.ERR_INVALID_DATATYPE, value_error)
            self.logger.error(CONST.ERR_EXE_STOP_CAPTURE_CMD + CONST.ERR_INVALID_DATATYPE + str(value_error))
            self._read_activity_message = CONST.ERR_EXE_STOP_CAPTURE_CMD + CONST.ERR_INVALID_DATATYPE +\
                                          str(value_error)
            exception_message.append(self._read_activity_message)
            exception_count += 1

        # Throw Exception
        if exception_count > 0:
            self.throw_exception(exception_message, CONST.STR_STOPCAPTURE_EXEC)
        # PROTECTED REGION END #    //  DishLeafNode.StopCapture

    @command(
    )
    @DebugIt()
    def SetStandbyFPMode(self):
        # PROTECTED REGION ID(DishLeafNode.SetStandbyFPMode) ENABLED START #
        """ Triggers the DishMaster to transition into the STANDBY-FP (Standby-Full power) mode. """
        self._dish_proxy.command_inout_asynch(CONST.CMD_SET_STANDBYFP_MODE, self.commandCallback)
        # PROTECTED REGION END #    //  DishLeafNode.SetStandbyFPMode

    def is_SetStandbyFPMode_allowed(self):
        # PROTECTED REGION ID(DishLeafNode.is_SetStandbyFPMode_allowed) ENABLED START #
        return self._dish_proxy.state() not in [DevState.UNKNOWN, DevState.DISABLE]
        # PROTECTED REGION END #    //  DishLeafNode.is_SetStandbyFPMode_allowed

    @command(
        dtype_in='str',
        doc_in="Timestamp at which command should be executed.",
    )
    @DebugIt()
    def Slew(self, argin):
        # PROTECTED REGION ID(DishLeafNode.Slew) ENABLED START #
        """
        Triggers the DishMaster to slew the dish towards the set pointing coordinates.
        :param argin: timestamp
        :return: None

        """
        exception_count = 0
        exception_message = []
        try:
            if type(float(argin)) == float:
                self._dish_proxy.command_inout_asynch(CONST.CMD_DISH_SLEW, argin, self.commandCallback)
        except ValueError as value_error:
            #print(CONST.ERR_EXE_SLEW_CMD, "\n", CONST.ERR_INVALID_DATATYPE, str(value_error))
            self.logger.error(CONST.ERR_EXE_SLEW_CMD + CONST.ERR_INVALID_DATATYPE + str(value_error))
            self._read_activity_message = CONST.ERR_EXE_SLEW_CMD + "\n" + CONST.ERR_INVALID_DATATYPE +\
                                          str(value_error)
            #self.dev_logging(CONST.ERR_EXE_SLEW_CMD, int(tango.LogLevel.LOG_ERROR))
            self.logger.error(CONST.ERR_EXE_SLEW_CMD)
            exception_message.append(self._read_activity_message)
            exception_count += 1

        # Throw Exception
        if exception_count > 0:
            self.throw_exception(exception_message, CONST.STR_SLEW_EXEC)

        # PROTECTED REGION END #    //  DishLeafNode.Slew

    @command(
    dtype_in='str', 
    )
    @DebugIt()
    def Track(self, argin):
        # PROTECTED REGION ID(DishLeafNode.Track) ENABLED START #
        """ Invokes Track command on the DishMaster.

        :param argin: DevString

        The elevation limit thread allows Dish to track a source till the observation capacity i.e.
        elevation limit of dish.

        The tracking time thread allows dish to track a source for the prespecified Track Duration
        (provided elevation limit is not reached).

        For Track command, Argin to be provided is the Ra and Dec values in the following JSON format:
        {"pointing":{"target":{"system":"ICRS","name":"NGC6251","RA":"2:31:50.91","dec":"89:15:51.4"}},
        "dish":{"receiverBand":"1"}}

        :return: None

        """
        exception_count = 0
        exception_message = []
        try:
            self.el_limit = False
            jsonArgument = json.loads(argin)
            ra_value = (jsonArgument["pointing"]["target"]["RA"])
            dec_value = (jsonArgument["pointing"]["target"]["dec"])
            radec_value = 'radec' + ',' + str(ra_value) + ',' + str(dec_value)
            self.event_track_time.clear()
            #TODO: For future reference
            # self.tracking_time_thread1 = threading.Thread(None, self.tracking_time_thread, CONST.THREAD_TRACK)
            # self.tracking_time_thread1.start()
            # Pass string argument in track_thread in brackets
            self.track_thread1 = threading.Thread(None, self.track_thread, CONST.THREAD_TRACK,
                                                  args=(radec_value,))
            self.track_thread1.start()

        except ValueError as value_error:
            self._read_activity_message = CONST.ERR_INVALID_JSON + str(value_error)
            #self.dev_logging(CONST.ERR_INVALID_JSON + str(value_error), int(tango.LogLevel.LOG_ERROR))
            self.logger.error(CONST.ERR_INVALID_JSON + str(value_error))
            exception_message.append(CONST.ERR_INVALID_JSON + str(value_error))
            exception_count += 1

        except KeyError as key_error:
            self._read_activity_message = CONST.ERR_JSON_KEY_NOT_FOUND + str(key_error)
            #self.dev_logging(CONST.ERR_JSON_KEY_NOT_FOUND + str(key_error), int(tango.LogLevel.LOG_ERROR))
            self.logger.error(CONST.ERR_JSON_KEY_NOT_FOUND + str(key_error))
            exception_message.append(CONST.ERR_JSON_KEY_NOT_FOUND + str(key_error))
            exception_count += 1

        # Throw Exception
        if exception_count > 0:
            self.throw_exception(exception_message, CONST.STR_TRACK_EXEC)

        # PROTECTED REGION END #    //  DishLeafNode.Track


    @command(
    )
    @DebugIt()
    def StopTrack(self):
        # PROTECTED REGION ID(DishLeafNode.StopTrack) ENABLED START #
        """
         Invokes StopTrack command on the DishMaster.

        :param argin: DevVoid

        :return: None

        """
        exception_count = 0
        exception_message = []
        try:
            self.event_track_time.set()
            self._dish_proxy.command_inout_asynch(CONST.CMD_STOP_TRACK, self.commandCallback)

        except DevFailed as dev_failed:
            self._read_activity_message = CONST.ERR_EXE_STOP_TRACK_CMD + str(dev_failed)
            #self.dev_logging(CONST.ERR_EXE_STOP_TRACK_CMD + str(dev_failed), int(tango.LogLevel.LOG_ERROR))
            self.logger.error(CONST.ERR_EXE_STOP_TRACK_CMD + str(dev_failed))
            exception_message.append(CONST.ERR_EXE_STOP_TRACK_CMD + str(dev_failed))

        except Exception as except_occurred:
<<<<<<< HEAD
            print(CONST.ERR_EXE_STOP_TRACK_CMD, except_occurred)
=======
            #print(CONST.ERR_EXE_STOP_TRACK_CMD, except_occurred)
            self.logger.error(CONST.ERR_EXE_STOP_TRACK_CMD + str(except_occurred))
>>>>>>> db133ad4
            [exception_count,exception_message] = self._handle_generic_exception(except_occurred,
                                            exception_message, exception_count, CONST.ERR_EXE_STOP_TRACK_CMD)

        # Throw Exception
        if exception_count > 0:
            self.throw_exception(exception_message, CONST.STR_STOPTRACK_EXEC)

        # PROTECTED REGION END #    //  DishLeafNode.StopTrack

# ----------
# Run server
# ----------

def main(args=None, **kwargs):
    # PROTECTED REGION ID(DishLeafNode.main) ENABLED START #
    """
    Runs the DishLeafNode.
    :param args: Arguments internal to TANGO
    :param kwargs: Arguments internal to TANGO
    :return: DishLeafNode TANGO object.
    """
    return run((DishLeafNode,), args=args, **kwargs)
    # PROTECTED REGION END #    //  DishLeafNode.main

if __name__ == '__main__':
    main()<|MERGE_RESOLUTION|>--- conflicted
+++ resolved
@@ -370,12 +370,8 @@
             self._handle_generic_exception(except_occurred, [], 0, CONST.ERR_EXE_TRACK)
 
     def _handle_generic_exception(self, exception, except_msg_list, exception_count, read_actvity_msg):
-<<<<<<< HEAD
-        self.dev_logging(read_actvity_msg + str(exception), int(tango.LogLevel.LOG_ERROR))
-=======
         #self.dev_logging(read_actvity_msg + str(exception), int(tango.LogLevel.LOG_ERROR))
         self.logger.error(read_actvity_msg + str(exception))
->>>>>>> db133ad4
         self._read_activity_message = read_actvity_msg + str(exception)
         except_msg_list.append(self._read_activity_message)
         exception_count += 1
@@ -710,12 +706,8 @@
             exception_message.append(CONST.ERR_EXE_CONFIGURE_CMD + str(dev_failed))
 
         except Exception as except_occurred:
-<<<<<<< HEAD
-            print(CONST.ERR_EXE_CONFIGURE_CMD, except_occurred)
-=======
             #print(CONST.ERR_EXE_CONFIGURE_CMD, except_occurred)
             self.logger.error(CONST.ERR_EXE_CONFIGURE_CMD + str(except_occurred))
->>>>>>> db133ad4
             [exception_count,exception_message] = self._handle_generic_exception(except_occurred,
                                             exception_message, exception_count, CONST.ERR_EXE_CONFIGURE_CMD)
 
@@ -929,12 +921,8 @@
             exception_message.append(CONST.ERR_EXE_STOP_TRACK_CMD + str(dev_failed))
 
         except Exception as except_occurred:
-<<<<<<< HEAD
-            print(CONST.ERR_EXE_STOP_TRACK_CMD, except_occurred)
-=======
             #print(CONST.ERR_EXE_STOP_TRACK_CMD, except_occurred)
             self.logger.error(CONST.ERR_EXE_STOP_TRACK_CMD + str(except_occurred))
->>>>>>> db133ad4
             [exception_count,exception_message] = self._handle_generic_exception(except_occurred,
                                             exception_message, exception_count, CONST.ERR_EXE_STOP_TRACK_CMD)
 
