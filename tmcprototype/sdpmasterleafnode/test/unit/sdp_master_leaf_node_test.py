# Standard Python imports
import contextlib
import importlib
import sys
import types
import mock
import pytest
from mock import Mock, MagicMock

# Tango imports
import tango
from tango.test_context import DeviceTestContext
from tango import DevState, DevFailed

# Additional import
from sdpmasterleafnode import SdpMasterLeafNode, const, release
from ska.base.control_model import HealthState, AdminMode, TestMode, SimulationMode, ControlMode
from ska.base.control_model import LoggingLevel


@pytest.fixture(scope="function")
def tango_context():
    with fake_tango_system(SdpMasterLeafNode) as tango_context:
        yield tango_context


@pytest.fixture(scope="function")
def event_subscription(mock_sdp_master):
    event_subscription_map = {}
    mock_sdp_master[1].command_inout_asynch.side_effect = (
        lambda command_name, callback, *args,
               **kwargs: event_subscription_map.update({command_name: callback}))
    yield event_subscription_map


@pytest.fixture(scope="function")
def mock_sdp_master():
    sdp_master_fqdn = 'mid_sdp/elt/master'
    dut_properties = {'SdpMasterFQDN': sdp_master_fqdn}
    sdp_master_proxy_mock = Mock()
    proxies_to_mock = {sdp_master_fqdn: sdp_master_proxy_mock}
    with fake_tango_system(SdpMasterLeafNode, initial_dut_properties=dut_properties,
                           proxies_to_mock=proxies_to_mock) as tango_context:
        yield tango_context.device, sdp_master_proxy_mock


@pytest.fixture(
    scope="function",
    params=[
        ("On", const.CMD_ON),
        ("Standby", const.CMD_STANDBY),
        ("Disable", const.CMD_Disable)
    ])
def command_without_args(request):
    cmd_name, requested_cmd = request.param
    return cmd_name, requested_cmd


def test_command_should_be_relayed_to_sdp_master(mock_sdp_master, command_without_args):
    device_proxy, sdp_master_proxy_mock = mock_sdp_master
    cmd_name, requested_cmd = command_without_args
    
    device_proxy.command_inout(cmd_name)

    callback_name = f"{requested_cmd.lower()}_cmd_ended_cb"
    sdp_master_proxy_mock.command_inout_asynch.assert_called_with(requested_cmd,
                                                           any_method(with_name= callback_name))

def test_off_should_command_sdp_master_leaf_node_to_stop(mock_sdp_master):
    device_proxy, sdp_master_proxy_mock = mock_sdp_master
    device_proxy.On()

    device_proxy.Off()

    assert const.STR_OFF_CMD_SUCCESS in device_proxy.activityMessage
    sdp_master_proxy_mock.command_inout_asynch.assert_called_with(const.CMD_OFF,
                                                               any_method(with_name='off_cmd_ended_cb'))


def test_disable_should_command_sdp_master_leaf_node_to_disable_devfailed(mock_sdp_master):
    device_proxy, sdp_master_proxy_mock = mock_sdp_master
    device_proxy.On()
    device_proxy.DevState = DevState.FAULT
    with pytest.raises(tango.DevFailed) as df:
        device_proxy.Disable()
    assert "Failed to invoke Disable command on SdpMasterLeafNode." in str(df)


def test_on_command_should_raise_dev_failed(mock_sdp_master):
    device_proxy, sdp_master_proxy_mock = mock_sdp_master
    sdp_master_proxy_mock.command_inout_asynch.side_effect = raise_devfailed_without_arg
    with pytest.raises(tango.DevFailed) as df:
        device_proxy.On()    
    print("Value of DF in on command::::",str(df))
    assert const.ERR_DEVFAILED_MSG in str(df)

@pytest.fixture(
    scope="function",
    params=[
        ("Off", const.ERR_DEVFAILED_MSG),
        ("Disable", const.ERR_DEVFAILED_MSG),
        ("Standby", const.ERR_DEVFAILED_MSG),
        ])

def command_name_to_raise_devfailed(request):
    cmd_name, error_msg = request.param
    return cmd_name, error_msg


<<<<<<< HEAD
# def test_command_should_raise_exception(mock_sdp_master, command_name_to_raise_devfailed):
#     device_proxy, sdp_master_proxy_mock = mock_sdp_master
#     cmd_name, error_msg = command_name_to_raise_devfailed
#     sdp_master_proxy_mock.command_inout_asynch.side_effect = raise_devfailed_without_arg
#     device_proxy.On()
#     with pytest.raises(tango.DevFailed):
#         tango_context.device.command_inout(cmd_name)
#     assert error_msg in tango_context.device.activityMessage
=======
def test_command_should_raise_exception(mock_sdp_master, command_name_to_raise_devfailed):
    device_proxy, sdp_master_proxy_mock = mock_sdp_master
    cmd_name, error_msg = command_name_to_raise_devfailed
    sdp_master_proxy_mock.command_inout_asynch.side_effect = raise_devfailed_without_arg
    device_proxy.On()
    with pytest.raises(tango.DevFailed) as df:
        tango_context.device.command_inout(cmd_name)
    print("Value of DF in other commands::::",str(df))
    assert error_msg in str(df)
>>>>>>> a4e74735


def raise_devfailed_without_arg(cmd_name, input_arg1):
    # "This function is called to raise DevFailed exception with arguments."
    tango.Except.throw_exception(const.STR_CMD_FAILED, const.ERR_DEVFAILED_MSG,
                                 cmd_name, tango.ErrSeverity.ERR)


def test_command_should_command_with_callback_method(mock_sdp_master, event_subscription, command_without_args):
    device_proxy, sdp_master_proxy_mock = mock_sdp_master
    cmd_name, requested_cmd = command_without_args
    
    device_proxy.command_inout(cmd_name)
    dummy_event = command_callback(requested_cmd)
    event_subscription[requested_cmd](dummy_event)

    assert const.STR_COMMAND + requested_cmd in device_proxy.activityMessage


def test_off_should_command_with_callback_method(mock_sdp_master, event_subscription):
    device_proxy, sdp_master_proxy_mock = mock_sdp_master
    device_proxy.On()
    
    device_proxy.Off()
    dummy_event = command_callback(const.CMD_OFF)
    event_subscription[const.CMD_OFF](dummy_event)
    
    assert const.STR_COMMAND + const.CMD_OFF in device_proxy.activityMessage



def test_command_with_callback_method_with_event_error(mock_sdp_master, event_subscription, command_without_args):
    device_proxy, sdp_master_proxy_mock = mock_sdp_master
    cmd_name, requested_cmd = command_without_args

    device_proxy.command_inout(cmd_name)
    dummy_event = command_callback_with_event_error(requested_cmd)
    event_subscription[requested_cmd](dummy_event)

    assert const.ERR_INVOKING_CMD + requested_cmd in device_proxy.activityMessage


def test_off_should_command_with_callback_method_with_event_error(mock_sdp_master, event_subscription):
    device_proxy, sdp_master_proxy_mock = mock_sdp_master
    device_proxy.On()
    
    device_proxy.Off()
    dummy_event = command_callback_with_event_error(const.CMD_OFF)
    event_subscription[const.CMD_OFF](dummy_event)
   
    assert const.ERR_INVOKING_CMD + const.CMD_OFF in device_proxy.activityMessage


def command_callback(command_name):
    fake_event = MagicMock()
    fake_event.err = False
    fake_event.cmd_name = f"{command_name}"
    return fake_event


def command_callback_with_event_error(command_name):
    fake_event = MagicMock()
    fake_event.err = True
    fake_event.errors = 'Event error in Command Callback'
    fake_event.cmd_name = f"{command_name}"
    return fake_event


def command_callback_with_command_exception():
    return Exception("Exception in Command callback")


def test_activity_message(tango_context):
    tango_context.device.activityMessage = "text"
    assert tango_context.device.activityMessage == "text"


def test_version_info(tango_context):
    assert tango_context.device.versionInfo == '1.0'


def test_processing_block_list(tango_context):
    assert tango_context.device.ProcessingBlockList


def test_status(tango_context):
    assert tango_context.device.Status() != const.STR_INIT_SUCCESS


def test_logging_level(tango_context):
    tango_context.device.loggingLevel = LoggingLevel.INFO
    assert tango_context.device.loggingLevel == LoggingLevel.INFO


def test_logging_targets(tango_context):
    tango_context.device.loggingTargets = ['console::cout']
    assert 'console::cout' in tango_context.device.loggingTargets


def test_test_mode(tango_context):
    test_mode = TestMode.NONE
    tango_context.device.testMode = test_mode
    assert tango_context.device.testMode == test_mode


def test_simulation_mode(tango_context):
    tango_context.device.simulationMode = SimulationMode.FALSE
    assert tango_context.device.simulationMode == SimulationMode.FALSE


def test_control_mode(tango_context):
    control_mode = ControlMode.REMOTE
    tango_context.device.controlMode = control_mode
    assert tango_context.device.controlMode == control_mode


def test_health_state(tango_context):
    assert tango_context.device.healthState == HealthState.OK


def test_version_id(tango_context):
    """Test for versionId"""
    assert tango_context.device.versionId == release.version


def test_build_state(tango_context):
    """Test for buildState"""
    assert tango_context.device.buildState == ('{},{},{}'.format(release.name,release.version,release.description))


def any_method(with_name=None):
    class AnyMethod():
        def __eq__(self, other):
            if not isinstance(other, types.MethodType):
                return False

            return other.__func__.__name__ == with_name if with_name else True

    return AnyMethod()


@contextlib.contextmanager
def fake_tango_system(device_under_test, initial_dut_properties={}, proxies_to_mock={},
                      device_proxy_import_path='tango.DeviceProxy'):

    with mock.patch(device_proxy_import_path) as patched_constructor:
        patched_constructor.side_effect = lambda device_fqdn: proxies_to_mock.get(device_fqdn, Mock())
        patched_module = importlib.reload(sys.modules[device_under_test.__module__])

    device_under_test = getattr(patched_module, device_under_test.__name__)

    device_test_context = DeviceTestContext(device_under_test, properties=initial_dut_properties)
    device_test_context.start()
    yield device_test_context
    device_test_context.stop()<|MERGE_RESOLUTION|>--- conflicted
+++ resolved
@@ -107,16 +107,6 @@
     return cmd_name, error_msg
 
 
-<<<<<<< HEAD
-# def test_command_should_raise_exception(mock_sdp_master, command_name_to_raise_devfailed):
-#     device_proxy, sdp_master_proxy_mock = mock_sdp_master
-#     cmd_name, error_msg = command_name_to_raise_devfailed
-#     sdp_master_proxy_mock.command_inout_asynch.side_effect = raise_devfailed_without_arg
-#     device_proxy.On()
-#     with pytest.raises(tango.DevFailed):
-#         tango_context.device.command_inout(cmd_name)
-#     assert error_msg in tango_context.device.activityMessage
-=======
 def test_command_should_raise_exception(mock_sdp_master, command_name_to_raise_devfailed):
     device_proxy, sdp_master_proxy_mock = mock_sdp_master
     cmd_name, error_msg = command_name_to_raise_devfailed
@@ -126,7 +116,6 @@
         tango_context.device.command_inout(cmd_name)
     print("Value of DF in other commands::::",str(df))
     assert error_msg in str(df)
->>>>>>> a4e74735
 
 
 def raise_devfailed_without_arg(cmd_name, input_arg1):
