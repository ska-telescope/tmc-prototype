--- conflicted
+++ resolved
@@ -54,12 +54,8 @@
             device_data._read_activity_message = log_msg
 
     def do(self):
-<<<<<<< HEAD
         """
         Method to invoke On command on sdp.
-=======
-        """Informs the SDP that it can start executing Processing Blocks. Sets the OperatingState to ON.
->>>>>>> a6e6f85f
 
         :param argin: None.
 
