--- conflicted
+++ resolved
@@ -61,12 +61,7 @@
         device_data = self.target
         try:
             sdp_mln_client_obj = TangoClient(device_data.sdp_master_ln_fqdn)
-<<<<<<< HEAD
-            sdp_mln_client_obj.send_command_async(const.CMD_ON, self.on_cmd_ended_cb)
-            # device._sdp_proxy.command_inout_asynch(const.CMD_ON, self.on_cmd_ended_cb)
-=======
             sdp_mln_client_obj.send_command_async(const.CMD_ON, [], self.on_cmd_ended_cb)
->>>>>>> 4d3c6827
             log_msg = const.STR_ON_CMD_SUCCESS
             self.logger.debug(log_msg)
             return (ResultCode.OK, log_msg)
