# -*- coding: utf-8 -*-
#
# This file is part of the SdpMasterLeafNode project
#
#
#
# Distributed under the terms of the BSD-3-Clause license.
# See LICENSE.txt for more info.

"""
The primary responsibility of the SDP Subarray Leaf node is to monitor the SDP Subarray and issue control
actions during an observation. It also acts as a SDP contact point for Subarray Node for observation
execution. There is one to one mapping between SDP Subarray Leaf Node and SDP subarray.
"""

# PROTECTED REGION ID(SdpMasterLeafNode.additional_import) ENABLED START #
# Third party imports
# Tango imports
import tango
from tango import ApiUtil, DebugIt, AttrWriteType
from tango.server import run, command, device_property, attribute

# PROTECTED REGION ID(SdpMasterLeafNode.additional_import) ENABLED START #
from ska.base import SKABaseDevice
from ska.base.commands import ResultCode
from ska.base.control_model import HealthState, SimulationMode, TestMode

from . import const, release
from .on_command import On
from .off_command import Off
from .standby_command import Standby
from .disable_command import Disable
from .device_data import DeviceData

# PROTECTED REGION END #    //  SdpMasterLeafNode.additional_import

__all__ = ["SdpMasterLeafNode", "main", "On", "Off", "Standby", "Disable"]


class SdpMasterLeafNode(SKABaseDevice):
    """
    The primary responsibility of the SDP Subarray Leaf node is to monitor the SDP Subarray and issue control
    actions during an observation.

    :Device Properties:

        SdpMasterFQDN:
            Property to provide FQDN of SDP Master Device

    :Device Attributes:

        versionInfo:
            Provides Version information of TANGO device.

        activityMessage:
            String providing information about the current activity in SDPLeafNode.

        ProcessingBlockList:
            List of Processing Block devices

        sdpHealthState:
            Forwarded attribute to provide SDP Master Health State

    """
<<<<<<< HEAD

    SdpMasterFQDN = device_property(
        dtype='str'
    )
=======

    # -----------------
    # Device Properties
    # -----------------

    SdpMasterFQDN = device_property(dtype="str")

>>>>>>> a6e6f85f
    # ----------
    # Attributes
    # ----------

    versionInfo = attribute(
        dtype="str",
        doc="Version information of TANGO device.",
    )

    activityMessage = attribute(
        dtype="str",
        access=AttrWriteType.READ_WRITE,
        doc="String providing information about the current activity in SDPLeafNode.",
    )

    ProcessingBlockList = attribute(
        dtype="str",
        doc="List of Processing Block devices.",
    )

    sdpHealthState = attribute(
        name="sdpHealthState", label="sdpHealthState", forwarded=True
    )

    # ---------------
    # General methods
    # ---------------
    class InitCommand(SKABaseDevice.InitCommand):
        """
        A class for the SDP master's init_device() method"
        """

        def do(self):
            """
            Initializes the attributes and properties of the SdpMasterLeafNode.

            return:
                A tuple containing a return code and a string message indicating status.
                The message is for information purpose only.

            rtype:
                (ReturnCode, str)
            """

            super().do()
            device = self.target
            device_data = DeviceData.get_instance()
            device.device_data = device_data
            device._health_state = HealthState.OK  # Setting healthState to "OK"
            device._simulation_mode = (
                SimulationMode.FALSE
            )  # Enabling the simulation mode
            device._test_mode = TestMode.NONE
            device._processing_block_list = "test"
            device_data._read_activity_message = "OK"
            device.set_status(const.STR_INIT_SUCCESS)
            device._build_state = "{},{},{}".format(
                release.name, release.version, release.description
            )
            device._version_id = release.version
            device_data.sdp_master_ln_fqdn = device.SdpMasterFQDN
            ApiUtil.instance().set_asynch_cb_sub_model(tango.cb_sub_model.PUSH_CALLBACK)
            log_msg = f"{const.STR_SETTING_CB_MODEL}{ApiUtil.instance().get_asynch_cb_sub_model()}"
            self.logger.debug(log_msg)
            device_data._read_activity_message = const.STR_INIT_SUCCESS
            self.logger.info(device_data._read_activity_message)
            return (ResultCode.OK, const.STR_INIT_SUCCESS)

    def always_executed_hook(self):
        # PROTECTED REGION ID(SdpMasterLeafNode.always_executed_hook) ENABLED START #
        """ Internal construct of TANGO. """
        # PROTECTED REGION END #    //  SdpMasterLeafNode.always_executed_hook

    def delete_device(self):
        # PROTECTED REGION ID(SdpMasterLeafNode.delete_device) ENABLED START #
        """ Internal construct of TANGO. """
        # PROTECTED REGION END #    //  SdpMasterLeafNode.delete_device

    # ------------------
    # Attributes methods
    # ------------------

    def read_versionInfo(self):
        # PROTECTED REGION ID(SdpMasterLeafNode.versionInfo_read) ENABLED START #
        """ Internal construct of TANGO. Version information of TANGO device."""
        return self._version_info
        # PROTECTED REGION END #    //  SdpMasterLeafNode.versionInfo_read

    def read_activityMessage(self):
        # PROTECTED REGION ID(SdpMasterLeafNode.activityMessage_read) ENABLED START #
        """Internal construct of TANGO. String providing information about the current activity in
        SDPLeafNode."""
        return self.device_data._read_activity_message
        # PROTECTED REGION END #    //  SdpMasterLeafNode.activityMessage_read

    def write_activityMessage(self, value):
        # PROTECTED REGION ID(SdpMasterLeafNode.activityMessage_write) ENABLED START #
        """
        Internal construct of TANGO. Sets the activity message.
        """
        self.device_data._read_activity_message = value
        # PROTECTED REGION END #    //  SdpMasterLeafNode.activityMessage_write

    def read_ProcessingBlockList(self):
        # PROTECTED REGION ID(SdpMasterLeafNode.ProcessingBlockList_read) ENABLED START #
        """
        Internal construct of TANGO.
        :return:
        """
        return self._processing_block_list
        # PROTECTED REGION END #    //  SdpMasterLeafNode.ProcessingBlockList_read

    # --------
    # Commands
    # --------

    def is_Disable_allowed(self):
        """
        Checks Whether this command is allowed to be run in current device state.

        return:
            True if this command is allowed to be run in current device state.

        rtype:
            boolean

        raises: DevF
            ailed if this command is not allowed to be run in current device state.

        """
        handler = self.get_command_object("Disable")
        return handler.check_allowed()

    @command()
    @DebugIt()
    def Disable(self):
        """
        Sets the opState to Disable.

        :param argin: None

        :return: None

        """
        handler = self.get_command_object("Disable")
        handler()

    @command()
    @DebugIt()
    def Standby(self):
        """
        Invokes Standby command.

        :param argin: None

        :return: None

        """
        handler = self.get_command_object("Standby")
        handler()

    def init_command_objects(self):
        """
        Initialises the command handlers for commands supported by this
        device.
        """
        super().init_command_objects()
        device_data = DeviceData.get_instance()
        args = (device_data, self.state_model, self.logger)
        self.register_command_object("On", On(*args))
        self.register_command_object("Off", Off(*args))
        self.register_command_object("Disable", Disable(*args))
        self.register_command_object("Standby", Standby(*args))


# ----------
# Run server
# ----------


def main(args=None, **kwargs):
    # PROTECTED REGION ID(SdpMasterLeafNode.main) ENABLED START #
    return run((SdpMasterLeafNode,), args=args, **kwargs)
    # PROTECTED REGION END #    //  SdpMasterLeafNode.main


if __name__ == "__main__":
    main()<|MERGE_RESOLUTION|>--- conflicted
+++ resolved
@@ -62,20 +62,13 @@
             Forwarded attribute to provide SDP Master Health State
 
     """
-<<<<<<< HEAD
-
-    SdpMasterFQDN = device_property(
-        dtype='str'
-    )
-=======
 
     # -----------------
     # Device Properties
     # -----------------
-
-    SdpMasterFQDN = device_property(dtype="str")
-
->>>>>>> a6e6f85f
+    SdpMasterFQDN = device_property(
+        dtype='str'
+    )
     # ----------
     # Attributes
     # ----------
