# -*- coding: utf-8 -*-
#
# This file is part of the SdpMasterLeafNode project
#
#
#
# Distributed under the terms of the BSD-3-Clause license.
# See LICENSE.txt for more info.

"""
The primary responsibility of the SDP Subarray Leaf node is to monitor the SDP Subarray and issue control
actions during an observation. It also acts as a SDP contact point for Subarray Node for observation
execution. There is one to one mapping between SDP Subarray Leaf Node and SDP subarray.
"""

# PROTECTED REGION ID(SdpMasterLeafNode.additionnal_import) ENABLED START #
# Third party imports
# Tango imports
import tango
from tango import DeviceProxy, ApiUtil, DevState, AttrWriteType, DevFailed
from tango.server import run,command, device_property, attribute
<<<<<<< HEAD
from ska.base import SKABaseDevice
from ska.base.commands import ResultCode, BaseCommand
=======
>>>>>>> 3bb4f56c

# Additional import
from ska.base import SKABaseDevice
from ska.base.commands import ResultCode, ResponseCommand
from . import const, release
# PROTECTED REGION END #    //  SdpMasterLeafNode.additionnal_import

__all__ = ["SdpMasterLeafNode", "main"]


class SdpMasterLeafNode(SKABaseDevice):
    """
    The primary responsibility of the SDP Subarray Leaf node is to monitor the SDP Subarray and issue control
    actions during an observation.
    """
    # -----------------
    # Device Properties
    # -----------------

    SdpMasterFQDN = device_property(
        dtype='str'
    )

    # ----------
    # Attributes
    # ----------


    versionInfo = attribute(
        dtype='str',
        doc="Version information of TANGO device.",
    )

    activityMessage = attribute(

        dtype='str',
        access=AttrWriteType.READ_WRITE,
        doc="String providing information about the current activity in SDPLeafNode.",
    )

    ProcessingBlockList = attribute(
        dtype='str',
        doc="List of Processing Block devices.",
    )

    sdpHealthState = attribute(name="sdpHealthState", label="sdpHealthState", forwarded=True)
    # ---------------
    # General methods
    # ---------------
    class InitCommand(SKABaseDevice.InitCommand):
        """
        A class for the SDP master's init_device() method"
        """
        def do(self):
            """
            Initializes the attributes and properties of the SdpMasterLeafNode.

            :return: A tuple containing a return code and a string message indicating status.
            The message is for information purpose only.

            :rtype: (ReturnCode, str)

            :raises:

            """

            super().do()
            device = self.target
            try:
                device._version_info = "1.0"
                device._processing_block_list = "test"
                device._read_activity_message = 'OK'
                device.set_status(const.STR_INIT_SUCCESS)
                device._build_state = '{},{},{}'.format(release.name, release.version, release.description)
                device._version_id = release.version

            except DevFailed as dev_failed:
                self.logger.exception(dev_failed)
                log_msg = const.ERR_INIT_PROP_ATTR + str(dev_failed)
                tango.Except.re_throw_exception(dev_failed, const.ERR_INVOKING_CMD, log_msg,
                                       "SdpMasterLeafNode.InitCommand()", const.ERR_INIT_PROP_ATTR)

            try:
                device._read_activity_message = const.STR_SDPMASTER_FQDN + device.SdpMasterFQDN
                # Creating proxy to the SDPMaster
                device._sdp_proxy = DeviceProxy(device.SdpMasterFQDN)

            except DevFailed as dev_failed:
                self.logger.exception(dev_failed)
                log_msg = const.ERR_IN_CREATE_PROXY_SDP_MASTER + str(dev_failed)
                tango.Except.re_throw_exception(dev_failed, const.ERR_INVOKING_CMD, log_msg,
                                             "SdpMasterLeafNode.InitCommand()",
                                             tango.ErrSeverity.ERR)
            ApiUtil.instance().set_asynch_cb_sub_model(tango.cb_sub_model.PUSH_CALLBACK)
            device._read_activity_message = const.STR_SETTING_CB_MODEL + str(
                ApiUtil.instance().get_asynch_cb_sub_model())

            device._read_activity_message = const.STR_INIT_SUCCESS
            self.logger.info(device._read_activity_message)
            return (ResultCode.OK, const.STR_INIT_SUCCESS)



    def always_executed_hook(self):
        # PROTECTED REGION ID(SdpMasterLeafNode.always_executed_hook) ENABLED START #
        """ Internal construct of TANGO. """
        # PROTECTED REGION END #    //  SdpMasterLeafNode.always_executed_hook

    def delete_device(self):
        # PROTECTED REGION ID(SdpMasterLeafNode.delete_device) ENABLED START #
        """ Internal construct of TANGO. """
        # PROTECTED REGION END #    //  SdpMasterLeafNode.delete_device

    # ------------------
    # Attributes methods
    # ------------------

    def read_versionInfo(self):
        # PROTECTED REGION ID(SdpMasterLeafNode.versionInfo_read) ENABLED START #
        """ Internal construct of TANGO. Version information of TANGO device."""
        return self._version_info
        # PROTECTED REGION END #    //  SdpMasterLeafNode.versionInfo_read

    def read_activityMessage(self):
        # PROTECTED REGION ID(SdpMasterLeafNode.activityMessage_read) ENABLED START #
        """ Internal construct of TANGO. String providing information about the current activity in SDPLeafNode."""
        return self._read_activity_message
        # PROTECTED REGION END #    //  SdpMasterLeafNode.activityMessage_read

    def write_activityMessage(self, value):
        # PROTECTED REGION ID(SdpMasterLeafNode.activityMessage_write) ENABLED START #
        '''
        Internal construct of TANGO. Sets the activity message.
        '''
        self._read_activity_message = value
        # PROTECTED REGION END #    //  SdpMasterLeafNode.activityMessage_write

    def read_ProcessingBlockList(self):
        # PROTECTED REGION ID(SdpMasterLeafNode.ProcessingBlockList_read) ENABLED START #
        '''
        Internal construct of TANGO.
        :return:
        '''
        return self._processing_block_list
        # PROTECTED REGION END #    //  SdpMasterLeafNode.ProcessingBlockList_read


    # --------
    # Commands
    # --------

    class OnCommand(SKABaseDevice.OnCommand):
        """
        A class for SDP master's On() command.
        """

        def on_cmd_ended_cb(self, event):

            """
            Callback function immediately executed when the asynchronous invoked
            command returns. Checks whether the On command has been successfully invoked on SDP Master.

            :param event: a CmdDoneEvent object. This class is used to pass data
                to the callback method in asynchronous callback model for command
                execution.
            :type: CmdDoneEvent object
                It has the following members:
                    - device     : (DeviceProxy) The DeviceProxy object on which the call was executed.
                    - cmd_name   : (str) The command name
                    - argout_raw : (DeviceData) The command argout
                    - argout     : The command argout
                    - err        : (bool) A boolean flag set to true if the command failed. False otherwise
                    - errors     : (sequence<DevError>) The error stack
                    - ext
            :return: none

            """
            device=self.target
            if event.err:
                log_msg = const.ERR_INVOKING_CMD + str(event.cmd_name) + "\n" + str(event.errors)
                self.logger.error(log_msg)
                device._read_activity_message = log_msg

            else:
                log_msg = const.STR_COMMAND + str(event.cmd_name) + const.STR_INVOKE_SUCCESS
                self.logger.info(log_msg)
                device._read_activity_message = log_msg

        def do(self):
            """ Informs the SDP that it can start executing Processing Blocks. Sets the OperatingState to ON.

            :param argin: None.

            :return: A tuple containing a return code and a string message indicating status.
            The message is for information purpose only.

            :rtype: (ResultCode, str)

            """
            device=self.target
            try:
                device._sdp_proxy.command_inout_asynch(const.CMD_ON, self.on_cmd_ended_cb)
                log_msg = const.CMD_ON + const.STR_COMMAND + const.STR_INVOKE_SUCCESS
                self.logger.debug(log_msg)
                return (ResultCode.OK, log_msg)
            
            except DevFailed as dev_failed:
                self.logger.exception(dev_failed)
                log_msg = const.ERR_ON_CMD_FAIL + str(dev_failed)
                tango.Except.re_throw_exception(dev_failed, const.ERR_INVOKING_CMD, log_msg,
                                             "SdpMasterLeafNode.OnCommand()",
                                             tango.ErrSeverity.ERR)


    class OffCommand(SKABaseDevice.OffCommand):
        """
        A class for SDP master's Off() command.
        """

        def off_cmd_ended_cb(self, event):

            """
            Callback function immediately executed when the asynchronous invoked
            command returns. Checks whether the OFF command has been successfully invoked on SDP Master.

            :param event: a CmdDoneEvent object. This class is used to pass data
                to the callback method in asynchronous callback model for command
                execution.
            :type: CmdDoneEvent object
                It has the following members:
                    - device     : (DeviceProxy) The DeviceProxy object on which the call was executed.
                    - cmd_name   : (str) The command name
                    - argout_raw : (DeviceData) The command argout
                    - argout     : The command argout
                    - err        : (bool) A boolean flag set to true if the command failed. False otherwise
                    - errors     : (sequence<DevError>) The error stack
                    - ext
            :return: none

            """
            device=self.target
            if event.err:
                log_msg = const.ERR_INVOKING_CMD + str(event.cmd_name) + "\n" + str(event.errors)
                self.logger.error(log_msg)
                device._read_activity_message = log_msg

            else:
                log_msg = const.STR_COMMAND + str(event.cmd_name) + const.STR_INVOKE_SUCCESS
                self.logger.info(log_msg)
                device._read_activity_message = log_msg

        def do(self):
            """
            Sets the OperatingState to Off.

            :param argin: None.

            :return: A tuple containing a return code and a string message indicating status.
            The message is for information purpose only.

            :rtype: (ResultCode, str)

            """
            device=self.target
            try:
                device._sdp_proxy.command_inout_asynch(const.CMD_OFF, self.off_cmd_ended_cb)
                self.logger.debug(const.STR_OFF_CMD_SUCCESS)
                device._read_activity_message = const.STR_OFF_CMD_SUCCESS
                return (ResultCode.OK, const.STR_OFF_CMD_SUCCESS)
            
            except DevFailed as dev_failed:
                self.logger.exception(dev_failed)
                log_msg = const.ERR_OFF_CMD_FAIL + str(dev_failed)
                tango.Except.re_throw_exception(dev_failed, const.ERR_INVOKING_CMD, log_msg,
                                             "SdpMasterLeafNode.OffCommand()",
                                             tango.ErrSeverity.ERR)


    class DisableCommand(BaseCommand):
        """
        A class for SDP master's Disable() command.
        """
        def check_allowed(self):
            """
            Check Whether this command is allowed to be run in current device
            state.

             :return: True if this command is allowed to be run in
                 current device state.
             :rtype: boolean
             :raises: DevFailed if this command is not allowed to be run
                 in current device state.
            """
            if self.state_model.op_state in [DevState.FAULT, DevState.UNKNOWN, DevState.ON]:
                tango.Except.throw_exception("Disable() is not allowed in current state",
                                             "Failed to invoke Disable command on SdpMasterLeafNode.",
                                             "SdpMasterLeafNode.Disable() ",
                                             tango.ErrSeverity.ERR)
            return True

        def disable_cmd_ended_cb(self, event):

            """
            Callback function immediately executed when the asynchronous invoked
            command returns. Checks whether the disable command has been successfully invoked on SDP Master.

            :param event: a CmdDoneEvent object. This class is used to pass data
                to the callback method in asynchronous callback model for command
                execution.
            :type: CmdDoneEvent object
                It has the following members:
                    - device     : (DeviceProxy) The DeviceProxy object on which the call was executed.
                    - cmd_name   : (str) The command name
                    - argout_raw : (DeviceData) The command argout
                    - argout     : The command argout
                    - err        : (bool) A boolean flag set to true if the command failed. False otherwise
                    - errors     : (sequence<DevError>) The error stack
                    - ext
            :return: none

            """
            device = self.target
            if event.err:
                log_msg = const.ERR_INVOKING_CMD + str(event.cmd_name) + "\n" + str(event.errors)
                self.logger.error(log_msg)
                device._read_activity_message = log_msg

            else:
                log_msg = const.STR_COMMAND + str(event.cmd_name) + const.STR_INVOKE_SUCCESS
                self.logger.info(log_msg)
                device._read_activity_message = log_msg

        def do(self):
            """
            Sets the OperatingState to Disable.

            :param argin: None.

            :return: A tuple containing a return code and a string message indicating status.
            The message is for information purpose only.

            :rtype: (ResultCode, str)

            """
            device=self.target
            try:
                device._sdp_proxy.command_inout_asynch(const.CMD_Disable, self.disable_cmd_ended_cb)
                self.logger.debug(const.STR_DISABLE_CMS_SUCCESS)
                device._read_activity_message = const.STR_DISABLE_CMS_SUCCESS

            except DevFailed as dev_failed:
                self.logger.exception(dev_failed)
                log_msg = const.ERR_DISABLE_CMD_FAIL + str(dev_failed)
                tango.Except.re_throw_exception(dev_failed, const.ERR_INVOKING_CMD, log_msg,
                                             "SdpMasterLeafNode.DisableCommand()",
                                             tango.ErrSeverity.ERR)


    def is_Disable_allowed(self):
        """
        Checks Whether this command is allowed to be run in current device state.

        :return: True if this command is allowed to be run in current device state.

        :rtype: boolean

        :raises: DevFailed if this command is not allowed to be run in current device state.

        """
        handler = self.get_command_object("Disable")
        return handler.check_allowed()

    @command(
    )
    def Disable(self):
        """
        Sets the OperatingState to Disable.

        :param argin: None

        :return: None

        """
        handler = self.get_command_object("Disable")
        handler()

    class StandbyCommand(BaseCommand):
        """
        A class for SDP Master's Standby() command.
        """
        def is_Standby_allowed(self):
            """
        Checks Whether this command is allowed to be run in current device state.

        :return: True if this command is allowed to be run in current device state.

        :rtype: boolean

        :raises: DevFailed if this command is not allowed to be run in current device state.
            """
            handler = self.get_command_object("Standby")
            return handler.check_allowed()

        def standby_cmd_ended_cb(self, event):

            """
            Callback function immediately executed when the asynchronous invoked
            command returns. Checks whether the standby command has been successfully invoked on SDP Master.

            :param event: a CmdDoneEvent object. This class is used to pass data
                to the callback method in asynchronous callback model for command
                execution.
            :type: CmdDoneEvent object
                It has the following members:
                    - device     : (DeviceProxy) The DeviceProxy object on which the call was executed.
                    - cmd_name   : (str) The command name
                    - argout_raw : (DeviceData) The command argout
                    - argout     : The command argout
                    - err        : (bool) A boolean flag set to true if the command failed. False otherwise
                    - errors     : (sequence<DevError>) The error stack
                    - ext
            :return: none

            """
            device = self.target
            if event.err:
                log_msg = const.ERR_INVOKING_CMD + str(event.cmd_name) + "\n" + str(event.errors)
                self.logger.error(log_msg)
                device._read_activity_message = log_msg

            else:
                log_msg = const.STR_COMMAND + str(event.cmd_name) + const.STR_INVOKE_SUCCESS
                self.logger.info(log_msg)
                device._read_activity_message = log_msg

        def do(self):
            """ Informs the SDP to stop any executing Processing. To get into the STANDBY state all running
            PBs will be aborted. In normal operation we expect diable should be triggered without first going
            into STANDBY.

            :param argin: None.

            :return: A tuple containing a return code and a string message indicating status.
            The message is for information purpose only.

            :rtype: (ResultCode, str)

            """
            device=self.target
            try:
                device._sdp_proxy.command_inout_asynch(const.CMD_STANDBY, self.standby_cmd_ended_cb)
                log_msg = const.CMD_STANDBY + const.STR_COMMAND + const.STR_INVOKE_SUCCESS
                self.logger.debug(log_msg)

            except DevFailed as dev_failed:
                self.logger.exception(dev_failed)
                log_msg = const.ERR_STANDBY_CMD_FAIL + str(dev_failed)
                tango.Except.re_throw_exception(dev_failed, const.ERR_INVOKING_CMD, log_msg,
                                             "SdpMasterLeafNode.StandbyCommand()",
                                             tango.ErrSeverity.ERR)

        def check_allowed(self):
            """
            Check Whether this command is allowed to be run in current device
            state.

             :return: True if this command is allowed to be run in
                 current device state.
             :rtype: boolean
             :raises: DevFailed if this command is not allowed to be run
                 in current device state.

            """

            if self.state_model.op_state in [DevState.FAULT, DevState.UNKNOWN]:
                tango.Except.throw_exception("Standby() is not allowed in current state",
                                             "Failed to invoke Standby command on SdpMasterLeafNode.",
                                             "SdpMasterLeafNode.Standby() ",
                                             tango.ErrSeverity.ERR)
            return True

    @command(
    )
    def Standby(self):
        """
        Invokes Standby command .

        :param argin: None

        :return: None

        """
        handler = self.get_command_object("Standby")
        handler()

    def init_command_objects(self):
        """
        Initialises the command handlers for commands supported by this
        device.
        """
        super().init_command_objects()
        args = (self, self.state_model, self.logger)
        self.register_command_object("Disable",self.DisableCommand(*args))
        self.register_command_object("Standby",self.StandbyCommand(*args))

# ----------
# Run server
# ----------


def main(args=None, **kwargs):
    # PROTECTED REGION ID(SdpMasterLeafNode.main) ENABLED START #
    return run((SdpMasterLeafNode,), args=args, **kwargs)
    # PROTECTED REGION END #    //  SdpMasterLeafNode.main

if __name__ == '__main__':
    main()<|MERGE_RESOLUTION|>--- conflicted
+++ resolved
@@ -19,15 +19,10 @@
 import tango
 from tango import DeviceProxy, ApiUtil, DevState, AttrWriteType, DevFailed
 from tango.server import run,command, device_property, attribute
-<<<<<<< HEAD
+
+# Additional import
 from ska.base import SKABaseDevice
 from ska.base.commands import ResultCode, BaseCommand
-=======
->>>>>>> 3bb4f56c
-
-# Additional import
-from ska.base import SKABaseDevice
-from ska.base.commands import ResultCode, ResponseCommand
 from . import const, release
 # PROTECTED REGION END #    //  SdpMasterLeafNode.additionnal_import
 
