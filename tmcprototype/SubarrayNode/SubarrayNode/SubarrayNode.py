--- conflicted
+++ resolved
@@ -409,7 +409,6 @@
 
         Note: Currently there are only receptors allocated so the group contains only receptor ids.
 
-<<<<<<< HEAD
         :param argin:
             DevVoid
         :return:
@@ -418,15 +417,6 @@
         if not self._dishLnVsHealthEventID or not self._dishLnVsPointingStateEventID:
             return
         
-=======
-                :param argin:
-                    DevVoid
-                :return:
-                    DevVoid
-        """
-        exception_count = 0
-        exception_message = []
->>>>>>> 379257d6
         try:
             self.logger.debug(CONST.STR_GRP_DEF + str(self._dish_leaf_node_group.get_device_list(True)))
             self._dish_leaf_node_group.remove_all()
@@ -826,21 +816,12 @@
             tango.Except.throw_exception(CONST.STR_CMD_FAILED, log_message,
                                          CONST.STR_RELEASE_ALL_RES_EXEC, tango.ErrSeverity.ERR)
 
-<<<<<<< HEAD
         self.logger.info(CONST.STR_DISH_RELEASE)
         self.remove_receptors_in_group()
         self.logger.info(CONST.STR_CSP_RELEASE)
         self.release_csp_resources()
         self.logger.info(CONST.STR_SDP_RELEASE)
         self.release_sdp_resources()
-=======
-                self._scan_id = ""
-                # For now cleared SB ID in ReleaseAllResources command. When the EndSB command is implemented,
-                # It moves to that command.
-                self._sb_id = ""
-                self.set_state(DevState.OFF)  # Set state = OFF
-                self._obs_state = CONST.OBS_STATE_ENUM_IDLE  # set obsState to "IDLE"
->>>>>>> 379257d6
 
 
         self._scan_id = ""
