# -*- coding: utf-8 -*-
#
# This file is part of the SubarrayNode project
#
#
#
# Distributed under the terms of the BSD-3-Clause license.
# See LICENSE.txt for more info.

""" Subarray Node
Provides the monitoring and control interface required by users as well as
other TM Components (such as OET, Central Node) for a Subarray.
"""

from __future__ import print_function
from __future__ import absolute_import

import os
import sys
import time
import threading
# PROTECTED REGION ID(SubarrayNode.additionnal_import) ENABLED START #
file_path = os.path.dirname(os.path.abspath(__file__))
module_path = os.path.abspath(os.path.join(file_path, os.pardir)) + "/SubarrayNode"
sys.path.insert(0, module_path)

import random
import string
from concurrent.futures import ThreadPoolExecutor
import json

# Tango imports
import tango
from tango import DebugIt, DevState, AttrWriteType, DevFailed, DeviceProxy, EventType
from tango.server import run, DeviceMeta, attribute, command, device_property
from future.utils import with_metaclass

# Additional import
import CONST
from CONST import AdminMode, HealthState, ObsMode, ObsState, PointingState
from skabase.SKASubarray.SKASubarray import SKASubarray


__all__ = ["SubarrayNode", "main"]

class SubarrayHealthState:

    @staticmethod
    def generate_health_state_log_msg(health_state, device_name, event):
        if isinstance(health_state, HealthState):
            return (
                CONST.STR_HEALTH_STATE + device_name + CONST.STR_ARROW + health_state.name.upper())
        else:
            return CONST.STR_HEALTH_STATE_UNKNOWN_VAL + str(event)

    @staticmethod
    def calculate_health_state(health_states):
        """
        Calculates aggregated health state of Subarray.
        """
        unique_states = set(health_states)
        if unique_states == set([HealthState.OK]):
            return HealthState.OK
        elif HealthState.FAILED in unique_states:
            return HealthState.FAILED
        elif HealthState.DEGRADED in unique_states:
            return HealthState.DEGRADED
        else:
            return HealthState.UNKNOWN


class ElementDeviceData:

    @staticmethod
    def build_up_sdp_cmd_data(scan_config, cbf_out_link):
        scan_config = scan_config.copy()
        sdp_scan_config = scan_config.get("sdp", {})

        if sdp_scan_config:
            sdp_config = sdp_scan_config.get("configure")
            if sdp_config:
                scan_config.pop("pointing", None)
                scan_config.pop("dish", None)
                scan_config.pop("csp", None)
                sdp_scan_config["configure"] = sdp_config[0]
                sdp_scan_config["configure"][CONST.STR_CSP_CBFOUTLINK] = cbf_out_link
                cmd_data = tango.DeviceData()
                cmd_data.insert(tango.DevString, json.dumps(scan_config))
            else:
                raise KeyError("SDP Subarray configuration is empty. Command data not built up")
        else:
            raise KeyError("SDP configuration must be given. Aborting SDP configuration.")
        return cmd_data

    @staticmethod
    def build_up_csp_cmd_data(scan_config, scan_id, attr_name_map):
        scan_config = scan_config.copy()
        csp_scan_config = scan_config.get("csp", {})

        if csp_scan_config:
            for key, attribute_name in attr_name_map.items():
                csp_scan_config[key] = attribute_name
            csp_scan_config["pointing"] = scan_config["pointing"]
            csp_scan_config["scanID"] = scan_id
            cmd_data = tango.DeviceData()
            cmd_data.insert(tango.DevString, json.dumps(csp_scan_config))
        else:
            raise KeyError("CSP configuration must be given. Aborting CSP configuration.")
        return cmd_data

    @staticmethod
    def build_up_dsh_cmd_data(scan_config, only_dishconfig_flag):
        scan_config = scan_config.copy()
        if set(["pointing", "dish"]).issubset(scan_config.keys()) or only_dishconfig_flag:
            scan_config.pop("sdp", None)
            scan_config.pop("csp", None)
            cmd_data = tango.DeviceData()
            cmd_data.insert(tango.DevString, json.dumps(scan_config))
        else:
            raise KeyError("Dish configuration must be given. Aborting Dish configuration.")
        return cmd_data


# PROTECTED REGION END #    //  SubarrayNode.additionnal_import

# pylint: disable=no-init,redefined-outer-name
class SubarrayNode(with_metaclass(DeviceMeta, SKASubarray)):
    """
    Provides the monitoring and control interface required by users as well as
    other TM Components (such as OET, Central Node) for a Subarray.
    """
    # PROTECTED REGION ID(SubarrayNode.class_variable) ENABLED START #
    def health_state_cb(self, event):
        """
        Retrieves the subscribed health states, aggregates them
        to calculate the overall subarray health state.

        :param evt: A TANGO_CHANGE event on Subarray healthState.

        :return: None
        """
        device_name = event.device.dev_name()
        if not event.err:
            event_health_state = event.attr_value.value
            self.subarray_ln_health_state_map[device_name] = event_health_state

            log_message = SubarrayHealthState.generate_health_state_log_msg(
                event_health_state, device_name, event)
            self._read_activity_message = log_message
            self.logger.debug(log_message)
            self._health_state = SubarrayHealthState.calculate_health_state(
                self.subarray_ln_health_state_map.values())
        else:
            log_message = CONST.ERR_SUBSR_SA_HEALTH_STATE + device_name + str(event)
            self.logger.debug(log_message)
            self._read_activity_message = log_message

    def device_state_callback(self, evt):
        """
                Retrieves the subscribed CSP_Subarray AND SDP_Subarray  deviceState.
                :param evt: A TANGO_CHANGE event on CSP and SDP Subarray deviceState.
                :return: None
                """
        exception_message = []
        exception_count = 0
        if evt.err is False:
            try:
                if self.CspSubarrayFQDN in evt.attr_name:
                    self._csp_sa_device_state = evt.attr_value.value
                elif self.SdpSubarrayFQDN in evt.attr_name:
                    self._sdp_sa_device_state = evt.attr_value.value
                else:
                    self.logger.debug(CONST.EVT_UNKNOWN)
                    self._read_activity_message = CONST.EVT_UNKNOWN
                self.calculate_device_state()
            except DevFailed as dev_failed:
                [exception_message, exception_count] = self._handle_devfailed_exception(dev_failed,
                                            exception_message, exception_count, CONST.ERR_SUBSR_CSPSDPSA_DEVICE_STATE)
            except Exception as except_occured:
                [exception_message, exception_count] = self._handle_generic_exception(except_occured,
                                            exception_message, exception_count, CONST.ERR_AGGR_DEVICE_STATE)
        else:
            self.logger.debug(CONST.ERR_SUBSR_CSPSDPSA_DEVICE_STATE + str(evt))
            self._read_activity_message = CONST.ERR_SUBSR_CSPSDPSA_DEVICE_STATE + str(evt)
            self.logger.critical(CONST.ERR_SUBSR_CSPSDPSA_DEVICE_STATE)

    def calculate_device_state(self):
        """
        Calculates aggregated device state of Subarray.
        """
        if self.get_state() is not DevState.ON:
            if self._csp_sa_device_state==DevState.ON and self._sdp_sa_device_state == DevState.ON :
                self.set_state(DevState.ON)
            else:
                self.logger.info("CSP and SDP subarray are not in ON state")
        else:
            self.logger.info("Subarray is already in On state")


    def obsStateCallback(self, evt):
        """
                Retrieves the subscribed CSP_Subarray AND SDP_Subarray  obsState.
                :param evt: A TANGO_CHANGE event on CSP and SDP Subarray obsState.
                :return: None
                """
        exception_message = []
        exception_count = 0
        if evt.err is False:
            try:
                self._observetion_state = evt.attr_value.value

                if CONST.PROP_DEF_VAL_TMCSP_MID_SALN in evt.attr_name:
                    self._csp_sa_obs_state = self._observetion_state
                    self._read_activity_message = CONST.STR_CSP_SUBARRAY_OBS_STATE + str(
                        self._csp_sa_obs_state)
                elif CONST.PROP_DEF_VAL_TMSDP_MID_SALN in evt.attr_name:
                    self._sdp_sa_obs_state = self._observetion_state
                    self._read_activity_message = CONST.STR_SDP_SUBARRAY_OBS_STATE + str(
                        self._sdp_sa_obs_state)
                else:
                    self.logger.debug(CONST.EVT_UNKNOWN)
                    self._read_activity_message = CONST.EVT_UNKNOWN
                self.calculate_observation_state()

            except KeyError as key_error:
                self.logger.error(CONST.ERR_CSPSDP_SUBARRAY_OBS_STATE + str(key_error))
                self._read_activity_message = CONST.ERR_CSPSDP_SUBARRAY_OBS_STATE + str(key_error)
                self.logger.critical(CONST.ERR_CSPSDP_SUBARRAY_OBS_STATE)
            except DevFailed as dev_failed:
                [exception_message, exception_count] = self._handle_devfailed_exception(dev_failed,
                                    exception_message, exception_count, CONST.ERR_SUBSR_CSPSDPSA_OBS_STATE)
            except Exception as except_occured:
                [exception_message, exception_count] = self._handle_generic_exception(except_occured,
                                                exception_message, exception_count, CONST.ERR_AGGR_OBS_STATE)
        else:
            self.logger.debug(CONST.ERR_SUBSR_CSPSDPSA_OBS_STATE + str(evt))
            self._read_activity_message = CONST.ERR_SUBSR_CSPSDPSA_OBS_STATE + str(evt)
            self.logger.critical(CONST.ERR_SUBSR_CSPSDPSA_OBS_STATE)

    def calculate_observation_state(self):
        """
        Calculates aggregated observation state of Subarray.
        """
        pointing_state_count_track = 0
        pointing_state_count_slew = 0
        # ToDo :can be represented with a function as well
        for value in list(self.dishPointingStateMap.values()):
            if value == PointingState.TRACK:
                pointing_state_count_track = pointing_state_count_track + 1
            elif value == PointingState.SLEW:
                pointing_state_count_slew = pointing_state_count_slew + 1
        # ToDo :several if elif blocks here.. can something be done about it?
        if self._csp_sa_obs_state == ObsState.SCANNING and self._sdp_sa_obs_state ==\
                ObsState.SCANNING:
            self._obs_state = ObsState.SCANNING
            # self.isScanning = True
        elif self._csp_sa_obs_state == ObsState.READY and self._sdp_sa_obs_state ==\
                ObsState.READY:
            if pointing_state_count_track == len(self.dishPointingStateMap.values()):
                self._obs_state = ObsState.READY
        elif self._csp_sa_obs_state == ObsState.CONFIGURING or \
                self._sdp_sa_obs_state == ObsState.CONFIGURING:
            self._obs_state = ObsState.CONFIGURING
        elif self._csp_sa_obs_state == ObsState.IDLE and self._sdp_sa_obs_state ==\
                ObsState.IDLE:
            if len(self.dishPointingStateMap.values()) != 0:
                if pointing_state_count_track == len(self.dishPointingStateMap.values()):
                    if self.only_dishconfig_flag == True:
                        if self.isScanning == True:
                            self._obs_state = ObsState.SCANNING
                        else:
                            self._obs_state = ObsState.READY
                    else:
                        self._dish_leaf_node_group.command_inout(CONST.CMD_STOP_TRACK)
                        self._obs_state = ObsState.IDLE
                elif pointing_state_count_slew != 0:
                    self._obs_state = ObsState.CONFIGURING
                else:
                    self._obs_state = ObsState.IDLE

    def create_csp_ln_proxy(self):
        """
        Creates proxy of CSP Subarray Leaf Node.
        """
        retry = 0
        proxy_created_flag = False
        while retry < 3:
            try:
                self._csp_subarray_ln_proxy = DeviceProxy(self.CspSubarrayLNFQDN)
                proxy_created_flag = True
                break
            except Exception:
                retry += 1
                continue

        return proxy_created_flag

    def create_sdp_ln_proxy(self):
        """
         Creates proxy of SDP Subarray Leaf Node.
        """
        retry = 0
        proxy_created_flag = False
        while retry < 3:
            try:
                self._sdp_subarray_ln_proxy = DeviceProxy(self.SdpSubarrayLNFQDN)
                proxy_created_flag = True
                break
            except tango.DevFailed:
                retry += 1
                continue

        return proxy_created_flag

    def add_receptors_in_group(self, argin):
        """
        Creates a tango group of the successfully allocated resources in the subarray.
        Device proxy for each of the resources is created. The healthState and pointintgState attributes
        from all the devices in the group are subscribed so that the changes in the respective device are
        received at Subarray Node.


        Note: Currently there are only receptors allocated so the group contains only receptor ids.

        :param argin:
            DevVarStringArray. List of receptor IDs to be allocated to subarray.
            Example: ['0001', '0002']

        :return:
            DevVarStringArray. List of Resources added to the Subarray.
            Example: ['0001', '0002']
        """
        exception_count = 0
        exception_message = []
        allocation_success = []
        allocation_failure = []
        # Add each dish into the tango group
        self.logger.debug("add_receptors_in_group::",argin)
        for leafId in range(0, len(argin)):
            try:
                str_leafId = argin[leafId]
                self._dish_leaf_node_group.add(self.DishLeafNodePrefix +  str_leafId)
                devProxy = tango.DeviceProxy(self.DishLeafNodePrefix + str_leafId)
                self._dish_leaf_node_proxy.append(devProxy)
                # Update the list allocation_success with the dishes allocated successfully to subarray
                allocation_success.append(str_leafId)
                # Subscribe Dish Health State
                self._event_id = devProxy.subscribe_event(CONST.EVT_DISH_HEALTH_STATE,
                                                          tango.EventType.CHANGE_EVENT,
                                                          self.health_state_cb,
                                                          stateless=True)
                self._dishLnVsHealthEventID[devProxy] = self._event_id
                self._health_event_id.append(self._event_id)
                self.subarray_ln_health_state_map[devProxy.dev_name()] = HealthState.UNKNOWN
                self.logger.debug(CONST.STR_DISH_LN_VS_HEALTH_EVT_ID +str(self._dishLnVsHealthEventID))

                # Subscribe Dish Pointing State
                self._event_id = devProxy.subscribe_event(CONST.EVT_DISH_POINTING_STATE,
                                                          tango.EventType.CHANGE_EVENT,
                                                          self.setPointingState,
                                                          stateless=True)
                self._dishLnVsPointingStateEventID[devProxy] = self._event_id
                self._pointing_state_event_id.append(self._event_id)
                self.dishPointingStateMap[devProxy] = -1
                self.logger.debug(CONST.STR_DISH_LN_VS_POINTING_STATE_EVT_ID + str(self._dishLnVsPointingStateEventID))
                self._receptor_id_list.append(int(str_leafId))
                self._read_activity_message = CONST.STR_GRP_DEF + str(
                    self._dish_leaf_node_group.get_device_list(True))
                self._read_activity_message = CONST.STR_LN_PROXIES + str(self._dish_leaf_node_proxy)
                self.logger.debug(CONST.STR_SUBS_ATTRS_LN)
                self._read_activity_message = CONST.STR_SUBS_ATTRS_LN
                # TODO: FOR FUTURE REFERENCE
                # self.logger.debug(CONST.STR_HS_EVNT_ID +str(self._health_event_id))
                # self._read_activity_message = CONST.STR_HS_EVNT_ID + str(self._health_event_id)
                # Set state = ON
                # set obsState to "IDLE"
                self._obs_state = ObsState.IDLE
                self.set_status(CONST.STR_ASSIGN_RES_SUCCESS)
                self.logger.info(CONST.STR_ASSIGN_RES_SUCCESS)
            except DevFailed as dev_failed:
                [exception_message, excpt_count] = self._handle_devfailed_exception(dev_failed,
                                                    exception_message, excpt_count, CONST.ERR_ADDING_LEAFNODE)
                allocation_failure.append(str_leafId)
                # Exception Logic to remove Id from subarray group
                group_dishes = self._dish_leaf_node_group.get_device_list()
                if group_dishes.contains(self.DishLeafNodePrefix +  str_leafId):
                    self._dish_leaf_node_group.remove(self.DishLeafNodePrefix + str_leafId)
                # unsubscribe event
                if self._dishLnVsHealthEventID[devProxy]:
                    devProxy.unsubscribe_event(self._dishLnVsHealthEventID[devProxy])

                if self._dishLnVsPointingStateEventID[devProxy]:
                    devProxy.unsubscribe_event(self._dishLnVsPointingStateEventID[devProxy])
            except(DevFailed, Exception) as except_occurred:
                [exception_message, exception_count] = self._handle_generic_exception(except_occurred,
                                            exception_message, exception_count, CONST.ERR_ASSIGN_RES_CMD)
        # Throw Exception
        if exception_count > 0:
            self.throw_exception(exception_message, CONST.STR_ASSIGN_RES_EXEC)

        self.logger.debug("add_receptors_in_group::",allocation_success)
        return allocation_success

    def assign_csp_resources(self, argin):
        """
        This function accepts the receptor IDs list as input and invokes the assign resources command on
        the CSP Subarray Leaf Node.

        :param argin: List of strings
            Contains the list of strings that has the resources ids. Currently this list contains only
            receptor ids.

        :return: List of strings.

        Example: ['0001', '0002']

            Returns the list of CSP resources successfully assigned to the Subarray. Currently, the
            CSPSubarrayLeafNode.AssignResources function returns void. The function only loops back
            the input argument in case of successful resource allocation, or returns an empty list in case
            of failure.
        """
        arg_list = []
        json_argument = {}
        argout = []
        dish = {}
        try:
            dish[CONST.STR_KEY_RECEPTOR_ID_LIST] = argin
            json_argument[CONST.STR_KEY_DISH] = dish
            arg_list.append(json.dumps(json_argument))
            self._csp_subarray_ln_proxy.command_inout(CONST.CMD_ASSIGN_RESOURCES, arg_list)
            argout = argin
        except DevFailed as df:
            self.logger.error(CONST.ERR_CSP_CMD)
            self.logger.debug(df)

        # For this PI CSP Subarray Leaf Node does not return anything. So this function is
        # looping the receptor ids back.
        self.logger.debug("assign_csp_resources::",argout)
        return argout

    def assign_sdp_resources(self, argin):
        """
        This function accepts the receptor ID list as input and assigns SDP resources to SDP Subarray
        through SDP Subarray Leaf Node.

        :param argin: List of strings
            Contains the list of strings that has the resources ids. Currently
            processing block ids are passed to this function.

        :return: List of strings.
        Example: ['PB1', 'PB2']

            Returns the list of successfully assigned resources. Currently the
            SDPSubarrayLeafNode.AssignResources function returns void. Thus, this
            function just loops back the input argument in case of success. In case of
            failure, empty list is returned.
        """
        argout = []
        json_argument = {}
        try:
            json_argument[CONST.STR_KEY_PB_ID_LIST] = argin
            str_json_arg = json.dumps(json_argument)
            self._sdp_subarray_ln_proxy.command_inout(CONST.CMD_ASSIGN_RESOURCES, str_json_arg)
            argout = argin
        except DevFailed as df:
            self.logger.error(CONST.ERR_SDP_CMD)
            self.logger.debug(df)

        # For this PI SDP Subarray Leaf Node does not return anything. So this function is
        # looping the processing block ids back.
        self.logger.debug("assign_sdp_resources::",argout)
        return argout

    def _remove_subarray_dish_lns_health_states(self):
        subarray_ln_health_state_map_copy = self.subarray_ln_health_state_map.copy()
        for dev_name in subarray_ln_health_state_map_copy:
            if dev_name.startswith(CONST.PROP_DEF_VAL_LEAF_NODE_PREFIX):
                _ = self.subarray_ln_health_state_map.pop(dev_name)

    def _unsubscribe_resource_events(self, proxy_event_id_map):
        """
        This function unsubscribes all events given by the event ids and their
        corresponding DeviceProxy objects.

        :param proxy_event_id_map: dict
            A mapping of '<DeviceProxy>': <event_id>.

        :return: None

        """
        for device_proxy, event_id in proxy_event_id_map.items():
            try:
                device_proxy.unsubscribe_event(event_id)
            except DevFailed as dev_failed:
                log_message = "Failed to unsubscribe event {}.".format(dev_failed)
                self.logger.error(log_message )
                self._read_activity_message = log_message

    def remove_receptors_in_group(self):
        """
        Deletes tango group of the resources allocated in the subarray.

        Note: Currently there are only receptors allocated so the group contains only receptor ids.

        :param argin:
            DevVoid
        :return:
            DevVoid
        """
        if not self._dishLnVsHealthEventID or not self._dishLnVsPointingStateEventID:
            return
        
        try:
            self.logger.debug(CONST.STR_GRP_DEF + str(self._dish_leaf_node_group.get_device_list(True)))
            self._dish_leaf_node_group.remove_all()
            log_message = CONST.STR_GRP_DEF + str(self._dish_leaf_node_group.get_device_list(True))
            self.logger.debug(log_message)
            self._read_activity_message = log_message
        except DevFailed as dev_failed:
            log_message = "Failed to remove receptors from the group. {}".format(dev_failed)
            self.logger.error(log_message)
            self._read_activity_message = log_message
            return

        self.logger.debug(CONST.STR_DISH_PROXY_LIST + str(self._dish_leaf_node_proxy))
        self.logger.debug(CONST.STR_HEALTH_ID + str(self._health_event_id))
        self.logger.debug(CONST.STR_DISH_LN_VS_HEALTH_EVT_ID + str(self._dishLnVsHealthEventID))
        self.logger.debug(CONST.STR_POINTING_STATE_ID + str(self._pointing_state_event_id))
        self.logger.debug(CONST.STR_DISH_LN_VS_POINTING_STATE_EVT_ID +str(self._dishLnVsPointingStateEventID))

        self._unsubscribe_resource_events(self._dishLnVsHealthEventID)
        self._unsubscribe_resource_events(self._dishLnVsPointingStateEventID)

        self._dishLnVsHealthEventID = {}
        self._health_event_id = []
        self._dishLnVsPointingStateEventID = {}
        self._remove_subarray_dish_lns_health_states()
        self.dishPointingStateMap = {}
        self._pointing_state_event_id = []
        self._dish_leaf_node_proxy = []
        self._receptor_id_list = []
        self.set_status(CONST.STR_RECEPTORS_REMOVE_SUCCESS)
        self.logger.info(CONST.STR_RECEPTORS_REMOVE_SUCCESS)

    def release_csp_resources(self):
        """
            This function invokes releaseAllResources command on CSP Subarray via CSP Subarray Leaf
            Node.

            :param argin: DevVoid

            :return: DevVoid

        """
        try:
            self._csp_subarray_ln_proxy.command_inout(CONST.CMD_RELEASE_ALL_RESOURCES)
        except DevFailed as df:
            self.logger.error(CONST.ERR_CSP_CMD)
            self.logger.debug(df)

    def release_sdp_resources(self):
        """
            This function invokes releaseAllResources command on SDP Subarray via SDP Subarray Leaf Node.

            :param argin: DevVoid

            :return: DevVoid

        """
        try:
            self._sdp_subarray_ln_proxy.command_inout(CONST.CMD_RELEASE_ALL_RESOURCES)

        except DevFailed as df:
            self.logger.error(CONST.ERR_SDP_CMD)
            self.logger.debug(df)

    @command(
        dtype_in='str',
        doc_in="Execute Scan on the Subarray",
    )
    @DebugIt()
    def Scan(self, argin):
        """
        This command accepts time interval as input. And it Schedule scan on subarray
        from where scan command is invoked on respective CSP and SDP subarray node for the
        provided interval of time. It checks whether the scan is already in progress. If yes it
        throws error showing duplication of command.

        :param argin: DevVarStringArray. JSON string containing scan duration.

        JSON string example as follows:

        {"scanDuration": 10.0}

        Note: Above JSON string can be used as an input argument while invoking this command from JIVE.

        :return: None
        """
        exception_count = 0
        exception_message = []
        try:
            json_scan_duration = json.loads(argin)
            self.scan_duration = int(json_scan_duration['scanDuration'])
            self.logger.debug(CONST.STR_SCAN_IP_ARG, argin)
            assert self._obs_state != ObsState.SCANNING, CONST.SCAN_ALREADY_IN_PROGRESS
            if self._obs_state == ObsState.READY:
                self._read_activity_message = CONST.STR_SCAN_IP_ARG + argin
                self.isScanning = True
                # Invoke Scan command on SDP Subarray Leaf Node
                cmdData = tango.DeviceData()
                cmdData.insert(tango.DevString, argin)
                self._sdp_subarray_ln_proxy.command_inout(CONST.CMD_SCAN, cmdData)
                self.logger.debug(CONST.STR_SDP_SCAN_INIT)
                self._read_activity_message = CONST.STR_SDP_SCAN_INIT

                # Invoke Scan command on CSP Subarray Leaf Node
                csp_argin = []
                csp_argin.append(argin)
                cmdData = tango.DeviceData()
                cmdData.insert(tango.DevVarStringArray, csp_argin)
                self._csp_subarray_ln_proxy.command_inout(CONST.CMD_START_SCAN, cmdData)
                self.logger.debug(CONST.STR_CSP_SCAN_INIT)
                self._read_activity_message = CONST.STR_CSP_SCAN_INIT

                if self._csp_sa_obs_state == ObsState.IDLE and self._sdp_sa_obs_state ==\
                        ObsState.IDLE:
                    if len(self.dishPointingStateMap.values()) != 0:
                        self.calculate_observation_state()

                self.set_status(CONST.STR_SA_SCANNING)
                self.logger.info(CONST.STR_SA_SCANNING)
                self._read_activity_message = CONST.STR_SCAN_SUCCESS

            self.end_scan_thread = threading.Thread(None, self.waitForEndScan, "SubarrayNode")
            self.end_scan_thread.start()
            # TODO: FOR FUTURE IMPLEMENTATION
            # with excpt_count is 0 and ThreadPoolExecutor(1) as executor:
            #     status = executor.submit(self.waitForEndScan, scan_duration)
            #     if status:
            #         # call endScan command
            #         self.logger.debug("Sending end scan command...")
            #         self.EndScan()

            #TODO: FOR FUTURE IMPLEMENTATION
            # if type(float(argin[0])) == float:
            #     self.logger.debug("Observation state:", self._obs_state)
            #     assert self._obs_state != ObsState.SCANNING, CONST.SCAN_ALREADY_IN_PROGRESS
            #     self.logger.debug(CONST.STR_GRP_DEF +str(self._dish_leaf_node_group.get_device_list()))
            #     self._read_activity_message = CONST.STR_SCAN_IP_ARG + str(argin)
            #     self._read_activity_message = CONST.STR_GRP_DEF + str(
            #         self._dish_leaf_node_group.get_device_list())
            #     cmdData = tango.DeviceData()
            #     cmdData.insert(tango.DevString, argin[0])
            #     self._dish_leaf_node_group.command_inout(CONST.CMD_SCAN, cmdData)
            #     # set obsState to SCANNING when the scan is started
            #     self._obs_state = ObsState.SCANNING
            #     self.set_status(CONST.STR_SA_SCANNING)
            #     self.logger.info(CONST.STR_SA_SCANNING)
        except AssertionError as assert_error:
            str_log = CONST.ERR_SCAN_CMD + "\n" +str(assert_error) + CONST.ERR_DUPLICATE_SCAN_CMD
            self.logger.error(str_log)
            self._read_activity_message = CONST.ERR_DUPLICATE_SCAN_CMD + str(assert_error)
            exception_message.append(self._read_activity_message)
            exception_count += 1
        except ValueError as value_error:
            str_log = CONST.ERR_SCAN_CMD + str(value_error) + CONST.ERR_INVALID_DATATYPE
            self.logger.error(str_log)
            self._read_activity_message = CONST.ERR_INVALID_DATATYPE + str(value_error)
            exception_message.append(self._read_activity_message)
            exception_count += 1
        except KeyError as key_err:
            self.logger.error(CONST.ERR_SCAN_CMD + str(key_err))
            self._read_activity_message = CONST.ERR_SCAN_CMD + str(key_err)
            self.logger.error(CONST.ERR_SCAN_CMD)
        except DevFailed as dev_failed:
            [exception_message, exception_count] = self._handle_devfailed_exception(dev_failed,
                                                    exception_message, exception_count, CONST.ERR_SCAN_CMD)
        except Exception as except_occurred:
            [exception_message, exception_count] = self._handle_generic_exception(except_occurred,
                                                    exception_message, exception_count, CONST.ERR_SCAN_CMD)
        #Throw Exception
        if exception_count > 0:
            self.throw_exception(exception_message, CONST.STR_SCAN_EXEC)
            # err_msg = ' '
            # for item in excpt_msg:
            #     err_msg += str(item) + "\n"
            # tango.Except.throw_exception(CONST.STR_CMD_FAILED, err_msg,
            #                              CONST.STR_SCAN_EXEC, tango.ErrSeverity.ERR)

    def waitForEndScan(self):
        scanning_time = 0.0
        while scanning_time <= self.scan_duration:
            # Stop thread, if EndScan command is invoked manually
            if self._endscan_stop == True:
                break
            # Stop thread, if scan duration is commpleted and EndScan is not invoked manually.
            elif self._endscan_stop == False and scanning_time == self.scan_duration:
                self.EndScan()
                break
            # Increment counter till maximum scan duration provided with scan command
            else:
                time.sleep(1)
                scanning_time += 1
        self._endscan_stop = False

    def is_Scan_allowed(self):
        """ This method is an internal construct of TANGO """
        return self.get_state() not in [DevState.FAULT, DevState.UNKNOWN, DevState.DISABLE,
                                        DevState.STANDBY]
    @command(
    )
    @DebugIt()
    def EndScan(self):
        """ Ends the scan. It is invoked on subarray after completion of the scan duration. It can
        also be invoked by an external client while a scan is in progress, Which stops the scan
        immediately irrespective of the provided scan duration.

        :param argin: DevVoid.

        :return: None
        """
        exception_count = 0
        exception_message = []
        self._endscan_stop = True
        try:
            assert self._obs_state == ObsState.SCANNING, CONST.SCAN_ALREADY_COMPLETED
            if self._obs_state == ObsState.SCANNING:
                self.isScanning = False
                # Invoke EndScan command on SDP Subarray Leaf Node
                self._sdp_subarray_ln_proxy.command_inout(CONST.CMD_END_SCAN)
                self.logger.debug(CONST.STR_SDP_END_SCAN_INIT)
                self._read_activity_message = CONST.STR_SDP_END_SCAN_INIT

                # Invoke EndScan command on CSP Subarray Leaf Node
                self._csp_subarray_ln_proxy.command_inout(CONST.CMD_END_SCAN)
                self.logger.debug(CONST.STR_CSP_END_SCAN_INIT)
                self._read_activity_message = CONST.STR_CSP_END_SCAN_INIT
                self._scan_id = ""

                if self._csp_sa_obs_state == ObsState.IDLE and self._sdp_sa_obs_state ==\
                        ObsState.IDLE:
                    if len(self.dishPointingStateMap.values()) != 0:
                        self.calculate_observation_state()

                self.set_status(CONST.STR_SCAN_COMPLETE)
                self.logger.info(CONST.STR_SCAN_COMPLETE)
                self._read_activity_message = CONST.STR_END_SCAN_SUCCESS

                # TODO: FOR FUTURE IMPLEMENTATION
                # cmdData = tango.DeviceData()
                # cmdData.insert(tango.DevString, "0")
                # self._dish_leaf_node_group.command_inout(CONST.CMD_END_SCAN, cmdData)
                # set obsState to READY when the scan is ended
                # self._obs_state = ObsState.READY
                # self._scan_id = ""
                # self.set_status(CONST.STR_SCAN_COMPLETE)
                # self.logger.info(CONST.STR_SCAN_COMPLETE)
        except DevFailed as dev_failed:
            [exception_message, exception_count] = self._handle_devfailed_exception(dev_failed,
                                        exception_message, exception_count, CONST.ERR_END_SCAN_CMD_ON_GROUP)
        except AssertionError as assert_err:
            str_log = CONST.ERR_DUPLICATE_END_SCAN_CMD + "\n" + str(assert_err)
            self.logger.error(str_log)
            self._read_activity_message = CONST.ERR_DUPLICATE_END_SCAN_CMD
            exception_message.append(self._read_activity_message)
            exception_count += 1
        except Exception as except_occurred:
            [exception_message, exception_count] = self._handle_generic_exception(except_occurred,
                                                exception_message, exception_count, CONST.ERR_END_SCAN_CMD)
        # Throw Exception
        if exception_count > 0:
            self.throw_exception(exception_message, CONST.STR_END_SCAN_EXEC)

    def is_EndScan_allowed(self):
        """ This method is an internal construct of TANGO """
        return self.get_state() not in [DevState.FAULT, DevState.UNKNOWN, DevState.DISABLE,
                                        DevState.STANDBY]

    @command(
        dtype_in=('str',),
        doc_in="List of Resources to add to subarray.",
        dtype_out=('str',),
        doc_out="A list of Resources added to the subarray.",
    )
    @DebugIt()
    def AssignResources(self, argin):
        """
        Assigns resources to the subarray. It accepts receptor id list as an array of
        DevStrings. Upon successful execution, the 'receptorIDList' attribute of the
        subarray is updated with the list of receptors, and returns list of assigned
        resources as array of DevStrings.

        Note: Resource allocation for CSP and SDP resources is also implemented but
        currently CSP accepts only receptorIDList and SDP accepts only dummy resources.

        :param argin:
            DevVarStringArray. List of receptor IDs to be allocated to subarray.

            Example: ['0001', '0002'] as argin

        :return:
            DevVarStringArray. List of Resources added to the Subarray.

            Example: ['0001', '0002'] as argout if allocation successful

                [] as argout if allocation unsuccessful
        """
        exception_count = 0
        exception_message = []

        # 1. Argument validation
        try:
            # Allocation success and failure lists
            for leafId in range(0, len(argin)):
                float(argin[leafId])
                self.logger.debug("assign_resource_argin",argin)
        except ValueError as value_error:
            str_log = CONST.ERR_SCAN_CMD +"\n" + str(value_error) + CONST.ERR_INVALID_DATATYPE
            self.logger.error(str_log)
            self.logger.error(CONST.ERR_INVALID_DATATYPE)
            self._read_activity_message = CONST.ERR_INVALID_DATATYPE + str(value_error)
            exception_message.append(self._read_activity_message)
            exception_count += 1

        with exception_count is 0 and ThreadPoolExecutor(3) as executor:
            # 2.1 Create group of receptors
            self.logger.info(CONST.STR_DISH_ALLOCATION)
            dish_allocation_status = executor.submit(self.add_receptors_in_group, argin)

            # 2.2. Add resources in CSP subarray
            self.logger.info(CONST.STR_CSP_ALLOCATION)
            csp_allocation_status = executor.submit(self.assign_csp_resources, argin)

            # 2.3. Add resources in SDP subarray
            # For PI#3, TMC sends dummy resources to SDP.
            self.logger.info(CONST.STR_SDP_ALLOCATION)
            dummy_sdp_resources = ["PB1", "PB2"]
            sdp_allocation_status = executor.submit(self.assign_sdp_resources, dummy_sdp_resources)

            # 2.4 wait for result
            while (dish_allocation_status.done() is False or
                   csp_allocation_status.done() is False or
                   sdp_allocation_status.done() is False
                  ):
                pass

            # 2.5. prepare return value
            dish_allocation_result = dish_allocation_status.result()
            log_msg = CONST.STR_DISH_ALLOCATION_RESULT + str(dish_allocation_result)
            self.logger.debug(log_msg)

            csp_allocation_result = csp_allocation_status.result()
            log_msg = CONST.STR_CSP_ALLOCATION_RESULT + str(csp_allocation_result)
            self.logger.debug(log_msg)

            sdp_allocation_result = sdp_allocation_status.result()
            log_msg = CONST.STR_SDP_ALLOCATION_RESULT + str(sdp_allocation_result)
            self.logger.debug(log_msg)

            dish_allocation_result.sort()
            csp_allocation_result.sort()
            sdp_allocation_result.sort()
            argin.sort()
            dummy_sdp_resources.sort()

            if(dish_allocation_result == argin and
                csp_allocation_result == argin and
                sdp_allocation_result == dummy_sdp_resources
              ):
                # Currently sending only dish allocation results.
                argout = dish_allocation_result
            else:
                #TODO: Need to add code to revert allocated resources
                argout = []
        # return dish_allocation_result
        self.logger.debug("assign_resource_argout",argout)
        return argout

    def is_AssignResources_allowed(self):
        """Checks if AssignResources is allowed in the current state of SubarrayNode."""
        return self.get_state() not in [DevState.FAULT, DevState.UNKNOWN, DevState.DISABLE,
                                        DevState.STANDBY]

    @command(
        dtype_out=('str',),
        doc_out="List of resources removed from the subarray.",
    )
    @DebugIt()
    def ReleaseAllResources(self):
        """
        It checks whether all resources are already released. If yes then it throws error while
        executing command. If not it Releases all the resources from the subarray i.e. Releases
        resources from TMC Subarray Node, CSP Subarray and SDP Subarray. If the command
        execution fails, array of receptors(device names) which are failed to be released from the
        subarray, is returned to Central Node. Upon successful execution, all the resources of a given
        subarray get released and empty array is returned. Selective release is not yet supported.

        :param argin: DevVoid.

        :return: DevVarStringArray.
        Example: "[]" as argout on successful release all resources.
        """
        try:
            assert self._dishLnVsHealthEventID != {}, CONST.RESRC_ALREADY_RELEASED
        except AssertionError as assert_err:
            log_message = CONST.ERR_RELEASE_RES_CMD + str(assert_err)
            self.logger.error(log_message)
            self._read_activity_message = log_message
            tango.Except.throw_exception(CONST.STR_CMD_FAILED, log_message,
                                         CONST.STR_RELEASE_ALL_RES_EXEC, tango.ErrSeverity.ERR)

        self.logger.info(CONST.STR_DISH_RELEASE)
        self.remove_receptors_in_group()
        self.logger.info(CONST.STR_CSP_RELEASE)
        self.release_csp_resources()
        self.logger.info(CONST.STR_SDP_RELEASE)
        self.release_sdp_resources()


        self._scan_id = ""
        # For now cleared SB ID in ReleaseAllResources command. When the EndSB command is implemented,
        # It will be moved to that command.
        self._sb_id = ""
        self.set_state(DevState.OFF)
        self._obs_state = ObsState.IDLE

        argout = self._dish_leaf_node_group.get_device_list(True)

        self.logger.debug("Release_all_resources:",argout)
        return argout

    def is_ReleaseAllResources_allowed(self):
        """Checks if ReleaseAllResources is allowed in the current state of SubarrayNode."""
        return self.get_state() not in [DevState.FAULT, DevState.UNKNOWN, DevState.DISABLE,
                                        DevState.STANDBY]

    def setPointingState(self, evt):
        """
        Retrieves the subscribed DishMaster health state, aggregate them to evaluate
        health state of the Subarray.

        :param evt: A TANGO_CHANGE event on DishMaster healthState.

        :return: None

        """
        if evt.err is False:
            try:
                self._dish_pointing_state = evt.attr_value.value
                self.dishPointingStateMap[evt.device] = self._dish_pointing_state
                if self._dish_pointing_state == PointingState.READY:
                    str_log = CONST.STR_POINTING_STATE + str(evt.device) + CONST.STR_READY
                    self.logger.debug(str_log)
                    self._read_activity_message = str_log
                elif self._dish_pointing_state == PointingState.SLEW:
                    str_log = CONST.STR_POINTING_STATE + str(evt.device) + CONST.STR_SLEW
                    self.logger.debug(str_log)
                    self._read_activity_message = str_log
                elif self._dish_pointing_state == PointingState.TRACK:
                    str_log = CONST.STR_POINTING_STATE + str(evt.device) + CONST.STR_TRACK
                    self.logger.debug(str_log)
                    self._read_activity_message = str_log
                elif self._dish_pointing_state == PointingState.SCAN:
                    str_log = CONST.STR_POINTING_STATE + str(evt.device) + CONST.STR_SCAN
                    self.logger.debug(str_log)
                    self._read_activity_message = str_log
                else:
                    self.logger.debug(CONST.STR_HEALTH_STATE_UNKNOWN_VAL, evt)
                    self._read_activity_message = CONST.STR_POINTING_STATE_UNKNOWN_VAL + str(evt)
                self.calculate_observation_state()
            except KeyError as key_err:
                self.logger.error(CONST.ERR_SETPOINTING_CALLBK + str(key_err))
                self._read_activity_message = CONST.ERR_SETPOINTING_CALLBK + str(key_err)
            except Exception as except_occurred:
                self.logger.error(CONST.ERR_AGGR_POINTING_STATE + str(except_occurred.message))
                self._read_activity_message = CONST.ERR_AGGR_POINTING_STATE + str(except_occurred.message)
        else:
            self.logger.debug(CONST.ERR_SUBSR_DSH_POINTING_STATE + str(evt.errors))
            self._read_activity_message = CONST.ERR_SUBSR_DSH_POINTING_STATE + str(evt.errors)

    def _handle_generic_exception(self, exception, excpt_msg_list, exception_count, read_actvity_msg):
        self.logger.error(read_actvity_msg + str(exception))
        self._read_activity_message = read_actvity_msg + str(exception)
        excpt_msg_list.append(self._read_activity_message)
        exception_count += 1
        return [excpt_msg_list, exception_count]

    def _handle_devfailed_exception(self, df, excpt_msg_list, exception_count, read_actvity_msg):
        self.logger.error(read_actvity_msg + str(df))
        self._read_activity_message = read_actvity_msg + str(df)
        excpt_msg_list.append(self._read_activity_message)
        exception_count += 1
        return [excpt_msg_list, exception_count]

    def throw_exception(self, excpt_msg_list, read_actvity_msg):
        err_msg = ''
        for item in excpt_msg_list:
            err_msg += item + "\n"
        tango.Except.throw_exception(CONST.STR_CMD_FAILED, err_msg, read_actvity_msg, tango.ErrSeverity.ERR)
    # PROTECTED REGION END #    //  SubarrayNode.class_variable

    # -----------------
    # Device Properties
    # -----------------

    DishLeafNodePrefix = device_property(
        dtype='str', doc="Device name prefix for the Dish Leaf Node",
    )

    CspSubarrayLNFQDN = device_property(

        dtype='str', doc="This property contains the FQDN of the CSP Subarray Leaf Node associated with the "
            "Subarray Node.",
    )

    SdpSubarrayLNFQDN = device_property(
        dtype='str', doc="This property contains the FQDN of the SDP Subarray Leaf Node associated with the "
            "Subarray Node.",
    )

    CspSubarrayFQDN = device_property(
        dtype='str',
    )

    SdpSubarrayFQDN = device_property(
        dtype='str',
    )



    # ----------
    # Attributes
    # ----------

    scanID = attribute(
        dtype='str',
        doc="ID of ongoing SCAN",
    )

    sbID = attribute(
        dtype='str',
        doc="ID of ongoing Scheduling Block",
    )

    activityMessage = attribute(
        dtype='str',
        access=AttrWriteType.READ_WRITE,
        doc="Activity Message",
    )

    receptorIDList = attribute(
        dtype=('uint16',),
        max_dim_x=100,
        doc="ID List of the Receptors assigned in the Subarray",
    )

    # ---------------
    # General methods
    # ---------------

    def init_device(self):
        """
        Initializes the attributes and properties of the Subarray node.

        :return: None
        """
        SKASubarray.init_device(self)
        # PROTECTED REGION ID(SubarrayNode.init_device) ENABLED START #
        self.set_state(DevState.INIT)
        self.set_status(CONST.STR_SA_INIT)
        self.SkaLevel = 2  # set SKALevel to "2"
        self._admin_mode = AdminMode.OFFLINE
        self._health_state = HealthState.OK
        self._obs_state = ObsState.IDLE
        self._obs_mode = ObsMode.IDLE
        self._simulation_mode = False
        self.isScanning = False
        self._scan_id = ""
        self._sb_id = ""
        self._receptor_id_list = []
        self.dishPointingStateMap = {}
        self._dish_leaf_node_group = tango.Group(CONST.GRP_DISH_LEAF_NODE)
        self._dish_leaf_node_proxy = []
        self._health_event_id = []
        self._pointing_state_event_id = []
        self._dishLnVsHealthEventID = {}
        self._dishLnVsPointingStateEventID = {}
        self.subarray_ln_health_state_map = {}
        self._subarray_health_state = HealthState.OK  #Aggregated Subarray Health State
        self._csp_sa_obs_state = ObsState.IDLE
        self._sdp_sa_obs_state = ObsState.IDLE
        self._csp_sa_device_state = DevState.DISABLE
        self._sdp_sa_device_state = DevState.OFF
        self.only_dishconfig_flag = False
        self._endscan_stop = False
        _state_fault_flag = False    # flag use to check whether state set to fault if exception occurs.


        # Create proxy for CSP Subarray Leaf Node
        self._csp_subarray_ln_proxy = None
        self.create_csp_ln_proxy()
        # Create proxy for SDP Subarray Leaf Node
        self._sdp_subarray_ln_proxy = None
<<<<<<< HEAD
        result = self.create_sdp_ln_proxy()
        self._csp_sa_proxy = DeviceProxy(self.CspSubarrayFQDN)
        self._sdp_sa_proxy = DeviceProxy(self.SdpSubarrayFQDN)
=======
        self.create_sdp_ln_proxy()
>>>>>>> 1886fd00
        try:
            self.subarray_ln_health_state_map[self._csp_subarray_ln_proxy.dev_name()] = (
                HealthState.UNKNOWN)
            # Subscribe cspsubarrayHealthState (forwarded attribute) of CspSubarray
            self._csp_subarray_ln_proxy.subscribe_event(
                CONST.EVT_CSPSA_HEALTH, EventType.CHANGE_EVENT,self.health_state_cb,
                stateless=True)
            # Subscribe cspSubarrayObsState (forwarded attribute) of CspSubarray
            self._csp_subarray_ln_proxy.subscribe_event(CONST.EVT_CSPSA_OBS_STATE, EventType.CHANGE_EVENT,
                                                        self.obsStateCallback, stateless=True)
            self._csp_sa_proxy.subscribe_event('state', EventType.CHANGE_EVENT,
                                                        self.device_state_callback, stateless=True)

            self.set_status(CONST.STR_CSP_SA_LEAF_INIT_SUCCESS)
            self.logger.info(CONST.STR_CSP_SA_LEAF_INIT_SUCCESS)
        except DevFailed as dev_failed:
            self.logger.error(CONST.ERR_SUBS_CSP_SA_LEAF_ATTR + str(dev_failed))
            self._read_activity_message = CONST.ERR_SUBS_CSP_SA_LEAF_ATTR + str(dev_failed)
            self.set_state(DevState.FAULT)
            _state_fault_flag = True
            self.set_status(CONST.ERR_SUBS_CSP_SA_LEAF_ATTR)
            self.logger.error(CONST.ERR_CSP_SA_LEAF_INIT)

        try:
            self.subarray_ln_health_state_map[self._sdp_subarray_ln_proxy.dev_name()] = (
                HealthState.UNKNOWN)
            # Subscribe sdpSubarrayHealthState (forwarded attribute) of SdpSubarray
            self._sdp_subarray_ln_proxy.subscribe_event(CONST.EVT_SDPSA_HEALTH, EventType.CHANGE_EVENT,
                                                        self.health_state_cb, stateless=True)
            # Subscribe sdpSubarrayObsState (forwarded attribute) of SdpSubarray
            self._sdp_subarray_ln_proxy.subscribe_event(CONST.EVT_SDPSA_OBS_STATE, EventType.CHANGE_EVENT,
                                                        self.obsStateCallback, stateless=True)
            self._sdp_sa_proxy.subscribe_event('state', EventType.CHANGE_EVENT,
                                               self.device_state_callback, stateless=True)
            self.set_status(CONST.STR_SDP_SA_LEAF_INIT_SUCCESS)
        except DevFailed as dev_failed:
            self.logger.error(CONST.ERR_SUBS_SDP_SA_LEAF_ATTR + str(dev_failed))
            self._read_activity_message = CONST.ERR_SUBS_SDP_SA_LEAF_ATTR + str(dev_failed)
            self.set_state(DevState.FAULT)
            _state_fault_flag = True
            self.set_status(CONST.ERR_SUBS_SDP_SA_LEAF_ATTR)

        self._read_activity_message = CONST.STR_SA_INIT_SUCCESS
        self.set_status(CONST.STR_SA_INIT_SUCCESS)
        self.logger.info(CONST.STR_SA_INIT_SUCCESS)

        if(_state_fault_flag == True):
            self.set_state(DevState.FAULT)           # Set state = FAULT
        else:
            self.set_state(DevState.DISABLE)         # Set state = DISABLE

        # PROTECTED REGION END #    //  SubarrayNode.init_device


    def always_executed_hook(self):
        """ Internal construct of TANGO. """
        # PROTECTED REGION ID(SubarrayNode.always_executed_hook) ENABLED START #
        # PROTECTED REGION END #    //  SubarrayNode.always_executed_hook

    def delete_device(self):
        # PROTECTED REGION ID(SubarrayNode.delete_device) ENABLED START #
        """ Internal construct of TANGO. """
        # PROTECTED REGION END #    //  SubarrayNode.delete_device

    # ------------------
    # Attributes methods
    # ------------------

    def read_scanID(self):
        """ Internal construct of TANGO. Returns the Scan ID.

        EXAMPLE: 123
        Where 123 is a Scan ID from configuration json string.
        """
        # PROTECTED REGION ID(SubarrayNode.scanID_read) ENABLED START #
        self.logger.debug("read_scanID",self._scan_id)
        return self._scan_id
        # PROTECTED REGION END #    //  SubarrayNode.scanID_read

    def read_sbID(self):
        """ Internal construct of TANGO. Returns the scheduling block ID. """
        # PROTECTED REGION ID(SubarrayNode.sbID_read) ENABLED START #
        return self._sb_id
        # PROTECTED REGION END #    //  SubarrayNode.sbID_read

    def read_activityMessage(self):
        """ Internal construct of TANGO. Returns activityMessage.
        Example: "Subarray node is initialized successfully"
        //result occured after initialization of device.
        """
        # PROTECTED REGION ID(SubarrayNode.activityMessage_read) ENABLED START #
        return self._read_activity_message
        # PROTECTED REGION END #    //  SubarrayNode.activityMessage_read

    def write_activityMessage(self, value):
        """ Internal construct of TANGO. Sets the activityMessage. """
        # PROTECTED REGION ID(SubarrayNode.activityMessage_write) ENABLED START #
        self._read_activity_message = value
        # PROTECTED REGION END #    //  SubarrayNode.activityMessage_write

    def read_receptorIDList(self):
        """ Internal construct of TANGO. Returns the receptor IDs allocated to the Subarray.
         """
        # PROTECTED REGION ID(SubarrayNode.receptorIDList_read) ENABLED START #
        return self._receptor_id_list
        # PROTECTED REGION END #    //  SubarrayNode.receptorIDList_read

    # --------
    # Commands
    # --------
    def _configure_leaf_node(self, device_proxy, cmd_name, cmd_data):
        try:
            device_proxy.command_inout(cmd_name, cmd_data)
            self.logger.debug("{} configured succesfully.".format(device_proxy.dev_name()))
        except DevFailed as df:
            log_message = df[0].desc
            self._read_activity_message = log_message
            self.logger.error("Failed to configure {}. {}".format(device_proxy.dev_name(), df))
            raise

    def _create_cmd_data(self, method_name, scan_config, *args):
        try:
            method = getattr(ElementDeviceData, method_name)
            cmd_data = method(scan_config, *args)
        except KeyError as kerr:
            log_message = kerr.args[0]
            self._read_activity_message = log_message
            self.logger.debug(log_message)
            raise
        return cmd_data

    def _configure_sdp(self, scan_configuration):
        cbf_out_link = self.CspSubarrayFQDN + "/cbfOutputLink"
        cmd_data = self._create_cmd_data("build_up_sdp_cmd_data", scan_configuration, cbf_out_link)
        self._configure_leaf_node(self._sdp_subarray_ln_proxy, "Configure", cmd_data)

    def _configure_csp(self, scan_configuration):
        attr_name_map = {
            CONST.STR_DELAY_MODEL_SUB_POINT: self.CspSubarrayLNFQDN + "/delayModel",
            CONST.STR_VIS_DESTIN_ADDR_SUB_POINT: self.SdpSubarrayFQDN + "/receiveAddresses"
        }

        cmd_data = self._create_cmd_data(
            "build_up_csp_cmd_data", scan_configuration, self._scan_id, attr_name_map)
        self._configure_leaf_node(self._csp_subarray_ln_proxy, "ConfigureScan", cmd_data)

    def _configure_dsh(self, scan_configuration, argin):
        config_keys = scan_configuration.keys()
        if not set(["sdp", "csp"]).issubset(config_keys) and "dish" in config_keys:
            self.only_dishconfig_flag = True

        cmd_data = self._create_cmd_data(
            "build_up_dsh_cmd_data", scan_configuration, self.only_dishconfig_flag)

        try:
            self._dish_leaf_node_group.command_inout(CONST.CMD_CONFIGURE, cmd_data)
            self._dish_leaf_node_group.command_inout(CONST.CMD_TRACK, cmd_data)
        except DevFailed as df:
            self._read_activity_message = df[0].desc
            self.logger.error(df)
            raise

    @command(
        dtype_in='str',
        doc_in="Pointing parameters of Dish - Right ascension and Declination coordinates.",
    )
    @DebugIt()
    def Configure(self, argin):
        # PROTECTED REGION ID(SubarrayNode.Configure) ENABLED START #
        """
        Configures the resources assigned to the Subarray.The configuration data for SDP, CSP and Dish is
        extracted out of the input configuration string and relayed to the respective underlying devices (SDP
        Subarray Leaf Node, CSP Subarray Leaf Node and Dish Leaf Node).

        :param argin: DevString.
        JSON string that includes pointing parameters of Dish - Azimuth and Elevation Angle, CSP
        Configuration and SDP Configuration parameters.

        JSON string example is:

        {"scanID":123,"pointing":{"target":{"system":"ICRS","name":"Polaris","RA":"02:31:49.0946","dec":
        "+89:15:50.7923"}},"dish":{"receiverBand":"1"},"csp":{"frequencyBand":"1","fsp":[{"fspID":1,"functionMode"
        :"CORR","frequencySliceID":1,"integrationTime":1400,"corrBandwidth":0}]},"sdp":{"configure":[{"id":
        "realtime-20190627-0001","sbiId":"20190627-0001","workflow":{"id":"vis_ingest","type":"realtime","version"
        :"0.1.0"},"parameters":{"numStations":4,"numChannels":372,"numPolarisations":4,"freqStartHz":0.35e9,
        "freqEndHz":1.05e9,"fields":{"0":{"system":"ICRS","name":"Polaris","ra":0.662432049839445,"dec":
        1.5579526053855042}}},"scanParameters":{"123":{"fieldId":0,"intervalMs":1400}}}]}}

        Note: While invoking this command from JIVE, provide above JSON string without any space.

        :return: None
        """
        self.logger.info(CONST.STR_CONFIGURE_CMD_INVOKED_SA)
        self.logger.info(CONST.STR_CONFIGURE_IP_ARG + str(argin))
        self.set_status(CONST.STR_CONFIGURE_CMD_INVOKED_SA)
        self._read_activity_message = CONST.STR_CONFIGURE_CMD_INVOKED_SA

        if self._obs_state != ObsState.IDLE:
            return

        try:
            scan_configuration = json.loads(argin)
        except json.JSONDecodeError as jerror:
            log_message = CONST.ERR_INVALID_JSON + str(jerror)
            self.logger.error(log_message)
            self._read_activity_message = log_message
            tango.Except.throw_exception(CONST.STR_CMD_FAILED, log_message,
                                         CONST.STR_CONFIGURE_EXEC, tango.ErrSeverity.ERR)

        if "scanID" not in scan_configuration:
            log_message = "'scanID' must be given. Aborting configuration."
            self.logger.error(log_message)
            self._read_activity_message = log_message
            tango.Except.throw_exception(CONST.STR_CMD_FAILED, log_message,
                                         CONST.STR_CONFIGURE_EXEC, tango.ErrSeverity.ERR)

        self._scan_id = str(scan_configuration["scanID"])
        self._sb_id = ''.join(random.choice(string.ascii_uppercase + string.digits) \
                                for _ in range(4))

        self._configure_csp(scan_configuration)
        # Reason for the sleep: https://gitlab.com/ska-telescope/tmc-prototype/-/merge_requests/29/diffs#note_284094726
        time.sleep(2)
        self._configure_sdp(scan_configuration)
        self._configure_dsh(scan_configuration, argin)
        ## PROTECTED REGION END #    //  SubarrayNode.Configure

    def is_Configure_allowed(self):
        # PROTECTED REGION ID(SubarrayNode.is_Configure_allowed) ENABLED START #
        """ Checks if the Configure command is allowed in the current state of the Subarray. """
        return self.get_state() not in [DevState.FAULT, DevState.UNKNOWN, DevState.DISABLE,
                                        DevState.STANDBY]
        # PROTECTED REGION END #    //  SubarrayNode.is_Configure_allowed

    @command(
    )
    @DebugIt()
    def EndSB(self):
        # PROTECTED REGION ID(SubarrayNode.EndSB) ENABLED START #
        """
        This command on Subarray Node invokes EndSB command on CSP Subarray Leaf Node and SDP
        Subarray Leaf Node, and stops tracking of all the assigned dishes.

        :return: None.
        """
        exception_message = []
        exception_count = 0
        try:
            self.logger.debug("EndSB invoked on SubarrayNode.")
            if self._obs_state == ObsState.READY:
                self._sdp_subarray_ln_proxy.command_inout(CONST.CMD_ENDSB)
                self._csp_subarray_ln_proxy.command_inout(CONST.CMD_ENDSB)
                self._dish_leaf_node_group.command_inout(CONST.CMD_STOP_TRACK)
                self._read_activity_message = CONST.STR_ENDSB_SUCCESS
                self.logger.info(CONST.STR_ENDSB_SUCCESS)
                self.set_status(CONST.STR_ENDSB_SUCCESS)
            else:
                self._read_activity_message = CONST.ERR_DEVICE_NOT_READY
                self.logger.error(CONST.ERR_DEVICE_NOT_READY)
        except DevFailed as dev_failed:
            [exception_message, exception_count] = self._handle_devfailed_exception(dev_failed,
                                            exception_message, exception_count, CONST.ERR_ENDSB_INVOKING_CMD)
        except Exception as except_occurred:
            [exception_message, exception_count] = self._handle_generic_exception(except_occurred,
                                            exception_message, exception_count, CONST.ERR_ENDSB_INVOKING_CMD)
        # throw exception:
        if exception_count > 0:
            self.throw_exception(exception_message, CONST.STR_ENDSB_EXEC)
        # PROTECTED REGION END #    //  SubarrayNode.EndSB

    @command(
        dtype_in='str',
        doc_in="Initial Pointing parameters of Dish - Right Ascension and Declination coordinates.",
    )
    @DebugIt()
    def Track(self, argin):
        # PROTECTED REGION ID(SubarrayNode.Track) ENABLED START #
        """ Invokes Track command on the Dishes assigned to the Subarray.

        :param argin: DevString

        Example:
        radec|2:31:50.91|89:15:51.4 as argin
        Argin to be provided is the Ra and Dec values in the following format: radec|2:31:50.91|89:15:51.4
        Where first value is tag that is radec, second value is Ra in Hr:Min:Sec, and third value is Dec in
        Deg:Min:Sec.

        :return: None

        """
        exception_message= []
        exception_count = 0
        self.logger.debug("Track:",argin)
        try:
            self._read_activity_message = CONST.STR_TRACK_IP_ARG + argin
            # set obsState to CONFIGURING when the configuration is started
            # self._obs_state = ObsState.CONFIGURING
            cmd_input = []
            cmd_input.append(argin)
            cmdData = tango.DeviceData()
            cmdData.insert(tango.DevVarStringArray, cmd_input)
            self._dish_leaf_node_group.command_inout(CONST.CMD_TRACK, cmdData)
            # set obsState to READY when the configuration is completed
            # self._obs_state = ObsState.READY
            self._scan_id = ''.join(random.choice(string.ascii_uppercase + string.digits) for _ in range(4))
            #self._sb_id = ''.join(random.choice(string.ascii_uppercase + string.digits) for _ in range(4))
            self.logger.info(CONST.STR_TRACK_CMD_INVOKED_SA)

        except tango.DevFailed as devfailed:
            exception_message.append(CONST.ERR_TRACK_CMD + ": " + \
                           str(devfailed.args[0].desc))
            exception_count += 1
        except Exception as except_occured:
            str_log = CONST.ERR_TRACK_CMD + "\n" + str(except_occured)
            self.logger.error(str_log)
            self._read_activity_message = CONST.ERR_TRACK_CMD + str(except_occured)
            self.logger.error(CONST.ERR_TRACK_CMD)
            exception_message.append(CONST.ERR_TRACK_CMD + ": " + \
                             str(except_occured.args[0].desc))
            exception_count += 1

        # throw exception
        if exception_count > 0:
            err_msg = ' '
            for item in exception_message:
                err_msg += item + "\n"
            tango.Except.throw_exception(CONST.STR_CMD_FAILED, err_msg,
                                         CONST.STR_TRACK_EXEC, tango.ErrSeverity.ERR)
        # PROTECTED REGION END #    //  SubarrayNode.Track
    @command(
    )
    @DebugIt()
    def On(self):
        """
        Changes the admin_mode from offline to online and dev_state from disabled to off.
        :return: None
        """
        # PROTECTED REGION ID(SubarrayNode.StartUp) ENABLED START #
        self._admin_mode = AdminMode.ONLINE
        self.set_state(DevState.OFF)       # Set state = OFF
        # PROTECTED REGION END #    //  SubarrayNode.StartUp

    @command(
    )
    @DebugIt()
    def Standby(self):
        """
        Changes the admin_mode from online to offline and dev_state from  off to disabled.
        :return: None
        """
        # PROTECTED REGION ID(SubarrayNode.Standby) ENABLED START #
        self._admin_mode = AdminMode.OFFLINE
        self.set_state(DevState.DISABLE)  # Set state = DISABLED
        # PROTECTED REGION END #    //  SubarrayNode.Standby
# ----------
# Run server
# ----------

def main(args=None, **kwargs):
    # PROTECTED REGION ID(SubarrayNode.main) ENABLED START #
    """
    Runs the SubarrayNode.
    :param args: Arguments internal to TANGO
    :param kwargs: Arguments internal to TANGO
    :return: SubarrayNode TANGO object.
    """
    return run((SubarrayNode,), args=args, **kwargs)
    # PROTECTED REGION END #    //  SubarrayNode.main

if __name__ == '__main__':
    main()<|MERGE_RESOLUTION|>--- conflicted
+++ resolved
@@ -1101,13 +1101,8 @@
         self.create_csp_ln_proxy()
         # Create proxy for SDP Subarray Leaf Node
         self._sdp_subarray_ln_proxy = None
-<<<<<<< HEAD
-        result = self.create_sdp_ln_proxy()
-        self._csp_sa_proxy = DeviceProxy(self.CspSubarrayFQDN)
-        self._sdp_sa_proxy = DeviceProxy(self.SdpSubarrayFQDN)
-=======
         self.create_sdp_ln_proxy()
->>>>>>> 1886fd00
+
         try:
             self.subarray_ln_health_state_map[self._csp_subarray_ln_proxy.dev_name()] = (
                 HealthState.UNKNOWN)
