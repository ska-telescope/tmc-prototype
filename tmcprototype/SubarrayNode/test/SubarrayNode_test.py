#!/usr/bin/env python
# -*- coding: utf-8 -*-
#
# This file is part of the SubarrayNode project
#
#
#
# Distributed under the terms of the BSD-3-Clause license.
# See LICENSE.txt for more info.
"""Contain the tests for the Subarray Node."""
from __future__ import print_function

# Path
import sys
import os
file_path = os.path.dirname(os.path.abspath(__file__))
module_path = os.path.abspath(os.path.join(file_path, os.pardir)) + "/SubarrayNode"
sys.path.insert(0, module_path)

path = os.path.join(os.path.dirname(__file__), os.pardir)
sys.path.insert(0, os.path.abspath(path))

# Imports
import tango
from tango import DevState
import pytest
from SubarrayNode.SubarrayNode import SubarrayNode
import CONST
import time

# Note:
#
# Since the device uses an inner thread, it is necessary to
# wait during the tests in order the let the device update itself.
# Hence, the sleep calls have to be secured enough not to produce
# any inconsistent behavior. However, the unittests need to run fast.
# Here, we use a factor 3 between the read period and the sleep calls.
#
# Look at devicetest examples for more advanced testing


# Device test case
@pytest.mark.usefixtures("tango_context", "initialize_device")

class TestSubarrayNode(object):
    """Test case for packet generation."""
    # PROTECTED REGION ID(SubarrayNode.test_additionnal_import) ENABLED START #
    # PROTECTED REGION END #    //  SubarrayNode.test_additionnal_import
    device = SubarrayNode
    properties = {'CapabilityTypes': '', 'CentralLoggingTarget': '', 'ElementLoggingTarget': '',
                  'GroupDefinitions': '', 'MetricList': 'healthState', 'SkaLevel': '4',
                  'StorageLoggingTarget': 'localhost', 'SubID': '',
                  'DishLeafNodePrefix': 'ska_mid/tm_leaf_node/d',
                  }
    empty = None  # Should be []

    @classmethod
    def mocking(cls):
        """Mock external libraries."""
        # Example : Mock numpy
        # cls.numpy = SubarrayNode.numpy = MagicMock()
        # PROTECTED REGION ID(SubarrayNode.test_mocking) ENABLED START #
        # PROTECTED REGION END #    //  SubarrayNode.test_mocking

    def test_properties(self, tango_context):
        """Test for properties"""
        # PROTECTED REGION ID(SubarrayNode.test_properties) ENABLED START #
        # PROTECTED REGION END #    //  SubarrayNode.test_properties

    def test_Abort(self, tango_context):
        """Test for Abort"""
        # PROTECTED REGION ID(SubarrayNode.test_Abort) ENABLED START #
        # PROTECTED REGION END #    //  SubarrayNode.test_Abort

    def test_ConfigureCapability(self, tango_context):
        """Test for ConfigureCapability"""
        # PROTECTED REGION ID(SubarrayNode.test_ConfigureCapability) ENABLED START #
        # PROTECTED REGION END #    //  SubarrayNode.test_ConfigureCapability

    def test_DeconfigureAllCapabilities(self, tango_context):
        """Test for DeconfigureAllCapabilities"""
        # PROTECTED REGION ID(SubarrayNode.test_DeconfigureAllCapabilities) ENABLED START #
        # PROTECTED REGION END #    //  SubarrayNode.test_DeconfigureAllCapabilities

    def test_DeconfigureCapability(self, tango_context):
        """Test for DeconfigureCapability"""
        # PROTECTED REGION ID(SubarrayNode.test_DeconfigureCapability) ENABLED START #
        # PROTECTED REGION END #    //  SubarrayNode.test_DeconfigureCapability

    def test_Status(self, tango_context):
        """Test for Status"""
        # PROTECTED REGION ID(SubarrayNode.test_Status) ENABLED START #
        assert tango_context.device.Status() == CONST.STR_SA_INIT_SUCCESS
        # PROTECTED REGION END #    //  SubarrayNode.test_Status

    def test_State(self, tango_context):
        """Test for State"""
        # PROTECTED REGION ID(SubarrayNode.test_State) ENABLED START #
        assert tango_context.device.State() == DevState.OFF
        # PROTECTED REGION END #    //  SubarrayNode.test_State

    def test_healthState(self, tango_context):
        """Test for healthState"""
        # PROTECTED REGION ID(SubarrayNode.test_healthState) ENABLED START #
        assert tango_context.device.healthState == 1
        # PROTECTED REGION END #    //  SubarrayNode.test_healthState

    def test_AssignResources(self, tango_context):
        """Test for AssignResources"""
        # PROTECTED REGION ID(SubarrayNode.test_AssignResources) ENABLED START #
        receptor_list = ["0001"]
        tango_context.device.AssignResources(receptor_list)
        assert tango_context.device.State() == DevState.ON
        assert len(tango_context.device.receptorIDList) == 1
        assert tango_context.device.obsState == 0
        # PROTECTED REGION END #    //  SubarrayNode.test_AssignResources

    # def test_Configure(self, tango_context, create_dish_proxy):
    #     """Test for Configure"""
    #     # PROTECTED REGION ID(SubarrayNode.test_Configure) ENABLED START #
<<<<<<< HEAD
    #     tango_context.device.Configure('{"scanID":12345,"pointing":{"target":{"system":"ICRS","name":"NGC6251","RA":"2:31:50.91","dec":"89:15:51.4"}},"dish":{"receiverBand":"1"},"csp":{"frequencyBand":"1","fsp":[{"fspID":1,"functionMode":"CORR","frequencySliceID":1,"integrationTime":1400,"corrBandwidth":0}]},"sdp":{"configure":{"id":"realtime-20190627-0001","sbiId":"20190627-0001","workflow":{"id":"vis_ingest","type":"realtime","version":"0.1.0"},"parameters":{"numStations":4,"numChannels":372,"numPolarisations":4,"freqStartHz":0.35e9,"freqEndHz":1.05e9,"fields":{"0":{"system":"ICRS","name":"NGC6251","ra":"2:31:50.91","dec":"89:15:51.4"}}},"scanParameters":{"12345":{"fieldId":0,"intervalMs":1400}}},"configureScan":{"scanParameters":{"12346":{"fieldId":0,"intervalMs":2800}}}}}')
    #     time.sleep(60)
    #     print("Subarray obsState:",tango_context.device.obsState)
    #     assert tango_context.device.obsState == 1
    #     time.sleep(45)
    #     create_dish_proxy.SetPointingState()
=======
    #     tango_context.device.Configure('{"scanID":12345,"pointing":{"target":{"system":"ICRS","name":"NGC6251","RA":"2:31:50.91","dec":"89:15:51.4"}},"dish":{"receiverBand":"1"},"csp":{"frequencyBand":"1","delayModelSubscriptionPoint":"","visDestinationAddressSubscriptionPoint":"","fsp":[{"fspID":"1","functionMode":"CORR","frequencySliceID":1,"integrationTime":1400,"corrBandwidth":0,"channelAveragingMap":[]},{"fspID":"2","functionMode":"CORR","frequencySliceID":1,"integrationTime":1400,"corrBandwidth":0,"channelAveragingMap":[]}]},"sdp":{"configure":{"id":"realtime-20190627-0001","sbiId":"20190627-0001","workflow":{"id":"vis_ingest","type":"realtime","version":"0.1.0"},"parameters":{"numStations":4,"numChanels":372,"numPolarisations":4,"freqStartHz":0.35e9,"freqEndHz":1.05e9,"fields":{"0":{"system":"ICRS","name":"NGC6251","ra":"2:31:50.91","dec":"89:15:51.4"}}},"scanParameters":{"12345":{"fieldId":0,"intervalMs":1400}}},"configureScan":{"scanParameters":{"12346":{"fieldId":0,"intervalMs":2800}}}}}')
    #
    #     time.sleep(60)
    #     print("Subarray obsState:",tango_context.device.obsState)
    #     assert tango_context.device.obsState == 2
    #     time.sleep(45)
    #     create_dish_proxy.StopTrack()
>>>>>>> 36e99675
    #     # PROTECTED REGION END #    //  SubarrayNode.test_Configure

    # def test_Scan(self, tango_context):
    #     """Test for Scan"""
    #     # PROTECTED REGION ID(SubarrayNode.test_Scan) ENABLED START #
    #     # with pytest.raises(tango.DevFailed):
    #     #     tango_context.device.Scan("a")
    #     # assert tango_context.device.obsState != 3
<<<<<<< HEAD
    #     tango_context.obsState = CONST.OBS_STATE_ENUM_READY
=======
>>>>>>> 36e99675
    #     tango_context.device.Scan(['{"scanDuration": 10.0}'])
    #     time.sleep(5)
    #     print ("Scan :tango_context.device.obsState :", tango_context.device.obsState )
    #     assert tango_context.device.obsState == 3
    #     # with pytest.raises(tango.DevFailed):
    #     #     tango_context.device.Scan("0")
    #     # assert CONST.SCAN_ALREADY_IN_PROGRESS in tango_context.device.activityMessage
    #     # PROTECTED REGION END #    //  SubarrayNode.test_Scan
    #
<<<<<<< HEAD
    # def test_EndScan(self, tango_context):
    #     """Test for EndScan"""
    #     # PROTECTED REGION ID(SubarrayNode.test_EndScan) ENABLED START #
    #     tango_context.obsState = CONST.OBS_STATE_ENUM_SCANNING
=======
    #
    # def test_EndScan(self, tango_context):
    #     """Test for EndScan"""
    #     # PROTECTED REGION ID(SubarrayNode.test_EndScan) ENABLED START #
>>>>>>> 36e99675
    #     print("EndScan :tango_context.device.obsState :", tango_context.device.obsState)
    #     tango_context.device.EndScan()
    #     time.sleep(10)
    #     print("EndScan :tango_context.device.obsState :", tango_context.device.obsState )
    #     assert tango_context.device.obsState == 2
    #     # with pytest.raises(tango.DevFailed):
    #     #     tango_context.device.EndScan()
    #     # assert CONST.ERR_DUPLICATE_END_SCAN_CMD in tango_context.device.activityMessage
    #     # PROTECTED REGION END #    //  SubarrayNode.test_EndScan
<<<<<<< HEAD
=======

    # def test_EndSB(self, tango_context):
    #     """Test for EndSB command."""
    #     # PROTECTED REGION ID(SubarrayNode.test_EndSB) ENABLED START #
    #     tango_context.device.EndSB()
    #     time.sleep(2)
    #     assert tango_context.device.ObsState == CONST.OBS_STATE_ENUM_IDLE
    #     # PROTECTED REGION END #    //  SubarrayNode.test_EndSB

    def test_EndSB_device_not_ready(self, tango_context):
        """Test for EndSB when SubarrayNode is not in Ready state command."""
        # PROTECTED REGION ID(SubarrayNode.test_EndSB) ENABLED START #
        tango_context.device.EndSB()
        time.sleep(2)
        assert tango_context.device.activityMessage == CONST.ERR_DEVICE_NOT_READY
        # PROTECTED REGION END #    //  CspSubarrayLeafNode.test_EndSB
>>>>>>> 36e99675

    def test_ReleaseAllResources(self, tango_context):
        """Test for ReleaseAllResources"""
        # PROTECTED REGION ID(SubarrayNode.test_ReleaseAllResources) ENABLED START #
        tango_context.device.ReleaseAllResources()
        assert tango_context.device.obsState == 0
        assert tango_context.device.State() == DevState.OFF
        with pytest.raises(tango.DevFailed):
            tango_context.device.ReleaseAllResources()
        assert CONST.RESRC_ALREADY_RELEASED in tango_context.device.activityMessage
        # PROTECTED REGION END #    //  SubarrayNode.test_ReleaseAllResources

    def test_ReleaseResources(self, tango_context):
        """Test for ReleaseResources"""
        # PROTECTED REGION ID(SubarrayNode.test_ReleaseResources) ENABLED START #
        # PROTECTED REGION END #    //  SubarrayNode.test_ReleaseResources

    def test_Reset(self, tango_context):
        """Test for Reset"""
        # PROTECTED REGION ID(SubarrayNode.test_Reset) ENABLED START #
        assert tango_context.device.Reset() is None
        # PROTECTED REGION END #    //  SubarrayNode.test_Reset

    def test_Resume(self, tango_context):
        """Test for Resume"""
        # PROTECTED REGION ID(SubarrayNode.test_Resume) ENABLED START #
        # PROTECTED REGION END #    //  SubarrayNode.test_Resume

    # TODO: For Reference
    # def test_Configure(self, tango_context):
    #     """Test for Configure"""
    #     # PROTECTED REGION ID(SubarrayNode.test_Configure) ENABLED START #
    #     tango_context.device.Configure(["Polaris | polaris, radec, 02:31:50.88, 89:15:51.4",
    #                                     '2019-02-18 11:17:00'])
    #     assert tango_context.device.obsState == 2
    #     # PROTECTED REGION END #    //  SubarrayNode.test_Configure
    # def test_Track(self, tango_context):
    #     """Test for Track"""
    #     # PROTECTED REGION ID(SubarrayNode.test_Track) ENABLED START #
    #     tango_context.device.Track("radec|2:31:50.91|89:15:51.4")
    #     assert tango_context.device.obsState == 0
    #     # PROTECTED REGION END #    //  SubarrayNode.test_Track

    def test_activationTime(self, tango_context):
        """Test for activationTime"""
        # PROTECTED REGION ID(SubarrayNode.test_activationTime) ENABLED START #
        assert tango_context.device.activationTime == 0.0
        # PROTECTED REGION END #    //  SubarrayNode.test_activationTime

    def test_adminMode(self, tango_context):
        """Test for adminMode"""
        # PROTECTED REGION ID(SubarrayNode.test_adminMode) ENABLED START #
        assert tango_context.device.adminMode == 0
        # PROTECTED REGION END #    //  SubarrayNode.test_adminMode

    def test_buildState(self, tango_context):
        """Test for buildState"""
        # PROTECTED REGION ID(SubarrayNode.test_buildState) ENABLED START #
        assert tango_context.device.buildState == (
            "lmcbaseclasses, 0.1.3, A set of generic base devices for SKA Telescope.")
        # PROTECTED REGION END #    //  SubarrayNode.test_buildState

    def test_centralLoggingLevel(self, tango_context):
        """Test for centralLoggingLevel"""
        # PROTECTED REGION ID(SubarrayNode.test_centralLoggingLevel) ENABLED START #
        tango_context.device.centralLoggingLevel = int(tango.LogLevel.LOG_DEBUG)
        assert tango_context.device.centralLoggingLevel == int(tango.LogLevel.LOG_DEBUG)
        # PROTECTED REGION END #    //  SubarrayNode.test_centralLoggingLevel

    def test_configurationDelayExpected(self, tango_context):
        """Test for configurationDelayExpected"""
        # PROTECTED REGION ID(SubarrayNode.test_configurationDelayExpected) ENABLED START #
        assert tango_context.device.configurationDelayExpected == 0
        # PROTECTED REGION END #    //  SubarrayNode.test_configurationDelayExpected

    def test_configurationProgress(self, tango_context):
        """Test for configurationProgress"""
        # PROTECTED REGION ID(SubarrayNode.test_configurationProgress) ENABLED START #
        assert tango_context.device.configurationProgress == 0
        # PROTECTED REGION END #    //  SubarrayNode.test_configurationProgress

    def test_controlMode(self, tango_context):
        """Test for controlMode"""
        # PROTECTED REGION ID(SubarrayNode.test_controlMode) ENABLED START #
        control_mode = 0
        tango_context.device.controlMode = control_mode
        assert tango_context.device.controlMode == control_mode
        # PROTECTED REGION END #    //  SubarrayNode.test_controlMode

    def test_elementLoggingLevel(self, tango_context):
        """Test for elementLoggingLevel"""
        # PROTECTED REGION ID(SubarrayNode.test_elementLoggingLevel) ENABLED START #
        tango_context.device.elementLoggingLevel = int(tango.LogLevel.LOG_DEBUG)
        assert tango_context.device.elementLoggingLevel == int(tango.LogLevel.LOG_DEBUG)
        # PROTECTED REGION END #    //  SubarrayNode.test_elementLoggingLevel

<<<<<<< HEAD
    def test_healthState(self, tango_context):
        """Test for healthState"""
        # PROTECTED REGION ID(SubarrayNode.test_healthState) ENABLED START #
        assert tango_context.device.healthState == 1
        # PROTECTED REGION END #    //  SubarrayNode.test_healthState
=======
    # def test_healthState(self, tango_context):
    #     """Test for healthState"""
    #     # PROTECTED REGION ID(SubarrayNode.test_healthState) ENABLED START #
    #     assert tango_context.device.healthState == 1
    #     # PROTECTED REGION END #    //  SubarrayNode.test_healthState
>>>>>>> 36e99675

    def test_obsMode(self, tango_context):
        """Test for obsMode"""
        # PROTECTED REGION ID(SubarrayNode.test_obsMode) ENABLED START #
        assert tango_context.device.obsMode == 0
        # PROTECTED REGION END #    //  SubarrayNode.test_obsMode

    def test_obsState(self, tango_context):
        """Test for obsState"""
        # PROTECTED REGION ID(SubarrayNode.test_obsState) ENABLED START #
        assert tango_context.device.obsState == 0
        # PROTECTED REGION END #    //  SubarrayNode.test_obsState

    def test_simulationMode(self, tango_context):
        """Test for simulationMode"""
        # PROTECTED REGION ID(SubarrayNode.test_simulationMode) ENABLED START #
        simulation_mode = 0
        tango_context.device.simulationMode = simulation_mode
        assert tango_context.device.simulationMode == simulation_mode
        # PROTECTED REGION END #    //  SubarrayNode.test_simulationMode

    def test_storageLoggingLevel(self, tango_context):
        """Test for storageLoggingLevel"""
        # PROTECTED REGION ID(SubarrayNode.test_storageLoggingLevel) ENABLED START #
        tango_context.device.storageLoggingLevel = int(tango.LogLevel.LOG_DEBUG)
        assert tango_context.device.storageLoggingLevel == int(tango.LogLevel.LOG_DEBUG)
        # PROTECTED REGION END #    //  SubarrayNode.test_storageLoggingLevel

    def test_testMode(self, tango_context):
        """Test for testMode"""
        # PROTECTED REGION ID(SubarrayNode.test_testMode) ENABLED START #
        test_mode = CONST.STR_FALSE
        tango_context.device.testMode = test_mode
        assert tango_context.device.testMode == test_mode
        # PROTECTED REGION END #    //  SubarrayNode.test_testMode

    def test_versionId(self, tango_context):
        """Test for versionId"""
        # PROTECTED REGION ID(SubarrayNode.test_versionId) ENABLED START #
        assert tango_context.device.versionId == "0.1.3"
        # PROTECTED REGION END #    //  SubarrayNode.test_versionId

    def test_scanID(self, tango_context):
        """Test for scanID"""
        # PROTECTED REGION ID(SubarrayNode.test_scanID) ENABLED START #
        assert tango_context.device.scanID == ""
        # PROTECTED REGION END #    //  SubarrayNode.test_scanID

    def test_sbID(self, tango_context):
        """Test for sbID"""
        # PROTECTED REGION ID(SubarrayNode.test_sbID) ENABLED START #
        assert tango_context.device.sbID == ""
        # PROTECTED REGION END #    //  SubarrayNode.test_sbID

    def test_activityMessage(self, tango_context):
        """Test for activityMessage"""
        # PROTECTED REGION ID(SubarrayNode.test_activityMessage) ENABLED START #
        message = CONST.STR_OK
        tango_context.device.activityMessage = message
        assert tango_context.device.activityMessage == message
        # PROTECTED REGION END #    //  SubarrayNode.test_activityMessage


    def test_configuredCapabilities(self, tango_context):
        """Test for configuredCapabilities"""
        # PROTECTED REGION ID(SubarrayNode.test_configuredCapabilities) ENABLED START #
        assert tango_context.device.configuredCapabilities is None
        # PROTECTED REGION END #    //  SubarrayNode.test_configuredCapabilities

    def test_receptorIDList(self, tango_context):
        """Test for receptorIDList"""
        # PROTECTED REGION ID(SubarrayNode.test_receptorIDList) ENABLED START #
        assert tango_context.device.receptorIDList is None
        # PROTECTED REGION END #    //  SubarrayNode.test_receptorIDList<|MERGE_RESOLUTION|>--- conflicted
+++ resolved
@@ -118,14 +118,6 @@
     # def test_Configure(self, tango_context, create_dish_proxy):
     #     """Test for Configure"""
     #     # PROTECTED REGION ID(SubarrayNode.test_Configure) ENABLED START #
-<<<<<<< HEAD
-    #     tango_context.device.Configure('{"scanID":12345,"pointing":{"target":{"system":"ICRS","name":"NGC6251","RA":"2:31:50.91","dec":"89:15:51.4"}},"dish":{"receiverBand":"1"},"csp":{"frequencyBand":"1","fsp":[{"fspID":1,"functionMode":"CORR","frequencySliceID":1,"integrationTime":1400,"corrBandwidth":0}]},"sdp":{"configure":{"id":"realtime-20190627-0001","sbiId":"20190627-0001","workflow":{"id":"vis_ingest","type":"realtime","version":"0.1.0"},"parameters":{"numStations":4,"numChannels":372,"numPolarisations":4,"freqStartHz":0.35e9,"freqEndHz":1.05e9,"fields":{"0":{"system":"ICRS","name":"NGC6251","ra":"2:31:50.91","dec":"89:15:51.4"}}},"scanParameters":{"12345":{"fieldId":0,"intervalMs":1400}}},"configureScan":{"scanParameters":{"12346":{"fieldId":0,"intervalMs":2800}}}}}')
-    #     time.sleep(60)
-    #     print("Subarray obsState:",tango_context.device.obsState)
-    #     assert tango_context.device.obsState == 1
-    #     time.sleep(45)
-    #     create_dish_proxy.SetPointingState()
-=======
     #     tango_context.device.Configure('{"scanID":12345,"pointing":{"target":{"system":"ICRS","name":"NGC6251","RA":"2:31:50.91","dec":"89:15:51.4"}},"dish":{"receiverBand":"1"},"csp":{"frequencyBand":"1","delayModelSubscriptionPoint":"","visDestinationAddressSubscriptionPoint":"","fsp":[{"fspID":"1","functionMode":"CORR","frequencySliceID":1,"integrationTime":1400,"corrBandwidth":0,"channelAveragingMap":[]},{"fspID":"2","functionMode":"CORR","frequencySliceID":1,"integrationTime":1400,"corrBandwidth":0,"channelAveragingMap":[]}]},"sdp":{"configure":{"id":"realtime-20190627-0001","sbiId":"20190627-0001","workflow":{"id":"vis_ingest","type":"realtime","version":"0.1.0"},"parameters":{"numStations":4,"numChanels":372,"numPolarisations":4,"freqStartHz":0.35e9,"freqEndHz":1.05e9,"fields":{"0":{"system":"ICRS","name":"NGC6251","ra":"2:31:50.91","dec":"89:15:51.4"}}},"scanParameters":{"12345":{"fieldId":0,"intervalMs":1400}}},"configureScan":{"scanParameters":{"12346":{"fieldId":0,"intervalMs":2800}}}}}')
     #
     #     time.sleep(60)
@@ -133,7 +125,6 @@
     #     assert tango_context.device.obsState == 2
     #     time.sleep(45)
     #     create_dish_proxy.StopTrack()
->>>>>>> 36e99675
     #     # PROTECTED REGION END #    //  SubarrayNode.test_Configure
 
     # def test_Scan(self, tango_context):
@@ -142,10 +133,7 @@
     #     # with pytest.raises(tango.DevFailed):
     #     #     tango_context.device.Scan("a")
     #     # assert tango_context.device.obsState != 3
-<<<<<<< HEAD
     #     tango_context.obsState = CONST.OBS_STATE_ENUM_READY
-=======
->>>>>>> 36e99675
     #     tango_context.device.Scan(['{"scanDuration": 10.0}'])
     #     time.sleep(5)
     #     print ("Scan :tango_context.device.obsState :", tango_context.device.obsState )
@@ -155,17 +143,11 @@
     #     # assert CONST.SCAN_ALREADY_IN_PROGRESS in tango_context.device.activityMessage
     #     # PROTECTED REGION END #    //  SubarrayNode.test_Scan
     #
-<<<<<<< HEAD
+
     # def test_EndScan(self, tango_context):
     #     """Test for EndScan"""
     #     # PROTECTED REGION ID(SubarrayNode.test_EndScan) ENABLED START #
     #     tango_context.obsState = CONST.OBS_STATE_ENUM_SCANNING
-=======
-    #
-    # def test_EndScan(self, tango_context):
-    #     """Test for EndScan"""
-    #     # PROTECTED REGION ID(SubarrayNode.test_EndScan) ENABLED START #
->>>>>>> 36e99675
     #     print("EndScan :tango_context.device.obsState :", tango_context.device.obsState)
     #     tango_context.device.EndScan()
     #     time.sleep(10)
@@ -175,8 +157,6 @@
     #     #     tango_context.device.EndScan()
     #     # assert CONST.ERR_DUPLICATE_END_SCAN_CMD in tango_context.device.activityMessage
     #     # PROTECTED REGION END #    //  SubarrayNode.test_EndScan
-<<<<<<< HEAD
-=======
 
     # def test_EndSB(self, tango_context):
     #     """Test for EndSB command."""
@@ -193,7 +173,7 @@
         time.sleep(2)
         assert tango_context.device.activityMessage == CONST.ERR_DEVICE_NOT_READY
         # PROTECTED REGION END #    //  CspSubarrayLeafNode.test_EndSB
->>>>>>> 36e99675
+
 
     def test_ReleaseAllResources(self, tango_context):
         """Test for ReleaseAllResources"""
@@ -290,19 +270,12 @@
         assert tango_context.device.elementLoggingLevel == int(tango.LogLevel.LOG_DEBUG)
         # PROTECTED REGION END #    //  SubarrayNode.test_elementLoggingLevel
 
-<<<<<<< HEAD
     def test_healthState(self, tango_context):
         """Test for healthState"""
         # PROTECTED REGION ID(SubarrayNode.test_healthState) ENABLED START #
         assert tango_context.device.healthState == 1
         # PROTECTED REGION END #    //  SubarrayNode.test_healthState
-=======
-    # def test_healthState(self, tango_context):
-    #     """Test for healthState"""
-    #     # PROTECTED REGION ID(SubarrayNode.test_healthState) ENABLED START #
-    #     assert tango_context.device.healthState == 1
-    #     # PROTECTED REGION END #    //  SubarrayNode.test_healthState
->>>>>>> 36e99675
+
 
     def test_obsMode(self, tango_context):
         """Test for obsMode"""
