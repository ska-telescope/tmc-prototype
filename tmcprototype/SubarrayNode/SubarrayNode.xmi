<?xml version="1.0" encoding="ASCII"?>
<pogoDsl:PogoSystem xmi:version="2.0" xmlns:xmi="http://www.omg.org/XMI" xmlns:xsi="http://www.w3.org/2001/XMLSchema-instance" xmlns:pogoDsl="http://www.esrf.fr/tango/pogo/PogoDsl">
  <classes name="SubarrayNode" pogoRevision="9.4">
    <description description="Provides the monitoring and control interface required by users as well as &#xA;other TM Components (such as OET, Central Node) for a Subarray." title="Subarray Node" sourcePath="/home/user/projects/test/tmc-prototype_ci_testing/tmcprototype/SubarrayNode" language="PythonHL" filestogenerate="XMI   file,Code files,Protected Regions" license="BSD-3-Clause" copyright="" hasMandatoryProperty="false" hasConcreteProperty="true" hasAbstractCommand="false" hasAbstractAttribute="false">
      <inheritances classname="Device_Impl" sourcePath=""/>
      <inheritances classname="SKAObsDevice" sourcePath="./"/>
      <inheritances classname="SKASubarray" sourcePath="/home/user/projects/lmc-base-classes/skabase/SKASubarray"/>
      <identification contact="at gmail.com - jyotin.ska" author="jyotin.ska" emailDomain="gmail.com" classFamily="Training" siteSpecific="" platform="All Platforms" bus="Not Applicable" manufacturer="none" reference=""/>
    </description>
    <deviceProperties name="CapabilityTypes" description="List of Capability types e.g. capCorr, capPss,&#xA;capPstBf, capVlbi, this will be used to dynamically&#xA;define groups for subarray.">
      <type xsi:type="pogoDsl:StringVectorType"/>
      <status abstract="false" inherited="true" concrete="true"/>
    </deviceProperties>
    <deviceProperties name="CentralLoggingTarget" description="Pre-configured logging target CentralLogger DS">
      <type xsi:type="pogoDsl:StringType"/>
      <status abstract="false" inherited="true" concrete="true"/>
    </deviceProperties>
    <deviceProperties name="ElementLoggingTarget" description="Pre-configured logging target ElementLogger DS">
      <type xsi:type="pogoDsl:StringType"/>
      <status abstract="false" inherited="true" concrete="true"/>
    </deviceProperties>
    <deviceProperties name="GroupDefinitions" description="Each string in the list is a JSON serialised dict defining the ``group_name``,&#xA;``devices`` and ``subgroups`` in the group.  A TANGO Group object is created&#xA;for each item in the list, according to the hierarchy defined.  This provides&#xA;easy access to the managed devices in bulk, or individually.&#xA;&#xA;The general format of the list is as follows, with optional ``devices`` and&#xA;``subgroups`` keys:&#xA;    [ {``group_name``: ``&lt;name>``,&#xA;       ``devices``: [``&lt;dev name>``, ...]},&#xA;      {``group_name``: ``&lt;name>``,&#xA;       ``devices``: [``&lt;dev name>``, ``&lt;dev name>``, ...],&#xA;       ``subgroups`` : [{&lt;nested group>},&#xA;                              {&lt;nested group>}, ...]},&#xA;      ...&#xA;      ]&#xA;&#xA;For example, a hierarchy of racks, servers and switches:&#xA;    [ {``group_name``: ``servers``,&#xA;       ``devices``: [``elt/server/1``, ``elt/server/2``,&#xA;                       ``elt/server/3``, ``elt/server/4``]},&#xA;      {``group_name``: ``switches``,&#xA;       ``devices``: [``elt/switch/A``, ``elt/switch/B``]},&#xA;      {``group_name``: ``pdus``,&#xA;       ``devices``: [``elt/pdu/rackA``, ``elt/pdu/rackB``]},&#xA;      {``group_name``: ``racks``,&#xA;      ``subgroups``: [&#xA;            {``group_name``: ``rackA``,&#xA;             ``devices``: [``elt/server/1``, ``elt/server/2``,&#xA;                               ``elt/switch/A``, ``elt/pdu/rackA``]},&#xA;            {``group_name``: ``rackB``,&#xA;             ``devices``: [``elt/server/3``, ``elt/server/4``,&#xA;                              ``elt/switch/B``, ``elt/pdu/rackB``],&#xA;             ``subgroups``: []}&#xA;       ]} ]">
      <type xsi:type="pogoDsl:StringVectorType"/>
      <status abstract="false" inherited="true" concrete="true"/>
    </deviceProperties>
    <deviceProperties name="MetricList" description="A subset of attributes we want to expose as metrics for this device.">
      <type xsi:type="pogoDsl:StringVectorType"/>
      <status abstract="false" inherited="true" concrete="true"/>
      <DefaultPropValue>healthState</DefaultPropValue>
      <DefaultPropValue>adminMode</DefaultPropValue>
      <DefaultPropValue>controlMode</DefaultPropValue>
    </deviceProperties>
    <deviceProperties name="SkaLevel" description="Indication of importance of the device in the SKA hierarchy &#xA;to support drill-down navigation: 1..6, with 1 highest.&#xA;Default is 4, making provision for &#xA;EltMaster, EltAlarms, EltTelState = 1&#xA;SubEltMaster = 2&#xA;Subarray, Capability = 2/3&#xA;Others = 4 (or 5 or 6)">
      <type xsi:type="pogoDsl:ShortType"/>
      <status abstract="false" inherited="true" concrete="true"/>
      <DefaultPropValue>4</DefaultPropValue>
    </deviceProperties>
    <deviceProperties name="StorageLoggingTarget" description="Pre-configured logging target for syslog">
      <type xsi:type="pogoDsl:StringType"/>
      <status abstract="false" inherited="true" concrete="true"/>
      <DefaultPropValue>localhost</DefaultPropValue>
    </deviceProperties>
    <deviceProperties name="SubID" description="Unique identifier of the subarray device.">
      <type xsi:type="pogoDsl:StringType"/>
      <status abstract="false" inherited="true" concrete="true"/>
    </deviceProperties>
    <deviceProperties name="DishLeafNodePrefix" description="Prefix used to obtain list of dish leaf node devices deployed from the TANGO database. Value of this property &#x2192; ska_mid/tm_leaf_node/d">
      <type xsi:type="pogoDsl:StringType"/>
      <status abstract="false" inherited="false" concrete="true" concreteHere="true"/>
    </deviceProperties>
    <deviceProperties name="CspSubarrayLNFQDN" description="This property stores the FQDN of CSP subarray Leaf Node device to which the Subarray Node is associated with.">
      <type xsi:type="pogoDsl:StringType"/>
      <status abstract="false" inherited="false" concrete="true" concreteHere="true"/>
    </deviceProperties>
    <deviceProperties name="SdpSubarrayLNFQDN" description="This property stores the FQDN of SDP subarray Leaf Node device to which the Subarray Node is associated with.">
      <type xsi:type="pogoDsl:StringType"/>
      <status abstract="false" inherited="false" concrete="true" concreteHere="true"/>
    </deviceProperties>
    <deviceProperties name="CspSubarrayFQDN" description="This property stores the FQDN of CSP subarray device to which the Subarray Node is associated with.">
      <type xsi:type="pogoDsl:StringType"/>
      <status abstract="false" inherited="false" concrete="true" concreteHere="true"/>
<<<<<<< HEAD
      <DefaultPropValue>mid_csp/elt/subarray_01</DefaultPropValue>
=======
>>>>>>> 5612b2cc
    </deviceProperties>
    <deviceProperties name="SdpSubarrayFQDN" description="This property stores the FQDN of SDP subarray device to which the Subarray Node is associated with.">
      <type xsi:type="pogoDsl:StringType"/>
      <status abstract="false" inherited="false" concrete="true" concreteHere="true"/>
    </deviceProperties>
    <commands name="Abort" description="Change obsState to ABORTED." execMethod="abort" displayLevel="OPERATOR" polledPeriod="0">
      <argin description="">
        <type xsi:type="pogoDsl:VoidType"/>
      </argin>
      <argout description="">
        <type xsi:type="pogoDsl:VoidType"/>
      </argout>
      <status abstract="false" inherited="true" concrete="true"/>
    </commands>
    <commands name="ConfigureCapability" description="Configures number of instances for each capability. If the capability exists, &#xA;it increments the configured instances by the number of instances requested, &#xA;otherwise an exception will be raised.&#xA;Note: The two lists arguments must be of equal length or an exception will be raised." execMethod="configure_capability" displayLevel="OPERATOR" polledPeriod="0">
      <argin description="[Number of instances to add][Capability types]">
        <type xsi:type="pogoDsl:LongStringArrayType"/>
      </argin>
      <argout description="">
        <type xsi:type="pogoDsl:VoidType"/>
      </argout>
      <status abstract="false" inherited="true" concrete="true"/>
    </commands>
    <commands name="DeconfigureAllCapabilities" description="Deconfigure all instances of the given Capability type. If the capability type does not exist an exception will be raised, &#xA;otherwise it sets the configured instances for that capability type to zero." execMethod="deconfigure_all_capabilities" displayLevel="OPERATOR" polledPeriod="0">
      <argin description="Capability type">
        <type xsi:type="pogoDsl:StringType"/>
      </argin>
      <argout description="">
        <type xsi:type="pogoDsl:VoidType"/>
      </argout>
      <status abstract="false" inherited="true" concrete="true"/>
    </commands>
    <commands name="DeconfigureCapability" description="Deconfigures a given number of instances for each capability. If the capability exists, &#xA;it decrements the configured instances by the number of instances requested,&#xA;otherwise an exceptioin will be raised.&#xA;Note: The two lists arguments must be of equal length or an exception will be raised" execMethod="deconfigure_capability" displayLevel="OPERATOR" polledPeriod="0">
      <argin description="[Number of instances to remove][Capability types]">
        <type xsi:type="pogoDsl:LongStringArrayType"/>
      </argin>
      <argout description="">
        <type xsi:type="pogoDsl:VoidType"/>
      </argout>
      <status abstract="false" inherited="true" concrete="true"/>
    </commands>
    <commands name="GetMetrics" description="Gets list of attributes marked as metrics, with their values, &#xA;for device" execMethod="get_metrics" displayLevel="OPERATOR" polledPeriod="0">
      <argin description="">
        <type xsi:type="pogoDsl:VoidType"/>
      </argin>
      <argout description="">
        <type xsi:type="pogoDsl:StringType"/>
      </argout>
      <status abstract="false" inherited="true" concrete="true"/>
    </commands>
    <commands name="GetVersionInfo" description="Array of version strings of all entities modelled by this device. &#xA;(One level down only)&#xA;Each string in the array lists the version info for one entity&#xA;managed by this device. &#xA;The first entry is version info for this TANGO Device itself.&#xA;The entities may be TANGO devices, or hardware LRUs or &#xA;anything else this devices manages/models.&#xA;The intention with this command is that it can provide more &#xA;detailed information than can be captured in the versionId &#xA;and buildState attributes, if necessary.&#xA;In the minimal case the GetVersionInfo will contain only the &#xA;versionId and buildState attributes of the next lower level&#xA;entities." execMethod="get_version_info" displayLevel="OPERATOR" polledPeriod="0">
      <argin description="">
        <type xsi:type="pogoDsl:VoidType"/>
      </argin>
      <argout description="[ name: EltTelState">
        <type xsi:type="pogoDsl:StringArrayType"/>
      </argout>
      <status abstract="false" inherited="true" concrete="true"/>
    </commands>
    <commands name="Status" description="This command gets the device status (stored in its device_status data member) and returns it to the caller." execMethod="dev_status" displayLevel="OPERATOR" polledPeriod="0">
      <argin description="none">
        <type xsi:type="pogoDsl:VoidType"/>
      </argin>
      <argout description="Device status">
        <type xsi:type="pogoDsl:ConstStringType"/>
      </argout>
      <status abstract="true" inherited="true" concrete="true"/>
    </commands>
    <commands name="State" description="This command gets the device state (stored in its device_state data member) and returns it to the caller." execMethod="dev_state" displayLevel="OPERATOR" polledPeriod="0">
      <argin description="none">
        <type xsi:type="pogoDsl:VoidType"/>
      </argin>
      <argout description="Device state">
        <type xsi:type="pogoDsl:StateType"/>
      </argout>
      <status abstract="true" inherited="true" concrete="true"/>
    </commands>
    <commands name="AssignResources" description="" execMethod="assign_resources" displayLevel="OPERATOR" polledPeriod="0">
      <argin description="List of Resources to add to subarray.">
        <type xsi:type="pogoDsl:StringArrayType"/>
      </argin>
      <argout description="A list of Resources added to the subarray.">
        <type xsi:type="pogoDsl:StringArrayType"/>
      </argout>
      <status abstract="false" inherited="true" concrete="true"/>
    </commands>
    <commands name="EndSB" description="Change obsState to IDLE." execMethod="end_sb" displayLevel="OPERATOR" polledPeriod="0">
      <argin description="">
        <type xsi:type="pogoDsl:VoidType"/>
      </argin>
      <argout description="">
        <type xsi:type="pogoDsl:VoidType"/>
      </argout>
      <status abstract="false" inherited="true" concrete="true"/>
    </commands>
    <commands name="EndScan" description="Terminate scan." execMethod="end_scan" displayLevel="OPERATOR" polledPeriod="0">
      <argin description="">
        <type xsi:type="pogoDsl:VoidType"/>
      </argin>
      <argout description="">
        <type xsi:type="pogoDsl:VoidType"/>
      </argout>
      <status abstract="false" inherited="true" concrete="true"/>
    </commands>
    <commands name="ObsState" description="Set the observation state" execMethod="obs_state" displayLevel="OPERATOR" polledPeriod="0">
      <argin description="">
        <type xsi:type="pogoDsl:VoidType"/>
      </argin>
      <argout description="Observation state">
        <type xsi:type="pogoDsl:ConstStringType"/>
      </argout>
      <status abstract="true" inherited="true" concrete="true"/>
    </commands>
    <commands name="Pause" description="Pause scan." execMethod="pause" displayLevel="OPERATOR" polledPeriod="0">
      <argin description="">
        <type xsi:type="pogoDsl:VoidType"/>
      </argin>
      <argout description="">
        <type xsi:type="pogoDsl:VoidType"/>
      </argout>
      <status abstract="false" inherited="true" concrete="true"/>
    </commands>
    <commands name="ReleaseAllResources" description="Remove all resources to tear down to an empty subarray." execMethod="release_all_resources" displayLevel="OPERATOR" polledPeriod="0">
      <argin description="">
        <type xsi:type="pogoDsl:VoidType"/>
      </argin>
      <argout description="List of resources removed from the subarray.">
        <type xsi:type="pogoDsl:StringArrayType"/>
      </argout>
      <status abstract="false" inherited="true" concrete="true"/>
    </commands>
    <commands name="ReleaseResources" description="Delta removal of assigned resources." execMethod="release_resources" displayLevel="OPERATOR" polledPeriod="0">
      <argin description="List of resources to remove from the subarray.">
        <type xsi:type="pogoDsl:StringArrayType"/>
      </argin>
      <argout description="List of resources removed from the subarray.">
        <type xsi:type="pogoDsl:StringArrayType"/>
      </argout>
      <status abstract="false" inherited="true" concrete="true"/>
    </commands>
    <commands name="Reset" description="Reset device to its default state" execMethod="reset" displayLevel="OPERATOR" polledPeriod="0">
      <argin description="">
        <type xsi:type="pogoDsl:VoidType"/>
      </argin>
      <argout description="">
        <type xsi:type="pogoDsl:VoidType"/>
      </argout>
      <status abstract="false" inherited="true" concrete="true"/>
    </commands>
    <commands name="Resume" description="Resume scan." execMethod="resume" displayLevel="OPERATOR" polledPeriod="0">
      <argin description="">
        <type xsi:type="pogoDsl:VoidType"/>
      </argin>
      <argout description="">
        <type xsi:type="pogoDsl:VoidType"/>
      </argout>
      <status abstract="false" inherited="true" concrete="true"/>
    </commands>
    <commands name="Scan" description="Starts the scan." execMethod="scan" displayLevel="OPERATOR" polledPeriod="0">
      <argin description="">
        <type xsi:type="pogoDsl:StringArrayType"/>
      </argin>
      <argout description="">
        <type xsi:type="pogoDsl:VoidType"/>
      </argout>
      <status abstract="false" inherited="true" concrete="true"/>
    </commands>
    <commands name="ToJson" description="Returns a JSON translation of this device.&#xA;Defaults for empty string argin gives commands and metris:&#xA;with_value:false, &#xA;with_commands:true, &#xA;with_metrics:true, &#xA;with_attributes:false" execMethod="to_json" displayLevel="OPERATOR" polledPeriod="0">
      <argin description="Requests the JSON string representing this device, can be filtered &#xA;by with_commands, with_metrics, with_attributes and &#xA;with_value. Defaults for empty string  argin are:&#xA;{`with_value`:`false`, `with_commands`:`true`,&#xA;  `with_metrics`:`true, `with_attributes`:`false}">
        <type xsi:type="pogoDsl:StringType"/>
      </argin>
      <argout description="The JSON string representing this device, &#xA;filtered as per the input argument flags">
        <type xsi:type="pogoDsl:StringType"/>
      </argout>
      <status abstract="false" inherited="true" concrete="true"/>
    </commands>
    <commands name="Configure" description="Command to configure resources (for e.g. Dish) via Leaf Node. E.g. Configuration includes setting pointing coordinates of Dish for a given observation." execMethod="configure" displayLevel="OPERATOR" polledPeriod="0" isDynamic="false">
      <argin description="Pointing parameters of Dish - Azimuth and Elevation Angle.">
        <type xsi:type="pogoDsl:StringType"/>
      </argin>
      <argout description="">
        <type xsi:type="pogoDsl:VoidType"/>
      </argout>
      <status abstract="false" inherited="false" concrete="true" concreteHere="true"/>
      <excludedStates>FAULT</excludedStates>
      <excludedStates>INIT</excludedStates>
      <excludedStates>UNKNOWN</excludedStates>
      <excludedStates>DISABLE</excludedStates>
      <excludedStates>STANDBY</excludedStates>
    </commands>
    <commands name="Track" description="" execMethod="track" displayLevel="OPERATOR" polledPeriod="0" isDynamic="false">
      <argin description="">
        <type xsi:type="pogoDsl:StringType"/>
      </argin>
      <argout description="">
        <type xsi:type="pogoDsl:VoidType"/>
      </argout>
      <status abstract="false" inherited="false" concrete="true" concreteHere="true"/>
    </commands>
    <attributes name="activationTime" attType="Scalar" rwType="READ" displayLevel="OPERATOR" polledPeriod="1000" maxX="" maxY="" allocReadMember="true">
      <dataType xsi:type="pogoDsl:DoubleType"/>
      <changeEvent fire="false" libCheckCriteria="false"/>
      <archiveEvent fire="false" libCheckCriteria="false"/>
      <status abstract="false" inherited="true" concrete="true" concreteHere="false"/>
      <properties description="Time of activation in seconds since Unix epoch." label="" unit="s" standardUnit="s" displayUnit="s" format="" maxValue="" minValue="" maxAlarm="" minAlarm="" maxWarning="" minWarning="" deltaTime="" deltaValue=""/>
    </attributes>
    <attributes name="adminMode" attType="Scalar" rwType="READ_WRITE" displayLevel="OPERATOR" polledPeriod="1000" maxX="" maxY="" memorized="true" allocReadMember="true">
      <dataType xsi:type="pogoDsl:EnumType"/>
      <changeEvent fire="false" libCheckCriteria="false"/>
      <archiveEvent fire="false" libCheckCriteria="false"/>
      <status abstract="false" inherited="true" concrete="true" concreteHere="false"/>
      <properties description="The admin mode reported for this device. It may interpret the current device condition &#xA;and condition of all managed devices to set this. Most possibly an aggregate attribute." label="" unit="" standardUnit="" displayUnit="" format="" maxValue="" minValue="" maxAlarm="" minAlarm="" maxWarning="" minWarning="" deltaTime="" deltaValue=""/>
    </attributes>
    <attributes name="buildState" attType="Scalar" rwType="READ" displayLevel="OPERATOR" polledPeriod="60000" maxX="" maxY="" allocReadMember="true">
      <dataType xsi:type="pogoDsl:StringType"/>
      <changeEvent fire="false" libCheckCriteria="false"/>
      <archiveEvent fire="false" libCheckCriteria="false"/>
      <status abstract="false" inherited="true" concrete="true" concreteHere="false"/>
      <properties description="Build state of this device" label="" unit="" standardUnit="" displayUnit="" format="" maxValue="" minValue="" maxAlarm="" minAlarm="" maxWarning="" minWarning="" deltaTime="" deltaValue=""/>
    </attributes>
    <attributes name="centralLoggingLevel" attType="Scalar" rwType="READ_WRITE" displayLevel="OPERATOR" polledPeriod="0" maxX="" maxY="" allocReadMember="true">
      <dataType xsi:type="pogoDsl:UShortType"/>
      <changeEvent fire="false" libCheckCriteria="false"/>
      <archiveEvent fire="false" libCheckCriteria="false"/>
      <status abstract="false" inherited="true" concrete="true" concreteHere="false"/>
      <properties description="Current logging level to Central logging target for this device - &#xA;initialises to CentralLoggingLevelDefault on startup" label="" unit="" standardUnit="" displayUnit="" format="" maxValue="" minValue="" maxAlarm="" minAlarm="" maxWarning="" minWarning="" deltaTime="" deltaValue=""/>
    </attributes>
    <attributes name="configurationDelayExpected" attType="Scalar" rwType="READ" displayLevel="OPERATOR" polledPeriod="1000" maxX="" maxY="" allocReadMember="true">
      <dataType xsi:type="pogoDsl:UShortType"/>
      <changeEvent fire="false" libCheckCriteria="false"/>
      <archiveEvent fire="false" libCheckCriteria="false"/>
      <status abstract="false" inherited="true" concrete="true" concreteHere="false"/>
      <properties description="Configuration delay expected in seconds" label="" unit="seconds" standardUnit="" displayUnit="" format="" maxValue="" minValue="" maxAlarm="" minAlarm="" maxWarning="" minWarning="" deltaTime="" deltaValue=""/>
    </attributes>
    <attributes name="configurationProgress" attType="Scalar" rwType="READ" displayLevel="OPERATOR" polledPeriod="1000" maxX="" maxY="" allocReadMember="true">
      <dataType xsi:type="pogoDsl:UShortType"/>
      <changeEvent fire="false" libCheckCriteria="false"/>
      <archiveEvent fire="false" libCheckCriteria="false"/>
      <status abstract="false" inherited="true" concrete="true" concreteHere="false"/>
      <properties description="Percentage configuration progress" label="" unit="%" standardUnit="" displayUnit="" format="" maxValue="100" minValue="0" maxAlarm="" minAlarm="" maxWarning="" minWarning="" deltaTime="" deltaValue=""/>
    </attributes>
    <attributes name="controlMode" attType="Scalar" rwType="READ_WRITE" displayLevel="OPERATOR" polledPeriod="1000" maxX="" maxY="" memorized="true" allocReadMember="true">
      <dataType xsi:type="pogoDsl:EnumType"/>
      <changeEvent fire="false" libCheckCriteria="false"/>
      <archiveEvent fire="false" libCheckCriteria="false"/>
      <status abstract="false" inherited="true" concrete="true" concreteHere="false"/>
      <properties description="The control mode of the device. REMOTE, LOCAL&#xA;TANGO Device accepts only from a &#x2018;local&#x2019; client and ignores commands and queries received from TM&#xA;or any other &#x2018;remote&#x2019; clients. The Local clients has to release LOCAL control before REMOTE clients&#xA;can take control again." label="" unit="" standardUnit="" displayUnit="" format="" maxValue="" minValue="" maxAlarm="" minAlarm="" maxWarning="" minWarning="" deltaTime="" deltaValue=""/>
    </attributes>
    <attributes name="elementLoggingLevel" attType="Scalar" rwType="READ_WRITE" displayLevel="OPERATOR" polledPeriod="0" maxX="" maxY="" allocReadMember="true">
      <dataType xsi:type="pogoDsl:UShortType"/>
      <status abstract="false" inherited="true" concrete="true"/>
      <properties description="Current logging level to Element logging target for this device - &#xA;initialises to ElementLoggingLevelDefault on startup" label="" unit="" standardUnit="" displayUnit="" format="" maxValue="" minValue="" maxAlarm="" minAlarm="" maxWarning="" minWarning="" deltaTime="" deltaValue=""/>
    </attributes>
    <attributes name="healthState" attType="Scalar" rwType="READ" displayLevel="OPERATOR" polledPeriod="1000" maxX="" maxY="" allocReadMember="true">
      <dataType xsi:type="pogoDsl:EnumType"/>
      <changeEvent fire="false" libCheckCriteria="false"/>
      <archiveEvent fire="false" libCheckCriteria="false"/>
      <status abstract="false" inherited="true" concrete="true" concreteHere="false"/>
      <properties description="The health state reported for this device. It interprets the current device condition &#xA;and condition of all managed devices to set this. Most possibly an aggregate attribute." label="" unit="" standardUnit="" displayUnit="" format="" maxValue="" minValue="" maxAlarm="" minAlarm="" maxWarning="" minWarning="" deltaTime="" deltaValue=""/>
    </attributes>
    <attributes name="obsMode" attType="Scalar" rwType="READ" displayLevel="OPERATOR" polledPeriod="1000" maxX="" maxY="" allocReadMember="true">
      <dataType xsi:type="pogoDsl:EnumType"/>
      <changeEvent fire="false" libCheckCriteria="false"/>
      <archiveEvent fire="false" libCheckCriteria="false"/>
      <status abstract="false" inherited="true" concrete="true" concreteHere="false"/>
      <properties description="Observing Mode" label="" unit="" standardUnit="" displayUnit="" format="" maxValue="" minValue="" maxAlarm="" minAlarm="" maxWarning="" minWarning="" deltaTime="" deltaValue=""/>
    </attributes>
    <attributes name="obsState" attType="Scalar" rwType="READ" displayLevel="OPERATOR" polledPeriod="1000" maxX="" maxY="" allocReadMember="true">
      <dataType xsi:type="pogoDsl:EnumType"/>
      <changeEvent fire="false" libCheckCriteria="false"/>
      <archiveEvent fire="false" libCheckCriteria="false"/>
      <status abstract="false" inherited="true" concrete="true" concreteHere="false"/>
      <properties description="Observing State" label="" unit="" standardUnit="" displayUnit="" format="" maxValue="" minValue="" maxAlarm="" minAlarm="" maxWarning="" minWarning="" deltaTime="" deltaValue=""/>
    </attributes>
    <attributes name="simulationMode" attType="Scalar" rwType="READ_WRITE" displayLevel="OPERATOR" polledPeriod="1000" maxX="" maxY="" memorized="true" allocReadMember="true">
      <dataType xsi:type="pogoDsl:BooleanType"/>
      <changeEvent fire="false" libCheckCriteria="false"/>
      <archiveEvent fire="false" libCheckCriteria="false"/>
      <status abstract="false" inherited="true" concrete="true" concreteHere="false"/>
      <properties description="Reports the simulation mode of the device. Some devices may implement both modes,&#xA;while others will have simulators that set simulationMode to True while the real&#xA;devices always set simulationMode to False." label="" unit="" standardUnit="" displayUnit="" format="" maxValue="" minValue="" maxAlarm="" minAlarm="" maxWarning="" minWarning="" deltaTime="" deltaValue=""/>
    </attributes>
    <attributes name="storageLoggingLevel" attType="Scalar" rwType="READ_WRITE" displayLevel="OPERATOR" polledPeriod="1000" maxX="" maxY="" memorized="true" allocReadMember="true">
      <dataType xsi:type="pogoDsl:UShortType"/>
      <changeEvent fire="false" libCheckCriteria="false"/>
      <archiveEvent fire="false" libCheckCriteria="false"/>
      <status abstract="false" inherited="true" concrete="true" concreteHere="false"/>
      <properties description="Current logging level to Syslog for this device - &#xA;initialises from  StorageLoggingLevelDefault on first execution of device.&#xA;Needs to be READ_WRITE To make it memorized - but writing this attribute should &#xA;do the same as command SetStorageLoggingLevel to ensure the targets and adjustments&#xA;are made correctly" label="" unit="" standardUnit="" displayUnit="" format="" maxValue="" minValue="" maxAlarm="" minAlarm="" maxWarning="" minWarning="" deltaTime="" deltaValue=""/>
    </attributes>
    <attributes name="testMode" attType="Scalar" rwType="READ_WRITE" displayLevel="OPERATOR" polledPeriod="1000" maxX="" maxY="" memorized="true" allocReadMember="true">
      <dataType xsi:type="pogoDsl:StringType"/>
      <changeEvent fire="false" libCheckCriteria="false"/>
      <archiveEvent fire="false" libCheckCriteria="false"/>
      <status abstract="false" inherited="true" concrete="true" concreteHere="false"/>
      <properties description="The test mode of the device. &#xA;Either no test mode (empty string) or an indication of the test mode." label="" unit="" standardUnit="" displayUnit="" format="" maxValue="" minValue="" maxAlarm="" minAlarm="" maxWarning="" minWarning="" deltaTime="" deltaValue=""/>
    </attributes>
    <attributes name="versionId" attType="Scalar" rwType="READ" displayLevel="OPERATOR" polledPeriod="60000" maxX="" maxY="" allocReadMember="true">
      <dataType xsi:type="pogoDsl:StringType"/>
      <changeEvent fire="false" libCheckCriteria="false"/>
      <archiveEvent fire="false" libCheckCriteria="false"/>
      <status abstract="false" inherited="true" concrete="true" concreteHere="false"/>
      <properties description="Build state of this device" label="" unit="" standardUnit="" displayUnit="" format="" maxValue="" minValue="" maxAlarm="" minAlarm="" maxWarning="" minWarning="" deltaTime="" deltaValue=""/>
    </attributes>
    <attributes name="scanID" attType="Scalar" rwType="READ" displayLevel="OPERATOR" polledPeriod="1000" maxX="" maxY="" allocReadMember="false" isDynamic="false">
      <dataType xsi:type="pogoDsl:StringType"/>
      <changeEvent fire="false" libCheckCriteria="false"/>
      <archiveEvent fire="false" libCheckCriteria="false"/>
      <dataReadyEvent fire="false" libCheckCriteria="true"/>
      <status abstract="false" inherited="false" concrete="true" concreteHere="true"/>
      <properties description="" label="" unit="" standardUnit="" displayUnit="" format="" maxValue="" minValue="" maxAlarm="" minAlarm="" maxWarning="" minWarning="" deltaTime="" deltaValue=""/>
    </attributes>
    <attributes name="sbID" attType="Scalar" rwType="READ" displayLevel="OPERATOR" polledPeriod="1000" maxX="" maxY="" allocReadMember="false" isDynamic="false">
      <dataType xsi:type="pogoDsl:StringType"/>
      <changeEvent fire="false" libCheckCriteria="false"/>
      <archiveEvent fire="false" libCheckCriteria="false"/>
      <dataReadyEvent fire="false" libCheckCriteria="true"/>
      <status abstract="false" inherited="false" concrete="true" concreteHere="true"/>
      <properties description="" label="" unit="" standardUnit="" displayUnit="" format="" maxValue="" minValue="" maxAlarm="" minAlarm="" maxWarning="" minWarning="" deltaTime="" deltaValue=""/>
    </attributes>
    <attributes name="activityMessage" attType="Scalar" rwType="READ_WRITE" displayLevel="OPERATOR" polledPeriod="1000" maxX="" maxY="" allocReadMember="false" isDynamic="false">
      <dataType xsi:type="pogoDsl:StringType"/>
      <changeEvent fire="false" libCheckCriteria="false"/>
      <archiveEvent fire="false" libCheckCriteria="false"/>
      <dataReadyEvent fire="false" libCheckCriteria="true"/>
      <status abstract="false" inherited="false" concrete="true" concreteHere="true"/>
      <properties description="" label="" unit="" standardUnit="" displayUnit="" format="" maxValue="" minValue="" maxAlarm="" minAlarm="" maxWarning="" minWarning="" deltaTime="" deltaValue=""/>
    </attributes>
    <attributes name="assignedResources" attType="Spectrum" rwType="READ" displayLevel="OPERATOR" polledPeriod="1000" maxX="100" maxY="" allocReadMember="true">
      <dataType xsi:type="pogoDsl:StringType"/>
      <changeEvent fire="false" libCheckCriteria="false"/>
      <archiveEvent fire="false" libCheckCriteria="false"/>
      <status abstract="false" inherited="true" concrete="true"/>
      <properties description="The list of resources assigned to the subarray." label="" unit="" standardUnit="" displayUnit="" format="" maxValue="" minValue="" maxAlarm="" minAlarm="" maxWarning="" minWarning="" deltaTime="" deltaValue=""/>
    </attributes>
    <attributes name="configuredCapabilities" attType="Spectrum" rwType="READ" displayLevel="OPERATOR" polledPeriod="1000" maxX="10" maxY="" allocReadMember="true">
      <dataType xsi:type="pogoDsl:StringType"/>
      <changeEvent fire="false" libCheckCriteria="false"/>
      <archiveEvent fire="false" libCheckCriteria="false"/>
      <status abstract="false" inherited="true" concrete="true"/>
      <properties description="A list of capability types with no. of instances in use on this subarray; e.g.&#xA;Correlators:512, PssBeams:4, PstBeams:4, VlbiBeams:0." label="" unit="" standardUnit="" displayUnit="" format="" maxValue="" minValue="" maxAlarm="" minAlarm="" maxWarning="" minWarning="" deltaTime="" deltaValue=""/>
    </attributes>
    <attributes name="receptorIDList" attType="Spectrum" rwType="READ" displayLevel="OPERATOR" polledPeriod="1000" maxX="100" maxY="" allocReadMember="false" isDynamic="false">
      <dataType xsi:type="pogoDsl:UShortType"/>
      <changeEvent fire="false" libCheckCriteria="false"/>
      <archiveEvent fire="false" libCheckCriteria="false"/>
      <dataReadyEvent fire="false" libCheckCriteria="true"/>
      <status abstract="false" inherited="false" concrete="true" concreteHere="true"/>
      <properties description="" label="" unit="" standardUnit="" displayUnit="" format="" maxValue="" minValue="" maxAlarm="" minAlarm="" maxWarning="" minWarning="" deltaTime="" deltaValue=""/>
    </attributes>
    <states name="ON" description="This state could have been called OK or OPERATIONAL. It means that the device is in its operational state. (E.g. the power supply is giving its nominal current, th motor is ON and ready to move, the instrument is operating). This state is modified by the Attribute alarm checking of the DeviceImpl:dev_state method. i.e. if the State is ON and one attribute has its quality factor to ATTR_WARNING or ATTR_ALARM, then the State is modified to ALARM.">
      <status abstract="false" inherited="true" concrete="true"/>
    </states>
    <states name="OFF" description="The device is in normal condition but is not active. E.g. the power supply main circuit breaker is open; the RF transmitter has no power etc...">
      <status abstract="false" inherited="true" concrete="true"/>
    </states>
    <states name="FAULT" description="The device has a major failure that prevents it to work. For instance, A power supply has stopped due to over temperature A motor cannot move because it has fault conditions. Usually we cannot get out from this state without an intervention on the hardware or a reset command.">
      <status abstract="false" inherited="true" concrete="true"/>
    </states>
    <states name="INIT" description="This state is reserved to the starting phase of the device server. It means that the software is not fully operational and that the user must wait">
      <status abstract="false" inherited="true" concrete="true"/>
    </states>
    <states name="ALARM" description="ALARM - The device is operating but&#xA;at least one of the attributes is out of range. It can be linked to alarm conditions set by attribute properties or a specific case. (E.g. temperature alarm on a stepper motor, end switch pressed on a stepper motor, up water level in a tank, etc....). In alarm, usually the device does its job, but the operator has to perform an action to avoid a bigger problem that may switch the state to FAULT.">
      <status abstract="false" inherited="true" concrete="true"/>
    </states>
    <states name="UNKNOWN" description="The device cannot retrieve its state. It is the case when there is a communication problem to the hardware (network cut, broken cable etc...) It could also represent an incoherent situation">
      <status abstract="false" inherited="true" concrete="true"/>
    </states>
    <states name="DISABLE" description="The device cannot be switched ON for an external reason. E.g. the power supply has its door open, the safety conditions are not satisfactory to allow the device to operate.">
      <status abstract="false" inherited="true" concrete="true"/>
    </states>
    <states name="STANDBY" description="Equates to LOW-POWER mode. This is the initial transition from INIT if the device supports a low-power mode. The device is not fully active but is ready to operate.">
      <status abstract="false" inherited="true" concrete="true"/>
    </states>
    <preferences docHome="./doc_html" makefileHome="/home/user/tango-9.2.5a/share/pogo/preferences"/>
    <overlodedPollPeriodObject name="adminMode" type="attribute" pollPeriod="1000"/>
    <overlodedPollPeriodObject name="configurationDelayExpected" type="attribute" pollPeriod="1000"/>
    <overlodedPollPeriodObject name="configurationProgress" type="attribute" pollPeriod="1000"/>
    <overlodedPollPeriodObject name="controlMode" type="attribute" pollPeriod="1000"/>
    <overlodedPollPeriodObject name="healthState" type="attribute" pollPeriod="1000"/>
    <overlodedPollPeriodObject name="obsMode" type="attribute" pollPeriod="1000"/>
    <overlodedPollPeriodObject name="obsState" type="attribute" pollPeriod="1000"/>
    <overlodedPollPeriodObject name="simulationMode" type="attribute" pollPeriod="1000"/>
    <overlodedPollPeriodObject name="storageLoggingLevel" type="attribute" pollPeriod="1000"/>
    <overlodedPollPeriodObject name="testMode" type="attribute" pollPeriod="1000"/>
  </classes>
</pogoDsl:PogoSystem><|MERGE_RESOLUTION|>--- conflicted
+++ resolved
@@ -59,10 +59,6 @@
     <deviceProperties name="CspSubarrayFQDN" description="This property stores the FQDN of CSP subarray device to which the Subarray Node is associated with.">
       <type xsi:type="pogoDsl:StringType"/>
       <status abstract="false" inherited="false" concrete="true" concreteHere="true"/>
-<<<<<<< HEAD
-      <DefaultPropValue>mid_csp/elt/subarray_01</DefaultPropValue>
-=======
->>>>>>> 5612b2cc
     </deviceProperties>
     <deviceProperties name="SdpSubarrayFQDN" description="This property stores the FQDN of SDP subarray device to which the Subarray Node is associated with.">
       <type xsi:type="pogoDsl:StringType"/>
