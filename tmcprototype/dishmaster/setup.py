--- conflicted
+++ resolved
@@ -45,11 +45,7 @@
     long_description=long_description,
     url='www.tango-controls.org',
     platforms="All Platforms",
-<<<<<<< HEAD
-    install_requires=['pytango==9.3.2', 'mock', 'ska_logging==0.3.0', 'lmcbaseclasses==0.6.5', 'tango_simlib>=0.8.0'],
-=======
-    install_requires=['pytango==9.3.2', 'mock', 'ska_logging==0.3.0', 'lmcbaseclasses==0.7.1'],
->>>>>>> 54972c35
+    install_requires=['pytango==9.3.2', 'mock', 'ska_logging==0.3.0', 'lmcbaseclasses==0.7.1', 'tango_simlib>=0.8.0'],
     #test_suite='test',
     setup_requires=[
         # dependency for `python setup.py test`
