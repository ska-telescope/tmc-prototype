--- conflicted
+++ resolved
@@ -27,11 +27,7 @@
     klass = getattr(module, "CspSubarray")
     properties = {'SkaLevel': '2', 'MetricList': 'healthState', 'GroupDefinitions': '',
                   'CentralLoggingTarget': '', 'ElementLoggingTarget': '', 'StorageLoggingTarget': 'localhost',
-<<<<<<< HEAD
-                  'CspSubarrayNodeFQDN': "mid_csp/elt/subarray_01"
-=======
                   'CspSubarrayNodeFQDN': "mid_csp/elt/subarray01"
->>>>>>> 43609874
                   }
     tango_context = DeviceTestContext(klass, properties=properties, process=False)
     tango_context.start()
