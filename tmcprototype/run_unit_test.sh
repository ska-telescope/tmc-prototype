--- conflicted
+++ resolved
@@ -1,13 +1,6 @@
 #!/bin/bash
 #Entering into a bash shell script to run unit-test cases and generating reports
 cd /app/tmcprototype;
-<<<<<<< HEAD
-export TMC_ELEMENT=subarraynode
-echo $TMC_ELEMENT;
-echo +++ Trying tests for $TMC_ELEMENT;
-pytest -v ./${TMC_ELEMENT}/test/unit --forked --cov=/venv/lib/python3.7/site-packages/${TMC_ELEMENT} --cov-report=html:/report/${TMC_ELEMENT}_htmlcov --json-report --json-report-file=/report/${TMC_ELEMENT}_report.json --junitxml=/report/${TMC_ELEMENT}-unit-tests.xml;
-=======
-
 #For each node sub-package inside tmc-prototype, coverage report for each device is generated using unit-test job.
 #Coverage report are generated in .coverage, .xml and .html format. Each device's .coverage report is moved in unit_test folder to generate the combine report further.
 for path in $(find ./*/test  -type d -name unit); do
@@ -33,8 +26,4 @@
                 /report/unit_test/sdpsubarrayleafnode-unit-tests.xml \
                 /report/unit_test/subarraynode-unit-tests.xml \
                 /report/unit_test/unit-tests.xml
-mv /report/unit_test/unit-tests.xml /report/unit-tests.xml
-
-
-
->>>>>>> c2c7f30f
+mv /report/unit_test/unit-tests.xml /report/unit-tests.xml