--- conflicted
+++ resolved
@@ -983,808 +983,6 @@
     assert tango_context.device.activityMessage in const.EVT_UNKNOWN
 
 
-def test_obs_state_should_raise_exception(mock_lower_devices):
-    tango_context, csp_subarray1_ln_proxy_mock, csp_subarray1_proxy_mock, sdp_subarray1_ln_proxy_mock, sdp_subarray1_proxy_mock, dish_ln_proxy_mock, csp_subarray1_ln_fqdn, csp_subarray1_fqdn, sdp_subarray1_ln_fqdn, sdp_subarray1_fqdn, dish_ln_prefix, event_subscription_map, dish_pointing_state_map = mock_lower_devices
-    csp_subarray1_obsstate_attribute = "cspSubarrayObsState"
-    dummy_event_csp = command_callback_with_command_exception()
-    event_subscription_map[csp_subarray1_obsstate_attribute](dummy_event_csp)
-    # assert:
-    assert const.ERR_AGGR_OBS_STATE in tango_context.device.activityMessage
-
-<<<<<<< HEAD
-    with fake_tango_system(SubarrayNode, initial_dut_properties=dut_properties,
-                           proxies_to_mock=proxies_to_mock) as tango_context:
-        tango_context.device.On()
-        tango_context.device.AssignResources(assign_input_str)
-        attribute = 'ObsState'
-        dummy_event_csp = create_dummy_event_state(csp_subarray1_ln_proxy_mock, csp_subarray1_ln_fqdn,
-                                                   attribute, ObsState.IDLE)
-        event_subscription_map[csp_subarray1_obsstate_attribute](dummy_event_csp)
-
-        dummy_event_sdp = create_dummy_event_state(sdp_subarray1_ln_proxy_mock, sdp_subarray1_ln_fqdn,
-                                                   attribute, ObsState.IDLE)
-        event_subscription_map[sdp_subarray1_obsstate_attribute](dummy_event_sdp)
-        wait_for(tango_context, ObsState.IDLE)
-        assert tango_context.device.obsState == ObsState.IDLE
-        tango_context.device.ReleaseAllResources()
-        attribute = 'ObsState'
-        dummy_event_csp = create_dummy_event_state(csp_subarray1_ln_proxy_mock, csp_subarray1_ln_fqdn,
-                                                   attribute, ObsState.EMPTY)
-        event_subscription_map[csp_subarray1_obsstate_attribute](dummy_event_csp)
-
-        dummy_event_sdp = create_dummy_event_state(sdp_subarray1_ln_proxy_mock, sdp_subarray1_ln_fqdn,
-                                                   attribute, ObsState.EMPTY)
-        event_subscription_map[sdp_subarray1_obsstate_attribute](dummy_event_sdp)
-        wait_for(tango_context, ObsState.EMPTY)
-        # assert:
-        sdp_subarray1_ln_proxy_mock.command_inout.assert_called_with(const.CMD_RELEASE_ALL_RESOURCES)
-        csp_subarray1_ln_proxy_mock.command_inout.assert_called_with(const.CMD_RELEASE_ALL_RESOURCES)
-        assert tango_context.device.State() == DevState.ON
-        assert tango_context.device.obsState == ObsState.EMPTY
-
-
-def test_release_resource_should_raise_exception_when_called_before_assign_resource():
-    csp_subarray1_fqdn = 'mid_csp/elt/subarray_01'
-
-    dut_properties = {
-        'CspSubarrayFQDN': csp_subarray1_fqdn,
-    }
-
-    csp_subarray1_proxy_mock = Mock()
-
-    proxies_to_mock = {
-        csp_subarray1_fqdn: csp_subarray1_proxy_mock,
-    }
-
-    with fake_tango_system(SubarrayNode, initial_dut_properties=dut_properties,
-                           proxies_to_mock=proxies_to_mock) as tango_context:
-        tango_context.device.On()
-        with pytest.raises(tango.DevFailed) as df:
-            tango_context.device.ReleaseAllResources()
-
-        # assert:
-        assert tango_context.device.State() == DevState.ON
-        assert tango_context.device.obsState == ObsState.EMPTY
-        assert "Error executing command ReleaseAllResourcesCommand" in str(df.value)
-
-
-def test_configure_command_obsstate_changes_from_configuring_to_ready():
-    csp_subarray1_ln_fqdn = 'ska_mid/tm_leaf_node/csp_subarray01'
-    csp_subarray1_fqdn = 'mid_csp/elt/subarray_01'
-    sdp_subarray1_ln_fqdn = 'ska_mid/tm_leaf_node/sdp_subarray01'
-    sdp_subarray1_fqdn = 'mid_sdp/elt/subarray_1'
-    dish_ln_prefix = 'ska_mid/tm_leaf_node/d'
-
-    dut_properties = {
-        'CspSubarrayLNFQDN': csp_subarray1_ln_fqdn,
-        'CspSubarrayFQDN': csp_subarray1_fqdn,
-        'SdpSubarrayLNFQDN': sdp_subarray1_ln_fqdn,
-        'SdpSubarrayFQDN': sdp_subarray1_fqdn,
-        'DishLeafNodePrefix' : dish_ln_prefix
-    }
-
-    csp_subarray1_ln_proxy_mock = Mock()
-    csp_subarray1_proxy_mock = Mock()
-    sdp_subarray1_ln_proxy_mock = Mock()
-    sdp_subarray1_proxy_mock = Mock()
-    dish_ln_proxy_mock = Mock()
-
-    proxies_to_mock = {
-        csp_subarray1_ln_fqdn : csp_subarray1_ln_proxy_mock,
-        csp_subarray1_fqdn : csp_subarray1_proxy_mock,
-        sdp_subarray1_ln_fqdn : sdp_subarray1_ln_proxy_mock,
-        sdp_subarray1_fqdn : sdp_subarray1_proxy_mock,
-        dish_ln_prefix + "0001" : dish_ln_proxy_mock
-    }
-    csp_subarray1_obsstate_attribute = "cspSubarrayObsState"
-    sdp_subarray1_obsstate_attribute = "sdpSubarrayObsState"
-    dish_pointing_state_attribute = "dishPointingState"
-
-    event_subscription_map = {}
-    dish_pointing_state_map = {}
-
-    sdp_subarray1_proxy_mock.subscribe_event.side_effect = (
-        lambda attr_name, event_type, callback, *args, **kwargs: event_subscription_map.
-            update({attr_name: callback}))
-
-    csp_subarray1_ln_proxy_mock.subscribe_event.side_effect = (
-        lambda attr_name, event_type, callback, *args, **kwargs: event_subscription_map.
-            update({attr_name: callback}))
-
-    sdp_subarray1_ln_proxy_mock.subscribe_event.side_effect = (
-        lambda attr_name, event_type, callback, *args, **kwargs: event_subscription_map.
-            update({attr_name: callback}))
-
-    dish_ln_proxy_mock.subscribe_event.side_effect = (
-        lambda attr_name, event_type, callback, *args, **kwargs: dish_pointing_state_map.
-            update({attr_name: callback}))
-
-    with fake_tango_system(SubarrayNode, initial_dut_properties=dut_properties,
-                           proxies_to_mock=proxies_to_mock) as tango_context:
-        tango_context.device.On()
-        tango_context.device.AssignResources(assign_input_str)
-        # Mock the behaviour of Csp and SDP subarray ObsState
-        attribute = 'ObsState'
-        dummy_event_csp = create_dummy_event_state(csp_subarray1_ln_proxy_mock, csp_subarray1_ln_fqdn,
-                                                   attribute, ObsState.IDLE)
-        event_subscription_map[csp_subarray1_obsstate_attribute](dummy_event_csp)
-
-        dummy_event_sdp = create_dummy_event_state(sdp_subarray1_ln_proxy_mock, sdp_subarray1_ln_fqdn,
-                                                   attribute, ObsState.IDLE)
-        event_subscription_map[sdp_subarray1_obsstate_attribute](dummy_event_sdp)
-        wait_for(tango_context, ObsState.IDLE)
-        assert tango_context.device.obsState == ObsState.IDLE
-
-        attribute = "receiveAddresses"
-        dummy_event = create_dummy_event_state(sdp_subarray1_proxy_mock, sdp_subarray1_fqdn, attribute,
-                                               receive_addresses_map)
-        event_subscription_map[attribute](dummy_event)
-        tango_context.device.Configure(configure_str)
-        # assert:
-        sdp_subarray1_ln_proxy_mock.command_inout.assert_called_with(const.CMD_CONFIGURE, sdp_conf_str)
-        csp_subarray1_ln_proxy_mock.command_inout.assert_called_with(const.CMD_CONFIGURE, csp_conf_str)
-        assert tango_context.device.obsState == ObsState.CONFIGURING
-
-        # Mock the behaviour of Csp and SDP subarray ObsState
-        attribute = 'ObsState'
-        dummy_event_csp = create_dummy_event_state(csp_subarray1_ln_proxy_mock, csp_subarray1_ln_fqdn,
-                                                   attribute, ObsState.READY)
-        event_subscription_map[csp_subarray1_obsstate_attribute](dummy_event_csp)
-
-        dummy_event_sdp = create_dummy_event_state(sdp_subarray1_ln_proxy_mock, sdp_subarray1_ln_fqdn,
-                                                   attribute, ObsState.READY)
-        event_subscription_map[sdp_subarray1_obsstate_attribute](dummy_event_sdp)
-
-        attribute = 'PointingState'
-        dummy_event_dish = create_dummy_event_state(dish_ln_proxy_mock, dish_ln_prefix + "0001", attribute,
-                                                    PointingState.TRACK)
-        dish_pointing_state_map[dish_pointing_state_attribute](dummy_event_dish)
-        wait_for(tango_context, ObsState.READY)
-        # assert:
-        assert tango_context.device.obsState == ObsState.READY
-
-
-def test_configure_command_subarray_with_invalid_configure_input():
-    csp_subarray1_ln_fqdn = 'ska_mid/tm_leaf_node/csp_subarray01'
-    csp_subarray1_fqdn = 'mid_csp/elt/subarray_01'
-    sdp_subarray1_ln_fqdn = 'ska_mid/tm_leaf_node/sdp_subarray01'
-    sdp_subarray1_fqdn = 'mid_sdp/elt/subarray_1'
-    dish_ln_prefix = 'ska_mid/tm_leaf_node/d'
-
-    dut_properties = {
-        'CspSubarrayLNFQDN': csp_subarray1_ln_fqdn,
-        'CspSubarrayFQDN': csp_subarray1_fqdn,
-        'SdpSubarrayLNFQDN': sdp_subarray1_ln_fqdn,
-        'SdpSubarrayFQDN': sdp_subarray1_fqdn,
-        'DishLeafNodePrefix': dish_ln_prefix
-    }
-
-    csp_subarray1_ln_proxy_mock = Mock()
-    csp_subarray1_proxy_mock = Mock()
-    sdp_subarray1_ln_proxy_mock = Mock()
-    sdp_subarray1_proxy_mock = Mock()
-    dish_ln_proxy_mock = Mock()
-
-    proxies_to_mock = {
-        csp_subarray1_ln_fqdn: csp_subarray1_ln_proxy_mock,
-        csp_subarray1_fqdn: csp_subarray1_proxy_mock,
-        sdp_subarray1_ln_fqdn: sdp_subarray1_ln_proxy_mock,
-        sdp_subarray1_fqdn: sdp_subarray1_proxy_mock,
-        dish_ln_prefix + "0001": dish_ln_proxy_mock
-    }
-    event_subscription_map = {}
-    csp_subarray1_obsstate_attribute = "cspSubarrayObsState"
-    sdp_subarray1_obsstate_attribute = "sdpSubarrayObsState"
-
-    csp_subarray1_ln_proxy_mock.subscribe_event.side_effect = (
-        lambda attr_name, event_type, callback, *args, **kwargs: event_subscription_map.
-            update({attr_name: callback}))
-
-    sdp_subarray1_ln_proxy_mock.subscribe_event.side_effect = (
-        lambda attr_name, event_type, callback, *args, **kwargs: event_subscription_map.
-            update({attr_name: callback}))
-
-    with fake_tango_system(SubarrayNode, initial_dut_properties=dut_properties,
-                           proxies_to_mock=proxies_to_mock) as tango_context:
-        tango_context.device.On()
-        tango_context.device.AssignResources(assign_input_str)
-        attribute = 'ObsState'
-        dummy_event_csp = create_dummy_event_state(csp_subarray1_ln_proxy_mock, csp_subarray1_ln_fqdn,
-                                                   attribute, ObsState.IDLE)
-        event_subscription_map[csp_subarray1_obsstate_attribute](dummy_event_csp)
-
-        dummy_event_sdp = create_dummy_event_state(sdp_subarray1_ln_proxy_mock, sdp_subarray1_ln_fqdn,
-                                                   attribute, ObsState.IDLE)
-        event_subscription_map[sdp_subarray1_obsstate_attribute](dummy_event_sdp)
-        with pytest.raises(tango.DevFailed):
-            tango_context.device.Configure(invalid_conf_input)
-
-        # assert:
-        assert tango_context.device.obsState == ObsState.FAULT
-        assert const.ERR_INVALID_JSON in tango_context.device.activityMessage
-
-
-def test_start_scan_should_command_subarray_to_start_scan_when_it_is_ready():
-    # Setting up the required configuration in order to test scan command
-    csp_subarray1_ln_fqdn = 'ska_mid/tm_leaf_node/csp_subarray01'
-    csp_subarray1_fqdn = 'mid_csp/elt/subarray_01'
-    sdp_subarray1_ln_fqdn = 'ska_mid/tm_leaf_node/sdp_subarray01'
-    sdp_subarray1_fqdn = 'mid_sdp/elt/subarray_1'
-    dish_ln_prefix = 'ska_mid/tm_leaf_node/d'
-
-    dut_properties = {
-        'CspSubarrayLNFQDN': csp_subarray1_ln_fqdn,
-        'CspSubarrayFQDN': csp_subarray1_fqdn,
-        'SdpSubarrayLNFQDN': sdp_subarray1_ln_fqdn,
-        'SdpSubarrayFQDN': sdp_subarray1_fqdn,
-        'DishLeafNodePrefix': dish_ln_prefix
-    }
-    event_subscription_map = {}
-    csp_subarray1_ln_proxy_mock = Mock()
-    csp_subarray1_proxy_mock = Mock()
-    sdp_subarray1_ln_proxy_mock = Mock()
-    sdp_subarray1_proxy_mock = Mock()
-    dish_ln_proxy_mock = Mock()
-
-    proxies_to_mock = {
-        csp_subarray1_ln_fqdn : csp_subarray1_ln_proxy_mock,
-        csp_subarray1_fqdn : csp_subarray1_proxy_mock,
-        sdp_subarray1_ln_fqdn : sdp_subarray1_ln_proxy_mock,
-        sdp_subarray1_fqdn : sdp_subarray1_proxy_mock,
-        dish_ln_prefix + '0001' : dish_ln_proxy_mock
-    }
-    csp_subarray1_obsstate_attribute = "cspSubarrayObsState"
-    sdp_subarray1_obsstate_attribute = "sdpSubarrayObsState"
-    dish_pointing_state_attribute = "dishPointingState"
-
-    event_subscription_map = {}
-    dish_pointing_state_map = {}
-
-    sdp_subarray1_proxy_mock.subscribe_event.side_effect = (
-        lambda attr_name, event_type, callback, *args, **kwargs: event_subscription_map.
-            update({attr_name: callback}))
-
-    csp_subarray1_proxy_mock.subscribe_event.side_effect = (
-        lambda attr_name, event_type, callback, *args, **kwargs: event_subscription_map.
-            update({attr_name: callback}))
-
-    csp_subarray1_ln_proxy_mock.subscribe_event.side_effect = (
-        lambda attr_name, event_type, callback, *args, **kwargs: event_subscription_map.
-            update({attr_name: callback}))
-
-    sdp_subarray1_ln_proxy_mock.subscribe_event.side_effect = (
-        lambda attr_name, event_type, callback, *args, **kwargs: event_subscription_map.
-            update({attr_name: callback}))
-
-    dish_ln_proxy_mock.subscribe_event.side_effect = (
-        lambda attr_name, event_type, callback, *args, **kwargs: dish_pointing_state_map.
-            update({attr_name: callback}))
-
-    with fake_tango_system(SubarrayNode, initial_dut_properties=dut_properties,
-                           proxies_to_mock=proxies_to_mock) as tango_context:
-        # Send On() command to SubarrayNode to change the DeviceState to On
-        tango_context.device.On()
-        # Assign Resources to the Subarray which change the obsState to RESOURCING
-        tango_context.device.AssignResources(assign_input_str)
-        # Mock the behaviour of ObsState of Csp and Sdp Subarray to change the ObsState to IDLE
-        # Marking Assign Resources Command Completed
-        attribute = 'ObsState'
-        dummy_event_csp = create_dummy_event_state(csp_subarray1_ln_proxy_mock, csp_subarray1_ln_fqdn,
-                                                   attribute, ObsState.IDLE)
-        event_subscription_map[csp_subarray1_obsstate_attribute](dummy_event_csp)
-
-        dummy_event_sdp = create_dummy_event_state(sdp_subarray1_ln_proxy_mock, sdp_subarray1_ln_fqdn,
-                                                   attribute, ObsState.IDLE)
-        event_subscription_map[sdp_subarray1_obsstate_attribute](dummy_event_sdp)
-        # Check the ObsState changes to IDLE
-        wait_for(tango_context, ObsState.IDLE)
-        assert tango_context.device.obsState == ObsState.IDLE
-
-        # Mock and update the receive address value received from ska-telescope model library.
-        attribute = "receiveAddresses"
-        dummy_event = create_dummy_event_state(sdp_subarray1_proxy_mock, sdp_subarray1_fqdn, attribute,
-                                               receive_addresses_map)
-        event_subscription_map[attribute](dummy_event)
-
-        # Confiure subarray with correct configuration which will change the obsState to CONFIGURING
-        tango_context.device.Configure(configure_str)
-        # Mock the behaviour of ObsState of Csp and Sdp Subarray to change the ObsState to READY
-        # Marking Configure Command Completed
-        attribute = 'ObsState'
-        dummy_event_csp = create_dummy_event_state(csp_subarray1_ln_proxy_mock, csp_subarray1_ln_fqdn,
-                                                   attribute, ObsState.READY)
-        event_subscription_map[csp_subarray1_obsstate_attribute](dummy_event_csp)
-
-        dummy_event_sdp = create_dummy_event_state(sdp_subarray1_ln_proxy_mock, sdp_subarray1_ln_fqdn,
-                                                   attribute, ObsState.READY)
-        event_subscription_map[sdp_subarray1_obsstate_attribute](dummy_event_sdp)
-
-        # Mock the behaviour of DishLeafNode PointingState change the PointingState to TRACK
-        attribute = 'PointingState'
-        dummy_event_dish = create_dummy_event_state(dish_ln_proxy_mock, dish_ln_prefix + "0001", attribute,
-                                                    PointingState.TRACK)
-        dish_pointing_state_map[dish_pointing_state_attribute](dummy_event_dish)
-        # Check the ObsState changes to READY
-        wait_for(tango_context, ObsState.READY)
-        assert tango_context.device.obsState == ObsState.READY
-
-        # Now subarrayNode obsState is READY we can send Scan() command which will change the
-        # obsState to Scanning
-        tango_context.device.Scan(scan_input_str)
-        # Check the ObsState changes to SCANNING
-        wait_for(tango_context, ObsState.SCANNING)
-
-        # assert:
-        sdp_subarray1_ln_proxy_mock.command_inout.assert_called_with(const.CMD_SCAN, scan_input_str)
-
-        csp_subarray1_ln_proxy_mock.command_inout.assert_called_with(const.CMD_START_SCAN, [scan_input_str])
-
-        assert tango_context.device.obsState == ObsState.SCANNING
-
-
-def test_start_scan_should_raise_devfailed_exception():
-    csp_subarray1_ln_fqdn = 'ska_mid/tm_leaf_node/csp_subarray01'
-    csp_subarray1_fqdn = 'mid_csp/elt/subarray_01'
-    sdp_subarray1_ln_fqdn = 'ska_mid/tm_leaf_node/sdp_subarray01'
-    sdp_subarray1_fqdn = 'mid_sdp/elt/subarray_1'
-    dish_ln_prefix = 'ska_mid/tm_leaf_node/d'
-
-    dut_properties = {
-        'CspSubarrayLNFQDN': csp_subarray1_ln_fqdn,
-        'CspSubarrayFQDN': csp_subarray1_fqdn,
-        'SdpSubarrayLNFQDN': sdp_subarray1_ln_fqdn,
-        'SdpSubarrayFQDN': sdp_subarray1_fqdn,
-        'DishLeafNodePrefix': dish_ln_prefix
-    }
-    event_subscription_map = {}
-    csp_subarray1_ln_proxy_mock = Mock()
-    csp_subarray1_proxy_mock = Mock()
-    sdp_subarray1_ln_proxy_mock = Mock()
-    sdp_subarray1_proxy_mock = Mock()
-    dish_ln_proxy_mock = Mock()
-
-    proxies_to_mock = {
-        csp_subarray1_ln_fqdn : csp_subarray1_ln_proxy_mock,
-        csp_subarray1_fqdn : csp_subarray1_proxy_mock,
-        sdp_subarray1_ln_fqdn : sdp_subarray1_ln_proxy_mock,
-        sdp_subarray1_fqdn : sdp_subarray1_proxy_mock,
-        dish_ln_prefix + '0001' : dish_ln_proxy_mock
-    }
-    csp_subarray1_obsstate_attribute = "cspSubarrayObsState"
-    sdp_subarray1_obsstate_attribute = "sdpSubarrayObsState"
-    dish_pointing_state_attribute = "dishPointingState"
-
-    event_subscription_map = {}
-    dish_pointing_state_map = {}
-
-    sdp_subarray1_proxy_mock.subscribe_event.side_effect = (
-        lambda attr_name, event_type, callback, *args, **kwargs: event_subscription_map.
-            update({attr_name: callback}))
-
-    csp_subarray1_proxy_mock.subscribe_event.side_effect = (
-        lambda attr_name, event_type, callback, *args, **kwargs: event_subscription_map.
-            update({attr_name: callback}))
-
-    csp_subarray1_ln_proxy_mock.subscribe_event.side_effect = (
-        lambda attr_name, event_type, callback, *args, **kwargs: event_subscription_map.
-            update({attr_name: callback}))
-
-    sdp_subarray1_ln_proxy_mock.subscribe_event.side_effect = (
-        lambda attr_name, event_type, callback, *args, **kwargs: event_subscription_map.
-            update({attr_name: callback}))
-
-    dish_ln_proxy_mock.subscribe_event.side_effect = (
-        lambda attr_name, event_type, callback, *args, **kwargs: dish_pointing_state_map.
-            update({attr_name: callback}))
-
-    csp_subarray1_ln_proxy_mock.command_inout.side_effect = raise_devfailed_scan_command
-    with fake_tango_system(SubarrayNode, initial_dut_properties=dut_properties,
-                           proxies_to_mock=proxies_to_mock) as tango_context:
-        # Send On() command to SubarrayNode to change the DeviceState to On
-        tango_context.device.On()
-        # Assign Resources to the Subarray which change the obsState to RESOURCING
-        tango_context.device.AssignResources(assign_input_str)
-        # Mock the behaviour of ObsState of Csp and Sdp Subarray to change the ObsState to IDLE
-        # Marking Assign Resources Command Completed
-        attribute = 'ObsState'
-        dummy_event_csp = create_dummy_event_state(csp_subarray1_ln_proxy_mock, csp_subarray1_ln_fqdn,
-                                                   attribute, ObsState.IDLE)
-        event_subscription_map[csp_subarray1_obsstate_attribute](dummy_event_csp)
-
-        dummy_event_sdp = create_dummy_event_state(sdp_subarray1_ln_proxy_mock, sdp_subarray1_ln_fqdn,
-                                                   attribute, ObsState.IDLE)
-        event_subscription_map[sdp_subarray1_obsstate_attribute](dummy_event_sdp)
-        # Check the ObsState changes to IDLE
-        wait_for(tango_context, ObsState.IDLE)
-        assert tango_context.device.obsState == ObsState.IDLE
-
-        # Mock and update the receive address value received from ska-telescope model library.
-        attribute = "receiveAddresses"
-        dummy_event = create_dummy_event_state(sdp_subarray1_proxy_mock, sdp_subarray1_fqdn, attribute,
-                                               receive_addresses_map)
-        event_subscription_map[attribute](dummy_event)
-
-        # Confiure subarray with correct configuration which will change the obsState to CONFIGURING
-        tango_context.device.Configure(configure_str)
-        # Mock the behaviour of ObsState of Csp and Sdp Subarray to change the ObsState to READY
-        # Marking Configure Command Completed
-        attribute = 'ObsState'
-        dummy_event_csp = create_dummy_event_state(csp_subarray1_ln_proxy_mock, csp_subarray1_ln_fqdn,
-                                                   attribute, ObsState.READY)
-        event_subscription_map[csp_subarray1_obsstate_attribute](dummy_event_csp)
-
-        dummy_event_sdp = create_dummy_event_state(sdp_subarray1_ln_proxy_mock, sdp_subarray1_ln_fqdn,
-                                                   attribute, ObsState.READY)
-        event_subscription_map[sdp_subarray1_obsstate_attribute](dummy_event_sdp)
-
-        # Mock the behaviour of DishLeafNode PointingState change the PointingState to TRACK
-        attribute = 'PointingState'
-        dummy_event_dish = create_dummy_event_state(dish_ln_proxy_mock, dish_ln_prefix + "0001", attribute,
-                                                    PointingState.TRACK)
-        dish_pointing_state_map[dish_pointing_state_attribute](dummy_event_dish)
-        # Check the ObsState changes to READY
-        wait_for(tango_context, ObsState.READY)
-        assert tango_context.device.obsState == ObsState.READY
-
-        # Now subarrayNode obsState is READY we can send Scan() command which will change the
-        # obsState to Scanning
-        with pytest.raises(tango.DevFailed) as df:
-            tango_context.device.Scan(scan_input_str)
-
-        # assert:
-        assert tango_context.device.obsState == ObsState.FAULT
-        assert "Failed to invoke StartScan command on subarraynode." in str(df.value)
-
-
-def test_end_scan_should_command_subarray_to_end_scan_when_it_is_scanning():
-    csp_subarray1_ln_fqdn = 'ska_mid/tm_leaf_node/csp_subarray01'
-    csp_subarray1_fqdn = 'mid_csp/elt/subarray_01'
-    sdp_subarray1_ln_fqdn = 'ska_mid/tm_leaf_node/sdp_subarray01'
-    sdp_subarray1_fqdn = 'mid_sdp/elt/subarray_1'
-    dish_ln_prefix = 'ska_mid/tm_leaf_node/d'
-
-    dut_properties = {
-        'CspSubarrayLNFQDN': csp_subarray1_ln_fqdn,
-        'CspSubarrayFQDN': csp_subarray1_fqdn,
-        'SdpSubarrayLNFQDN': sdp_subarray1_ln_fqdn,
-        'SdpSubarrayFQDN': sdp_subarray1_fqdn,
-        'DishLeafNodePrefix': dish_ln_prefix
-    }
-    event_subscription_map = {}
-    csp_subarray1_ln_proxy_mock = Mock()
-    csp_subarray1_proxy_mock = Mock()
-    sdp_subarray1_ln_proxy_mock = Mock()
-    sdp_subarray1_proxy_mock = Mock()
-    dish_ln_proxy_mock = Mock()
-
-    proxies_to_mock = {
-        csp_subarray1_ln_fqdn: csp_subarray1_ln_proxy_mock,
-        csp_subarray1_fqdn: csp_subarray1_proxy_mock,
-        sdp_subarray1_ln_fqdn: sdp_subarray1_ln_proxy_mock,
-        sdp_subarray1_fqdn: sdp_subarray1_proxy_mock,
-        dish_ln_prefix + '0001': dish_ln_proxy_mock
-    }
-    csp_subarray1_obsstate_attribute = "cspSubarrayObsState"
-    sdp_subarray1_obsstate_attribute = "sdpSubarrayObsState"
-    dish_pointing_state_attribute = "dishPointingState"
-
-    event_subscription_map = {}
-    dish_pointing_state_map = {}
-
-    sdp_subarray1_proxy_mock.subscribe_event.side_effect = (
-        lambda attr_name, event_type, callback, *args, **kwargs: event_subscription_map.
-            update({attr_name: callback}))
-
-    csp_subarray1_proxy_mock.subscribe_event.side_effect = (
-        lambda attr_name, event_type, callback, *args, **kwargs: event_subscription_map.
-            update({attr_name: callback}))
-
-    csp_subarray1_ln_proxy_mock.subscribe_event.side_effect = (
-        lambda attr_name, event_type, callback, *args, **kwargs: event_subscription_map.
-            update({attr_name: callback}))
-
-    sdp_subarray1_ln_proxy_mock.subscribe_event.side_effect = (
-        lambda attr_name, event_type, callback, *args, **kwargs: event_subscription_map.
-            update({attr_name: callback}))
-
-    dish_ln_proxy_mock.subscribe_event.side_effect = (
-        lambda attr_name, event_type, callback, *args, **kwargs: dish_pointing_state_map.
-            update({attr_name: callback}))
-
-
-    with fake_tango_system(SubarrayNode, initial_dut_properties=dut_properties,
-                           proxies_to_mock=proxies_to_mock) as tango_context:
-        tango_context.device.On()
-
-        tango_context.device.AssignResources(assign_input_str)
-        attribute = 'ObsState'
-        dummy_event_csp = create_dummy_event_state(csp_subarray1_ln_proxy_mock, csp_subarray1_ln_fqdn,
-                                                   attribute, ObsState.IDLE)
-        event_subscription_map[csp_subarray1_obsstate_attribute](dummy_event_csp)
-
-        dummy_event_sdp = create_dummy_event_state(sdp_subarray1_ln_proxy_mock, sdp_subarray1_ln_fqdn,
-                                                   attribute, ObsState.IDLE)
-        event_subscription_map[sdp_subarray1_obsstate_attribute](dummy_event_sdp)
-
-        wait_for(tango_context, ObsState.IDLE)
-        assert tango_context.device.obsState == ObsState.IDLE
-
-        attribute = "receiveAddresses"
-        dummy_event = create_dummy_event_state(sdp_subarray1_proxy_mock, sdp_subarray1_fqdn, attribute,
-                                               receive_addresses_map)
-        event_subscription_map[attribute](dummy_event)
-
-        tango_context.device.Configure(configure_str)
-        attribute = 'ObsState'
-        dummy_event_csp = create_dummy_event_state(csp_subarray1_ln_proxy_mock, csp_subarray1_ln_fqdn,
-                                                   attribute, ObsState.READY)
-        event_subscription_map[csp_subarray1_obsstate_attribute](dummy_event_csp)
-
-        dummy_event_sdp = create_dummy_event_state(sdp_subarray1_ln_proxy_mock, sdp_subarray1_ln_fqdn,
-                                                   attribute, ObsState.READY)
-        event_subscription_map[sdp_subarray1_obsstate_attribute](dummy_event_sdp)
-        attribute = 'PointingState'
-        dummy_event_dish = create_dummy_event_state(dish_ln_proxy_mock, dish_ln_prefix + "0001", attribute,
-                                                    PointingState.TRACK)
-        dish_pointing_state_map[dish_pointing_state_attribute](dummy_event_dish)
-
-        wait_for(tango_context, ObsState.READY)
-        assert tango_context.device.obsState == ObsState.READY
-
-        tango_context.device.Scan(scan_input_str)
-        attribute = 'ObsState'
-        dummy_event_csp = create_dummy_event_state(csp_subarray1_ln_proxy_mock, csp_subarray1_ln_fqdn,
-                                                   attribute, ObsState.SCANNING)
-        event_subscription_map[csp_subarray1_obsstate_attribute](dummy_event_csp)
-
-        dummy_event_sdp = create_dummy_event_state(sdp_subarray1_ln_proxy_mock, sdp_subarray1_ln_fqdn,
-                                                   attribute, ObsState.SCANNING)
-        event_subscription_map[sdp_subarray1_obsstate_attribute](dummy_event_sdp)
-        attribute = 'PointingState'
-        dummy_event_dish = create_dummy_event_state(dish_ln_proxy_mock, dish_ln_prefix + "0001", attribute,
-                                                    PointingState.TRACK)
-        dish_pointing_state_map[dish_pointing_state_attribute](dummy_event_dish)
-        wait_for(tango_context, ObsState.SCANNING)
-        assert tango_context.device.obsState == ObsState.SCANNING
-        tango_context.device.EndScan()
-
-        # assert:
-        sdp_subarray1_ln_proxy_mock.command_inout.assert_called_with(const.CMD_END_SCAN)
-        csp_subarray1_ln_proxy_mock.command_inout.assert_called_with(const.CMD_END_SCAN)
-
-        wait_for(tango_context, ObsState.READY)
-        assert tango_context.device.obsState == ObsState.READY
-
-
-def test_end_scan_should_raise_devfailed_exception_when_csp_subbarray_ln_throws_devfailed_exception():
-    csp_subarray1_ln_fqdn = 'ska_mid/tm_leaf_node/csp_subarray01'
-    csp_subarray1_fqdn = 'mid_csp/elt/subarray_01'
-    sdp_subarray1_ln_fqdn = 'ska_mid/tm_leaf_node/sdp_subarray01'
-    sdp_subarray1_fqdn = 'mid_sdp/elt/subarray_1'
-    dish_ln_prefix = 'ska_mid/tm_leaf_node/d'
-
-    dut_properties = {
-        'CspSubarrayLNFQDN': csp_subarray1_ln_fqdn,
-        'CspSubarrayFQDN': csp_subarray1_fqdn,
-        'SdpSubarrayLNFQDN': sdp_subarray1_ln_fqdn,
-        'SdpSubarrayFQDN': sdp_subarray1_fqdn,
-        'DishLeafNodePrefix': dish_ln_prefix
-    }
-    event_subscription_map = {}
-    csp_subarray1_ln_proxy_mock = Mock()
-    csp_subarray1_proxy_mock = Mock()
-    sdp_subarray1_ln_proxy_mock = Mock()
-    sdp_subarray1_proxy_mock = Mock()
-    dish_ln_proxy_mock = Mock()
-
-    proxies_to_mock = {
-        csp_subarray1_ln_fqdn: csp_subarray1_ln_proxy_mock,
-        csp_subarray1_fqdn: csp_subarray1_proxy_mock,
-        sdp_subarray1_ln_fqdn: sdp_subarray1_ln_proxy_mock,
-        sdp_subarray1_fqdn: sdp_subarray1_proxy_mock,
-        dish_ln_prefix + '0001': dish_ln_proxy_mock
-    }
-    csp_subarray1_obsstate_attribute = "cspSubarrayObsState"
-    sdp_subarray1_obsstate_attribute = "sdpSubarrayObsState"
-    dish_pointing_state_attribute = "dishPointingState"
-
-    event_subscription_map = {}
-    dish_pointing_state_map = {}
-
-    sdp_subarray1_proxy_mock.subscribe_event.side_effect = (
-        lambda attr_name, event_type, callback, *args, **kwargs: event_subscription_map.
-            update({attr_name: callback}))
-
-    csp_subarray1_proxy_mock.subscribe_event.side_effect = (
-        lambda attr_name, event_type, callback, *args, **kwargs: event_subscription_map.
-            update({attr_name: callback}))
-
-    csp_subarray1_ln_proxy_mock.subscribe_event.side_effect = (
-        lambda attr_name, event_type, callback, *args, **kwargs: event_subscription_map.
-            update({attr_name: callback}))
-
-    sdp_subarray1_ln_proxy_mock.subscribe_event.side_effect = (
-        lambda attr_name, event_type, callback, *args, **kwargs: event_subscription_map.
-            update({attr_name: callback}))
-
-    dish_ln_proxy_mock.subscribe_event.side_effect = (
-        lambda attr_name, event_type, callback, *args, **kwargs: dish_pointing_state_map.
-            update({attr_name: callback}))
-
-    csp_subarray1_ln_proxy_mock.command_inout.side_effect = raise_devfailed_end_scan_command
-    with fake_tango_system(SubarrayNode, initial_dut_properties=dut_properties,
-                           proxies_to_mock=proxies_to_mock) as tango_context:
-        tango_context.device.On()
-
-        tango_context.device.AssignResources(assign_input_str)
-        attribute = 'ObsState'
-        dummy_event_csp = create_dummy_event_state(csp_subarray1_ln_proxy_mock, csp_subarray1_ln_fqdn,
-                                                   attribute, ObsState.IDLE)
-        event_subscription_map[csp_subarray1_obsstate_attribute](dummy_event_csp)
-
-        dummy_event_sdp = create_dummy_event_state(sdp_subarray1_ln_proxy_mock, sdp_subarray1_ln_fqdn,
-                                                   attribute, ObsState.IDLE)
-        event_subscription_map[sdp_subarray1_obsstate_attribute](dummy_event_sdp)
-
-        wait_for(tango_context, ObsState.IDLE)
-        assert tango_context.device.obsState == ObsState.IDLE
-
-        attribute = "receiveAddresses"
-        dummy_event = create_dummy_event_state(sdp_subarray1_proxy_mock, sdp_subarray1_fqdn, attribute,
-                                               receive_addresses_map)
-        event_subscription_map[attribute](dummy_event)
-
-        tango_context.device.Configure(configure_str)
-        attribute = 'ObsState'
-        dummy_event_csp = create_dummy_event_state(csp_subarray1_ln_proxy_mock, csp_subarray1_ln_fqdn,
-                                                   attribute, ObsState.READY)
-        event_subscription_map[csp_subarray1_obsstate_attribute](dummy_event_csp)
-
-        dummy_event_sdp = create_dummy_event_state(sdp_subarray1_ln_proxy_mock, sdp_subarray1_ln_fqdn,
-                                                   attribute, ObsState.READY)
-        event_subscription_map[sdp_subarray1_obsstate_attribute](dummy_event_sdp)
-        attribute = 'PointingState'
-        dummy_event_dish = create_dummy_event_state(dish_ln_proxy_mock, dish_ln_prefix + "0001", attribute,
-                                                    PointingState.TRACK)
-        dish_pointing_state_map[dish_pointing_state_attribute](dummy_event_dish)
-
-        wait_for(tango_context, ObsState.READY)
-        assert tango_context.device.obsState == ObsState.READY
-
-        tango_context.device.Scan(scan_input_str)
-        attribute = 'ObsState'
-        dummy_event_csp = create_dummy_event_state(csp_subarray1_ln_proxy_mock, csp_subarray1_ln_fqdn,
-                                                   attribute, ObsState.SCANNING)
-        event_subscription_map[csp_subarray1_obsstate_attribute](dummy_event_csp)
-
-        dummy_event_sdp = create_dummy_event_state(sdp_subarray1_ln_proxy_mock, sdp_subarray1_ln_fqdn,
-                                                   attribute, ObsState.SCANNING)
-        event_subscription_map[sdp_subarray1_obsstate_attribute](dummy_event_sdp)
-        attribute = 'PointingState'
-        dummy_event_dish = create_dummy_event_state(dish_ln_proxy_mock, dish_ln_prefix + "0001", attribute,
-                                                    PointingState.TRACK)
-        dish_pointing_state_map[dish_pointing_state_attribute](dummy_event_dish)
-        wait_for(tango_context, ObsState.SCANNING)
-        assert tango_context.device.obsState == ObsState.SCANNING
-        with pytest.raises(tango.DevFailed) as df:
-            tango_context.device.EndScan()
-
-        # assert:
-        assert tango_context.device.obsState == ObsState.FAULT
-
-
-@pytest.mark.xfail(reason="Enable test case once tango group command issue gets resolved")
-def test_end_sb_should_command_subarray_to_end_sb_when_it_is_ready():
-    csp_subarray1_ln_fqdn = 'ska_mid/tm_leaf_node/csp_subarray01'
-    csp_subarray1_fqdn = 'mid_csp/elt/subarray_01'
-    sdp_subarray1_ln_fqdn = 'ska_mid/tm_leaf_node/sdp_subarray01'
-    sdp_subarray1_fqdn = 'mid_sdp/elt/subarray_1'
-    dish_ln_prefix = 'ska_mid/tm_leaf_node/d'
-
-    dut_properties = {
-        'CspSubarrayLNFQDN': csp_subarray1_ln_fqdn,
-        'CspSubarrayFQDN': csp_subarray1_fqdn,
-        'SdpSubarrayLNFQDN': sdp_subarray1_ln_fqdn,
-        'SdpSubarrayFQDN': sdp_subarray1_fqdn,
-        'DishLeafNodePrefix': dish_ln_prefix
-    }
-    csp_subarray1_ln_proxy_mock = Mock()
-    csp_subarray1_proxy_mock = Mock()
-    sdp_subarray1_ln_proxy_mock = Mock()
-    sdp_subarray1_proxy_mock = Mock()
-    dish_ln_proxy_mock = Mock()
-
-    proxies_to_mock = {
-        csp_subarray1_ln_fqdn: csp_subarray1_ln_proxy_mock,
-        csp_subarray1_fqdn: csp_subarray1_proxy_mock,
-        sdp_subarray1_ln_fqdn: sdp_subarray1_ln_proxy_mock,
-        sdp_subarray1_fqdn: sdp_subarray1_proxy_mock,
-        dish_ln_prefix + '0001': dish_ln_proxy_mock
-    }
-
-    csp_subarray1_obsstate_attribute = "cspSubarrayObsState"
-    sdp_subarray1_obsstate_attribute = "sdpSubarrayObsState"
-    dish_pointing_state_attribute = "dishPointingState"
-
-    event_subscription_map = {}
-    dish_pointing_state_map = {}
-
-    sdp_subarray1_proxy_mock.subscribe_event.side_effect = (
-        lambda attr_name, event_type, callback, *args, **kwargs: event_subscription_map.
-            update({attr_name: callback}))
-
-    csp_subarray1_proxy_mock.subscribe_event.side_effect = (
-        lambda attr_name, event_type, callback, *args, **kwargs: event_subscription_map.
-            update({attr_name: callback}))
-
-    csp_subarray1_ln_proxy_mock.subscribe_event.side_effect = (
-        lambda attr_name, event_type, callback, *args, **kwargs: event_subscription_map.
-            update({attr_name: callback}))
-
-    sdp_subarray1_ln_proxy_mock.subscribe_event.side_effect = (
-        lambda attr_name, event_type, callback, *args, **kwargs: event_subscription_map.
-            update({attr_name: callback}))
-
-    dish_ln_proxy_mock.subscribe_event.side_effect = (
-        lambda attr_name, event_type, callback, *args, **kwargs: dish_pointing_state_map.
-            update({attr_name: callback}))
-    with fake_tango_system(SubarrayNode, initial_dut_properties=dut_properties,
-                           proxies_to_mock=proxies_to_mock) as tango_context:
-        tango_context.device.On()
-
-        tango_context.device.AssignResources(assign_input_str)
-        attribute = 'ObsState'
-        dummy_event_csp = create_dummy_event_state(csp_subarray1_ln_proxy_mock, csp_subarray1_ln_fqdn,
-                                                   attribute, ObsState.IDLE)
-        event_subscription_map[csp_subarray1_obsstate_attribute](dummy_event_csp)
-
-        dummy_event_sdp = create_dummy_event_state(sdp_subarray1_ln_proxy_mock, sdp_subarray1_ln_fqdn,
-                                                   attribute, ObsState.IDLE)
-        event_subscription_map[sdp_subarray1_obsstate_attribute](dummy_event_sdp)
-
-        wait_for(tango_context, ObsState.IDLE)
-        assert tango_context.device.obsState == ObsState.IDLE
-
-        attribute = "receiveAddresses"
-        dummy_event = create_dummy_event_state(sdp_subarray1_proxy_mock, sdp_subarray1_fqdn, attribute,
-                                               receive_addresses_map)
-        event_subscription_map[attribute](dummy_event)
-
-        tango_context.device.Configure(configure_str)
-        attribute = 'ObsState'
-        dummy_event_csp = create_dummy_event_state(csp_subarray1_ln_proxy_mock, csp_subarray1_ln_fqdn,
-                                                   attribute, ObsState.READY)
-        event_subscription_map[csp_subarray1_obsstate_attribute](dummy_event_csp)
-
-        dummy_event_sdp = create_dummy_event_state(sdp_subarray1_ln_proxy_mock, sdp_subarray1_ln_fqdn,
-                                                   attribute, ObsState.READY)
-        event_subscription_map[sdp_subarray1_obsstate_attribute](dummy_event_sdp)
-        attribute = 'PointingState'
-        dummy_event_dish = create_dummy_event_state(dish_ln_proxy_mock, dish_ln_prefix + "0001", attribute,
-                                                    PointingState.TRACK)
-        dish_pointing_state_map[dish_pointing_state_attribute](dummy_event_dish)
-
-        wait_for(tango_context, ObsState.READY)
-        assert tango_context.device.obsState == ObsState.READY
-
-        tango_context.device.Scan(scan_input_str)
-        wait_for(tango_context, ObsState.SCANNING)
-        assert tango_context.device.obsState == ObsState.SCANNING
-
-        # test without invoking EndScan
-        tango_context.device.EndScan()
-        wait_for(tango_context, ObsState.READY)
-        assert tango_context.device.obsState == ObsState.READY
-
-        tango_context.device.End()
-        # assert:
-        sdp_subarray1_ln_proxy_mock.command_inout.assert_called_with(const.CMD_ENDSB)
-        csp_subarray1_ln_proxy_mock.command_inout.assert_called_with(const.CMD_GOTOIDLE)
-        dish_ln_proxy_mock.command_inout.assert_called_with(const.CMD_STOP_TRACK)
-        # mock pointing statewith pytest.raises(tango.DevFailed)
-        assert tango_context.device.obsState == ObsState.IDLE
-
-
 @pytest.mark.skip("Fix test cases")
 def test_endsb_command_subarray_when_in_invalid_state():
     with fake_tango_system(SubarrayNode) as tango_context:
@@ -1793,1222 +991,6 @@
         #assert
         assert tango_context.device.obsState == ObsState.IDLE
         assert tango_context.device.activityMessage == const.ERR_DEVICE_NOT_READY
-
-
-def test_end_sb_should_raise_devfailed_exception_when_csp_subarray_throws_devfailed_exception():
-    csp_subarray1_ln_fqdn = 'ska_mid/tm_leaf_node/csp_subarray01'
-    csp_subarray1_fqdn = 'mid_csp/elt/subarray_01'
-    sdp_subarray1_ln_fqdn = 'ska_mid/tm_leaf_node/sdp_subarray01'
-    sdp_subarray1_fqdn = 'mid_sdp/elt/subarray_1'
-    dish_ln_prefix = 'ska_mid/tm_leaf_node/d'
-
-    dut_properties = {
-        'CspSubarrayLNFQDN': csp_subarray1_ln_fqdn,
-        'CspSubarrayFQDN': csp_subarray1_fqdn,
-        'SdpSubarrayLNFQDN': sdp_subarray1_ln_fqdn,
-        'SdpSubarrayFQDN': sdp_subarray1_fqdn,
-        'DishLeafNodePrefix': dish_ln_prefix
-    }
-    csp_subarray1_ln_proxy_mock = Mock()
-    csp_subarray1_proxy_mock = Mock()
-    sdp_subarray1_ln_proxy_mock = Mock()
-    sdp_subarray1_proxy_mock = Mock()
-    dish_ln_proxy_mock = Mock()
-
-    proxies_to_mock = {
-        csp_subarray1_ln_fqdn: csp_subarray1_ln_proxy_mock,
-        csp_subarray1_fqdn: csp_subarray1_proxy_mock,
-        sdp_subarray1_ln_fqdn: sdp_subarray1_ln_proxy_mock,
-        sdp_subarray1_fqdn: sdp_subarray1_proxy_mock,
-        dish_ln_prefix + '0001': dish_ln_proxy_mock
-    }
-
-    csp_subarray1_obsstate_attribute = "cspSubarrayObsState"
-    sdp_subarray1_obsstate_attribute = "sdpSubarrayObsState"
-    dish_pointing_state_attribute = "dishPointingState"
-
-    event_subscription_map = {}
-    dish_pointing_state_map = {}
-
-    sdp_subarray1_proxy_mock.subscribe_event.side_effect = (
-        lambda attr_name, event_type, callback, *args, **kwargs: event_subscription_map.
-            update({attr_name: callback}))
-
-    csp_subarray1_proxy_mock.subscribe_event.side_effect = (
-        lambda attr_name, event_type, callback, *args, **kwargs: event_subscription_map.
-            update({attr_name: callback}))
-
-    csp_subarray1_ln_proxy_mock.subscribe_event.side_effect = (
-        lambda attr_name, event_type, callback, *args, **kwargs: event_subscription_map.
-            update({attr_name: callback}))
-
-    sdp_subarray1_ln_proxy_mock.subscribe_event.side_effect = (
-        lambda attr_name, event_type, callback, *args, **kwargs: event_subscription_map.
-            update({attr_name: callback}))
-
-    dish_ln_proxy_mock.subscribe_event.side_effect = (
-        lambda attr_name, event_type, callback, *args, **kwargs: dish_pointing_state_map.
-            update({attr_name: callback}))
-
-    csp_subarray1_ln_proxy_mock.command_inout.side_effect = raise_devfailed_end_command
-    with fake_tango_system(SubarrayNode, initial_dut_properties=dut_properties,
-                           proxies_to_mock=proxies_to_mock) as tango_context:
-        tango_context.device.On()
-
-        tango_context.device.AssignResources(assign_input_str)
-        attribute = 'ObsState'
-        dummy_event_csp = create_dummy_event_state(csp_subarray1_ln_proxy_mock, csp_subarray1_ln_fqdn,
-                                                   attribute, ObsState.IDLE)
-        event_subscription_map[csp_subarray1_obsstate_attribute](dummy_event_csp)
-
-        dummy_event_sdp = create_dummy_event_state(sdp_subarray1_ln_proxy_mock, sdp_subarray1_ln_fqdn,
-                                                   attribute, ObsState.IDLE)
-        event_subscription_map[sdp_subarray1_obsstate_attribute](dummy_event_sdp)
-
-        wait_for(tango_context, ObsState.IDLE)
-        assert tango_context.device.obsState == ObsState.IDLE
-        attribute = "receiveAddresses"
-        dummy_event = create_dummy_event_state(sdp_subarray1_proxy_mock, sdp_subarray1_fqdn, attribute,
-                                               receive_addresses_map)
-        event_subscription_map[attribute](dummy_event)
-
-        tango_context.device.Configure(configure_str)
-        attribute = 'ObsState'
-        dummy_event_csp = create_dummy_event_state(csp_subarray1_ln_proxy_mock, csp_subarray1_ln_fqdn,
-                                                   attribute, ObsState.READY)
-        event_subscription_map[csp_subarray1_obsstate_attribute](dummy_event_csp)
-
-        dummy_event_sdp = create_dummy_event_state(sdp_subarray1_ln_proxy_mock, sdp_subarray1_ln_fqdn,
-                                                   attribute, ObsState.READY)
-        event_subscription_map[sdp_subarray1_obsstate_attribute](dummy_event_sdp)
-        attribute = 'PointingState'
-        dummy_event_dish = create_dummy_event_state(dish_ln_proxy_mock, dish_ln_prefix + "0001", attribute,
-                                                    PointingState.TRACK)
-        dish_pointing_state_map[dish_pointing_state_attribute](dummy_event_dish)
-
-        wait_for(tango_context, ObsState.READY)
-        assert tango_context.device.obsState == ObsState.READY
-
-        with pytest.raises(tango.DevFailed) as df:
-            tango_context.device.End()
-        # assert:
-        assert tango_context.device.obsState == ObsState.FAULT
-        # assert const.ERR_ENDSB_INVOKING_CMD in tango_context.device.activityMessage
-
-
-def test_track_command_subarray():
-    csp_subarray1_ln_fqdn = 'ska_mid/tm_leaf_node/csp_subarray01'
-    csp_subarray1_fqdn = 'mid_csp/elt/subarray_01'
-    sdp_subarray1_ln_fqdn = 'ska_mid/tm_leaf_node/sdp_subarray01'
-    sdp_subarray1_fqdn = 'mid_sdp/elt/subarray_1'
-    dish_ln_prefix = 'ska_mid/tm_leaf_node/d'
-
-    dut_properties = {
-        'CspSubarrayLNFQDN': csp_subarray1_ln_fqdn,
-        'CspSubarrayFQDN': csp_subarray1_fqdn,
-        'SdpSubarrayLNFQDN': sdp_subarray1_ln_fqdn,
-        'SdpSubarrayFQDN': sdp_subarray1_fqdn,
-        'DishLeafNodePrefix': dish_ln_prefix
-    }
-
-    csp_subarray1_ln_proxy_mock = Mock()
-    csp_subarray1_proxy_mock = Mock()
-    sdp_subarray1_ln_proxy_mock = Mock()
-    sdp_subarray1_proxy_mock = Mock()
-    dish_ln_proxy_mock = Mock()
-
-    proxies_to_mock = {
-        csp_subarray1_ln_fqdn: csp_subarray1_ln_proxy_mock,
-        csp_subarray1_fqdn: csp_subarray1_proxy_mock,
-        sdp_subarray1_ln_fqdn: sdp_subarray1_ln_proxy_mock,
-        sdp_subarray1_fqdn: sdp_subarray1_proxy_mock,
-        dish_ln_prefix + "0001": dish_ln_proxy_mock
-    }
-
-    dish_pointing_state_map = {}
-    event_subscription_map = {}
-
-    csp_subarray1_proxy_mock.subscribe_event.side_effect = (
-        lambda attr_name, event_type, callback, *args, **kwargs: event_subscription_map.
-            update({attr_name: callback}))
-
-    dish_ln_proxy_mock.subscribe_event.side_effect = (
-        lambda attr_name, event_type, callback, *args, **kwargs: dish_pointing_state_map.
-            update({attr_name: callback}))
-
-    with fake_tango_system(SubarrayNode, initial_dut_properties=dut_properties,
-                           proxies_to_mock=proxies_to_mock) as tango_context:
-        # act:
-
-        tango_context.device.On()
-        tango_context.device.AssignResources(assign_input_str)
-        track_input = "radec|2:31:50.91|89:15:51.4"
-        tango_context.device.Track(track_input)
-
-        # assert:
-        assert const.STR_TRACK_IP_ARG in tango_context.device.activityMessage
-
-
-# Test Observation State Callback
-def test_obs_state_is_with_event_error():
-    csp_subarray1_ln_fqdn = 'ska_mid/tm_leaf_node/csp_subarray01'
-
-    dut_properties = {
-        'CspSubarrayLNFQDN': csp_subarray1_ln_fqdn
-    }
-
-    csp_subarray1_ln_proxy_mock = Mock()
-
-    proxies_to_mock = {
-        csp_subarray1_ln_fqdn: csp_subarray1_ln_proxy_mock
-    }
-    csp_subarray1_obsstate_attribute = "cspSubarrayObsState"
-    event_subscription_map = {}
-
-    csp_subarray1_ln_proxy_mock.subscribe_event.side_effect = (
-        lambda attr_name, event_type, callback, *args, **kwargs: event_subscription_map.
-            update({attr_name: callback}))
-
-    with fake_tango_system(SubarrayNode, initial_dut_properties=dut_properties,
-                           proxies_to_mock=proxies_to_mock) as tango_context:
-        # act:
-        attribute = 'ObsState'
-        dummy_event_csp = create_dummy_event_state_with_error(csp_subarray1_ln_proxy_mock, csp_subarray1_ln_fqdn,
-                                                   attribute, ObsState.SCANNING)
-        event_subscription_map[csp_subarray1_obsstate_attribute](dummy_event_csp)
-        # assert:
-        assert tango_context.device.activityMessage == const.ERR_SUBSR_CSPSDPSA_OBS_STATE + str(dummy_event_csp)
-
-
-def test_obs_state_is_with_unknown_attribute():
-    csp_subarray1_ln_fqdn = 'ska_mid/tm_leaf_node/csp_subarray01'
-
-    dut_properties = {
-        'CspSubarrayLNFQDN': csp_subarray1_ln_fqdn
-    }
-
-    csp_subarray1_ln_proxy_mock = Mock()
-
-    proxies_to_mock = {
-        csp_subarray1_ln_fqdn: csp_subarray1_ln_proxy_mock
-    }
-    csp_subarray1_obsstate_attribute = "cspSubarrayObsState"
-    event_subscription_map = {}
-
-    csp_subarray1_ln_proxy_mock.subscribe_event.side_effect = (
-        lambda attr_name, event_type, callback, *args, **kwargs: event_subscription_map.
-            update({attr_name: callback}))
-
-    with fake_tango_system(SubarrayNode, initial_dut_properties=dut_properties,
-                           proxies_to_mock=proxies_to_mock) as tango_context:
-        # act:
-
-        attribute = 'ObsState'
-        dummy_event_csp = create_dummy_event_state(csp_subarray1_ln_proxy_mock, 'Wrong_fqdn',
-                                                   attribute, ObsState.EMPTY)
-        event_subscription_map[csp_subarray1_obsstate_attribute](dummy_event_csp)
-        # assert:
-        assert tango_context.device.activityMessage in const.EVT_UNKNOWN
-
-# Test Pointing State Callback
-def test_pointing_state_is_slew():
-    csp_subarray1_ln_fqdn = 'ska_mid/tm_leaf_node/csp_subarray01'
-    csp_subarray1_fqdn = 'mid_csp/elt/subarray_01'
-    sdp_subarray1_ln_fqdn = 'ska_mid/tm_leaf_node/sdp_subarray01'
-    sdp_subarray1_fqdn = 'mid_sdp/elt/subarray_1'
-    dish_ln_prefix = 'ska_mid/tm_leaf_node/d'
-
-    dut_properties = {
-        'CspSubarrayLNFQDN': csp_subarray1_ln_fqdn,
-        'CspSubarrayFQDN': csp_subarray1_fqdn,
-        'SdpSubarrayLNFQDN': sdp_subarray1_ln_fqdn,
-        'SdpSubarrayFQDN': sdp_subarray1_fqdn,
-        'DishLeafNodePrefix': dish_ln_prefix
-    }
-
-    csp_subarray1_ln_proxy_mock = Mock()
-    csp_subarray1_proxy_mock = Mock()
-    sdp_subarray1_ln_proxy_mock = Mock()
-    sdp_subarray1_proxy_mock = Mock()
-    dish_ln_proxy_mock = Mock()
-
-    proxies_to_mock = {
-        csp_subarray1_ln_fqdn: csp_subarray1_ln_proxy_mock,
-        csp_subarray1_fqdn: csp_subarray1_proxy_mock,
-        sdp_subarray1_ln_fqdn: sdp_subarray1_ln_proxy_mock,
-        sdp_subarray1_fqdn: sdp_subarray1_proxy_mock,
-        dish_ln_prefix + "0001": dish_ln_proxy_mock
-    }
-
-    dish_pointing_state_attribute = "dishPointingState"
-    dish_pointing_state_map = {}
-
-    dish_ln_proxy_mock.subscribe_event.side_effect = (
-        lambda attr_name, event_type, callback, *args, **kwargs: dish_pointing_state_map.
-            update({attr_name: callback}))
-
-    with fake_tango_system(SubarrayNode, initial_dut_properties=dut_properties,
-                           proxies_to_mock=proxies_to_mock) as tango_context:
-        # act:
-        tango_context.device.On()
-        tango_context.device.AssignResources(assign_input_str)
-        attribute = 'dishPointingState'
-        dummy_event_dish = create_dummy_event_state(dish_ln_proxy_mock, dish_ln_prefix + "0001", attribute,
-                                                    PointingState.SLEW)
-        dish_pointing_state_map[dish_pointing_state_attribute](dummy_event_dish)
-        # assert:
-        assert tango_context.device.obsState == ObsState.RESOURCING
-
-
-def test_pointing_state_is_scan():
-    csp_subarray1_ln_fqdn = 'ska_mid/tm_leaf_node/csp_subarray01'
-    csp_subarray1_fqdn = 'mid_csp/elt/subarray_01'
-    sdp_subarray1_ln_fqdn = 'ska_mid/tm_leaf_node/sdp_subarray01'
-    sdp_subarray1_fqdn = 'mid_sdp/elt/subarray_1'
-    dish_ln_prefix = 'ska_mid/tm_leaf_node/d'
-
-    dut_properties = {
-        'CspSubarrayLNFQDN': csp_subarray1_ln_fqdn,
-        'CspSubarrayFQDN': csp_subarray1_fqdn,
-        'SdpSubarrayLNFQDN': sdp_subarray1_ln_fqdn,
-        'SdpSubarrayFQDN': sdp_subarray1_fqdn,
-        'DishLeafNodePrefix': dish_ln_prefix
-    }
-
-    csp_subarray1_ln_proxy_mock = Mock()
-    csp_subarray1_proxy_mock = Mock()
-    sdp_subarray1_ln_proxy_mock = Mock()
-    sdp_subarray1_proxy_mock = Mock()
-    dish_ln_proxy_mock = Mock()
-
-    proxies_to_mock = {
-        csp_subarray1_ln_fqdn: csp_subarray1_ln_proxy_mock,
-        csp_subarray1_fqdn: csp_subarray1_proxy_mock,
-        sdp_subarray1_ln_fqdn: sdp_subarray1_ln_proxy_mock,
-        sdp_subarray1_fqdn: sdp_subarray1_proxy_mock,
-        dish_ln_prefix + "0001": dish_ln_proxy_mock
-    }
-
-    dish_pointing_state_attribute = "dishPointingState"
-    dish_pointing_state_map = {}
-    event_subscription_map = {}
-
-    csp_subarray1_proxy_mock.subscribe_event.side_effect = (
-        lambda attr_name, event_type, callback, *args, **kwargs: event_subscription_map.
-            update({attr_name: callback}))
-
-    dish_ln_proxy_mock.subscribe_event.side_effect = (
-        lambda attr_name, event_type, callback, *args, **kwargs: dish_pointing_state_map.
-            update({attr_name: callback}))
-
-    with fake_tango_system(SubarrayNode, initial_dut_properties=dut_properties,
-                           proxies_to_mock=proxies_to_mock) as tango_context:
-        # act:
-        tango_context.device.On()
-        tango_context.device.AssignResources(assign_input_str)
-
-        attribute = 'dishPointingState'
-        dummy_event_dish = create_dummy_event_state(dish_ln_proxy_mock, dish_ln_prefix + "0001", attribute,
-                                                    PointingState.SCAN)
-        dish_pointing_state_map[dish_pointing_state_attribute](dummy_event_dish)
-        # assert:
-        assert tango_context.device.obsState == ObsState.RESOURCING
-
-
-def test_pointing_state_is_ready():
-    csp_subarray1_ln_fqdn = 'ska_mid/tm_leaf_node/csp_subarray01'
-    csp_subarray1_fqdn = 'mid_csp/elt/subarray_01'
-    sdp_subarray1_ln_fqdn = 'ska_mid/tm_leaf_node/sdp_subarray01'
-    sdp_subarray1_fqdn = 'mid_sdp/elt/subarray_1'
-    dish_ln_prefix = 'ska_mid/tm_leaf_node/d'
-
-    dut_properties = {
-        'CspSubarrayLNFQDN': csp_subarray1_ln_fqdn,
-        'CspSubarrayFQDN': csp_subarray1_fqdn,
-        'SdpSubarrayLNFQDN': sdp_subarray1_ln_fqdn,
-        'SdpSubarrayFQDN': sdp_subarray1_fqdn,
-        'DishLeafNodePrefix': dish_ln_prefix
-    }
-
-    csp_subarray1_ln_proxy_mock = Mock()
-    csp_subarray1_proxy_mock = Mock()
-    sdp_subarray1_ln_proxy_mock = Mock()
-    sdp_subarray1_proxy_mock = Mock()
-    dish_ln_proxy_mock = Mock()
-
-    proxies_to_mock = {
-        csp_subarray1_ln_fqdn: csp_subarray1_ln_proxy_mock,
-        csp_subarray1_fqdn: csp_subarray1_proxy_mock,
-        sdp_subarray1_ln_fqdn: sdp_subarray1_ln_proxy_mock,
-        sdp_subarray1_fqdn: sdp_subarray1_proxy_mock,
-        dish_ln_prefix + "0001": dish_ln_proxy_mock
-    }
-    event_subscription_map = {}
-
-    csp_subarray1_proxy_mock.subscribe_event.side_effect = (
-        lambda attr_name, event_type, callback, *args, **kwargs: event_subscription_map.
-            update({attr_name: callback}))
-
-    dish_pointing_state_attribute = "dishPointingState"
-    dish_pointing_state_map = {}
-
-    dish_ln_proxy_mock.subscribe_event.side_effect = (
-        lambda attr_name, event_type, callback, *args, **kwargs: dish_pointing_state_map.
-            update({attr_name: callback}))
-
-    with fake_tango_system(SubarrayNode, initial_dut_properties=dut_properties,
-                           proxies_to_mock=proxies_to_mock) as tango_context:
-        # act:
-        tango_context.device.On()
-        tango_context.device.AssignResources(assign_input_str)
-        attribute = 'dishPointingState'
-        dummy_event_dish = create_dummy_event_state(dish_ln_proxy_mock, dish_ln_prefix + "0001", attribute,
-                                                    PointingState.READY)
-        dish_pointing_state_map[dish_pointing_state_attribute](dummy_event_dish)
-        # assert:
-        assert tango_context.device.obsState == ObsState.RESOURCING
-
-
-def test_pointing_state_with_error_event():
-    csp_subarray1_ln_fqdn = 'ska_mid/tm_leaf_node/csp_subarray01'
-    csp_subarray1_fqdn = 'mid_csp/elt/subarray_01'
-    sdp_subarray1_ln_fqdn = 'ska_mid/tm_leaf_node/sdp_subarray01'
-    sdp_subarray1_fqdn = 'mid_sdp/elt/subarray_1'
-    dish_ln_prefix = 'ska_mid/tm_leaf_node/d'
-
-    dut_properties = {
-        'CspSubarrayLNFQDN': csp_subarray1_ln_fqdn,
-        'CspSubarrayFQDN': csp_subarray1_fqdn,
-        'SdpSubarrayLNFQDN': sdp_subarray1_ln_fqdn,
-        'SdpSubarrayFQDN': sdp_subarray1_fqdn,
-        'DishLeafNodePrefix': dish_ln_prefix
-    }
-
-    csp_subarray1_ln_proxy_mock = Mock()
-    csp_subarray1_proxy_mock = Mock()
-    sdp_subarray1_ln_proxy_mock = Mock()
-    sdp_subarray1_proxy_mock = Mock()
-    dish_ln_proxy_mock = Mock()
-
-    proxies_to_mock = {
-        csp_subarray1_ln_fqdn: csp_subarray1_ln_proxy_mock,
-        csp_subarray1_fqdn: csp_subarray1_proxy_mock,
-        sdp_subarray1_ln_fqdn: sdp_subarray1_ln_proxy_mock,
-        sdp_subarray1_fqdn: sdp_subarray1_proxy_mock,
-        dish_ln_prefix + "0001": dish_ln_proxy_mock
-    }
-
-    dish_pointing_state_attribute = "dishPointingState"
-    dish_pointing_state_map = {}
-    event_subscription_map = {}
-
-    csp_subarray1_proxy_mock.subscribe_event.side_effect = (
-        lambda attr_name, event_type, callback, *args, **kwargs: event_subscription_map.
-            update({attr_name: callback}))
-
-    dish_ln_proxy_mock.subscribe_event.side_effect = (
-        lambda attr_name, event_type, callback, *args, **kwargs: dish_pointing_state_map.
-            update({attr_name: callback}))
-
-    with fake_tango_system(SubarrayNode, initial_dut_properties=dut_properties,
-                           proxies_to_mock=proxies_to_mock) as tango_context:
-        # act:
-        tango_context.device.On()
-        tango_context.device.AssignResources(assign_input_str)
-        attribute = 'dishPointingState'
-        dummy_event_dish = create_dummy_event_state_with_error(dish_ln_proxy_mock, dish_ln_prefix + "0001", attribute,
-                                                    PointingState.SCAN)
-        dish_pointing_state_map[dish_pointing_state_attribute](dummy_event_dish)
-        # assert:
-        assert tango_context.device.activityMessage == const.ERR_SUBSR_DSH_POINTING_STATE + str(dummy_event_dish.errors)
-
-
-# Test Health State Callback
-def test_subarray_health_state_is_degraded_when_csp_subarray1_ln_is_degraded_after_start():
-    csp_subarray1_ln_fqdn = 'ska_mid/tm_leaf_node/csp_subarray01'
-    csp_subarray1_ln_health_attribute = 'cspsubarrayHealthState'
-    initial_dut_properties = {
-        'CspSubarrayLNFQDN': csp_subarray1_ln_fqdn
-    }
-
-    event_subscription_map = {}
-
-    csp_subarray1_ln_proxy_mock = Mock()
-    csp_subarray1_ln_proxy_mock.subscribe_event.side_effect = (
-        lambda attr_name, event_type, callback, *args, **kwargs: event_subscription_map.
-            update({attr_name: callback}))
-
-    proxies_to_mock = {
-        csp_subarray1_ln_fqdn: csp_subarray1_ln_proxy_mock
-    }
-
-    with fake_tango_system(SubarrayNode, initial_dut_properties, proxies_to_mock) as tango_context:
-        # act:
-        health_state_value = HealthState.DEGRADED
-        dummy_event = create_dummy_event_healthstate_with_proxy(
-            csp_subarray1_ln_proxy_mock, csp_subarray1_ln_fqdn, health_state_value,
-            csp_subarray1_ln_health_attribute)
-        event_subscription_map[csp_subarray1_ln_health_attribute](dummy_event)
-
-        # assert:
-        assert tango_context.device.healthState == HealthState.DEGRADED
-
-
-def test_subarray_health_state_is_ok_when_csp_and_sdp_subarray1_ln_is_ok_after_start():
-    csp_subarray1_ln_fqdn = 'ska_mid/tm_leaf_node/csp_subarray01'
-    sdp_subarray1_ln_fqdn = 'ska_mid/tm_leaf_node/sdp_subarray01'
-    csp_subarray1_ln_health_attribute = 'cspsubarrayHealthState'
-    sdp_subarray1_ln_health_attribute = 'sdpSubarrayHealthState'
-    initial_dut_properties = {
-        'CspSubarrayLNFQDN': csp_subarray1_ln_fqdn,
-        'SdpSubarrayLNFQDN': sdp_subarray1_ln_fqdn,
-    }
-
-    subarray_ln_health_state_map = {}
-
-    csp_subarray1_ln_proxy_mock = Mock()
-    sdp_subarray1_ln_proxy_mock = Mock()
-
-    proxies_to_mock = {
-        csp_subarray1_ln_fqdn: csp_subarray1_ln_proxy_mock,
-        sdp_subarray1_ln_fqdn: sdp_subarray1_ln_proxy_mock
-    }
-    csp_subarray1_ln_proxy_mock.subscribe_event.side_effect = (
-        lambda attr_name, event_type, callback, *args, **kwargs: subarray_ln_health_state_map.
-            update({attr_name: callback}))
-
-    sdp_subarray1_ln_proxy_mock.subscribe_event.side_effect = (
-        lambda attr_name, event_type, callback, *args, **kwargs: subarray_ln_health_state_map.
-            update({attr_name: callback}))
-
-    with fake_tango_system(SubarrayNode, initial_dut_properties, proxies_to_mock) as tango_context:
-        # act:
-        health_state_value = HealthState.OK
-        dummy_event_csp = create_dummy_event_healthstate_with_proxy(
-            csp_subarray1_ln_proxy_mock, csp_subarray1_ln_fqdn, health_state_value,
-            csp_subarray1_ln_health_attribute)
-        subarray_ln_health_state_map[csp_subarray1_ln_health_attribute](dummy_event_csp)
-
-        health_state_value = HealthState.OK
-        dummy_event_sdp = create_dummy_event_healthstate_with_proxy(
-            sdp_subarray1_ln_proxy_mock, sdp_subarray1_ln_fqdn, health_state_value,
-            sdp_subarray1_ln_health_attribute)
-        subarray_ln_health_state_map[sdp_subarray1_ln_health_attribute](dummy_event_sdp)
-
-        # assert:
-        assert tango_context.device.healthState == HealthState.OK
-
-
-def test_subarray_health_state_is_unknown_when_csp_subarray1_ln_is_unknown_after_start():
-    csp_subarray1_ln_fqdn = 'ska_mid/tm_leaf_node/csp_subarray01'
-    csp_subarray1_ln_health_attribute = 'cspsubarrayHealthState'
-    initial_dut_properties = {
-        'CspSubarrayLNFQDN': csp_subarray1_ln_fqdn
-    }
-
-    event_subscription_map = {}
-
-    csp_subarray1_ln_proxy_mock = Mock()
-    csp_subarray1_ln_proxy_mock.subscribe_event.side_effect = (
-        lambda attr_name, event_type, callback, *args, **kwargs: event_subscription_map.
-            update({attr_name: callback}))
-
-    proxies_to_mock = {
-        csp_subarray1_ln_fqdn: csp_subarray1_ln_proxy_mock
-    }
-
-    with fake_tango_system(SubarrayNode, initial_dut_properties, proxies_to_mock) as tango_context:
-        # act:
-        health_state_value = HealthState.UNKNOWN
-        dummy_event = create_dummy_event_healthstate_with_proxy(
-            csp_subarray1_ln_proxy_mock, csp_subarray1_ln_fqdn, health_state_value,
-            csp_subarray1_ln_health_attribute)
-        event_subscription_map[csp_subarray1_ln_health_attribute](dummy_event)
-
-        # assert:
-        assert tango_context.device.healthState == HealthState.UNKNOWN
-
-
-def test_subarray_health_state_is_failed_when_csp_subarray1_ln_is_failed_after_start():
-    csp_subarray1_ln_fqdn = 'ska_mid/tm_leaf_node/csp_subarray01'
-    csp_subarray1_ln_health_attribute = 'cspsubarrayHealthState'
-    initial_dut_properties = {
-        'CspSubarrayLNFQDN': csp_subarray1_ln_fqdn
-    }
-
-    event_subscription_map = {}
-
-    csp_subarray1_ln_proxy_mock = Mock()
-    csp_subarray1_ln_proxy_mock.subscribe_event.side_effect = (
-        lambda attr_name, event_type, callback, *args, **kwargs: event_subscription_map.
-            update({attr_name: callback}))
-
-    proxies_to_mock = {
-        csp_subarray1_ln_fqdn: csp_subarray1_ln_proxy_mock
-    }
-
-    with fake_tango_system(SubarrayNode, initial_dut_properties, proxies_to_mock) as tango_context:
-        # act:
-        health_state_value = HealthState.FAILED
-        dummy_event = create_dummy_event_healthstate_with_proxy(
-            csp_subarray1_ln_proxy_mock, csp_subarray1_ln_fqdn, health_state_value,
-            csp_subarray1_ln_health_attribute)
-        event_subscription_map[csp_subarray1_ln_health_attribute](dummy_event)
-
-        # assert:
-        assert tango_context.device.healthState == HealthState.FAILED
-
-
-def test_subarray_health_state_with_error_event():
-    csp_subarray1_ln_fqdn = 'ska_mid/tm_leaf_node/csp_subarray01'
-    csp_subarray1_ln_health_attribute = 'cspsubarrayHealthState'
-    initial_dut_properties = {
-        'CspSubarrayLNFQDN': csp_subarray1_ln_fqdn
-    }
-
-    event_subscription_map = {}
-
-    csp_subarray1_ln_proxy_mock = Mock()
-    csp_subarray1_ln_proxy_mock.subscribe_event.side_effect = (
-        lambda attr_name, event_type, callback, *args, **kwargs: event_subscription_map.
-            update({attr_name: callback}))
-
-    proxies_to_mock = {
-        csp_subarray1_ln_fqdn: csp_subarray1_ln_proxy_mock
-    }
-
-    with fake_tango_system(SubarrayNode, initial_dut_properties, proxies_to_mock) as tango_context:
-        # act:
-        health_state_value = HealthState.FAILED
-        dummy_event = create_dummy_event_healthstate_with_error(
-            csp_subarray1_ln_proxy_mock, csp_subarray1_ln_fqdn, health_state_value,
-            csp_subarray1_ln_health_attribute)
-        event_subscription_map[csp_subarray1_ln_health_attribute](dummy_event)
-
-        # assert:
-        assert const.ERR_SUBSR_SA_HEALTH_STATE in tango_context.device.activityMessage
-
-
-# Test case for event subscribtion
-def test_subarray_health_state_event_to_raise_devfailed_exception_for_csp_subarray_ln():
-    csp_subarray1_ln_fqdn = 'ska_mid/tm_leaf_node/csp_subarray01'
-    csp_subarray1_ln_health_attribute = 'cspsubarrayHealthState'
-    initial_dut_properties = {
-        'CspSubarrayLNFQDN': csp_subarray1_ln_fqdn
-    }
-
-    event_subscription_map = {}
-
-    csp_subarray1_ln_proxy_mock = Mock()
-    csp_subarray1_ln_proxy_mock.subscribe_event.side_effect = raise_devfailed_for_event_subscription
-
-    proxies_to_mock = {
-        csp_subarray1_ln_fqdn: csp_subarray1_ln_proxy_mock
-    }
-
-    with fake_tango_system(SubarrayNode, initial_dut_properties, proxies_to_mock) as tango_context:
-        # act:
-        health_state_value = HealthState.FAILED
-        dummy_event = create_dummy_event_healthstate_with_proxy(
-            csp_subarray1_ln_proxy_mock, csp_subarray1_ln_fqdn, health_state_value,
-            csp_subarray1_ln_health_attribute)
-        # event_subscription_map[csp_subarray1_ln_health_attribute](dummy_event)
-
-        # assert:
-        assert tango_context.device.State() == DevState.FAULT
-
-
-def test_subarray_health_state_event_to_raise_devfailed_exception_for_sdp_subarray_ln():
-    sdp_subarray1_ln_fqdn = 'ska_mid/tm_leaf_node/sdp_subarray01'
-    sdp_subarray1_ln_health_attribute = 'sdpSubarrayHealthState'
-    initial_dut_properties = {
-        'SdpSubarrayLNFQDN': sdp_subarray1_ln_fqdn
-    }
-    sdp_subarray1_ln_proxy_mock = Mock()
-    sdp_subarray1_ln_proxy_mock.subscribe_event.side_effect = raise_devfailed_for_event_subscription
-
-    proxies_to_mock = {
-        sdp_subarray1_ln_fqdn: sdp_subarray1_ln_proxy_mock
-    }
-
-    with fake_tango_system(SubarrayNode, initial_dut_properties, proxies_to_mock) as tango_context:
-        # act:
-        health_state_value = HealthState.FAILED
-        dummy_event = create_dummy_event_healthstate_with_proxy(
-            sdp_subarray1_ln_proxy_mock, sdp_subarray1_ln_fqdn, health_state_value,
-            sdp_subarray1_ln_health_attribute)
-
-        # assert:
-        assert tango_context.device.State() == DevState.FAULT
-
-
-@pytest.mark.xfail(reason="Enable test case once tango group command issue gets resolved")
-def test_abort_should_command_subarray_to_abort_when_it_is_configuring():
-    csp_subarray1_ln_fqdn = 'ska_mid/tm_leaf_node/csp_subarray01'
-    csp_subarray1_fqdn = 'mid_csp/elt/subarray_01'
-    sdp_subarray1_ln_fqdn = 'ska_mid/tm_leaf_node/sdp_subarray01'
-    sdp_subarray1_fqdn = 'mid_sdp/elt/subarray_1'
-    dish_ln_prefix = 'ska_mid/tm_leaf_node/d'
-
-    dut_properties = {
-        'CspSubarrayLNFQDN': csp_subarray1_ln_fqdn,
-        'CspSubarrayFQDN': csp_subarray1_fqdn,
-        'SdpSubarrayLNFQDN': sdp_subarray1_ln_fqdn,
-        'SdpSubarrayFQDN': sdp_subarray1_fqdn,
-        'DishLeafNodePrefix': dish_ln_prefix
-    }
-    event_subscription_map = {}
-    csp_subarray1_ln_proxy_mock = Mock()
-    csp_subarray1_proxy_mock = Mock()
-    sdp_subarray1_ln_proxy_mock = Mock()
-    sdp_subarray1_proxy_mock = Mock()
-    dish_ln_proxy_mock = Mock()
-
-    proxies_to_mock = {
-        csp_subarray1_ln_fqdn: csp_subarray1_ln_proxy_mock,
-        csp_subarray1_fqdn: csp_subarray1_proxy_mock,
-        sdp_subarray1_ln_fqdn: sdp_subarray1_ln_proxy_mock,
-        sdp_subarray1_fqdn: sdp_subarray1_proxy_mock,
-        dish_ln_prefix + '0001': dish_ln_proxy_mock
-    }
-    csp_subarray1_obsstate_attribute = "cspSubarrayObsState"
-    sdp_subarray1_obsstate_attribute = "sdpSubarrayObsState"
-    dish_pointing_state_attribute = "dishPointingState"
-
-    event_subscription_map = {}
-    dish_pointing_state_map = {}
-
-    sdp_subarray1_proxy_mock.subscribe_event.side_effect = (
-        lambda attr_name, event_type, callback, *args, **kwargs: event_subscription_map.
-            update({attr_name: callback}))
-
-    csp_subarray1_proxy_mock.subscribe_event.side_effect = (
-        lambda attr_name, event_type, callback, *args, **kwargs: event_subscription_map.
-            update({attr_name: callback}))
-
-    csp_subarray1_ln_proxy_mock.subscribe_event.side_effect = (
-        lambda attr_name, event_type, callback, *args, **kwargs: event_subscription_map.
-            update({attr_name: callback}))
-
-    sdp_subarray1_ln_proxy_mock.subscribe_event.side_effect = (
-        lambda attr_name, event_type, callback, *args, **kwargs: event_subscription_map.
-            update({attr_name: callback}))
-
-    dish_ln_proxy_mock.subscribe_event.side_effect = (
-        lambda attr_name, event_type, callback, *args, **kwargs: dish_pointing_state_map.
-            update({attr_name: callback}))
-
-
-    with fake_tango_system(SubarrayNode, initial_dut_properties=dut_properties,
-                           proxies_to_mock=proxies_to_mock) as tango_context:
-        tango_context.device.On()
-
-        tango_context.device.AssignResources(assign_input_str)
-        attribute = 'ObsState'
-
-        dummy_event_csp = create_dummy_event_state(csp_subarray1_ln_proxy_mock, csp_subarray1_ln_fqdn,
-                                                   attribute, ObsState.IDLE)
-        event_subscription_map[csp_subarray1_obsstate_attribute](dummy_event_csp)
-
-        dummy_event_sdp = create_dummy_event_state(sdp_subarray1_ln_proxy_mock, sdp_subarray1_ln_fqdn,
-                                                   attribute, ObsState.IDLE)
-        event_subscription_map[sdp_subarray1_obsstate_attribute](dummy_event_sdp)
-
-        wait_for(tango_context, ObsState.IDLE)
-
-        assert tango_context.device.obsState == ObsState.IDLE
-
-        attribute = "receiveAddresses"
-        dummy_event = create_dummy_event_state(sdp_subarray1_proxy_mock, sdp_subarray1_fqdn, attribute,
-                                               receive_addresses_map)
-        event_subscription_map[attribute](dummy_event)
-
-        tango_context.device.Configure(configure_str)
-        assert tango_context.device.obsState == ObsState.CONFIGURING
-
-        tango_context.device.Abort()
-        wait_for(tango_context, ObsState.ABORTING)
-        assert tango_context.device.obsState == ObsState.ABORTING
-        attribute = 'ObsState'
-        dummy_event_csp = create_dummy_event_state(csp_subarray1_ln_proxy_mock, csp_subarray1_ln_fqdn,
-                                                   attribute, ObsState.ABORTED)
-        event_subscription_map[csp_subarray1_obsstate_attribute](dummy_event_csp)
-
-        dummy_event_sdp = create_dummy_event_state(sdp_subarray1_ln_proxy_mock, sdp_subarray1_ln_fqdn,
-                                                   attribute, ObsState.ABORTED)
-        event_subscription_map[sdp_subarray1_obsstate_attribute](dummy_event_sdp)
-        dummy_event_dish = create_dummy_event_state(dish_ln_proxy_mock, dish_ln_prefix + "0001", attribute,
-                                                    PointingState.TRACK)
-        dish_pointing_state_map[dish_pointing_state_attribute](dummy_event_dish)
-
-        # assert:
-        sdp_subarray1_ln_proxy_mock.command_inout.assert_called_with(const.CMD_ABORT)
-        csp_subarray1_ln_proxy_mock.command_inout.assert_called_with(const.CMD_ABORT)
-        dish_ln_proxy_mock.command_inout.assert_called_with(const.CMD_ABORT)
-        assert tango_context.device.obsState == ObsState.ABORTED
-
-
-@pytest.mark.xfail(reason="Enable test case once tango group command issue gets resolved")
-def test_abort_should_command_subarray_to_end_scan_when_it_is_idle():
-    csp_subarray1_ln_fqdn = 'ska_mid/tm_leaf_node/csp_subarray01'
-    csp_subarray1_fqdn = 'mid_csp/elt/subarray_01'
-    sdp_subarray1_ln_fqdn = 'ska_mid/tm_leaf_node/sdp_subarray01'
-    sdp_subarray1_fqdn = 'mid_sdp/elt/subarray_1'
-    dish_ln_prefix = 'ska_mid/tm_leaf_node/d'
-
-    dut_properties = {
-        'CspSubarrayLNFQDN': csp_subarray1_ln_fqdn,
-        'CspSubarrayFQDN': csp_subarray1_fqdn,
-        'SdpSubarrayLNFQDN': sdp_subarray1_ln_fqdn,
-        'SdpSubarrayFQDN': sdp_subarray1_fqdn,
-        'DishLeafNodePrefix': dish_ln_prefix
-    }
-    event_subscription_map = {}
-    csp_subarray1_ln_proxy_mock = Mock()
-    csp_subarray1_proxy_mock = Mock()
-    sdp_subarray1_ln_proxy_mock = Mock()
-    sdp_subarray1_proxy_mock = Mock()
-    dish_ln_proxy_mock = Mock()
-
-    proxies_to_mock = {
-        csp_subarray1_ln_fqdn: csp_subarray1_ln_proxy_mock,
-        csp_subarray1_fqdn: csp_subarray1_proxy_mock,
-        sdp_subarray1_ln_fqdn: sdp_subarray1_ln_proxy_mock,
-        sdp_subarray1_fqdn: sdp_subarray1_proxy_mock,
-        dish_ln_prefix + '0001': dish_ln_proxy_mock
-    }
-    csp_subarray1_obsstate_attribute = "cspSubarrayObsState"
-    sdp_subarray1_obsstate_attribute = "sdpSubarrayObsState"
-    dish_pointing_state_attribute = "dishPointingState"
-
-    event_subscription_map = {}
-    dish_pointing_state_map = {}
-
-    sdp_subarray1_proxy_mock.subscribe_event.side_effect = (
-        lambda attr_name, event_type, callback, *args, **kwargs: event_subscription_map.
-            update({attr_name: callback}))
-
-    csp_subarray1_proxy_mock.subscribe_event.side_effect = (
-        lambda attr_name, event_type, callback, *args, **kwargs: event_subscription_map.
-            update({attr_name: callback}))
-
-    csp_subarray1_ln_proxy_mock.subscribe_event.side_effect = (
-        lambda attr_name, event_type, callback, *args, **kwargs: event_subscription_map.
-            update({attr_name: callback}))
-
-    sdp_subarray1_ln_proxy_mock.subscribe_event.side_effect = (
-        lambda attr_name, event_type, callback, *args, **kwargs: event_subscription_map.
-            update({attr_name: callback}))
-
-    dish_ln_proxy_mock.subscribe_event.side_effect = (
-        lambda attr_name, event_type, callback, *args, **kwargs: dish_pointing_state_map.
-            update({attr_name: callback}))
-
-
-    with fake_tango_system(SubarrayNode, initial_dut_properties=dut_properties,
-                           proxies_to_mock=proxies_to_mock) as tango_context:
-        tango_context.device.On()
-
-        tango_context.device.AssignResources(assign_input_str)
-        attribute = 'ObsState'
-        dummy_event_csp = create_dummy_event_state(csp_subarray1_ln_proxy_mock, csp_subarray1_ln_fqdn,
-                                                   attribute, ObsState.IDLE)
-        event_subscription_map[csp_subarray1_obsstate_attribute](dummy_event_csp)
-
-        dummy_event_sdp = create_dummy_event_state(sdp_subarray1_ln_proxy_mock, sdp_subarray1_ln_fqdn,
-                                                   attribute, ObsState.IDLE)
-        event_subscription_map[sdp_subarray1_obsstate_attribute](dummy_event_sdp)
-
-        wait_for(tango_context, ObsState.IDLE)
-        assert tango_context.device.obsState == ObsState.IDLE
-
-        tango_context.device.Abort()
-        wait_for(tango_context, ObsState.ABORTING)
-        assert tango_context.device.obsState == ObsState.ABORTING
-        attribute = 'ObsState'
-        dummy_event_csp = create_dummy_event_state(csp_subarray1_ln_proxy_mock, csp_subarray1_ln_fqdn,
-                                                   attribute, ObsState.ABORTED)
-        event_subscription_map[csp_subarray1_obsstate_attribute](dummy_event_csp)
-
-        dummy_event_sdp = create_dummy_event_state(sdp_subarray1_ln_proxy_mock, sdp_subarray1_ln_fqdn,
-                                                   attribute, ObsState.ABORTED)
-        event_subscription_map[sdp_subarray1_obsstate_attribute](dummy_event_sdp)
-        dummy_event_dish = create_dummy_event_state(dish_ln_proxy_mock, dish_ln_prefix + "0001", attribute,
-                                                    PointingState.TRACK)
-        dish_pointing_state_map[dish_pointing_state_attribute](dummy_event_dish)
-
-        # assert:
-        sdp_subarray1_ln_proxy_mock.command_inout.assert_called_with(const.CMD_ABORT)
-        csp_subarray1_ln_proxy_mock.command_inout.assert_called_with(const.CMD_ABORT)
-        dish_ln_proxy_mock.command_inout.assert_called_with(const.CMD_ABORT)
-        assert tango_context.device.obsState == ObsState.ABORTED
-
-
-@pytest.mark.xfail(reason="Enable test case once tango group command issue gets resolved")
-def test_abort_should_command_subarray_to_abort_when_it_is_READY():
-    csp_subarray1_ln_fqdn = 'ska_mid/tm_leaf_node/csp_subarray01'
-    csp_subarray1_fqdn = 'mid_csp/elt/subarray_01'
-    sdp_subarray1_ln_fqdn = 'ska_mid/tm_leaf_node/sdp_subarray01'
-    sdp_subarray1_fqdn = 'mid_sdp/elt/subarray_1'
-    dish_ln_prefix = 'ska_mid/tm_leaf_node/d'
-
-    dut_properties = {
-        'CspSubarrayLNFQDN': csp_subarray1_ln_fqdn,
-        'CspSubarrayFQDN': csp_subarray1_fqdn,
-        'SdpSubarrayLNFQDN': sdp_subarray1_ln_fqdn,
-        'SdpSubarrayFQDN': sdp_subarray1_fqdn,
-        'DishLeafNodePrefix': dish_ln_prefix
-    }
-    event_subscription_map = {}
-    csp_subarray1_ln_proxy_mock = Mock()
-    csp_subarray1_proxy_mock = Mock()
-    sdp_subarray1_ln_proxy_mock = Mock()
-    sdp_subarray1_proxy_mock = Mock()
-    dish_ln_proxy_mock = Mock()
-
-    proxies_to_mock = {
-        csp_subarray1_ln_fqdn: csp_subarray1_ln_proxy_mock,
-        csp_subarray1_fqdn: csp_subarray1_proxy_mock,
-        sdp_subarray1_ln_fqdn: sdp_subarray1_ln_proxy_mock,
-        sdp_subarray1_fqdn: sdp_subarray1_proxy_mock,
-        dish_ln_prefix + '0001': dish_ln_proxy_mock
-    }
-    csp_subarray1_obsstate_attribute = "cspSubarrayObsState"
-    sdp_subarray1_obsstate_attribute = "sdpSubarrayObsState"
-    dish_pointing_state_attribute = "dishPointingState"
-
-    event_subscription_map = {}
-    dish_pointing_state_map = {}
-
-    sdp_subarray1_proxy_mock.subscribe_event.side_effect = (
-        lambda attr_name, event_type, callback, *args, **kwargs: event_subscription_map.
-            update({attr_name: callback}))
-
-    csp_subarray1_proxy_mock.subscribe_event.side_effect = (
-        lambda attr_name, event_type, callback, *args, **kwargs: event_subscription_map.
-            update({attr_name: callback}))
-
-    csp_subarray1_ln_proxy_mock.subscribe_event.side_effect = (
-        lambda attr_name, event_type, callback, *args, **kwargs: event_subscription_map.
-            update({attr_name: callback}))
-
-    sdp_subarray1_ln_proxy_mock.subscribe_event.side_effect = (
-        lambda attr_name, event_type, callback, *args, **kwargs: event_subscription_map.
-            update({attr_name: callback}))
-
-    dish_ln_proxy_mock.subscribe_event.side_effect = (
-        lambda attr_name, event_type, callback, *args, **kwargs: dish_pointing_state_map.
-            update({attr_name: callback}))
-
-
-    with fake_tango_system(SubarrayNode, initial_dut_properties=dut_properties,
-                           proxies_to_mock=proxies_to_mock) as tango_context:
-        tango_context.device.On()
-
-        tango_context.device.AssignResources(assign_input_str)
-        attribute = 'ObsState'
-        dummy_event_csp = create_dummy_event_state(csp_subarray1_ln_proxy_mock, csp_subarray1_ln_fqdn,
-                                                   attribute, ObsState.IDLE)
-        event_subscription_map[csp_subarray1_obsstate_attribute](dummy_event_csp)
-
-        dummy_event_sdp = create_dummy_event_state(sdp_subarray1_ln_proxy_mock, sdp_subarray1_ln_fqdn,
-                                                   attribute, ObsState.IDLE)
-        event_subscription_map[sdp_subarray1_obsstate_attribute](dummy_event_sdp)
-        assert tango_context.device.obsState == ObsState.IDLE
-
-        attribute = "receiveAddresses"
-        dummy_event = create_dummy_event_state(sdp_subarray1_proxy_mock, sdp_subarray1_fqdn, attribute,
-                                               receive_addresses_map)
-        event_subscription_map[attribute](dummy_event)
-
-        tango_context.device.Configure(configure_str)
-        attribute = 'ObsState'
-        dummy_event_csp = create_dummy_event_state(csp_subarray1_ln_proxy_mock, csp_subarray1_ln_fqdn,
-                                                   attribute, ObsState.READY)
-        event_subscription_map[csp_subarray1_obsstate_attribute](dummy_event_csp)
-
-        dummy_event_sdp = create_dummy_event_state(sdp_subarray1_ln_proxy_mock, sdp_subarray1_ln_fqdn,
-                                                   attribute, ObsState.READY)
-        event_subscription_map[sdp_subarray1_obsstate_attribute](dummy_event_sdp)
-        dummy_event_dish = create_dummy_event_state(dish_ln_proxy_mock, dish_ln_prefix + "0001", attribute,
-                                                    PointingState.TRACK)
-        dish_pointing_state_map[dish_pointing_state_attribute](dummy_event_dish)
-        wait_for(tango_context, ObsState.READY)
-        assert tango_context.device.obsState == ObsState.READY
-        tango_context.device.Abort()
-        wait_for(tango_context, ObsState.ABORTING)
-        assert tango_context.device.obsState == ObsState.ABORTING
-        dummy_event_csp = create_dummy_event_state(csp_subarray1_ln_proxy_mock, csp_subarray1_ln_fqdn,
-                                                   attribute, ObsState.ABORTED)
-        event_subscription_map[csp_subarray1_obsstate_attribute](dummy_event_csp)
-
-        dummy_event_sdp = create_dummy_event_state(sdp_subarray1_ln_proxy_mock, sdp_subarray1_ln_fqdn,
-                                                   attribute, ObsState.ABORTED)
-        event_subscription_map[sdp_subarray1_obsstate_attribute](dummy_event_sdp)
-
-        # assert:
-        sdp_subarray1_ln_proxy_mock.command_inout.assert_called_with(const.CMD_ABORT)
-        csp_subarray1_ln_proxy_mock.command_inout.assert_called_with(const.CMD_ABORT)
-        dish_ln_proxy_mock.command_inout.assert_called_with(const.CMD_ABORT)
-        assert tango_context.device.obsState == ObsState.ABORTED
-
-
-@pytest.mark.xfail(reason="Enable test case once tango group command issue gets resolved")
-def test_abort_should_command_subarray_to_abort_when_it_is_scanning():
-    csp_subarray1_ln_fqdn = 'ska_mid/tm_leaf_node/csp_subarray01'
-    csp_subarray1_fqdn = 'mid_csp/elt/subarray_01'
-    sdp_subarray1_ln_fqdn = 'ska_mid/tm_leaf_node/sdp_subarray01'
-    sdp_subarray1_fqdn = 'mid_sdp/elt/subarray_1'
-    dish_ln_prefix = 'ska_mid/tm_leaf_node/d'
-
-    dut_properties = {
-        'CspSubarrayLNFQDN': csp_subarray1_ln_fqdn,
-        'CspSubarrayFQDN': csp_subarray1_fqdn,
-        'SdpSubarrayLNFQDN': sdp_subarray1_ln_fqdn,
-        'SdpSubarrayFQDN': sdp_subarray1_fqdn,
-        'DishLeafNodePrefix': dish_ln_prefix
-    }
-    event_subscription_map = {}
-    csp_subarray1_ln_proxy_mock = Mock()
-    csp_subarray1_proxy_mock = Mock()
-    sdp_subarray1_ln_proxy_mock = Mock()
-    sdp_subarray1_proxy_mock = Mock()
-    dish_ln_proxy_mock = Mock()
-
-    proxies_to_mock = {
-        csp_subarray1_ln_fqdn: csp_subarray1_ln_proxy_mock,
-        csp_subarray1_fqdn: csp_subarray1_proxy_mock,
-        sdp_subarray1_ln_fqdn: sdp_subarray1_ln_proxy_mock,
-        sdp_subarray1_fqdn: sdp_subarray1_proxy_mock,
-        dish_ln_prefix + '0001': dish_ln_proxy_mock
-    }
-    csp_subarray1_obsstate_attribute = "cspSubarrayObsState"
-    sdp_subarray1_obsstate_attribute = "sdpSubarrayObsState"
-    dish_pointing_state_attribute = "dishPointingState"
-
-    event_subscription_map = {}
-    dish_pointing_state_map = {}
-
-    sdp_subarray1_proxy_mock.subscribe_event.side_effect = (
-        lambda attr_name, event_type, callback, *args, **kwargs: event_subscription_map.
-            update({attr_name: callback}))
-
-    csp_subarray1_proxy_mock.subscribe_event.side_effect = (
-        lambda attr_name, event_type, callback, *args, **kwargs: event_subscription_map.
-            update({attr_name: callback}))
-
-    csp_subarray1_ln_proxy_mock.subscribe_event.side_effect = (
-        lambda attr_name, event_type, callback, *args, **kwargs: event_subscription_map.
-            update({attr_name: callback}))
-
-    sdp_subarray1_ln_proxy_mock.subscribe_event.side_effect = (
-        lambda attr_name, event_type, callback, *args, **kwargs: event_subscription_map.
-            update({attr_name: callback}))
-
-    dish_ln_proxy_mock.subscribe_event.side_effect = (
-        lambda attr_name, event_type, callback, *args, **kwargs: dish_pointing_state_map.
-            update({attr_name: callback}))
-
-
-    with fake_tango_system(SubarrayNode, initial_dut_properties=dut_properties,
-                           proxies_to_mock=proxies_to_mock) as tango_context:
-        tango_context.device.On()
-
-        tango_context.device.AssignResources(assign_input_str)
-        attribute = 'ObsState'
-
-        dummy_event_csp = create_dummy_event_state(csp_subarray1_ln_proxy_mock, csp_subarray1_ln_fqdn,
-                                                   attribute, ObsState.IDLE)
-        event_subscription_map[csp_subarray1_obsstate_attribute](dummy_event_csp)
-
-        dummy_event_sdp = create_dummy_event_state(sdp_subarray1_ln_proxy_mock, sdp_subarray1_ln_fqdn,
-                                                   attribute, ObsState.IDLE)
-        event_subscription_map[sdp_subarray1_obsstate_attribute](dummy_event_sdp)
-
-        wait_for(tango_context, ObsState.IDLE)
-        assert tango_context.device.obsState == ObsState.IDLE
-
-        attribute = "receiveAddresses"
-        dummy_event = create_dummy_event_state(sdp_subarray1_proxy_mock, sdp_subarray1_fqdn, attribute,
-                                               receive_addresses_map)
-        event_subscription_map[attribute](dummy_event)
-
-        tango_context.device.Configure(configure_str)
-        attribute = 'ObsState'
-        dummy_event_csp = create_dummy_event_state(csp_subarray1_ln_proxy_mock, csp_subarray1_ln_fqdn,
-                                                   attribute, ObsState.READY)
-        event_subscription_map[csp_subarray1_obsstate_attribute](dummy_event_csp)
-
-        dummy_event_sdp = create_dummy_event_state(sdp_subarray1_ln_proxy_mock, sdp_subarray1_ln_fqdn,
-                                                   attribute, ObsState.READY)
-        event_subscription_map[sdp_subarray1_obsstate_attribute](dummy_event_sdp)
-        dummy_event_dish = create_dummy_event_state(dish_ln_proxy_mock, dish_ln_prefix + "0001", attribute,
-                                                    PointingState.TRACK)
-        dish_pointing_state_map[dish_pointing_state_attribute](dummy_event_dish)
-
-        wait_for(tango_context, ObsState.READY)
-        assert tango_context.device.obsState == ObsState.READY
-
-        tango_context.device.Scan(scan_input_str)
-        attribute = 'ObsState'
-        dummy_event_csp = create_dummy_event_state(csp_subarray1_ln_proxy_mock, csp_subarray1_ln_fqdn,
-                                                   attribute, ObsState.SCANNING)
-        event_subscription_map[csp_subarray1_obsstate_attribute](dummy_event_csp)
-
-        dummy_event_sdp = create_dummy_event_state(sdp_subarray1_ln_proxy_mock, sdp_subarray1_ln_fqdn,
-                                                   attribute, ObsState.SCANNING)
-        event_subscription_map[sdp_subarray1_obsstate_attribute](dummy_event_sdp)
-        attribute = 'PointingState'
-        dummy_event_dish = create_dummy_event_state(dish_ln_proxy_mock, dish_ln_prefix + "0001", attribute,
-                                                    PointingState.TRACK)
-        dish_pointing_state_map[dish_pointing_state_attribute](dummy_event_dish)
-        wait_for(tango_context, ObsState.SCANNING)
-        assert tango_context.device.obsState == ObsState.SCANNING
-
-        tango_context.device.Abort()
-        wait_for(tango_context, ObsState.ABORTING)
-        assert tango_context.device.obsState == ObsState.ABORTING
-        attribute = 'ObsState'
-        dummy_event_csp = create_dummy_event_state(csp_subarray1_ln_proxy_mock, csp_subarray1_ln_fqdn,
-                                                   attribute, ObsState.ABORTED)
-        event_subscription_map[csp_subarray1_obsstate_attribute](dummy_event_csp)
-
-        dummy_event_sdp = create_dummy_event_state(sdp_subarray1_ln_proxy_mock, sdp_subarray1_ln_fqdn,
-                                                   attribute, ObsState.ABORTED)
-        event_subscription_map[sdp_subarray1_obsstate_attribute](dummy_event_sdp)
-        dummy_event_dish = create_dummy_event_state(dish_ln_proxy_mock, dish_ln_prefix + "0001", attribute,
-                                                    PointingState.TRACK)
-        dish_pointing_state_map[dish_pointing_state_attribute](dummy_event_dish)
-
-        # assert:
-        sdp_subarray1_ln_proxy_mock.command_inout.assert_called_with(const.CMD_ABORT)
-        csp_subarray1_ln_proxy_mock.command_inout.assert_called_with(const.CMD_ABORT)
-        dish_ln_proxy_mock.command_inout.assert_called_with(const.CMD_ABORT)
-        assert tango_context.device.obsState == ObsState.ABORTED
-
-
-def test_abort_should_raise_devfailed_exception():
-    csp_subarray1_ln_fqdn = 'ska_mid/tm_leaf_node/csp_subarray01'
-    csp_subarray1_fqdn = 'mid_csp/elt/subarray_01'
-    sdp_subarray1_ln_fqdn = 'ska_mid/tm_leaf_node/sdp_subarray01'
-    sdp_subarray1_fqdn = 'mid_sdp/elt/subarray_1'
-    dish_ln_prefix = 'ska_mid/tm_leaf_node/d'
-
-    dut_properties = {
-        'CspSubarrayLNFQDN': csp_subarray1_ln_fqdn,
-        'CspSubarrayFQDN': csp_subarray1_fqdn,
-        'SdpSubarrayLNFQDN': sdp_subarray1_ln_fqdn,
-        'SdpSubarrayFQDN': sdp_subarray1_fqdn,
-        'DishLeafNodePrefix': dish_ln_prefix
-    }
-    csp_subarray1_ln_proxy_mock = Mock()
-    csp_subarray1_proxy_mock = Mock()
-    sdp_subarray1_ln_proxy_mock = Mock()
-    sdp_subarray1_proxy_mock = Mock()
-    dish_ln_proxy_mock = Mock()
-
-    proxies_to_mock = {
-        csp_subarray1_ln_fqdn: csp_subarray1_ln_proxy_mock,
-        csp_subarray1_fqdn: csp_subarray1_proxy_mock,
-        sdp_subarray1_ln_fqdn: sdp_subarray1_ln_proxy_mock,
-        sdp_subarray1_fqdn: sdp_subarray1_proxy_mock,
-        dish_ln_prefix + '0001': dish_ln_proxy_mock
-    }
-
-    csp_subarray1_obsstate_attribute = "cspSubarrayObsState"
-    sdp_subarray1_obsstate_attribute = "sdpSubarrayObsState"
-    dish_pointing_state_attribute = "dishPointingState"
-
-    event_subscription_map = {}
-    dish_pointing_state_map = {}
-
-    sdp_subarray1_proxy_mock.subscribe_event.side_effect = (
-        lambda attr_name, event_type, callback, *args, **kwargs: event_subscription_map.
-            update({attr_name: callback}))
-
-    csp_subarray1_proxy_mock.subscribe_event.side_effect = (
-        lambda attr_name, event_type, callback, *args, **kwargs: event_subscription_map.
-            update({attr_name: callback}))
-
-    csp_subarray1_ln_proxy_mock.subscribe_event.side_effect = (
-        lambda attr_name, event_type, callback, *args, **kwargs: event_subscription_map.
-            update({attr_name: callback}))
-
-    sdp_subarray1_ln_proxy_mock.subscribe_event.side_effect = (
-        lambda attr_name, event_type, callback, *args, **kwargs: event_subscription_map.
-            update({attr_name: callback}))
-
-    dish_ln_proxy_mock.subscribe_event.side_effect = (
-        lambda attr_name, event_type, callback, *args, **kwargs: dish_pointing_state_map.
-            update({attr_name: callback}))
-
-    csp_subarray1_ln_proxy_mock.command_inout.side_effect = raise_devfailed_abort_command
-    with fake_tango_system(SubarrayNode, initial_dut_properties=dut_properties,
-                           proxies_to_mock=proxies_to_mock) as tango_context:
-        tango_context.device.On()
-
-        tango_context.device.AssignResources(assign_input_str)
-        attribute = 'ObsState'
-        dummy_event_csp = create_dummy_event_state(csp_subarray1_ln_proxy_mock, csp_subarray1_ln_fqdn,
-                                                   attribute, ObsState.IDLE)
-        event_subscription_map[csp_subarray1_obsstate_attribute](dummy_event_csp)
-
-        dummy_event_sdp = create_dummy_event_state(sdp_subarray1_ln_proxy_mock, sdp_subarray1_ln_fqdn,
-                                                   attribute, ObsState.IDLE)
-        event_subscription_map[sdp_subarray1_obsstate_attribute](dummy_event_sdp)
-        assert tango_context.device.obsState == ObsState.IDLE
-
-        with pytest.raises(tango.DevFailed) as df:
-            tango_context.device.Abort()
-        print("__________Hi_______",df)
-        # assert:
-        assert tango_context.device.obsState == ObsState.FAULT
-        #assert const.ERR_ABORT_INVOKING_CMD in tango_context.device.activityMessage
-
-
-@pytest.mark.xfail(reason="Enable test case once tango group command issue gets resolved")
-def test_abort_should_raise_devfailed_exception_when_obsstate_is_empty():
-    csp_subarray1_ln_fqdn = 'ska_mid/tm_leaf_node/csp_subarray01'
-    csp_subarray1_fqdn = 'mid_csp/elt/subarray_01'
-    sdp_subarray1_ln_fqdn = 'ska_mid/tm_leaf_node/sdp_subarray01'
-    sdp_subarray1_fqdn = 'mid_sdp/elt/subarray_1'
-    
-    dut_properties = {
-        'CspSubarrayLNFQDN': csp_subarray1_ln_fqdn,
-        'CspSubarrayFQDN': csp_subarray1_fqdn,
-        'SdpSubarrayLNFQDN': sdp_subarray1_ln_fqdn,
-        'SdpSubarrayFQDN': sdp_subarray1_fqdn,
-    }
-    csp_subarray1_ln_proxy_mock = Mock()
-    csp_subarray1_proxy_mock = Mock()
-    sdp_subarray1_ln_proxy_mock = Mock()
-    sdp_subarray1_proxy_mock = Mock()
-
-    proxies_to_mock = {
-        csp_subarray1_ln_fqdn: csp_subarray1_ln_proxy_mock,
-        csp_subarray1_fqdn: csp_subarray1_proxy_mock,
-        sdp_subarray1_ln_fqdn: sdp_subarray1_ln_proxy_mock,
-        sdp_subarray1_fqdn: sdp_subarray1_proxy_mock,
-    }
-
-    csp_subarray1_obsstate_attribute = "cspSubarrayObsState"
-    sdp_subarray1_obsstate_attribute = "sdpSubarrayObsState"
-
-    event_subscription_map = {}
-
-    sdp_subarray1_proxy_mock.subscribe_event.side_effect = (
-        lambda attr_name, event_type, callback, *args, **kwargs: event_subscription_map.
-            update({attr_name: callback}))
-
-    csp_subarray1_proxy_mock.subscribe_event.side_effect = (
-        lambda attr_name, event_type, callback, *args, **kwargs: event_subscription_map.
-            update({attr_name: callback}))
-
-    csp_subarray1_ln_proxy_mock.subscribe_event.side_effect = (
-        lambda attr_name, event_type, callback, *args, **kwargs: event_subscription_map.
-            update({attr_name: callback}))
-=======
->>>>>>> e61778a2
 
 # Test Pointing State Callback
 def test_pointing_state_is_slew(mock_lower_devices):
@@ -3438,7 +1420,6 @@
         tango_context.device.Abort()
     # assert:
     assert tango_context.device.obsState == ObsState.FAULT
-    assert const.ERR_ABORT_INVOKING_CMD in tango_context.device.activityMessage
 
 
 @pytest.mark.xfail(reason="Enable test case once tango group command issue gets resolved")
@@ -3709,7 +1690,7 @@
                                  "This is error message for devfailed",
                                  "From function test devfailed", tango.ErrSeverity.ERR)
 
-def raise_devfailed_abort_command(cmd_name, input_arg):
+def raise_devfailed_abort_command(cmd_name, inp_arg):
     if cmd_name == 'Abort':
         tango.Except.throw_exception("SubarrayNode_Commandfailed",
                                      "Abort() is not allowed in current state",
