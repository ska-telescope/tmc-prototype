--- conflicted
+++ resolved
@@ -390,21 +390,11 @@
     }
     with fake_tango_system(SubarrayNode, initial_dut_properties=dut_properties,
                            proxies_to_mock=proxies_to_mock) as tango_context:
-<<<<<<< HEAD
-        attribute = "state"
-        dummy_event = create_dummy_event_state(csp_subarray1_proxy_mock, csp_subarray1_fqdn, attribute, DevState.OFF)
-        event_subscription_map[attribute](dummy_event)
-
-        assign_input_dict=json.loads(assign_input_str)
-=======
         tango_context.device.On()
         assign_input_dict = json.loads(assign_input_str)
         tango_context.device.AssignResources(assign_input_str)
 
->>>>>>> 7e35cddf
         str_json_arg = json.dumps(assign_input_dict.get("sdp"))
-
-        tango_context.device.AssignResources(assign_input_str)
         sdp_subarray1_ln_proxy_mock.command_inout.assert_called_with(const.CMD_ASSIGN_RESOURCES, str_json_arg)
 
         arg_list = []
@@ -420,80 +410,8 @@
         assert tango_context.device.obsState == ObsState.IDLE
 
 
-<<<<<<< HEAD
-def test_assign_resource_should_raise_exception_when_obsstate_is_not_IDLE():
-    csp_subarray1_fqdn = 'mid_csp/elt/subarray_01'
-    csp_subarray1_ln_fqdn = 'ska_mid/tm_leaf_node/csp_subarray01'
-    sdp_subarray1_ln_fqdn = 'ska_mid/tm_leaf_node/sdp_subarray01'
-    sdp_subarray1_fqdn = 'mid_sdp/elt/subarray_1'
-
-    dut_properties = {
-        'CspSubarrayLNFQDN': csp_subarray1_ln_fqdn,
-        'CspSubarrayFQDN': csp_subarray1_fqdn,
-        'SdpSubarrayLNFQDN': sdp_subarray1_ln_fqdn,
-        'SdpSubarrayFQDN': sdp_subarray1_fqdn,
-    }
-
-    csp_subarray1_ln_proxy_mock = Mock()
-    csp_subarray1_proxy_mock = Mock()
-    sdp_subarray1_ln_proxy_mock = Mock()
-    sdp_subarray1_proxy_mock = Mock()
-
-    proxies_to_mock = {
-        csp_subarray1_ln_fqdn: csp_subarray1_ln_proxy_mock,
-        csp_subarray1_fqdn: csp_subarray1_proxy_mock,
-        sdp_subarray1_ln_fqdn: sdp_subarray1_ln_proxy_mock,
-        sdp_subarray1_fqdn: sdp_subarray1_proxy_mock,
-    }
-
-    event_subscription_map = {}
-
-    csp_subarray1_obsstate_attribute = "cspSubarrayObsState"
-    sdp_subarray1_obsstate_attribute = "sdpSubarrayObsState"
-
-    csp_subarray1_proxy_mock.subscribe_event.side_effect = (
-        lambda attr_name, event_type, callback, *args, **kwargs: event_subscription_map.
-            update({attr_name: callback}))
-
-    sdp_subarray1_proxy_mock.subscribe_event.side_effect = (
-        lambda attr_name, event_type, callback, *args, **kwargs: event_subscription_map.
-            update({attr_name: callback}))
-
-    csp_subarray1_ln_proxy_mock.subscribe_event.side_effect = (
-        lambda attr_name, event_type, callback, *args, **kwargs: event_subscription_map.
-            update({attr_name: callback}))
-
-    sdp_subarray1_ln_proxy_mock.subscribe_event.side_effect = (
-        lambda attr_name, event_type, callback, *args, **kwargs: event_subscription_map.
-            update({attr_name: callback}))
-
-    with fake_tango_system(SubarrayNode, initial_dut_properties=dut_properties,
-                           proxies_to_mock=proxies_to_mock) as tango_context:
-        attribute = "state"
-        dummy_event = create_dummy_event_state(csp_subarray1_proxy_mock, csp_subarray1_fqdn, attribute, DevState.OFF)
-        event_subscription_map[attribute](dummy_event)
-
-        attribute = "ObsState"
-        dummy_event_csp = create_dummy_event_state(csp_subarray1_ln_proxy_mock, csp_subarray1_ln_fqdn,
-                                 attribute, ObsState.READY)
-        event_subscription_map[csp_subarray1_obsstate_attribute](dummy_event_csp)
-
-        dummy_event_sdp = create_dummy_event_state(sdp_subarray1_ln_proxy_mock, sdp_subarray1_ln_fqdn,
-                                                   attribute, ObsState.READY)
-        event_subscription_map[sdp_subarray1_obsstate_attribute](dummy_event_sdp)
-
-        with pytest.raises(tango.DevFailed) as df:
-            tango_context.device.AssignResources(json.dumps(assign_input_str))
-
-        # assert:
-        assert "SubarrayNode raised InvalidObsStateError in AssignResources command" in str(df.value)
-
-
-def test_assign_resource_should_raise_exception_when_called_with_invalid_input():
-=======
 def test_assign_resource_is_completed():
     csp_subarray1_ln_fqdn = 'ska_mid/tm_leaf_node/csp_subarray01'
->>>>>>> 7e35cddf
     csp_subarray1_fqdn = 'mid_csp/elt/subarray_01'
     sdp_subarray1_ln_fqdn = 'ska_mid/tm_leaf_node/sdp_subarray01'
     sdp_subarray1_fqdn = 'mid_sdp/elt/subarray_1'
@@ -580,14 +498,8 @@
     with fake_tango_system(SubarrayNode, initial_dut_properties=dut_properties,
                            proxies_to_mock=proxies_to_mock) as tango_context:
         with pytest.raises(tango.DevFailed):
-<<<<<<< HEAD
-            tango_context.device.AssignResources(json.dumps(assign_input_str))
-        # assert
-        assert tango_context.device.State() == DevState.OFF
-=======
             tango_context.device.On()
             tango_context.device.AssignResources(assign_invalid_key)
->>>>>>> 7e35cddf
 
         # assert:
         assert tango_context.device.State() == DevState.ON
@@ -627,11 +539,7 @@
 
     with fake_tango_system(SubarrayNode, initial_dut_properties=dut_properties,
                            proxies_to_mock=proxies_to_mock) as tango_context:
-<<<<<<< HEAD
-        attribute = "state"
-        dummy_event = create_dummy_event_state(csp_subarray1_proxy_mock, csp_subarray1_fqdn, attribute, DevState.OFF)
-        event_subscription_map[attribute](dummy_event)
-
+        tango_context.device.On()
         with pytest.raises(tango.DevFailed) as df:
             tango_context.device.AssignResources(assign_input_str)
 
@@ -687,15 +595,12 @@
             tango_context.device.AssignResources(assign_input_str)
 
         # assert
-        assert tango_context.device.State() == DevState.OFF
-        assert "This is error message for devfailed" in str(df.value)
-=======
         tango_context.device.On()
         tango_context.device.AssignResources(assign_input_str)
 
         # assert
         assert tango_context.device.State() == DevState.ON
->>>>>>> 7e35cddf
+        assert "This is error message for devfailed" in str(df.value)
 
 
 #+++++++++++++++++++ReleaseResources command Test Case+++++++++++++++++++++++
@@ -1140,30 +1045,6 @@
     #csp_subarray1_ln_proxy_mock.command_inout.side_effect = raise_devfailed_with_arg
     with fake_tango_system(SubarrayNode, initial_dut_properties=dut_properties,
                            proxies_to_mock=proxies_to_mock) as tango_context:
-<<<<<<< HEAD
-        attribute = "state"
-        dummy_event = create_dummy_event_state(csp_subarray1_proxy_mock, csp_subarray1_fqdn, attribute, DevState.OFF)
-        event_subscription_map[attribute](dummy_event)
-
-        assign_input = '{"dish":{"receptorIDList":["0001"]},"sdp":{"id":"sbi-mvp01-20200325-00001"' \
-                       ',"max_length":100.0,"scan_types":[{"id":"science_A","coordinate_system":"ICRS",' \
-                       '"ra":"21:08:47.92","dec":"-88:57:22.9","subbands":[{"freq_min":0.35e9,"freq_max"' \
-                       ':1.05e9,"nchan":372,"input_link_map":[[1,0],[101,1]]}]},{"id":"calibration_B",' \
-                       '"coordinate_system":"ICRS","ra":"21:08:47.92","dec":"-88:57:22.9","subbands":' \
-                       '[{"freq_min":0.35e9,"freq_max":1.05e9,"nchan":372,"input_link_map":[[1,0],[101,1]]}]}],' \
-                       '"processing_blocks":[{"id":"pb-mvp01-20200325-00001","workflow":{"type":"realtime",' \
-                       '"id":"vis_receive","version":"0.1.0"},"parameters":{}},{"id":"pb-mvp01-20200325-00002"' \
-                       ',"workflow":{"type":"realtime","id":"test_realtime","version":"0.1.0"},"parameters":{}},' \
-                       '{"id":"pb-mvp01-20200325-00003","workflow":{"type":"batch","id":"ical","version":"0.1.0"}' \
-                       ',"parameters":{},"dependencies":[{"pb_id":"pb-mvp01-20200325-00001","type":["visibilities"' \
-                       ']}]},{"id":"pb-mvp01-20200325-00004","workflow":{"type":"batch","id":"dpreb","version":' \
-                       '"0.1.0"},"parameters":{},"dependencies":[{"pb_id":"pb-mvp01-20200325-00003","type":' \
-                       '["calibration"]}]}]}}'
-        tango_context.device.AssignResources(assign_input)
-        csp_subarray1_ln_proxy_mock.command_inout.side_effect = raise_devfailed_with_arg
-        attribute = "state"
-        dummy_event = create_dummy_event_state(csp_subarray1_proxy_mock, csp_subarray1_fqdn, attribute, DevState.OFF)
-=======
         tango_context.device.On()
         tango_context.device.AssignResources(assign_input_str)
         attribute = 'ObsState'
@@ -1182,7 +1063,6 @@
         attribute = "receiveAddresses"
         dummy_event = create_dummy_event_state(sdp_subarray1_proxy_mock, sdp_subarray1_fqdn, attribute,
                                                receive_addresses)
->>>>>>> 7e35cddf
         event_subscription_map[attribute](dummy_event)
 
         tango_context.device.Configure(configure_str)
