--- conflicted
+++ resolved
@@ -71,184 +71,19 @@
 with open(path, 'r') as f:
     invalid_scan_config_str=f.read()
 
+receive_addresses_file= 'receive_addresses.json'
+path= join(dirname(__file__), 'data' , receive_addresses_file)
+with open(path, 'r') as f:
+    receive_addresses=f.read()
+
 @pytest.fixture(scope="function")
 def example_scan_configuration():
-<<<<<<< HEAD
     scan_config=json.loads(scan_config_str)
-=======
-    scan_config = {
-          "pointing": {
-            "target": {
-              "system": "ICRS",
-              "name": "Polaris Australis",
-              "RA": "21:08:47.92",
-              "dec": "-88:57:22.9"
-            }
-          },
-          "dish": {
-            "receiverBand": "1"
-          },
-          "csp": {
-            "id": "sbi-mvp01-20200325-00001-science_A",
-            "frequencyBand": "1",
-            "fsp": [
-              {
-                "fspID": 1,
-                "functionMode": "CORR",
-                "frequencySliceID": 1,
-                "integrationTime": 1400,
-                "corrBandwidth": 0,
-                "channelAveragingMap": [
-                  [
-                    0,
-                    2
-                  ],
-                  [
-                    744,
-                    0
-                  ]
-                ],
-                "fspChannelOffset": 0,
-                "outputLinkMap": [
-                  [
-                    0,
-                    0
-                  ],
-                  [
-                    200,
-                    1
-                  ]
-                ]
-              },
-              {
-                "fspID": 2,
-                "functionMode": "CORR",
-                "frequencySliceID": 2,
-                "integrationTime": 1400,
-                "corrBandwidth": 0,
-                "channelAveragingMap": [
-                  [
-                    0,
-                    2
-                  ],
-                  [
-                    744,
-                    0
-                  ]
-                ],
-                "fspChannelOffset": 744,
-                "outputLinkMap": [
-                  [
-                    0,
-                    4
-                  ],
-                  [
-                    200,
-                    5
-                  ]
-                ]
-              }
-            ]
-          },
-          "sdp": {
-            "scan_type": "science_A"
-          },
-          "tmc": {
-            "scanDuration": 10.0
-          }
-        }
-
->>>>>>> c2c7f30f
     return scan_config
 
 @pytest.fixture(scope="function")
 def example_invalid_scan_configuration():
-<<<<<<< HEAD
     scan_config=json.loads(invalid_scan_config_str)
-=======
-    scan_config = {
-          "pointing": {
-            "target": {
-              "system": "ICRS",
-              "name": "Polaris Australis",
-              "RA": "21:08:47.92",
-              "dec": "-88:57:22.9"
-            }
-          },
-          "dish": {
-            "receiverBand": "1"
-          },
-          "csp": {
-            "id": "sbi-mvp01-20200325-00001-science_A",
-            "frequencyBand": "1",
-            "fsp": [
-              {
-                "fspID": 1,
-                "functionMode": "CORR",
-                "frequencySliceID": 1,
-                "integrationTime": 1400,
-                "corrBandwidth": 0,
-                "channelAveragingMap": [
-                  [
-                    0,
-                    2
-                  ],
-                  [
-                    744,
-                    0
-                  ]
-                ],
-                "fspChannelOffset": 0,
-                "outputLinkMap": [
-                  [
-                    0,
-                    0
-                  ],
-                  [
-                    200,
-                    1
-                  ]
-                ]
-              },
-              {
-                "fspID": 2,
-                "functionMode": "CORR",
-                "frequencySliceID": 2,
-                "integrationTime": 1400,
-                "corrBandwidth": 0,
-                "channelAveragingMap": [
-                  [
-                    0,
-                    2
-                  ],
-                  [
-                    744,
-                    0
-                  ]
-                ],
-                "fspChannelOffset": 744,
-                "outputLinkMap": [
-                  [
-                    0,
-                    4
-                  ],
-                  [
-                    200,
-                    5
-                  ]
-                ]
-              }
-            ]
-          },
-          "sdp": {
-            "scan_type_1": "science_A"
-          },
-          "tmc": {
-            "scanDuration": 10.0
-          }
-        }
-
->>>>>>> c2c7f30f
     return scan_config
 
 @pytest.fixture(scope="function")
@@ -290,7 +125,6 @@
         assert exception.value.args[0] == expected_msg
 
     def test_build_up_csp_cmd_data_with_valid_scan_configuration(self, example_scan_configuration, csp_func_args):
-        receiveAddresses = '{"science_A":{"host":[[0,"192.168.0.1"],[400,"192.168.0.2"],[744,"192.168.0.3"],[1144,"192.168.0.4"]],"mac":[[0,"06-00-00-00-00-00"],[744,"06-00-00-00-00-01"]],"port":[[0,9000,1],[400,9000,1],[744,9000,1],[1144,9000,1]]},"calibration_A":{"host":[[0,"192.168.1.1"]],"port":[[0,9000,1]]}}'
         sdp_subarray1_ln_fqdn = 'ska_mid/tm_leaf_node/sdp_subarray01'
         sdp_subarray1_fqdn = 'mid_sdp/elt/subarray_1'
 
@@ -317,25 +151,18 @@
                                proxies_to_mock=proxies_to_mock) as tango_context:
             attribute = "receiveAddresses"
             dummy_event = create_dummy_event_state(sdp_subarray1_proxy_mock, sdp_subarray1_fqdn, attribute,
-                                                   receiveAddresses)
+                                                   receive_addresses)
             event_subscription_map[attribute](dummy_event)
         valid_scan_config = example_scan_configuration
         attr_name_map = csp_func_args
         csp_cmd_data = ElementDeviceData.build_up_csp_cmd_data(valid_scan_config, attr_name_map)
-<<<<<<< HEAD
         expected_json_string_file= 'expected_json_string.json'
         path = join(dirname(__file__), 'data', expected_json_string_file)
         with open(path, 'r') as f:
             expected_json=f.read()
         expected_string=json.loads(expected_json)
         expected_string_dict = json.dumps(expected_string)
-=======
-
-        print("----------------- csp_cmd_data ", csp_cmd_data)
-        expected_string_dict ={"id": "sbi-mvp01-20200325-00001-science_A", "frequencyBand": "1", "fsp": [{"fspID": 1, "functionMode": "CORR", "frequencySliceID": 1, "integrationTime": 1400, "corrBandwidth": 0, "channelAveragingMap": [[0, 2], [744, 0]], "fspChannelOffset": 0, "outputLinkMap": [[0, 0], [200, 1]], "outputHost": [[0, "192.168.0.1"], [400, "192.168.0.2"]], "outputMac": [[0, "06-00-00-00-00-00"]], "outputPort": [[0, 9000, 1], [400, 9000, 1]]}, {"fspID": 2, "functionMode": "CORR", "frequencySliceID": 2, "integrationTime": 1400, "corrBandwidth": 0, "channelAveragingMap": [[0, 2], [744, 0]], "fspChannelOffset": 744, "outputLinkMap": [[0, 4], [200, 5]], "outputHost": [[0, "192.168.0.3"], [400, "192.168.0.4"]], "outputMac": [[0, "06-00-00-00-00-01"]], "outputPort": [[0, 9000, 1], [400, 9000, 1]]}], "string1": "attr1", "string2": "attr2", "pointing": {"target": {"system": "ICRS", "name": "Polaris Australis", "RA": "21:08:47.92", "dec": "-88:57:22.9"}}}
-
-        expected_string_dict = json.dumps(expected_string_dict)
->>>>>>> c2c7f30f
+
         assert isinstance(csp_cmd_data, str)
         assert expected_string_dict == csp_cmd_data
 
@@ -561,31 +388,11 @@
         dummy_event = create_dummy_event_state(csp_subarray1_proxy_mock, csp_subarray1_fqdn, attribute, DevState.OFF)
         event_subscription_map[attribute](dummy_event)
 
-<<<<<<< HEAD
         assign_input_dict=json.loads((assign_input_str))
         tango_context.device.AssignResources(assign_input_str)
 
         str_json_arg = json.dumps(assign_input_dict.get("sdp"))
-=======
-        assign_input = {"dish":{"receptorIDList":["0001"]},"sdp":{"id":"sbi-mvp01-20200325-00001","max_length"
-        :100.0,"scan_types":[{"id":"science_A","coordinate_system":"ICRS","ra":"02:42:40.771","dec":
-            "-00:00:47.84","channels":[{"count":744,"start":0,"stride":2,"freq_min":0.35e9,"freq_max"
-        :0.368e9,"link_map":[[0,0],[200,1],[744,2],[944,3]]},{"count":744,"start":2000,"stride":1,
-        "freq_min":0.36e9,"freq_max":0.368e9,"link_map":[[2000,4],[2200,5]]}]},{"id":"calibration_B",
-        "coordinate_system":"ICRS","ra":"12:29:06.699","dec":"02:03:08.598","channels":[{"count":744,"start":0,
-        "stride":2,"freq_min":0.35e9,"freq_max":0.368e9,"link_map":[[0,0],[200,1],[744,2],[944,3]]},
-        {"count":744,"start":2000,"stride":1,"freq_min":0.36e9,"freq_max":0.368e9,"link_map":[[2000,4],
-        [2200,5]]}]}],"processing_blocks":[{"id":"pb-mvp01-20200325-00001","workflow":{"type":"realtime"
-            ,"id":"vis_receive","version":"0.1.0"},"parameters":{}},{"id":"pb-mvp01-20200325-00002",
-        "workflow":{"type":"realtime","id":"test_realtime","version":"0.1.0"},"parameters":{}},
-        {"id":"pb-mvp01-20200325-00003","workflow":{"type":"batch","id":"ical","version":"0.1.0"},
-         "parameters":{},"dependencies":[{"pb_id":"pb-mvp01-20200325-00001","type":["visibilities"]}]},
-        {"id":"pb-mvp01-20200325-00004","workflow":{"type":"batch","id":"dpreb","version":"0.1.0"},
-         "parameters":{},"dependencies":[{"pb_id":"pb-mvp01-20200325-00003","type":["calibration"]}]}]}}
-        tango_context.device.AssignResources(json.dumps(assign_input))
-
-        str_json_arg = json.dumps(assign_input.get("sdp"))
->>>>>>> c2c7f30f
+
         sdp_subarray1_ln_proxy_mock.command_inout.assert_called_with(const.CMD_ASSIGN_RESOURCES, str_json_arg)
 
         arg_list = []
@@ -601,24 +408,6 @@
 def test_assign_resource_should_raise_exception_when_called_when_device_state_disable():
     # act
     with fake_tango_system(SubarrayNode) as tango_context:
-<<<<<<< HEAD
-=======
-        assign_input = {"dish":{"receptorIDList":["0001"]},"sdp":{"id":"sbi-mvp01-20200325-00001","max_length"
-        :100.0,"scan_types":[{"id":"science_A","coordinate_system":"ICRS","ra":"02:42:40.771","dec":
-            "-00:00:47.84","channels":[{"count":744,"start":0,"stride":2,"freq_min":0.35e9,"freq_max"
-        :0.368e9,"link_map":[[0,0],[200,1],[744,2],[944,3]]},{"count":744,"start":2000,"stride":1,
-        "freq_min":0.36e9,"freq_max":0.368e9,"link_map":[[2000,4],[2200,5]]}]},{"id":"calibration_B",
-        "coordinate_system":"ICRS","ra":"12:29:06.699","dec":"02:03:08.598","channels":[{"count":744,"start":0,
-        "stride":2,"freq_min":0.35e9,"freq_max":0.368e9,"link_map":[[0,0],[200,1],[744,2],[944,3]]},
-        {"count":744,"start":2000,"stride":1,"freq_min":0.36e9,"freq_max":0.368e9,"link_map":[[2000,4],
-        [2200,5]]}]}],"processing_blocks":[{"id":"pb-mvp01-20200325-00001","workflow":{"type":"realtime"
-            ,"id":"vis_receive","version":"0.1.0"},"parameters":{}},{"id":"pb-mvp01-20200325-00002",
-        "workflow":{"type":"realtime","id":"test_realtime","version":"0.1.0"},"parameters":{}},
-        {"id":"pb-mvp01-20200325-00003","workflow":{"type":"batch","id":"ical","version":"0.1.0"},
-         "parameters":{},"dependencies":[{"pb_id":"pb-mvp01-20200325-00001","type":["visibilities"]}]},
-        {"id":"pb-mvp01-20200325-00004","workflow":{"type":"batch","id":"dpreb","version":"0.1.0"},
-         "parameters":{},"dependencies":[{"pb_id":"pb-mvp01-20200325-00003","type":["calibration"]}]}]}}
->>>>>>> c2c7f30f
         with pytest.raises(tango.DevFailed):
             tango_context.device.AssignResources(assign_input_str)
 
@@ -684,24 +473,6 @@
         dummy_event = create_dummy_event_state(csp_subarray1_proxy_mock, csp_subarray1_fqdn, attribute, DevState.OFF)
         event_subscription_map[attribute](dummy_event)
 
-<<<<<<< HEAD
-=======
-        assign_input = {"dish":{"receptorIDList":["0001"]},"sdp":{"id":"sbi-mvp01-20200325-00001","max_length"
-        :100.0,"scan_types":[{"id":"science_A","coordinate_system":"ICRS","ra":"02:42:40.771","dec":
-            "-00:00:47.84","channels":[{"count":744,"start":0,"stride":2,"freq_min":0.35e9,"freq_max"
-        :0.368e9,"link_map":[[0,0],[200,1],[744,2],[944,3]]},{"count":744,"start":2000,"stride":1,
-        "freq_min":0.36e9,"freq_max":0.368e9,"link_map":[[2000,4],[2200,5]]}]},{"id":"calibration_B",
-        "coordinate_system":"ICRS","ra":"12:29:06.699","dec":"02:03:08.598","channels":[{"count":744,"start":0,
-        "stride":2,"freq_min":0.35e9,"freq_max":0.368e9,"link_map":[[0,0],[200,1],[744,2],[944,3]]},
-        {"count":744,"start":2000,"stride":1,"freq_min":0.36e9,"freq_max":0.368e9,"link_map":[[2000,4],
-        [2200,5]]}]}],"processing_blocks":[{"id":"pb-mvp01-20200325-00001","workflow":{"type":"realtime"
-            ,"id":"vis_receive","version":"0.1.0"},"parameters":{}},{"id":"pb-mvp01-20200325-00002",
-        "workflow":{"type":"realtime","id":"test_realtime","version":"0.1.0"},"parameters":{}},
-        {"id":"pb-mvp01-20200325-00003","workflow":{"type":"batch","id":"ical","version":"0.1.0"},
-         "parameters":{},"dependencies":[{"pb_id":"pb-mvp01-20200325-00001","type":["visibilities"]}]},
-        {"id":"pb-mvp01-20200325-00004","workflow":{"type":"batch","id":"dpreb","version":"0.1.0"},
-         "parameters":{},"dependencies":[{"pb_id":"pb-mvp01-20200325-00003","type":["calibration"]}]}]}}
->>>>>>> c2c7f30f
         with pytest.raises(tango.DevFailed):
             tango_context.device.AssignResources(assign_input_str)
         # assert
@@ -749,26 +520,7 @@
         dummy_event = create_dummy_event_state(csp_subarray1_proxy_mock, csp_subarray1_fqdn, attribute, DevState.OFF)
         event_subscription_map[attribute](dummy_event)
 
-<<<<<<< HEAD
         tango_context.device.AssignResources(assign_input_str)
-=======
-        assign_input = {"dish":{"receptorIDList":["0001"]},"sdp":{"id":"sbi-mvp01-20200325-00001","max_length"
-        :100.0,"scan_types":[{"id":"science_A","coordinate_system":"ICRS","ra":"02:42:40.771","dec":
-            "-00:00:47.84","channels":[{"count":744,"start":0,"stride":2,"freq_min":0.35e9,"freq_max"
-        :0.368e9,"link_map":[[0,0],[200,1],[744,2],[944,3]]},{"count":744,"start":2000,"stride":1,
-        "freq_min":0.36e9,"freq_max":0.368e9,"link_map":[[2000,4],[2200,5]]}]},{"id":"calibration_B",
-        "coordinate_system":"ICRS","ra":"12:29:06.699","dec":"02:03:08.598","channels":[{"count":744,"start":0,
-        "stride":2,"freq_min":0.35e9,"freq_max":0.368e9,"link_map":[[0,0],[200,1],[744,2],[944,3]]},
-        {"count":744,"start":2000,"stride":1,"freq_min":0.36e9,"freq_max":0.368e9,"link_map":[[2000,4],
-        [2200,5]]}]}],"processing_blocks":[{"id":"pb-mvp01-20200325-00001","workflow":{"type":"realtime"
-            ,"id":"vis_receive","version":"0.1.0"},"parameters":{}},{"id":"pb-mvp01-20200325-00002",
-        "workflow":{"type":"realtime","id":"test_realtime","version":"0.1.0"},"parameters":{}},
-        {"id":"pb-mvp01-20200325-00003","workflow":{"type":"batch","id":"ical","version":"0.1.0"},
-         "parameters":{},"dependencies":[{"pb_id":"pb-mvp01-20200325-00001","type":["visibilities"]}]},
-        {"id":"pb-mvp01-20200325-00004","workflow":{"type":"batch","id":"dpreb","version":"0.1.0"},
-         "parameters":{},"dependencies":[{"pb_id":"pb-mvp01-20200325-00003","type":["calibration"]}]}]}}
-        tango_context.device.AssignResources(json.dumps(assign_input))
->>>>>>> c2c7f30f
 
         # assert
         assert tango_context.device.State() == DevState.OFF
@@ -815,28 +567,7 @@
         dummy_event = create_dummy_event_state(csp_subarray1_proxy_mock, csp_subarray1_fqdn, attribute, DevState.OFF)
         event_subscription_map[attribute](dummy_event)
 
-<<<<<<< HEAD
         tango_context.device.AssignResources(assign_input_str)
-=======
-        assign_input = '{"dish":{"receptorIDList":["0001"]},"sdp":{"id":"sbi-mvp01-20200325-00001",' \
-                        '"max_length":100.0,"scan_types":[{"id":"science_A","coordinate_system":"ICRS",' \
-                        '"ra":"02:42:40.771","dec":"-00:00:47.84","channels":[' \
-                        '{"count":744,"start":0,"stride":2,"freq_min":0.35e9,"freq_max":0.368e9,"link_map"' \
-                        ':[[0,0],[200,1],[744,2],[944,3]]},{"count":744,"start":2000,"stride":1,"freq_min"' \
-                        ':0.36e9,"freq_max":0.368e9,"link_map":[[2000,4],[2200,5]]}]},{"id":"calibration_B",' \
-                        '"coordinate_system":"ICRS","ra":"12:29:06.699","dec":"02:03:08.598","channels":[{"count":744,"start":0,"stride":2,"freq_min":0.35e9,"freq_max":0.368e9,' \
-                        '"link_map":[[0,0],[200,1],[744,2],[944,3]]},{"count":744,"start":2000,"stride":1,' \
-                        '"freq_min":0.36e9,"freq_max":0.368e9,"link_map":[[2000,4],[2200,5]]}]}],"processing_blocks":' \
-                        '[{"id":"pb-mvp01-20200325-00001","workflow":{"type":"realtime","id":"vis_receive",' \
-                        '"version":"0.1.0"},"parameters":{}},{"id":"pb-mvp01-20200325-00002","workflow":{"type":' \
-                        '"realtime","id":"test_realtime","version":"0.1.0"},"parameters":{}},{"id":' \
-                        '"pb-mvp01-20200325-00003","workflow":{"type":"batch","id":"ical","version":"0.1.0"},' \
-                        '"parameters":{},"dependencies":[{"pb_id":"pb-mvp01-20200325-00001","type":["visibilities"]}]}' \
-                        ',{"id":"pb-mvp01-20200325-00004","workflow":{"type":"batch","id":"dpreb","version":"0.1.0"}' \
-                        ',"parameters":{},"dependencies":[{"pb_id":"pb-mvp01-20200325-00003",' \
-                        '"type":["calibration"]}]}]}}'
-        tango_context.device.AssignResources(assign_input)
->>>>>>> c2c7f30f
         tango_context.device.ReleaseAllResources()
         # assert:
         sdp_subarray1_ln_proxy_mock.command_inout.assert_called_with(const.CMD_RELEASE_ALL_RESOURCES)
@@ -922,47 +653,15 @@
         dummy_event = create_dummy_event_state(csp_subarray1_proxy_mock, csp_subarray1_fqdn, attribute, DevState.OFF)
         event_subscription_map[attribute](dummy_event)
         tango_context.device.AssignResources(assign_input_str)
-
-<<<<<<< HEAD
-        tango_context.device.Configure(configure_str)
-=======
-        assign_input = '{"dish":{"receptorIDList":["0001"]},"sdp":{"id":"sbi-mvp01-20200325-00001",' \
-                        '"max_length":100.0,"scan_types":[{"id":"science_A","coordinate_system":"ICRS",' \
-                        '"ra":"02:42:40.771","dec":"-00:00:47.84","channels":[' \
-                        '{"count":744,"start":0,"stride":2,"freq_min":0.35e9,"freq_max":0.368e9,"link_map"' \
-                        ':[[0,0],[200,1],[744,2],[944,3]]},{"count":744,"start":2000,"stride":1,"freq_min"' \
-                        ':0.36e9,"freq_max":0.368e9,"link_map":[[2000,4],[2200,5]]}]},{"id":"calibration_B",' \
-                        '"coordinate_system":"ICRS","ra":"12:29:06.699","dec":"02:03:08.598","channels":[{"count":744,"start":0,"stride":2,"freq_min":0.35e9,"freq_max":0.368e9,' \
-                        '"link_map":[[0,0],[200,1],[744,2],[944,3]]},{"count":744,"start":2000,"stride":1,' \
-                        '"freq_min":0.36e9,"freq_max":0.368e9,"link_map":[[2000,4],[2200,5]]}]}],"processing_blocks":' \
-                        '[{"id":"pb-mvp01-20200325-00001","workflow":{"type":"realtime","id":"vis_receive",' \
-                        '"version":"0.1.0"},"parameters":{}},{"id":"pb-mvp01-20200325-00002","workflow":{"type":' \
-                        '"realtime","id":"test_realtime","version":"0.1.0"},"parameters":{}},{"id":' \
-                        '"pb-mvp01-20200325-00003","workflow":{"type":"batch","id":"ical","version":"0.1.0"},' \
-                        '"parameters":{},"dependencies":[{"pb_id":"pb-mvp01-20200325-00001","type":["visibilities"]}]}' \
-                        ',{"id":"pb-mvp01-20200325-00004","workflow":{"type":"batch","id":"dpreb","version":"0.1.0"}' \
-                        ',"parameters":{},"dependencies":[{"pb_id":"pb-mvp01-20200325-00003",' \
-                        '"type":["calibration"]}]}]}}'
-        tango_context.device.AssignResources(assign_input)
-
         receiveAddresses = '{"science_A":{"host":[[0,"192.168.0.1"],[400,"192.168.0.2"],[744,"192.168.0.3"],[1144,"192.168.0.4"]],"mac":[[0,"06-00-00-00-00-00"],[744,"06-00-00-00-00-01"]],"port":[[0,9000,1],[400,9000,1],[744,9000,1],[1144,9000,1]]},"calibration_A":{"host":[[0,"192.168.1.1"]],"port":[[0,9000,1]]}}'
         attribute = "receiveAddresses"
         dummy_event = create_dummy_event_state(sdp_subarray1_proxy_mock, sdp_subarray1_fqdn, attribute,
                                                receiveAddresses)
         event_subscription_map[attribute](dummy_event)
-        tango_context.device.Configure('{"pointing":{"target":{"system":"ICRS","name":"Polaris Australis","RA":"21:08:47.92","dec":"-88:57:22.9"}},"dish":{"receiverBand":"1"},"csp":{"id":"sbi-mvp01-20200325-00001-science_A","frequencyBand":"1","fsp":[{"fspID":1,"functionMode":"CORR","frequencySliceID":1,"integrationTime":1400,"corrBandwidth":0,"channelAveragingMap":[[0,2],[744,0]],"fspChannelOffset":0,"outputLinkMap":[[0,0],[200,1]]},{"fspID":2,"functionMode":"CORR","frequencySliceID":2,"integrationTime":1400,"corrBandwidth":0,"channelAveragingMap":[[0,2],[744,0]],"fspChannelOffset":744,"outputLinkMap":[[0,4],[200,5]]}]},"sdp":{"scan_type":"science_A"},"tmc":{"scanDuration":10.0}}')
->>>>>>> c2c7f30f
-
-        # assert:
-        sdp_config = sdp_conf_str
-        sdp_subarray1_ln_proxy_mock.command_inout.assert_called_with(const.CMD_CONFIGURE, sdp_config)
-<<<<<<< HEAD
+        tango_context.device.Configure(configure_str)
+        # assert:
+        sdp_subarray1_ln_proxy_mock.command_inout.assert_called_with(const.CMD_CONFIGURE, sdp_conf_str)
         csp_subarray1_ln_proxy_mock.command_inout.assert_called_with(const.CMD_CONFIGURE, csp_conf_str)
-=======
-
-        csp_config = '{"id": "sbi-mvp01-20200325-00001-science_A", "frequencyBand": "1", "fsp": [{"fspID": 1, "functionMode": "CORR", "frequencySliceID": 1, "integrationTime": 1400, "corrBandwidth": 0, "channelAveragingMap": [[0, 2], [744, 0]], "fspChannelOffset": 0, "outputLinkMap": [[0, 0], [200, 1]], "outputHost": [[0, "192.168.0.1"], [400, "192.168.0.2"]], "outputMac": [[0, "06-00-00-00-00-00"]], "outputPort": [[0, 9000, 1], [400, 9000, 1]]}, {"fspID": 2, "functionMode": "CORR", "frequencySliceID": 2, "integrationTime": 1400, "corrBandwidth": 0, "channelAveragingMap": [[0, 2], [744, 0]], "fspChannelOffset": 744, "outputLinkMap": [[0, 4], [200, 5]], "outputHost": [[0, "192.168.0.3"], [400, "192.168.0.4"]], "outputMac": [[0, "06-00-00-00-00-01"]], "outputPort": [[0, 9000, 1], [400, 9000, 1]]}], "delayModelSubscriptionPoint": "ska_mid/tm_leaf_node/csp_subarray01/delayModel", "pointing": {"target": {"system": "ICRS", "name": "Polaris Australis", "RA": "21:08:47.92", "dec": "-88:57:22.9"}}}'
-        csp_subarray1_ln_proxy_mock.command_inout.assert_called_with(const.CMD_CONFIGURE, csp_config)
->>>>>>> c2c7f30f
 
 
 def test_configure_command_subarray_with_invalid_key():
@@ -1009,33 +708,9 @@
         dummy_event = create_dummy_event_state(csp_subarray1_proxy_mock, csp_subarray1_fqdn, attribute, DevState.OFF)
         event_subscription_map[attribute](dummy_event)
 
-<<<<<<< HEAD
         tango_context.device.AssignResources(assign_input_str)
         with pytest.raises(tango.DevFailed):
             tango_context.device.Configure(configure_inavlid_key)
-=======
-        assign_input = '{"dish":{"receptorIDList":["0001"]},"sdp":{"id":"sbi-mvp01-20200325-00001",' \
-                        '"max_length":100.0,"scan_types":[{"id":"science_A","coordinate_system":"ICRS",' \
-                        '"ra":"02:42:40.771","dec":"-00:00:47.84","channels":[' \
-                        '{"count":744,"start":0,"stride":2,"freq_min":0.35e9,"freq_max":0.368e9,"link_map"' \
-                        ':[[0,0],[200,1],[744,2],[944,3]]},{"count":744,"start":2000,"stride":1,"freq_min"' \
-                        ':0.36e9,"freq_max":0.368e9,"link_map":[[2000,4],[2200,5]]}]},{"id":"calibration_B",' \
-                        '"coordinate_system":"ICRS","ra":"12:29:06.699","dec":"02:03:08.598","channels":[{"count":744,"start":0,"stride":2,"freq_min":0.35e9,"freq_max":0.368e9,' \
-                        '"link_map":[[0,0],[200,1],[744,2],[944,3]]},{"count":744,"start":2000,"stride":1,' \
-                        '"freq_min":0.36e9,"freq_max":0.368e9,"link_map":[[2000,4],[2200,5]]}]}],"processing_blocks":' \
-                        '[{"id":"pb-mvp01-20200325-00001","workflow":{"type":"realtime","id":"vis_receive",' \
-                        '"version":"0.1.0"},"parameters":{}},{"id":"pb-mvp01-20200325-00002","workflow":{"type":' \
-                        '"realtime","id":"test_realtime","version":"0.1.0"},"parameters":{}},{"id":' \
-                        '"pb-mvp01-20200325-00003","workflow":{"type":"batch","id":"ical","version":"0.1.0"},' \
-                        '"parameters":{},"dependencies":[{"pb_id":"pb-mvp01-20200325-00001","type":["visibilities"]}]}' \
-                        ',{"id":"pb-mvp01-20200325-00004","workflow":{"type":"batch","id":"dpreb","version":"0.1.0"}' \
-                        ',"parameters":{},"dependencies":[{"pb_id":"pb-mvp01-20200325-00003",' \
-                        '"type":["calibration"]}]}]}}'
-        tango_context.device.AssignResources(assign_input)
-        with pytest.raises(tango.DevFailed):
-            tango_context.device.Configure('{"pointing":{"target":{"system":"ICRS","name":"Polaris Australis","RA":"21:08:47.92","dec":"-88:57:22.9"}},"dish":{"receiverBand":"1"},"csp":{"id":"sbi-mvp01-20200325-00001-science_A","frequencyBand":"1","fsp":[{"fspID":1,"functionMode":"CORR","frequencySliceID":1,"integrationTime":1400,"corrBandwidth":0,"channelAveragingMap":[[0,2],[744,0]],"fspChannelOffset":0,"outputLinkMap":[[0,0],[200,1]]},{"fspID":2,"functionMode":"CORR","frequencySliceID":2,"integrationTime":1400,"corrBandwidth":0,"channelAveragingMap":[[0,2],[744,0]],"fspChannelOffset":744,"outputLinkMap":[[0,4],[200,5]]}]},"sdp":{"scan_type":"science_A"},"tmc":{"scanDuration":10.0}}')
->>>>>>> c2c7f30f
-
         # assert:
         assert tango_context.device.obsState == ObsState.IDLE
 
@@ -1088,28 +763,7 @@
         dummy_event = create_dummy_event_state(csp_subarray1_proxy_mock, csp_subarray1_fqdn, attribute, DevState.OFF)
         event_subscription_map[attribute](dummy_event)
 
-<<<<<<< HEAD
         tango_context.device.AssignResources(assign_input_str)
-=======
-        assign_input = '{"dish":{"receptorIDList":["0001"]},"sdp":{"id":"sbi-mvp01-20200325-00001",' \
-                        '"max_length":100.0,"scan_types":[{"id":"science_A","coordinate_system":"ICRS",' \
-                        '"ra":"02:42:40.771","dec":"-00:00:47.84","channels":[' \
-                        '{"count":744,"start":0,"stride":2,"freq_min":0.35e9,"freq_max":0.368e9,"link_map"' \
-                        ':[[0,0],[200,1],[744,2],[944,3]]},{"count":744,"start":2000,"stride":1,"freq_min"' \
-                        ':0.36e9,"freq_max":0.368e9,"link_map":[[2000,4],[2200,5]]}]},{"id":"calibration_B",' \
-                        '"coordinate_system":"ICRS","ra":"12:29:06.699","dec":"02:03:08.598","channels":[{"count":744,"start":0,"stride":2,"freq_min":0.35e9,"freq_max":0.368e9,' \
-                        '"link_map":[[0,0],[200,1],[744,2],[944,3]]},{"count":744,"start":2000,"stride":1,' \
-                        '"freq_min":0.36e9,"freq_max":0.368e9,"link_map":[[2000,4],[2200,5]]}]}],"processing_blocks":' \
-                        '[{"id":"pb-mvp01-20200325-00001","workflow":{"type":"realtime","id":"vis_receive",' \
-                        '"version":"0.1.0"},"parameters":{}},{"id":"pb-mvp01-20200325-00002","workflow":{"type":' \
-                        '"realtime","id":"test_realtime","version":"0.1.0"},"parameters":{}},{"id":' \
-                        '"pb-mvp01-20200325-00003","workflow":{"type":"batch","id":"ical","version":"0.1.0"},' \
-                        '"parameters":{},"dependencies":[{"pb_id":"pb-mvp01-20200325-00001","type":["visibilities"]}]}' \
-                        ',{"id":"pb-mvp01-20200325-00004","workflow":{"type":"batch","id":"dpreb","version":"0.1.0"}' \
-                        ',"parameters":{},"dependencies":[{"pb_id":"pb-mvp01-20200325-00003",' \
-                        '"type":["calibration"]}]}]}}'
-        tango_context.device.AssignResources(assign_input)
->>>>>>> c2c7f30f
         with pytest.raises(tango.DevFailed):
             tango_context.device.Configure(invalid_conf_input)
 
@@ -1122,13 +776,7 @@
     with fake_tango_system(SubarrayNode) as tango_context:
         tango_context.device.On()
         with pytest.raises(tango.DevFailed):
-<<<<<<< HEAD
             tango_context.device.Configure(configure_str)
-=======
-            tango_context.device.Configure(
-                '{"pointing":{"target":{"system":"ICRS","name":"Polaris Australis","RA":"21:08:47.92","dec":"-88:57:22.9"}},"dish":{"receiverBand":"1"},"csp":{"id":"sbi-mvp01-20200325-00001-science_A","frequencyBand":"1","fsp":[{"fspID":1,"functionMode":"CORR","frequencySliceID":1,"integrationTime":1400,"corrBandwidth":0,"channelAveragingMap":[[0,2],[744,0]],"fspChannelOffset":0,"outputLinkMap":[[0,0],[200,1]]},{"fspID":2,"functionMode":"CORR","frequencySliceID":2,"integrationTime":1400,"corrBandwidth":0,"channelAveragingMap":[[0,2],[744,0]],"fspChannelOffset":744,"outputLinkMap":[[0,4],[200,5]]}]},"sdp":{"scan_type":"science_A"},"tmc":{"scanDuration":10.0}}')
->>>>>>> c2c7f30f
-
         # assert:
         assert tango_context.device.obsState == ObsState.IDLE
 
@@ -1189,28 +837,7 @@
         dummy_event = create_dummy_event_state(csp_subarray1_proxy_mock, csp_subarray1_fqdn, attribute, DevState.OFF)
         event_subscription_map[attribute](dummy_event)
 
-<<<<<<< HEAD
         tango_context.device.AssignResources(assign_input_str)
-=======
-        assign_input = '{"dish":{"receptorIDList":["0001"]},"sdp":{"id":"sbi-mvp01-20200325-00001",' \
-                        '"max_length":100.0,"scan_types":[{"id":"science_A","coordinate_system":"ICRS",' \
-                        '"ra":"02:42:40.771","dec":"-00:00:47.84","channels":[' \
-                        '{"count":744,"start":0,"stride":2,"freq_min":0.35e9,"freq_max":0.368e9,"link_map"' \
-                        ':[[0,0],[200,1],[744,2],[944,3]]},{"count":744,"start":2000,"stride":1,"freq_min"' \
-                        ':0.36e9,"freq_max":0.368e9,"link_map":[[2000,4],[2200,5]]}]},{"id":"calibration_B",' \
-                        '"coordinate_system":"ICRS","ra":"12:29:06.699","dec":"02:03:08.598","channels":[{"count":744,"start":0,"stride":2,"freq_min":0.35e9,"freq_max":0.368e9,' \
-                        '"link_map":[[0,0],[200,1],[744,2],[944,3]]},{"count":744,"start":2000,"stride":1,' \
-                        '"freq_min":0.36e9,"freq_max":0.368e9,"link_map":[[2000,4],[2200,5]]}]}],"processing_blocks":' \
-                        '[{"id":"pb-mvp01-20200325-00001","workflow":{"type":"realtime","id":"vis_receive",' \
-                        '"version":"0.1.0"},"parameters":{}},{"id":"pb-mvp01-20200325-00002","workflow":{"type":' \
-                        '"realtime","id":"test_realtime","version":"0.1.0"},"parameters":{}},{"id":' \
-                        '"pb-mvp01-20200325-00003","workflow":{"type":"batch","id":"ical","version":"0.1.0"},' \
-                        '"parameters":{},"dependencies":[{"pb_id":"pb-mvp01-20200325-00001","type":["visibilities"]}]}' \
-                        ',{"id":"pb-mvp01-20200325-00004","workflow":{"type":"batch","id":"dpreb","version":"0.1.0"}' \
-                        ',"parameters":{},"dependencies":[{"pb_id":"pb-mvp01-20200325-00003",' \
-                        '"type":["calibration"]}]}]}}'
-        tango_context.device.AssignResources(assign_input)
->>>>>>> c2c7f30f
         attribute1 = "state"
         dummy_event = create_dummy_event_state(csp_subarray1_proxy_mock, csp_subarray1_fqdn, attribute1, DevState.OFF)
         event_subscription_map[attribute1](dummy_event)
@@ -1298,29 +925,7 @@
         attribute = "state"
         dummy_event = create_dummy_event_state(csp_subarray1_proxy_mock, csp_subarray1_fqdn, attribute, DevState.OFF)
         event_subscription_map[attribute](dummy_event)
-
-<<<<<<< HEAD
         tango_context.device.AssignResources(assign_input_str)
-=======
-        assign_input = '{"dish":{"receptorIDList":["0001"]},"sdp":{"id":"sbi-mvp01-20200325-00001",' \
-                        '"max_length":100.0,"scan_types":[{"id":"science_A","coordinate_system":"ICRS",' \
-                        '"ra":"02:42:40.771","dec":"-00:00:47.84","channels":[' \
-                        '{"count":744,"start":0,"stride":2,"freq_min":0.35e9,"freq_max":0.368e9,"link_map"' \
-                        ':[[0,0],[200,1],[744,2],[944,3]]},{"count":744,"start":2000,"stride":1,"freq_min"' \
-                        ':0.36e9,"freq_max":0.368e9,"link_map":[[2000,4],[2200,5]]}]},{"id":"calibration_B",' \
-                        '"coordinate_system":"ICRS","ra":"12:29:06.699","dec":"02:03:08.598","channels":[{"count":744,"start":0,"stride":2,"freq_min":0.35e9,"freq_max":0.368e9,' \
-                        '"link_map":[[0,0],[200,1],[744,2],[944,3]]},{"count":744,"start":2000,"stride":1,' \
-                        '"freq_min":0.36e9,"freq_max":0.368e9,"link_map":[[2000,4],[2200,5]]}]}],"processing_blocks":' \
-                        '[{"id":"pb-mvp01-20200325-00001","workflow":{"type":"realtime","id":"vis_receive",' \
-                        '"version":"0.1.0"},"parameters":{}},{"id":"pb-mvp01-20200325-00002","workflow":{"type":' \
-                        '"realtime","id":"test_realtime","version":"0.1.0"},"parameters":{}},{"id":' \
-                        '"pb-mvp01-20200325-00003","workflow":{"type":"batch","id":"ical","version":"0.1.0"},' \
-                        '"parameters":{},"dependencies":[{"pb_id":"pb-mvp01-20200325-00001","type":["visibilities"]}]}' \
-                        ',{"id":"pb-mvp01-20200325-00004","workflow":{"type":"batch","id":"dpreb","version":"0.1.0"}' \
-                        ',"parameters":{},"dependencies":[{"pb_id":"pb-mvp01-20200325-00003",' \
-                        '"type":["calibration"]}]}]}}'
-        tango_context.device.AssignResources(assign_input)
->>>>>>> c2c7f30f
         attribute = "state"
         dummy_event = create_dummy_event_state(csp_subarray1_proxy_mock, csp_subarray1_fqdn, attribute, DevState.OFF)
         event_subscription_map[attribute](dummy_event)
@@ -1473,29 +1078,7 @@
         attribute = "state"
         dummy_event = create_dummy_event_state(csp_subarray1_proxy_mock, csp_subarray1_fqdn, attribute, DevState.OFF)
         event_subscription_map[attribute](dummy_event)
-<<<<<<< HEAD
         tango_context.device.AssignResources(assign_input_str)
-=======
-
-        assign_input = '{"dish":{"receptorIDList":["0001"]},"sdp":{"id":"sbi-mvp01-20200325-00001",' \
-                        '"max_length":100.0,"scan_types":[{"id":"science_A","coordinate_system":"ICRS",' \
-                        '"ra":"02:42:40.771","dec":"-00:00:47.84","channels":[' \
-                        '{"count":744,"start":0,"stride":2,"freq_min":0.35e9,"freq_max":0.368e9,"link_map"' \
-                        ':[[0,0],[200,1],[744,2],[944,3]]},{"count":744,"start":2000,"stride":1,"freq_min"' \
-                        ':0.36e9,"freq_max":0.368e9,"link_map":[[2000,4],[2200,5]]}]},{"id":"calibration_B",' \
-                        '"coordinate_system":"ICRS","ra":"12:29:06.699","dec":"02:03:08.598","channels":[{"count":744,"start":0,"stride":2,"freq_min":0.35e9,"freq_max":0.368e9,' \
-                        '"link_map":[[0,0],[200,1],[744,2],[944,3]]},{"count":744,"start":2000,"stride":1,' \
-                        '"freq_min":0.36e9,"freq_max":0.368e9,"link_map":[[2000,4],[2200,5]]}]}],"processing_blocks":' \
-                        '[{"id":"pb-mvp01-20200325-00001","workflow":{"type":"realtime","id":"vis_receive",' \
-                        '"version":"0.1.0"},"parameters":{}},{"id":"pb-mvp01-20200325-00002","workflow":{"type":' \
-                        '"realtime","id":"test_realtime","version":"0.1.0"},"parameters":{}},{"id":' \
-                        '"pb-mvp01-20200325-00003","workflow":{"type":"batch","id":"ical","version":"0.1.0"},' \
-                        '"parameters":{},"dependencies":[{"pb_id":"pb-mvp01-20200325-00001","type":["visibilities"]}]}' \
-                        ',{"id":"pb-mvp01-20200325-00004","workflow":{"type":"batch","id":"dpreb","version":"0.1.0"}' \
-                        ',"parameters":{},"dependencies":[{"pb_id":"pb-mvp01-20200325-00003",' \
-                        '"type":["calibration"]}]}]}}'
-        tango_context.device.AssignResources(assign_input)
->>>>>>> c2c7f30f
         attribute = 'ObsState'
         dummy_event_csp = create_dummy_event_state(csp_subarray1_ln_proxy_mock, csp_subarray1_ln_fqdn,
                                                    attribute, ObsState.SCANNING)
@@ -1754,30 +1337,7 @@
         attribute = "state"
         dummy_event = create_dummy_event_state(csp_subarray1_proxy_mock, csp_subarray1_fqdn, attribute, DevState.OFF)
         event_subscription_map[attribute](dummy_event)
-
-<<<<<<< HEAD
         tango_context.device.AssignResources(assign_input_str)
-=======
-        assign_input = '{"dish":{"receptorIDList":["0001"]},"sdp":{"id":"sbi-mvp01-20200325-00001",' \
-                        '"max_length":100.0,"scan_types":[{"id":"science_A","coordinate_system":"ICRS",' \
-                        '"ra":"02:42:40.771","dec":"-00:00:47.84","channels":[' \
-                        '{"count":744,"start":0,"stride":2,"freq_min":0.35e9,"freq_max":0.368e9,"link_map"' \
-                        ':[[0,0],[200,1],[744,2],[944,3]]},{"count":744,"start":2000,"stride":1,"freq_min"' \
-                        ':0.36e9,"freq_max":0.368e9,"link_map":[[2000,4],[2200,5]]}]},{"id":"calibration_B",' \
-                        '"coordinate_system":"ICRS","ra":"12:29:06.699","dec":"02:03:08.598","channels":[{"count":744,"start":0,"stride":2,"freq_min":0.35e9,"freq_max":0.368e9,' \
-                        '"link_map":[[0,0],[200,1],[744,2],[944,3]]},{"count":744,"start":2000,"stride":1,' \
-                        '"freq_min":0.36e9,"freq_max":0.368e9,"link_map":[[2000,4],[2200,5]]}]}],"processing_blocks":' \
-                        '[{"id":"pb-mvp01-20200325-00001","workflow":{"type":"realtime","id":"vis_receive",' \
-                        '"version":"0.1.0"},"parameters":{}},{"id":"pb-mvp01-20200325-00002","workflow":{"type":' \
-                        '"realtime","id":"test_realtime","version":"0.1.0"},"parameters":{}},{"id":' \
-                        '"pb-mvp01-20200325-00003","workflow":{"type":"batch","id":"ical","version":"0.1.0"},' \
-                        '"parameters":{},"dependencies":[{"pb_id":"pb-mvp01-20200325-00001","type":["visibilities"]}]}' \
-                        ',{"id":"pb-mvp01-20200325-00004","workflow":{"type":"batch","id":"dpreb","version":"0.1.0"}' \
-                        ',"parameters":{},"dependencies":[{"pb_id":"pb-mvp01-20200325-00003",' \
-                        '"type":["calibration"]}]}]}}'
-        tango_context.device.AssignResources(assign_input)
->>>>>>> c2c7f30f
-
         track_input = "radec|2:31:50.91|89:15:51.4"
         tango_context.device.Track(track_input)
 
@@ -1844,29 +1404,7 @@
         dummy_event = create_dummy_event_state(csp_subarray1_proxy_mock, csp_subarray1_fqdn, attribute, DevState.OFF)
         event_subscription_map[attribute](dummy_event)
 
-<<<<<<< HEAD
         tango_context.device.AssignResources(assign_input_str)
-=======
-        assign_input = '{"dish":{"receptorIDList":["0001"]},"sdp":{"id":"sbi-mvp01-20200325-00001",' \
-                        '"max_length":100.0,"scan_types":[{"id":"science_A","coordinate_system":"ICRS",' \
-                        '"ra":"02:42:40.771","dec":"-00:00:47.84","channels":[' \
-                        '{"count":744,"start":0,"stride":2,"freq_min":0.35e9,"freq_max":0.368e9,"link_map"' \
-                        ':[[0,0],[200,1],[744,2],[944,3]]},{"count":744,"start":2000,"stride":1,"freq_min"' \
-                        ':0.36e9,"freq_max":0.368e9,"link_map":[[2000,4],[2200,5]]}]},{"id":"calibration_B",' \
-                        '"coordinate_system":"ICRS","ra":"12:29:06.699","dec":"02:03:08.598","channels":[{"count":744,"start":0,"stride":2,"freq_min":0.35e9,"freq_max":0.368e9,' \
-                        '"link_map":[[0,0],[200,1],[744,2],[944,3]]},{"count":744,"start":2000,"stride":1,' \
-                        '"freq_min":0.36e9,"freq_max":0.368e9,"link_map":[[2000,4],[2200,5]]}]}],"processing_blocks":' \
-                        '[{"id":"pb-mvp01-20200325-00001","workflow":{"type":"realtime","id":"vis_receive",' \
-                        '"version":"0.1.0"},"parameters":{}},{"id":"pb-mvp01-20200325-00002","workflow":{"type":' \
-                        '"realtime","id":"test_realtime","version":"0.1.0"},"parameters":{}},{"id":' \
-                        '"pb-mvp01-20200325-00003","workflow":{"type":"batch","id":"ical","version":"0.1.0"},' \
-                        '"parameters":{},"dependencies":[{"pb_id":"pb-mvp01-20200325-00001","type":["visibilities"]}]}' \
-                        ',{"id":"pb-mvp01-20200325-00004","workflow":{"type":"batch","id":"dpreb","version":"0.1.0"}' \
-                        ',"parameters":{},"dependencies":[{"pb_id":"pb-mvp01-20200325-00003",' \
-                        '"type":["calibration"]}]}]}}'
-        tango_context.device.AssignResources(assign_input)
->>>>>>> c2c7f30f
-
         attribute = 'ObsState'
         dummy_event_csp = create_dummy_event_state(csp_subarray1_ln_proxy_mock, csp_subarray1_ln_fqdn,
                                                    attribute, ObsState.READY)
@@ -1944,30 +1482,7 @@
         attribute = "state"
         dummy_event = create_dummy_event_state(csp_subarray1_proxy_mock, csp_subarray1_fqdn, attribute, DevState.OFF)
         event_subscription_map[attribute](dummy_event)
-<<<<<<< HEAD
         tango_context.device.AssignResources(assign_input_str)
-=======
-
-        assign_input = '{"dish":{"receptorIDList":["0001"]},"sdp":{"id":"sbi-mvp01-20200325-00001",' \
-                        '"max_length":100.0,"scan_types":[{"id":"science_A","coordinate_system":"ICRS",' \
-                        '"ra":"02:42:40.771","dec":"-00:00:47.84","channels":[' \
-                        '{"count":744,"start":0,"stride":2,"freq_min":0.35e9,"freq_max":0.368e9,"link_map"' \
-                        ':[[0,0],[200,1],[744,2],[944,3]]},{"count":744,"start":2000,"stride":1,"freq_min"' \
-                        ':0.36e9,"freq_max":0.368e9,"link_map":[[2000,4],[2200,5]]}]},{"id":"calibration_B",' \
-                        '"coordinate_system":"ICRS","ra":"12:29:06.699","dec":"02:03:08.598","channels":[{"count":744,"start":0,"stride":2,"freq_min":0.35e9,"freq_max":0.368e9,' \
-                        '"link_map":[[0,0],[200,1],[744,2],[944,3]]},{"count":744,"start":2000,"stride":1,' \
-                        '"freq_min":0.36e9,"freq_max":0.368e9,"link_map":[[2000,4],[2200,5]]}]}],"processing_blocks":' \
-                        '[{"id":"pb-mvp01-20200325-00001","workflow":{"type":"realtime","id":"vis_receive",' \
-                        '"version":"0.1.0"},"parameters":{}},{"id":"pb-mvp01-20200325-00002","workflow":{"type":' \
-                        '"realtime","id":"test_realtime","version":"0.1.0"},"parameters":{}},{"id":' \
-                        '"pb-mvp01-20200325-00003","workflow":{"type":"batch","id":"ical","version":"0.1.0"},' \
-                        '"parameters":{},"dependencies":[{"pb_id":"pb-mvp01-20200325-00001","type":["visibilities"]}]}' \
-                        ',{"id":"pb-mvp01-20200325-00004","workflow":{"type":"batch","id":"dpreb","version":"0.1.0"}' \
-                        ',"parameters":{},"dependencies":[{"pb_id":"pb-mvp01-20200325-00003",' \
-                        '"type":["calibration"]}]}]}}'
-        tango_context.device.AssignResources(assign_input)
->>>>>>> c2c7f30f
-
         attribute = 'ObsState'
         dummy_event_csp = create_dummy_event_state(csp_subarray1_ln_proxy_mock, csp_subarray1_ln_fqdn,
                                                    attribute, ObsState.SCANNING)
@@ -2185,30 +1700,7 @@
         attribute = "state"
         dummy_event = create_dummy_event_state(csp_subarray1_proxy_mock, csp_subarray1_fqdn, attribute, DevState.OFF)
         event_subscription_map[attribute](dummy_event)
-
-<<<<<<< HEAD
         tango_context.device.AssignResources(assign_input_str)
-=======
-        assign_input = '{"dish":{"receptorIDList":["0001"]},"sdp":{"id":"sbi-mvp01-20200325-00001",' \
-                        '"max_length":100.0,"scan_types":[{"id":"science_A","coordinate_system":"ICRS",' \
-                        '"ra":"02:42:40.771","dec":"-00:00:47.84","channels":[' \
-                        '{"count":744,"start":0,"stride":2,"freq_min":0.35e9,"freq_max":0.368e9,"link_map"' \
-                        ':[[0,0],[200,1],[744,2],[944,3]]},{"count":744,"start":2000,"stride":1,"freq_min"' \
-                        ':0.36e9,"freq_max":0.368e9,"link_map":[[2000,4],[2200,5]]}]},{"id":"calibration_B",' \
-                        '"coordinate_system":"ICRS","ra":"12:29:06.699","dec":"02:03:08.598","channels":[{"count":744,"start":0,"stride":2,"freq_min":0.35e9,"freq_max":0.368e9,' \
-                        '"link_map":[[0,0],[200,1],[744,2],[944,3]]},{"count":744,"start":2000,"stride":1,' \
-                        '"freq_min":0.36e9,"freq_max":0.368e9,"link_map":[[2000,4],[2200,5]]}]}],"processing_blocks":' \
-                        '[{"id":"pb-mvp01-20200325-00001","workflow":{"type":"realtime","id":"vis_receive",' \
-                        '"version":"0.1.0"},"parameters":{}},{"id":"pb-mvp01-20200325-00002","workflow":{"type":' \
-                        '"realtime","id":"test_realtime","version":"0.1.0"},"parameters":{}},{"id":' \
-                        '"pb-mvp01-20200325-00003","workflow":{"type":"batch","id":"ical","version":"0.1.0"},' \
-                        '"parameters":{},"dependencies":[{"pb_id":"pb-mvp01-20200325-00001","type":["visibilities"]}]}' \
-                        ',{"id":"pb-mvp01-20200325-00004","workflow":{"type":"batch","id":"dpreb","version":"0.1.0"}' \
-                        ',"parameters":{},"dependencies":[{"pb_id":"pb-mvp01-20200325-00003",' \
-                        '"type":["calibration"]}]}]}}'
-        tango_context.device.AssignResources(assign_input)
->>>>>>> c2c7f30f
-
         attribute = 'dishPointingState'
         dummy_event_dish = create_dummy_event_state(dish_ln_proxy_mock, dish_ln_prefix + "0001", attribute,
                                                     PointingState.SLEW)
@@ -2266,29 +1758,7 @@
         attribute = "state"
         dummy_event = create_dummy_event_state(csp_subarray1_proxy_mock, csp_subarray1_fqdn, attribute, DevState.OFF)
         event_subscription_map[attribute](dummy_event)
-<<<<<<< HEAD
         tango_context.device.AssignResources(assign_input_str)
-=======
-
-        assign_input = '{"dish":{"receptorIDList":["0001"]},"sdp":{"id":"sbi-mvp01-20200325-00001",' \
-                        '"max_length":100.0,"scan_types":[{"id":"science_A","coordinate_system":"ICRS",' \
-                        '"ra":"02:42:40.771","dec":"-00:00:47.84","channels":[' \
-                        '{"count":744,"start":0,"stride":2,"freq_min":0.35e9,"freq_max":0.368e9,"link_map"' \
-                        ':[[0,0],[200,1],[744,2],[944,3]]},{"count":744,"start":2000,"stride":1,"freq_min"' \
-                        ':0.36e9,"freq_max":0.368e9,"link_map":[[2000,4],[2200,5]]}]},{"id":"calibration_B",' \
-                        '"coordinate_system":"ICRS","ra":"12:29:06.699","dec":"02:03:08.598","channels":[{"count":744,"start":0,"stride":2,"freq_min":0.35e9,"freq_max":0.368e9,' \
-                        '"link_map":[[0,0],[200,1],[744,2],[944,3]]},{"count":744,"start":2000,"stride":1,' \
-                        '"freq_min":0.36e9,"freq_max":0.368e9,"link_map":[[2000,4],[2200,5]]}]}],"processing_blocks":' \
-                        '[{"id":"pb-mvp01-20200325-00001","workflow":{"type":"realtime","id":"vis_receive",' \
-                        '"version":"0.1.0"},"parameters":{}},{"id":"pb-mvp01-20200325-00002","workflow":{"type":' \
-                        '"realtime","id":"test_realtime","version":"0.1.0"},"parameters":{}},{"id":' \
-                        '"pb-mvp01-20200325-00003","workflow":{"type":"batch","id":"ical","version":"0.1.0"},' \
-                        '"parameters":{},"dependencies":[{"pb_id":"pb-mvp01-20200325-00001","type":["visibilities"]}]}' \
-                        ',{"id":"pb-mvp01-20200325-00004","workflow":{"type":"batch","id":"dpreb","version":"0.1.0"}' \
-                        ',"parameters":{},"dependencies":[{"pb_id":"pb-mvp01-20200325-00003",' \
-                        '"type":["calibration"]}]}]}}'
-        tango_context.device.AssignResources(assign_input)
->>>>>>> c2c7f30f
 
         attribute = 'dishPointingState'
         dummy_event_dish = create_dummy_event_state(dish_ln_proxy_mock, dish_ln_prefix + "0001", attribute,
@@ -2347,30 +1817,7 @@
         attribute = "state"
         dummy_event = create_dummy_event_state(csp_subarray1_proxy_mock, csp_subarray1_fqdn, attribute, DevState.OFF)
         event_subscription_map[attribute](dummy_event)
-<<<<<<< HEAD
         tango_context.device.AssignResources(assign_input_str)
-=======
-
-        assign_input = '{"dish":{"receptorIDList":["0001"]},"sdp":{"id":"sbi-mvp01-20200325-00001",' \
-                        '"max_length":100.0,"scan_types":[{"id":"science_A","coordinate_system":"ICRS",' \
-                        '"ra":"02:42:40.771","dec":"-00:00:47.84","channels":[' \
-                        '{"count":744,"start":0,"stride":2,"freq_min":0.35e9,"freq_max":0.368e9,"link_map"' \
-                        ':[[0,0],[200,1],[744,2],[944,3]]},{"count":744,"start":2000,"stride":1,"freq_min"' \
-                        ':0.36e9,"freq_max":0.368e9,"link_map":[[2000,4],[2200,5]]}]},{"id":"calibration_B",' \
-                        '"coordinate_system":"ICRS","ra":"12:29:06.699","dec":"02:03:08.598","channels":[{"count":744,"start":0,"stride":2,"freq_min":0.35e9,"freq_max":0.368e9,' \
-                        '"link_map":[[0,0],[200,1],[744,2],[944,3]]},{"count":744,"start":2000,"stride":1,' \
-                        '"freq_min":0.36e9,"freq_max":0.368e9,"link_map":[[2000,4],[2200,5]]}]}],"processing_blocks":' \
-                        '[{"id":"pb-mvp01-20200325-00001","workflow":{"type":"realtime","id":"vis_receive",' \
-                        '"version":"0.1.0"},"parameters":{}},{"id":"pb-mvp01-20200325-00002","workflow":{"type":' \
-                        '"realtime","id":"test_realtime","version":"0.1.0"},"parameters":{}},{"id":' \
-                        '"pb-mvp01-20200325-00003","workflow":{"type":"batch","id":"ical","version":"0.1.0"},' \
-                        '"parameters":{},"dependencies":[{"pb_id":"pb-mvp01-20200325-00001","type":["visibilities"]}]}' \
-                        ',{"id":"pb-mvp01-20200325-00004","workflow":{"type":"batch","id":"dpreb","version":"0.1.0"}' \
-                        ',"parameters":{},"dependencies":[{"pb_id":"pb-mvp01-20200325-00003",' \
-                        '"type":["calibration"]}]}]}}'
-        tango_context.device.AssignResources(assign_input)
->>>>>>> c2c7f30f
-
         attribute = 'dishPointingState'
         dummy_event_dish = create_dummy_event_state(dish_ln_proxy_mock, dish_ln_prefix + "0001", attribute,
                                                     PointingState.READY)
@@ -2426,30 +1873,7 @@
         attribute = "state"
         dummy_event = create_dummy_event_state(csp_subarray1_proxy_mock, csp_subarray1_fqdn, attribute, DevState.OFF)
         event_subscription_map[attribute](dummy_event)
-
-<<<<<<< HEAD
         tango_context.device.AssignResources(assign_input_str)
-=======
-        assign_input = '{"dish":{"receptorIDList":["0001"]},"sdp":{"id":"sbi-mvp01-20200325-00001",' \
-                        '"max_length":100.0,"scan_types":[{"id":"science_A","coordinate_system":"ICRS",' \
-                        '"ra":"02:42:40.771","dec":"-00:00:47.84","channels":[' \
-                        '{"count":744,"start":0,"stride":2,"freq_min":0.35e9,"freq_max":0.368e9,"link_map"' \
-                        ':[[0,0],[200,1],[744,2],[944,3]]},{"count":744,"start":2000,"stride":1,"freq_min"' \
-                        ':0.36e9,"freq_max":0.368e9,"link_map":[[2000,4],[2200,5]]}]},{"id":"calibration_B",' \
-                        '"coordinate_system":"ICRS","ra":"12:29:06.699","dec":"02:03:08.598","channels":[{"count":744,"start":0,"stride":2,"freq_min":0.35e9,"freq_max":0.368e9,' \
-                        '"link_map":[[0,0],[200,1],[744,2],[944,3]]},{"count":744,"start":2000,"stride":1,' \
-                        '"freq_min":0.36e9,"freq_max":0.368e9,"link_map":[[2000,4],[2200,5]]}]}],"processing_blocks":' \
-                        '[{"id":"pb-mvp01-20200325-00001","workflow":{"type":"realtime","id":"vis_receive",' \
-                        '"version":"0.1.0"},"parameters":{}},{"id":"pb-mvp01-20200325-00002","workflow":{"type":' \
-                        '"realtime","id":"test_realtime","version":"0.1.0"},"parameters":{}},{"id":' \
-                        '"pb-mvp01-20200325-00003","workflow":{"type":"batch","id":"ical","version":"0.1.0"},' \
-                        '"parameters":{},"dependencies":[{"pb_id":"pb-mvp01-20200325-00001","type":["visibilities"]}]}' \
-                        ',{"id":"pb-mvp01-20200325-00004","workflow":{"type":"batch","id":"dpreb","version":"0.1.0"}' \
-                        ',"parameters":{},"dependencies":[{"pb_id":"pb-mvp01-20200325-00003",' \
-                        '"type":["calibration"]}]}]}}'
-        tango_context.device.AssignResources(assign_input)
->>>>>>> c2c7f30f
-
         attribute = 'dishPointingState'
         dummy_event_dish = create_dummy_event_state_with_error(dish_ln_proxy_mock, dish_ln_prefix + "0001", attribute,
                                                     PointingState.SCAN)
