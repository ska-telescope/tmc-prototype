--- conflicted
+++ resolved
@@ -1515,132 +1515,6 @@
     assert df in tango_context.device.activityMessage
 
 
-<<<<<<< HEAD
-@pytest.mark.xfail(reason="Enable test case once tango group command issue gets resolved")
-def test_abort_should_raise_devfailed_exception_when_obsstate_is_resourcing(mock_lower_devices):
-    tango_context, csp_subarray1_ln_proxy_mock, csp_subarray1_proxy_mock, sdp_subarray1_ln_proxy_mock, sdp_subarray1_proxy_mock, dish_ln_proxy_mock, csp_subarray1_ln_fqdn, csp_subarray1_fqdn, sdp_subarray1_ln_fqdn, sdp_subarray1_fqdn, dish_ln_prefix, event_subscription_map, dish_pointing_state_map = mock_lower_devices
-    csp_subarray1_obsstate_attribute = "cspSubarrayObsState"
-    sdp_subarray1_obsstate_attribute = "sdpSubarrayObsState"
-    tango_context.device.On()
-
-    tango_context.device.AssignResources(assign_input_str)
-    attribute = 'ObsState'
-    dummy_event_csp = create_dummy_event_state(csp_subarray1_ln_proxy_mock, csp_subarray1_ln_fqdn,
-                                               attribute, ObsState.RESOURCING)
-    event_subscription_map[csp_subarray1_obsstate_attribute](dummy_event_csp)
-
-    dummy_event_sdp = create_dummy_event_state(sdp_subarray1_ln_proxy_mock, sdp_subarray1_ln_fqdn,
-                                               attribute, ObsState.RESOURCING)
-    event_subscription_map[sdp_subarray1_obsstate_attribute](dummy_event_sdp)
-    assert tango_context.device.obsState == ObsState.RESOURCING
-    csp_subarray1_ln_proxy_mock.command_inout.side_effect = raise_devfailed_exception
-
-    with pytest.raises(tango.DevFailed):
-        tango_context.device.Abort()
-    assert tango_context.device.obsState == ObsState.FAULT
-    assert const.ERR_ABORT_INVOKING_CMD in tango_context.device.activityMessage
-
-
-@pytest.mark.xfail(reason="Enable test case once tango group command issue gets resolved")
-def test_restart_should_command_subarray_to_restart_when_it_is_aborted(mock_lower_devices):
-    tango_context, csp_subarray1_ln_proxy_mock, csp_subarray1_proxy_mock, sdp_subarray1_ln_proxy_mock, sdp_subarray1_proxy_mock, dish_ln_proxy_mock, csp_subarray1_ln_fqdn, csp_subarray1_fqdn, sdp_subarray1_ln_fqdn, sdp_subarray1_fqdn, dish_ln_prefix, event_subscription_map, dish_pointing_state_map = mock_lower_devices
-    csp_subarray1_obsstate_attribute = "cspSubarrayObsState"
-    sdp_subarray1_obsstate_attribute = "sdpSubarrayObsState"
-    dish_pointing_state_attribute = "dishPointingState"
-    tango_context.device.On()
-    tango_context.device.AssignResources(assign_input_str)
-    attribute = 'ObsState'
-    dummy_event_csp = create_dummy_event_state(csp_subarray1_ln_proxy_mock, csp_subarray1_ln_fqdn,
-                                               attribute, ObsState.IDLE)
-    event_subscription_map[csp_subarray1_obsstate_attribute](dummy_event_csp)
-
-    dummy_event_sdp = create_dummy_event_state(sdp_subarray1_ln_proxy_mock, sdp_subarray1_ln_fqdn,
-                                               attribute, ObsState.IDLE)
-    event_subscription_map[sdp_subarray1_obsstate_attribute](dummy_event_sdp)
-    tango_context.device.Abort()
-    attribute = 'ObsState'
-    dummy_event_csp = create_dummy_event_state(csp_subarray1_ln_proxy_mock, csp_subarray1_ln_fqdn,
-                                               attribute, ObsState.ABORTED)
-    event_subscription_map[csp_subarray1_obsstate_attribute](dummy_event_csp)
-
-    dummy_event_sdp = create_dummy_event_state(sdp_subarray1_ln_proxy_mock, sdp_subarray1_ln_fqdn,
-                                               attribute, ObsState.ABORTED)
-    event_subscription_map[sdp_subarray1_obsstate_attribute](dummy_event_sdp)
-
-    wait_for(tango_context, ObsState.ABORTED)
-    assert tango_context.device.obsState == ObsState.ABORTED
-    tango_context.device.Restart()
-    attribute = 'ObsState'
-    dummy_event_csp = create_dummy_event_state(csp_subarray1_ln_proxy_mock, csp_subarray1_ln_fqdn,
-                                               attribute, ObsState.RESTARTING)
-    event_subscription_map[csp_subarray1_obsstate_attribute](dummy_event_csp)
-
-    dummy_event_sdp = create_dummy_event_state(sdp_subarray1_ln_proxy_mock, sdp_subarray1_ln_fqdn,
-                                               attribute, ObsState.RESTARTING)
-    event_subscription_map[sdp_subarray1_obsstate_attribute](dummy_event_sdp)
-
-    assert tango_context.device.obsState == ObsState.RESTARTING
-    attribute = 'ObsState'
-    dummy_event_csp = create_dummy_event_state(csp_subarray1_ln_proxy_mock, csp_subarray1_ln_fqdn,
-                                               attribute, ObsState.EMPTY)
-    event_subscription_map[csp_subarray1_obsstate_attribute](dummy_event_csp)
-
-    dummy_event_sdp = create_dummy_event_state(sdp_subarray1_ln_proxy_mock, sdp_subarray1_ln_fqdn,
-                                               attribute, ObsState.EMPTY)
-    event_subscription_map[sdp_subarray1_obsstate_attribute](dummy_event_sdp)
-
-    sdp_subarray1_ln_proxy_mock.command_inout.assert_called_with(const.CMD_RESTART)
-    csp_subarray1_ln_proxy_mock.command_inout.assert_called_with(const.CMD_RESTART)
-    dish_ln_proxy_mock.command_inout.assert_called_with(const.CMD_RESTART)
-    assert tango_context.device.obsState == ObsState.EMPTY
-
-
-@pytest.mark.xfail(reason="Enable test case once tango group command issue gets resolved")
-def test_restart_should_command_subarray_to_restart_when_it_is_Fault(mock_lower_devices):
-    tango_context, csp_subarray1_ln_proxy_mock, csp_subarray1_proxy_mock, sdp_subarray1_ln_proxy_mock, sdp_subarray1_proxy_mock, dish_ln_proxy_mock, csp_subarray1_ln_fqdn, csp_subarray1_fqdn, sdp_subarray1_ln_fqdn, sdp_subarray1_fqdn, dish_ln_prefix, event_subscription_map, dish_pointing_state_map = mock_lower_devices
-    csp_subarray1_obsstate_attribute = "cspSubarrayObsState"
-    sdp_subarray1_obsstate_attribute = "sdpSubarrayObsState"
-    dish_pointing_state_attribute = "dishPointingState"
-    tango_context.device.On()
-    with pytest.raises(tango.DevFailed):
-        tango_context.device.AssignResources(assign_invalid_key)
-
-    attribute = 'ObsState'
-    dummy_event_csp = create_dummy_event_state(csp_subarray1_ln_proxy_mock, csp_subarray1_ln_fqdn,
-                                               attribute, ObsState.FAULT)
-    event_subscription_map[csp_subarray1_obsstate_attribute](dummy_event_csp)
-
-    dummy_event_sdp = create_dummy_event_state(sdp_subarray1_ln_proxy_mock, sdp_subarray1_ln_fqdn,
-                                               attribute, ObsState.FAULT)
-    event_subscription_map[sdp_subarray1_obsstate_attribute](dummy_event_sdp)
-    assert tango_context.device.obsState == ObsState.FAULT
-
-    tango_context.device.Restart()
-    attribute = 'ObsState'
-    dummy_event_csp = create_dummy_event_state(csp_subarray1_ln_proxy_mock, csp_subarray1_ln_fqdn,
-                                               attribute, ObsState.RESTARTING)
-    event_subscription_map[csp_subarray1_obsstate_attribute](dummy_event_csp)
-
-    dummy_event_sdp = create_dummy_event_state(sdp_subarray1_ln_proxy_mock, sdp_subarray1_ln_fqdn,
-                                               attribute, ObsState.RESTARTING)
-    event_subscription_map[sdp_subarray1_obsstate_attribute](dummy_event_sdp)
-
-    assert tango_context.device.obsState == ObsState.RESTARTING
-    attribute = 'ObsState'
-    dummy_event_csp = create_dummy_event_state(csp_subarray1_ln_proxy_mock, csp_subarray1_ln_fqdn,
-                                               attribute, ObsState.EMPTY)
-    event_subscription_map[csp_subarray1_obsstate_attribute](dummy_event_csp)
-
-    dummy_event_sdp = create_dummy_event_state(sdp_subarray1_ln_proxy_mock, sdp_subarray1_ln_fqdn,
-                                               attribute, ObsState.EMPTY)
-    event_subscription_map[sdp_subarray1_obsstate_attribute](dummy_event_sdp)
-
-    sdp_subarray1_ln_proxy_mock.command_inout.assert_called_with(const.CMD_RESTART)
-    csp_subarray1_ln_proxy_mock.command_inout.assert_called_with(const.CMD_RESTART)
-    dish_ln_proxy_mock.command_inout.assert_called_with(const.CMD_RESTART)
-
-    assert tango_context.device.obsState == ObsState.EMPTY
-=======
 # @pytest.mark.xfail(reason="Enable test case once tango group command issue gets resolved")
 # def test_abort_should_raise_devfailed_exception_when_obsstate_is_resourcing(mock_lower_devices):
 #     tango_context, csp_subarray1_ln_proxy_mock, csp_subarray1_proxy_mock, sdp_subarray1_ln_proxy_mock, sdp_subarray1_proxy_mock, dish_ln_proxy_mock, csp_subarray1_ln_fqdn, csp_subarray1_fqdn, sdp_subarray1_ln_fqdn, sdp_subarray1_fqdn, dish_ln_prefix, event_subscription_map, dish_pointing_state_map = mock_lower_devices
@@ -1765,7 +1639,6 @@
 #     dish_ln_proxy_mock.command_inout.assert_called_with(const.CMD_RESTART)
 
 #     assert tango_context.device.obsState == ObsState.EMPTY
->>>>>>> 59edc0cd
 
 
 def test_restart_should_not_restart_subarray_when_it_is_invalid_state(mock_lower_devices):
