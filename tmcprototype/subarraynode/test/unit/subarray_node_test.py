--- conflicted
+++ resolved
@@ -21,184 +21,6 @@
 from ska.base.control_model import AdminMode, HealthState, ObsState, ObsMode, TestMode, SimulationMode, \
     LoggingLevel
 from subarraynode.exceptions import InvalidObsStateError
-
-# Sample good JSON for AssignResources command
-sample_json_assign_resources={
-  "dish": {
-    "receptorIDList": [
-      "0002",
-      "0001"
-    ]
-  },
-  "sdp": {
-    "id": "sbi-mvp01-20200325-00001",
-    "max_length": 100.0,
-    "scan_types": [
-      {
-        "id": "science_A",
-        "coordinate_system": "ICRS",
-        "ra": "02:42:40.771",
-        "dec": "-00:00:47.84",
-        "channels": [
-          {
-            "count": 744,
-            "start": 0,
-            "stride": 2,
-            "freq_min": 0.35e9,
-            "freq_max": 0.368e9,
-            "link_map": [
-              [
-                0,
-                0
-              ],
-              [
-                200,
-                1
-              ],
-              [
-                744,
-                2
-              ],
-              [
-                944,
-                3
-              ]
-            ]
-          },
-          {
-            "count": 744,
-            "start": 2000,
-            "stride": 1,
-            "freq_min": 0.36e9,
-            "freq_max": 0.368e9,
-            "link_map": [
-              [
-                2000,
-                4
-              ],
-              [
-                2200,
-                5
-              ]
-            ]
-          }
-        ]
-      },
-      {
-        "id": "calibration_B",
-        "coordinate_system": "ICRS",
-        "ra": "12:29:06.699",
-        "dec": "02:03:08.598",
-        "channels": [
-          {
-            "count": 744,
-            "start": 0,
-            "stride": 2,
-            "freq_min": 0.35e9,
-            "freq_max": 0.368e9,
-            "link_map": [
-              [
-                0,
-                0
-              ],
-              [
-                200,
-                1
-              ],
-              [
-                744,
-                2
-              ],
-              [
-                944,
-                3
-              ]
-            ]
-          },
-          {
-            "count": 744,
-            "start": 2000,
-            "stride": 1,
-            "freq_min": 0.36e9,
-            "freq_max": 0.368e9,
-            "link_map": [
-              [
-                2000,
-                4
-              ],
-              [
-                2200,
-                5
-              ]
-            ]
-          }
-        ]
-      }
-    ],
-    "processing_blocks": [
-      {
-        "id": "pb-mvp01-20200325-00001",
-        "workflow": {
-          "type": "realtime",
-          "id": "vis_receive",
-          "version": "0.1.0"
-        },
-        "parameters": {
-
-        }
-      },
-      {
-        "id": "pb-mvp01-20200325-00002",
-        "workflow": {
-          "type": "realtime",
-          "id": "test_realtime",
-          "version": "0.1.0"
-        },
-        "parameters": {
-
-        }
-      },
-      {
-        "id": "pb-mvp01-20200325-00003",
-        "workflow": {
-          "type": "batch",
-          "id": "ical",
-          "version": "0.1.0"
-        },
-        "parameters": {
-
-        },
-        "dependencies": [
-          {
-            "pb_id": "pb-mvp01-20200325-00001",
-            "type": [
-              "visibilities"
-            ]
-          }
-        ]
-      },
-      {
-        "id": "pb-mvp01-20200325-00004",
-        "workflow": {
-          "type": "batch",
-          "id": "dpreb",
-          "version": "0.1.0"
-        },
-        "parameters": {
-
-        },
-        "dependencies": [
-          {
-            "pb_id": "pb-mvp01-20200325-00003",
-            "type": [
-              "calibration"
-            ]
-          }
-        ]
-      }
-    ]
-  }
-}
 
 assign_input_file = 'command_AssignResources.json'
 path = join(dirname(__file__), 'data', assign_input_file)
@@ -556,18 +378,10 @@
         dummy_event = create_dummy_event_state(csp_subarray1_proxy_mock, csp_subarray1_fqdn, attribute, DevState.OFF)
         event_subscription_map[attribute](dummy_event)
 
-<<<<<<< HEAD
-        assign_input = sample_json_assign_resources
-        tango_context.device.AssignResources(json.dumps(assign_input))
-
-        str_json_arg = json.dumps(assign_input.get("sdp"))
-=======
         assign_input_dict=json.loads(assign_input_str)
+        str_json_arg = json.dumps(assign_input_dict.get("sdp"))
+
         tango_context.device.AssignResources(assign_input_str)
-
-        str_json_arg = json.dumps(assign_input_dict.get("sdp"))
-
->>>>>>> 7354dc61
         sdp_subarray1_ln_proxy_mock.command_inout.assert_called_with(const.CMD_ASSIGN_RESOURCES, str_json_arg)
 
         arg_list = []
@@ -583,10 +397,6 @@
 def test_assign_resource_should_raise_exception_when_called_when_device_state_disable():
     # act
     with fake_tango_system(SubarrayNode) as tango_context:
-<<<<<<< HEAD
-        assign_input = sample_json_assign_resources
-=======
->>>>>>> 7354dc61
         with pytest.raises(tango.DevFailed):
             tango_context.device.AssignResources(assign_input_str)
 
@@ -655,9 +465,8 @@
                                                    attribute, ObsState.READY)
         event_subscription_map[sdp_subarray1_obsstate_attribute](dummy_event_sdp)
 
-        assign_input = sample_json_assign_resources
         with pytest.raises(tango.DevFailed) as df:
-            tango_context.device.AssignResources(json.dumps(assign_input))
+            tango_context.device.AssignResources(json.dumps(assign_input_str))
 
         # assert:
         assert "SubarrayNode raised InvalidObsStateError in AssignResources command" in str(df.value)
@@ -721,12 +530,8 @@
         dummy_event = create_dummy_event_state(csp_subarray1_proxy_mock, csp_subarray1_fqdn, attribute, DevState.OFF)
         event_subscription_map[attribute](dummy_event)
 
-<<<<<<< HEAD
-        assign_input = sample_json_assign_resources
-=======
->>>>>>> 7354dc61
         with pytest.raises(tango.DevFailed):
-            tango_context.device.AssignResources(assign_input_str)
+            tango_context.device.AssignResources(json.dumps(assign_input_str))
         # assert
         assert tango_context.device.State() == DevState.OFF
 
@@ -772,13 +577,8 @@
         dummy_event = create_dummy_event_state(csp_subarray1_proxy_mock, csp_subarray1_fqdn, attribute, DevState.OFF)
         event_subscription_map[attribute](dummy_event)
 
-<<<<<<< HEAD
-        assign_input = sample_json_assign_resources
         with pytest.raises(tango.DevFailed) as df:
-            tango_context.device.AssignResources(json.dumps(assign_input))
-=======
-        tango_context.device.AssignResources(assign_input_str)
->>>>>>> 7354dc61
+            tango_context.device.AssignResources(assign_input_str)
 
         # assert
         assert tango_context.device.State() == DevState.OFF
@@ -828,9 +628,8 @@
         dummy_event = create_dummy_event_state(sdp_subarray1_proxy_mock, sdp_subarray1_fqdn, attribute, DevState.OFF)
         event_subscription_map[attribute](dummy_event)
 
-        assign_input = sample_json_assign_resources
         with pytest.raises(tango.DevFailed) as df:
-            tango_context.device.AssignResources(json.dumps(assign_input))
+            tango_context.device.AssignResources(assign_input_str)
 
         # assert
         assert tango_context.device.State() == DevState.OFF
@@ -1236,7 +1035,6 @@
         attribute = "state"
         dummy_event = create_dummy_event_state(csp_subarray1_proxy_mock, csp_subarray1_fqdn, attribute, DevState.OFF)
         event_subscription_map[attribute](dummy_event)
-<<<<<<< HEAD
 
         assign_input = '{"dish":{"receptorIDList":["0001"]},"sdp":{"id":"sbi-mvp01-20200325-00001"' \
                        ',"max_length":100.0,"scan_types":[{"id":"science_A","coordinate_system":"ICRS",' \
@@ -1254,9 +1052,6 @@
                        '["calibration"]}]}]}}'
         tango_context.device.AssignResources(assign_input)
         csp_subarray1_ln_proxy_mock.command_inout.side_effect = raise_devfailed_with_arg
-=======
-        tango_context.device.AssignResources(assign_input_str)
->>>>>>> 7354dc61
         attribute = "state"
         dummy_event = create_dummy_event_state(csp_subarray1_proxy_mock, csp_subarray1_fqdn, attribute, DevState.OFF)
         event_subscription_map[attribute](dummy_event)
