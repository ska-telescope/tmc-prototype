# Standard Python imports
import contextlib
import importlib
import sys
import json
import types
import time
import pytest
import mock
from mock import Mock, MagicMock
from os.path import dirname, join

# Tango imports
import tango
from tango import DevState, DeviceData, DevString, DevVarStringArray
from tango.test_context import DeviceTestContext

# Additional import
from subarraynode import SubarrayNode, const, ElementDeviceData
from subarraynode.const import PointingState
from ska.base.control_model import AdminMode, HealthState, ObsState, ObsMode, TestMode, SimulationMode, \
    LoggingLevel

assign_input_file = 'command_AssignResources.json'
path = join(dirname(__file__), 'data', assign_input_file)
with open(path, 'r') as f:
    assign_input_str = f.read()

scan_input_file= 'command_Scan.json'
path= join(dirname(__file__), 'data', scan_input_file)
with open(path, 'r') as f:
    scan_input_str=f.read()

configure_input_file= 'command_Configure.json'
path= join(dirname(__file__), 'data' , configure_input_file)
with open(path, 'r') as f:
    configure_str=f.read()

configure_invalid_key_file='invalid_key_Configure.json'
path= join(dirname(__file__), 'data' , configure_invalid_key_file)
with open(path, 'r') as f:
    configure_invalid_key=f.read()

configure_invalid_input_file='invalid_input_Configure.json'
path= join(dirname(__file__), 'data' , configure_invalid_input_file)
with open(path, 'r') as f:
    invalid_conf_input=f.read()

assign_invalid_key_file='invalid_key_AssignResources.json'
path= join(dirname(__file__), 'data' , assign_invalid_key_file)
with open(path, 'r') as f:
    assign_invalid_key=f.read()

sdp_configure_input_file= 'command_sdp_Configure.json'
path= join(dirname(__file__), 'data' , sdp_configure_input_file)
with open(path, 'r') as f:
    sdp_conf_str=f.read()

csp_configure_input_file= 'command_csp_Configure.json'
path= join(dirname(__file__), 'data' , csp_configure_input_file)
with open(path, 'r') as f:
    csp_conf_str=f.read()

scan_config_file= 'example_scan_config.json'
path= join(dirname(__file__), 'data' , scan_config_file)
with open(path, 'r') as f:
    scan_config_str=f.read()

invalid_scan_config_file= 'example_invalid_scan_config.json'
path= join(dirname(__file__), 'data' , invalid_scan_config_file)
with open(path, 'r') as f:
    invalid_scan_config_str=f.read()

receive_addresses_file= 'receive_addresses.json'
path= join(dirname(__file__), 'data' , receive_addresses_file)
with open(path, 'r') as f:
    receive_addresses=f.read()

@pytest.fixture(scope="function")
def example_scan_configuration():
    scan_config=json.loads(scan_config_str)
    return scan_config

@pytest.fixture(scope="function")
def example_invalid_scan_configuration():
    scan_config=json.loads(invalid_scan_config_str)
    return scan_config

@pytest.fixture(scope="function")
def csp_func_args():
    attr_name_map = {
        "string1": "attr1",
        "string2": "attr2"
    }
    return attr_name_map


@pytest.fixture(scope="function")
def receive_addresses():
    receive_addresses_map = '{"science_A":{"host":[[0,"192.168.0.1"],[400,"192.168.0.2"],[744,"192.168.0.3"],' \
                            '[1144,"192.168.0.4"]],"mac":[[0,"06-00-00-00-00-00"],[744,"06-00-00-00-00-01"]]' \
                            ',"port":[[0,9000,1],[400,9000,1],[744,9000,1],[1144,9000,1]]},"calibration_A":{' \
                            '"host":[[0,"192.168.1.1"]],"port":[[0,9000,1]]}}'
    return receive_addresses_map


class TestElementDeviceData:

    def test_build_up_sdp_cmd_data_with_valid_scan_configuration(self, example_scan_configuration):
        valid_scan_config = example_scan_configuration
        sdp_cmd_data = ElementDeviceData.build_up_sdp_cmd_data(valid_scan_config)

        expected_string_dict = {
            "sdp": {
                "scan_type": "science_A"
            }
          }
        expected_string_dict = json.dumps(expected_string_dict)
        assert isinstance(sdp_cmd_data, str)
        assert expected_string_dict == sdp_cmd_data

    def test_build_up_sdp_cmd_data_with_scan_type_missing_configuration(self, example_invalid_scan_configuration):
        invalid_scan_config = example_invalid_scan_configuration
        with pytest.raises(KeyError) as exception:
            ElementDeviceData.build_up_sdp_cmd_data(invalid_scan_config)
        expected_msg = "SDP Subarray scan_type is empty. Command data not built up"
        assert exception.value.args[0] == expected_msg

    def test_build_up_sdp_cmd_data_with_invalid_scan_configuration(self, example_scan_configuration):
        invalid_scan_config = example_scan_configuration.pop("sdp")
        with pytest.raises(KeyError) as exception:
            ElementDeviceData.build_up_sdp_cmd_data(invalid_scan_config)
        expected_msg = "SDP configuration must be given. Aborting SDP configuration."
        assert exception.value.args[0] == expected_msg

<<<<<<< HEAD
    def test_build_up_csp_cmd_data_with_valid_scan_configuration(self, example_scan_configuration, csp_func_args, receive_addresses):
        valid_scan_config = example_scan_configuration
        attr_name_map = csp_func_args
        receive_addresses_map = receive_addresses
        csp_cmd_data = ElementDeviceData.build_up_csp_cmd_data(valid_scan_config, attr_name_map,receive_addresses_map)
        expected_string_dict ={"id": "sbi-mvp01-20200325-00001-science_A", "frequencyBand": "1", "fsp": [{"fspID": 1, "functionMode": "CORR", "frequencySliceID": 1, "integrationTime": 1400, "corrBandwidth": 0, "channelAveragingMap": [[0, 2], [744, 0]], "fspChannelOffset": 0, "outputLinkMap": [[0, 0], [200, 1]], "outputHost": [[0, "192.168.0.1"], [400, "192.168.0.2"]], "outputMac": [[0, "06-00-00-00-00-00"]], "outputPort": [[0, 9000, 1], [400, 9000, 1]]}, {"fspID": 2, "functionMode": "CORR", "frequencySliceID": 2, "integrationTime": 1400, "corrBandwidth": 0, "channelAveragingMap": [[0, 2], [744, 0]], "fspChannelOffset": 744, "outputLinkMap": [[0, 4], [200, 5]], "outputHost": [[0, "192.168.0.3"], [400, "192.168.0.4"]], "outputMac": [[0, "06-00-00-00-00-01"]], "outputPort": [[0, 9000, 1], [400, 9000, 1]]}], "string1": "attr1", "string2": "attr2", "pointing": {"target": {"system": "ICRS", "name": "Polaris Australis", "RA": "21:08:47.92", "dec": "-88:57:22.9"}}}
        expected_string_dict = json.dumps(expected_string_dict)
=======
    def test_build_up_csp_cmd_data_with_valid_scan_configuration(self, example_scan_configuration, csp_func_args):
        sdp_subarray1_ln_fqdn = 'ska_mid/tm_leaf_node/sdp_subarray01'
        sdp_subarray1_fqdn = 'mid_sdp/elt/subarray_1'

        dut_properties = {
            'SdpSubarrayLNFQDN': sdp_subarray1_ln_fqdn,
            'SdpSubarrayFQDN': sdp_subarray1_fqdn,
        }

        sdp_subarray1_ln_proxy_mock = Mock()
        sdp_subarray1_proxy_mock = Mock()

        proxies_to_mock = {
            sdp_subarray1_ln_fqdn: sdp_subarray1_ln_proxy_mock,
            sdp_subarray1_fqdn: sdp_subarray1_proxy_mock,
        }

        event_subscription_map = {}

        sdp_subarray1_proxy_mock.subscribe_event.side_effect = (
            lambda attr_name, event_type, callback, *args, **kwargs: event_subscription_map.
                update({attr_name: callback}))

        with fake_tango_system(SubarrayNode, initial_dut_properties=dut_properties,
                               proxies_to_mock=proxies_to_mock) as tango_context:
            attribute = "receiveAddresses"
            dummy_event = create_dummy_event_state(sdp_subarray1_proxy_mock, sdp_subarray1_fqdn, attribute,
                                                   receive_addresses)
            event_subscription_map[attribute](dummy_event)
        valid_scan_config = example_scan_configuration
        attr_name_map = csp_func_args
        csp_cmd_data = ElementDeviceData.build_up_csp_cmd_data(valid_scan_config, attr_name_map)
        expected_json_string_file= 'expected_json_string.json'
        path = join(dirname(__file__), 'data', expected_json_string_file)
        with open(path, 'r') as f:
            expected_json=f.read()
        expected_string=json.loads(expected_json)
        expected_string_dict = json.dumps(expected_string)

>>>>>>> 04abf2e9
        assert isinstance(csp_cmd_data, str)
        assert expected_string_dict == csp_cmd_data

    def test_build_up_csp_cmd_data_with_empty_receive_addresses(self, example_scan_configuration, csp_func_args):
        valid_scan_config = example_scan_configuration
        attr_name_map = csp_func_args
        receive_addresses_map = ''
        with pytest.raises(KeyError) as exception:
            ElementDeviceData.build_up_csp_cmd_data(valid_scan_config, attr_name_map, receive_addresses_map)
        expected_msg = "Receive addresses must be given. Aborting CSP configuration."
        assert exception.value.args[0] == expected_msg

    def test_build_up_csp_cmd_data_with_empty_scan_configuration(self, csp_func_args, receive_addresses):
        empty_scan_config = {}
        attr_name_map = csp_func_args
        receive_addresses_map = receive_addresses
        with pytest.raises(KeyError) as exception:
            ElementDeviceData.build_up_csp_cmd_data(empty_scan_config, attr_name_map, receive_addresses_map)
        expected_msg = "CSP configuration must be given. Aborting CSP configuration."
        assert exception.value.args[0] == expected_msg

    def test_build_up_csp_cmd_data_with_invalid_scan_configuration(self, example_scan_configuration, csp_func_args, receive_addresses):
        invalid_scan_config = example_scan_configuration.pop("csp")
        attr_name_map = csp_func_args
        receive_addresses_map = receive_addresses
        with pytest.raises(KeyError) as exception:
            ElementDeviceData.build_up_csp_cmd_data(invalid_scan_config, attr_name_map, receive_addresses_map)
        expected_msg = "CSP configuration must be given. Aborting CSP configuration."
        assert exception.value.args[0] == expected_msg

    def test_build_up_dsh_cmd_data_with_valid_scan_configuration(self, example_scan_configuration):
        valid_scan_config = example_scan_configuration
        dsh_cmd_data = ElementDeviceData.build_up_dsh_cmd_data(valid_scan_config, True)
        valid_scan_config.pop("sdp")
        valid_scan_config.pop("csp")
        valid_scan_config.pop("tmc")
        expected_string_dict = json.dumps(valid_scan_config)

        assert isinstance(dsh_cmd_data, tango.DeviceData)
        assert expected_string_dict == dsh_cmd_data.extract()

    def test_build_up_dsh_cmd_data_with_invalid_scan_configuration(self, example_scan_configuration):
        invalid_scan_config = example_scan_configuration.pop("dish")
        with pytest.raises(KeyError) as exception:
            ElementDeviceData.build_up_dsh_cmd_data(invalid_scan_config, False)
        expected_msg = "Dish configuration must be given. Aborting Dish configuration."
        assert exception.value.args[0] == expected_msg


# Test cases for Attributes
def test_status():
    """Test for Status"""
    with fake_tango_system(SubarrayNode) as tango_context:
        assert tango_context.device.Status() == const.STR_SA_INIT_SUCCESS


def test_state():
    """Test for State"""
    with fake_tango_system(SubarrayNode) as tango_context:
        assert tango_context.device.State() == DevState.DISABLE


def test_health_state():
    """Test for healthState"""
    with fake_tango_system(SubarrayNode) as tango_context:
        assert tango_context.device.healthState == HealthState.OK


def test_activation_time():
    """Test for activationTime"""
    with fake_tango_system(SubarrayNode) as tango_context:
        assert tango_context.device.activationTime == 0.0


def test_admin_mode():
    """Test for adminMode"""
    with fake_tango_system(SubarrayNode) as tango_context:
        assert tango_context.device.adminMode == AdminMode.OFFLINE


def test_build_state():
    """Test for buildState"""
    with fake_tango_system(SubarrayNode) as tango_context:
        assert tango_context.device.buildState == (
        "lmcbaseclasses, 0.5.4, A set of generic base devices for SKA Telescope.")


def test_configuration_delay_expected():
    """Test for configurationDelayExpected"""
    with fake_tango_system(SubarrayNode) as tango_context:
        assert tango_context.device.configurationDelayExpected == 0


def test_configuration_progress():
    """Test for configurationProgress"""
    with fake_tango_system(SubarrayNode) as tango_context:
        assert tango_context.device.configurationProgress == 0


def test_control_mode():
    """Test for controlMode"""
    with fake_tango_system(SubarrayNode) as tango_context:
        control_mode = tango_context.device.controlMode.REMOTE
        tango_context.device.controlMode = control_mode
        assert tango_context.device.controlMode == control_mode


def test_obs_mode():
    """Test for obsMode"""
    with fake_tango_system(SubarrayNode) as tango_context:
        assert tango_context.device.obsMode == ObsMode.IDLE


def test_obs_state():
    """Test for obsState"""
    with fake_tango_system(SubarrayNode) as tango_context:
        assert tango_context.device.obsState == ObsState.IDLE


def test_simulation_mode():
    """Test for simulationMode"""
    with fake_tango_system(SubarrayNode) as tango_context:
        simulation_mode = SimulationMode.FALSE
        tango_context.device.simulationMode = simulation_mode
        assert tango_context.device.simulationMode == simulation_mode


def test_test_mode():
    """Test for testMode"""
    with fake_tango_system(SubarrayNode) as tango_context:
        test_mode = TestMode.NONE
        tango_context.device.testMode = test_mode
        assert tango_context.device.testMode == test_mode


def test_version_id():
    """Test for versionId"""
    with fake_tango_system(SubarrayNode) as tango_context:
        assert tango_context.device.versionId == "0.5.4"


def test_scan_id():
    """Test for scanID"""
    with fake_tango_system(SubarrayNode) as tango_context:
        assert tango_context.device.scanID == ""


def test_sb_id():
    """Test for sbID"""
    with fake_tango_system(SubarrayNode) as tango_context:
        assert tango_context.device.sbID == ""


def test_read_activity_message():
    """Test for activityMessage"""
    with fake_tango_system(SubarrayNode) as tango_context:
        assert tango_context.device.activityMessage == const.STR_SA_INIT_SUCCESS


def test_write_activity_message():
    """Test for activityMessage"""
    with fake_tango_system(SubarrayNode) as tango_context:
        tango_context.device.activityMessage = 'test'
        assert tango_context.device.activityMessage == 'test'


def test_configured_capabilities():
    """Test for configuredCapabilities"""
    with fake_tango_system(SubarrayNode) as tango_context:
        assert tango_context.device.configuredCapabilities is None


def test_receptor_id_list():
    """Test for receptorIDList"""
    with fake_tango_system(SubarrayNode) as tango_context:
        assert tango_context.device.receptorIDList is None


# Test cases for Commands
def test_on_command_should_change_subarray_device_state_from_disable_to_off():
    with fake_tango_system(SubarrayNode) as tango_context:
        # act:
        tango_context.device.On()
        # assert:
        assert tango_context.device.adminMode == AdminMode.ONLINE


def test_standby_command_should_change_subarray_device_state_to_disable():
    with fake_tango_system(SubarrayNode) as tango_context:
        # act:
        tango_context.device.Standby()
        # assert:
        assert tango_context.device.state() == DevState.DISABLE


def test_assign_resource_should_command_dish_csp_sdp_subarray1_to_assign_valid_resources():
    csp_subarray1_ln_fqdn = 'ska_mid/tm_leaf_node/csp_subarray01'
    csp_subarray1_fqdn = 'mid_csp/elt/subarray_01'
    sdp_subarray1_ln_fqdn = 'ska_mid/tm_leaf_node/sdp_subarray01'
    sdp_subarray1_fqdn = 'mid_sdp/elt/subarray_1'
    dish_ln_prefix = 'ska_mid/tm_leaf_node/d'

    dut_properties = {
        'CspSubarrayLNFQDN': csp_subarray1_ln_fqdn,
        'CspSubarrayFQDN': csp_subarray1_fqdn,
        'SdpSubarrayLNFQDN': sdp_subarray1_ln_fqdn,
        'SdpSubarrayFQDN': sdp_subarray1_fqdn,
        'DishLeafNodePrefix' : dish_ln_prefix
    }

    csp_subarray1_ln_proxy_mock = Mock()
    csp_subarray1_proxy_mock = Mock()
    sdp_subarray1_ln_proxy_mock = Mock()
    sdp_subarray1_proxy_mock = Mock()
    dish_ln_proxy_mock = Mock()

    proxies_to_mock = {
        csp_subarray1_ln_fqdn : csp_subarray1_ln_proxy_mock,
        csp_subarray1_fqdn : csp_subarray1_proxy_mock,
        sdp_subarray1_ln_fqdn : sdp_subarray1_ln_proxy_mock,
        sdp_subarray1_fqdn : sdp_subarray1_proxy_mock,
        dish_ln_prefix + "0001": dish_ln_proxy_mock
    }

    event_subscription_map = {}

    csp_subarray1_proxy_mock.subscribe_event.side_effect = (
        lambda attr_name, event_type, callback, *args, **kwargs: event_subscription_map.
            update({attr_name: callback}))

    with fake_tango_system(SubarrayNode, initial_dut_properties=dut_properties,
                           proxies_to_mock=proxies_to_mock) as tango_context:
        attribute = "state"
        dummy_event = create_dummy_event_state(csp_subarray1_proxy_mock, csp_subarray1_fqdn, attribute, DevState.OFF)
        event_subscription_map[attribute](dummy_event)

        assign_input_dict=json.loads(assign_input_str)
        tango_context.device.AssignResources(assign_input_str)

        str_json_arg = json.dumps(assign_input_dict.get("sdp"))

        sdp_subarray1_ln_proxy_mock.command_inout.assert_called_with(const.CMD_ASSIGN_RESOURCES, str_json_arg)

        arg_list = []
        json_argument = {}
        dish = {}
        receptor_list = assign_input_dict["dish"]["receptorIDList"]
        dish[const.STR_KEY_RECEPTOR_ID_LIST] = receptor_list
        json_argument[const.STR_KEY_DISH] = dish
        arg_list.append(json.dumps(json_argument))
        csp_subarray1_ln_proxy_mock.command_inout.assert_called_with(const.CMD_ASSIGN_RESOURCES, arg_list)


def test_assign_resource_should_raise_exception_when_called_when_device_state_disable():
    # act
    with fake_tango_system(SubarrayNode) as tango_context:
        with pytest.raises(tango.DevFailed):
            tango_context.device.AssignResources(assign_input_str)

        # assert:
        assert tango_context.device.State() == DevState.DISABLE


def test_assign_resource_should_raise_exception_when_called_with_invalid_input():
    csp_subarray1_fqdn = 'mid_csp/elt/subarray_01'

    dut_properties = {
        'CspSubarrayFQDN': csp_subarray1_fqdn,
    }

    csp_subarray1_proxy_mock = Mock()

    proxies_to_mock = {
        csp_subarray1_fqdn: csp_subarray1_proxy_mock,
    }

    event_subscription_map = {}

    csp_subarray1_proxy_mock.subscribe_event.side_effect = (
        lambda attr_name, event_type, callback, *args, **kwargs: event_subscription_map.
            update({attr_name: callback}))

    with fake_tango_system(SubarrayNode, initial_dut_properties=dut_properties,
                           proxies_to_mock=proxies_to_mock) as tango_context:
        attribute = "state"
        dummy_event = create_dummy_event_state(csp_subarray1_proxy_mock, csp_subarray1_fqdn, attribute, DevState.OFF)
        event_subscription_map[attribute](dummy_event)

        with pytest.raises(tango.DevFailed):
            tango_context.device.AssignResources(assign_invalid_key)

        # assert:
        assert tango_context.device.State() == DevState.OFF
        assert tango_context.device.obsState == ObsState.IDLE


def test_assign_resource_should_raise_devfailed_exception():
    csp_subarray1_fqdn = 'mid_csp/elt/subarray_01'

    dut_properties = {
        'CspSubarrayFQDN': csp_subarray1_fqdn,
    }

    csp_subarray1_proxy_mock = Mock()

    proxies_to_mock = {
        csp_subarray1_fqdn: csp_subarray1_proxy_mock,
    }

    event_subscription_map = {}

    csp_subarray1_proxy_mock.subscribe_event.side_effect = (
        lambda attr_name, event_type, callback, *args, **kwargs: event_subscription_map.
            update({attr_name: callback}))

    with fake_tango_system(SubarrayNode, initial_dut_properties=dut_properties,
                           proxies_to_mock=proxies_to_mock) as tango_context:
        attribute = "state"
        dummy_event = create_dummy_event_state(csp_subarray1_proxy_mock, csp_subarray1_fqdn, attribute, DevState.OFF)
        event_subscription_map[attribute](dummy_event)

        with pytest.raises(tango.DevFailed):
            tango_context.device.AssignResources(assign_input_str)
        # assert
        assert tango_context.device.State() == DevState.OFF


def test_assign_resource_should_raise_exception_when_csp_subarray_ln_throws_devfailed_exception():
    csp_subarray1_ln_fqdn = 'ska_mid/tm_leaf_node/csp_subarray01'
    csp_subarray1_fqdn = 'mid_csp/elt/subarray_01'
    sdp_subarray1_ln_fqdn = 'ska_mid/tm_leaf_node/sdp_subarray01'
    sdp_subarray1_fqdn = 'mid_sdp/elt/subarray_1'
    dish_ln_prefix = 'ska_mid/tm_leaf_node/d'

    dut_properties = {
        'CspSubarrayLNFQDN': csp_subarray1_ln_fqdn,
        'CspSubarrayFQDN': csp_subarray1_fqdn,
        'SdpSubarrayLNFQDN': sdp_subarray1_ln_fqdn,
        'SdpSubarrayFQDN': sdp_subarray1_fqdn,
        'DishLeafNodePrefix' : dish_ln_prefix
    }

    csp_subarray1_ln_proxy_mock = Mock()
    csp_subarray1_proxy_mock = Mock()
    sdp_subarray1_ln_proxy_mock = Mock()
    sdp_subarray1_proxy_mock = Mock()
    dish_ln_proxy_mock = Mock()

    proxies_to_mock = {
        csp_subarray1_ln_fqdn : csp_subarray1_ln_proxy_mock,
        csp_subarray1_fqdn : csp_subarray1_proxy_mock,
        sdp_subarray1_ln_fqdn : sdp_subarray1_ln_proxy_mock,
        sdp_subarray1_fqdn : sdp_subarray1_proxy_mock,
        dish_ln_prefix + "0001": dish_ln_proxy_mock
    }
    event_subscription_map = {}

    csp_subarray1_proxy_mock.subscribe_event.side_effect = (
        lambda attr_name, event_type, callback, *args, **kwargs: event_subscription_map.
            update({attr_name: callback}))

    csp_subarray1_ln_proxy_mock.command_inout.side_effect = raise_devfailed_with_arg
    with fake_tango_system(SubarrayNode, initial_dut_properties=dut_properties,
                           proxies_to_mock=proxies_to_mock) as tango_context:
        attribute = "state"
        dummy_event = create_dummy_event_state(csp_subarray1_proxy_mock, csp_subarray1_fqdn, attribute, DevState.OFF)
        event_subscription_map[attribute](dummy_event)

        tango_context.device.AssignResources(assign_input_str)

        # assert
        assert tango_context.device.State() == DevState.OFF


def test_release_resource_command_subarray():
    csp_subarray1_ln_fqdn = 'ska_mid/tm_leaf_node/csp_subarray01'
    csp_subarray1_fqdn = 'mid_csp/elt/subarray_01'
    sdp_subarray1_ln_fqdn = 'ska_mid/tm_leaf_node/sdp_subarray01'
    sdp_subarray1_fqdn = 'mid_sdp/elt/subarray_1'
    dish_ln_prefix = 'ska_mid/tm_leaf_node/d'

    dut_properties = {
        'CspSubarrayLNFQDN': csp_subarray1_ln_fqdn,
        'CspSubarrayFQDN': csp_subarray1_fqdn,
        'SdpSubarrayLNFQDN': sdp_subarray1_ln_fqdn,
        'SdpSubarrayFQDN': sdp_subarray1_fqdn,
        'DishLeafNodePrefix' : dish_ln_prefix
    }

    csp_subarray1_ln_proxy_mock = Mock()
    csp_subarray1_proxy_mock = Mock()
    sdp_subarray1_ln_proxy_mock = Mock()
    sdp_subarray1_proxy_mock = Mock()
    dish_ln_proxy_mock = Mock()

    proxies_to_mock = {
        csp_subarray1_ln_fqdn : csp_subarray1_ln_proxy_mock,
        csp_subarray1_fqdn : csp_subarray1_proxy_mock,
        sdp_subarray1_ln_fqdn : sdp_subarray1_ln_proxy_mock,
        sdp_subarray1_fqdn : sdp_subarray1_proxy_mock,
        dish_ln_prefix + "0001": dish_ln_proxy_mock
    }

    event_subscription_map = {}

    csp_subarray1_proxy_mock.subscribe_event.side_effect = (
        lambda attr_name, event_type, callback, *args, **kwargs: event_subscription_map.
            update({attr_name: callback}))

    with fake_tango_system(SubarrayNode, initial_dut_properties=dut_properties,
                           proxies_to_mock=proxies_to_mock) as tango_context:
        attribute = "state"
        dummy_event = create_dummy_event_state(csp_subarray1_proxy_mock, csp_subarray1_fqdn, attribute, DevState.OFF)
        event_subscription_map[attribute](dummy_event)

        tango_context.device.AssignResources(assign_input_str)
        tango_context.device.ReleaseAllResources()
        # assert:
        sdp_subarray1_ln_proxy_mock.command_inout.assert_called_with(const.CMD_RELEASE_ALL_RESOURCES)
        csp_subarray1_ln_proxy_mock.command_inout.assert_called_with(const.CMD_RELEASE_ALL_RESOURCES)


def test_release_resource_should_raise_exception_when_called_before_assign_resource():
    csp_subarray1_fqdn = 'mid_csp/elt/subarray_01'

    dut_properties = {
        'CspSubarrayFQDN': csp_subarray1_fqdn,
    }

    csp_subarray1_proxy_mock = Mock()

    proxies_to_mock = {
        csp_subarray1_fqdn: csp_subarray1_proxy_mock,
    }

    event_subscription_map = {}

    csp_subarray1_proxy_mock.subscribe_event.side_effect = (
        lambda attr_name, event_type, callback, *args, **kwargs: event_subscription_map.
            update({attr_name: callback}))

    with fake_tango_system(SubarrayNode, initial_dut_properties=dut_properties,
                           proxies_to_mock=proxies_to_mock) as tango_context:
        attribute = "state"
        dummy_event = create_dummy_event_state(csp_subarray1_proxy_mock, csp_subarray1_fqdn, attribute, DevState.OFF)
        event_subscription_map[attribute](dummy_event)

        with pytest.raises(tango.DevFailed):
            tango_context.device.ReleaseAllResources()

        # assert:
        assert tango_context.device.State() == DevState.OFF
        assert const.RESOURCE_ALREADY_RELEASED in tango_context.device.activityMessage


def test_configure_command_subarray():
    csp_subarray1_ln_fqdn = 'ska_mid/tm_leaf_node/csp_subarray01'
    csp_subarray1_fqdn = 'mid_csp/elt/subarray_01'
    sdp_subarray1_ln_fqdn = 'ska_mid/tm_leaf_node/sdp_subarray01'
    sdp_subarray1_fqdn = 'mid_sdp/elt/subarray_1'
    dish_ln_prefix = 'ska_mid/tm_leaf_node/d'

    dut_properties = {
        'CspSubarrayLNFQDN': csp_subarray1_ln_fqdn,
        'CspSubarrayFQDN': csp_subarray1_fqdn,
        'SdpSubarrayLNFQDN': sdp_subarray1_ln_fqdn,
        'SdpSubarrayFQDN': sdp_subarray1_fqdn,
        'DishLeafNodePrefix' : dish_ln_prefix
    }

    csp_subarray1_ln_proxy_mock = Mock()
    csp_subarray1_proxy_mock = Mock()
    sdp_subarray1_ln_proxy_mock = Mock()
    sdp_subarray1_proxy_mock = Mock()
    dish_ln_proxy_mock = Mock()

    proxies_to_mock = {
        csp_subarray1_ln_fqdn : csp_subarray1_ln_proxy_mock,
        csp_subarray1_fqdn : csp_subarray1_proxy_mock,
        sdp_subarray1_ln_fqdn : sdp_subarray1_ln_proxy_mock,
        sdp_subarray1_fqdn : sdp_subarray1_proxy_mock,
        dish_ln_prefix + "0001" : dish_ln_proxy_mock
    }

    csp_subarray1_proxy_mock.obsState = ObsState.IDLE
    sdp_subarray1_proxy_mock.obsState = ObsState.IDLE

    event_subscription_map = {}
    csp_subarray1_proxy_mock.subscribe_event.side_effect = (
        lambda attr_name, event_type, callback, *args, **kwargs: event_subscription_map.
            update({attr_name: callback}))
    sdp_subarray1_proxy_mock.subscribe_event.side_effect = (
        lambda attr_name, event_type, callback, *args, **kwargs: event_subscription_map.
            update({attr_name: callback}))

    with fake_tango_system(SubarrayNode, initial_dut_properties=dut_properties,
                           proxies_to_mock=proxies_to_mock) as tango_context:
        attribute = "state"
        dummy_event = create_dummy_event_state(csp_subarray1_proxy_mock, csp_subarray1_fqdn, attribute, DevState.OFF)
        event_subscription_map[attribute](dummy_event)
        tango_context.device.AssignResources(assign_input_str)
        receiveAddresses = '{"science_A":{"host":[[0,"192.168.0.1"],[400,"192.168.0.2"],[744,"192.168.0.3"],[1144,"192.168.0.4"]],"mac":[[0,"06-00-00-00-00-00"],[744,"06-00-00-00-00-01"]],"port":[[0,9000,1],[400,9000,1],[744,9000,1],[1144,9000,1]]},"calibration_A":{"host":[[0,"192.168.1.1"]],"port":[[0,9000,1]]}}'
        attribute = "receiveAddresses"
        dummy_event = create_dummy_event_state(sdp_subarray1_proxy_mock, sdp_subarray1_fqdn, attribute,
                                               receiveAddresses)
        event_subscription_map[attribute](dummy_event)
        tango_context.device.Configure(configure_str)
        # assert:
        sdp_subarray1_ln_proxy_mock.command_inout.assert_called_with(const.CMD_CONFIGURE, sdp_conf_str)
        csp_subarray1_ln_proxy_mock.command_inout.assert_called_with(const.CMD_CONFIGURE, csp_conf_str)


def test_configure_command_subarray_with_invalid_key():
    csp_subarray1_ln_fqdn = 'ska_mid/tm_leaf_node/csp_subarray01'
    csp_subarray1_fqdn = 'mid_csp/elt/subarray_01'
    sdp_subarray1_ln_fqdn = 'ska_mid/tm_leaf_node/sdp_subarray01'
    sdp_subarray1_fqdn = 'mid_sdp/elt/subarray_1'
    dish_ln_prefix = 'ska_mid/tm_leaf_node/d'

    dut_properties = {
        'CspSubarrayLNFQDN': csp_subarray1_ln_fqdn,
        'CspSubarrayFQDN': csp_subarray1_fqdn,
        'SdpSubarrayLNFQDN': sdp_subarray1_ln_fqdn,
        'SdpSubarrayFQDN': sdp_subarray1_fqdn,
        'DishLeafNodePrefix': dish_ln_prefix
    }

    csp_subarray1_ln_proxy_mock = Mock()
    csp_subarray1_proxy_mock = Mock()
    sdp_subarray1_ln_proxy_mock = Mock()
    sdp_subarray1_proxy_mock = Mock()
    dish_ln_proxy_mock = Mock()

    proxies_to_mock = {
        csp_subarray1_ln_fqdn: csp_subarray1_ln_proxy_mock,
        csp_subarray1_fqdn: csp_subarray1_proxy_mock,
        sdp_subarray1_ln_fqdn: sdp_subarray1_ln_proxy_mock,
        sdp_subarray1_fqdn: sdp_subarray1_proxy_mock,
        dish_ln_prefix + "0001": dish_ln_proxy_mock
    }

    csp_subarray1_proxy_mock.obsState = ObsState.IDLE
    sdp_subarray1_proxy_mock.obsState = ObsState.IDLE

    event_subscription_map = {}

    csp_subarray1_proxy_mock.subscribe_event.side_effect = (
        lambda attr_name, event_type, callback, *args, **kwargs: event_subscription_map.
            update({attr_name: callback}))

    with fake_tango_system(SubarrayNode, initial_dut_properties=dut_properties,
                           proxies_to_mock=proxies_to_mock) as tango_context:
        attribute = "state"
        dummy_event = create_dummy_event_state(csp_subarray1_proxy_mock, csp_subarray1_fqdn, attribute, DevState.OFF)
        event_subscription_map[attribute](dummy_event)

        tango_context.device.AssignResources(assign_input_str)
        with pytest.raises(tango.DevFailed):
            tango_context.device.Configure(configure_invalid_key)
        # assert:
        assert tango_context.device.obsState == ObsState.IDLE


def test_configure_command_subarray_with_invalid_configure_input():
    csp_subarray1_ln_fqdn = 'ska_mid/tm_leaf_node/csp_subarray01'
    csp_subarray1_fqdn = 'mid_csp/elt/subarray_01'
    sdp_subarray1_ln_fqdn = 'ska_mid/tm_leaf_node/sdp_subarray01'
    sdp_subarray1_fqdn = 'mid_sdp/elt/subarray_1'
    dish_ln_prefix = 'ska_mid/tm_leaf_node/d'

    dut_properties = {
        'CspSubarrayLNFQDN': csp_subarray1_ln_fqdn,
        'CspSubarrayFQDN': csp_subarray1_fqdn,
        'SdpSubarrayLNFQDN': sdp_subarray1_ln_fqdn,
        'SdpSubarrayFQDN': sdp_subarray1_fqdn,
        'DishLeafNodePrefix': dish_ln_prefix
    }

    csp_subarray1_ln_proxy_mock = Mock()
    csp_subarray1_proxy_mock = Mock()
    sdp_subarray1_ln_proxy_mock = Mock()
    sdp_subarray1_proxy_mock = Mock()
    dish_ln_proxy_mock = Mock()

    proxies_to_mock = {
        csp_subarray1_ln_fqdn: csp_subarray1_ln_proxy_mock,
        csp_subarray1_fqdn: csp_subarray1_proxy_mock,
        sdp_subarray1_ln_fqdn: sdp_subarray1_ln_proxy_mock,
        sdp_subarray1_fqdn: sdp_subarray1_proxy_mock,
        dish_ln_prefix + "0001": dish_ln_proxy_mock
    }

    csp_subarray1_proxy_mock.obsState = ObsState.IDLE
    sdp_subarray1_proxy_mock.obsState = ObsState.IDLE

    event_subscription_map = {}

    csp_subarray1_proxy_mock.subscribe_event.side_effect = (
        lambda attr_name, event_type, callback, *args, **kwargs: event_subscription_map.
            update({attr_name: callback}))

    sdp_subarray1_proxy_mock.subscribe_event.side_effect = (
        lambda attr_name, event_type, callback, *args, **kwargs: event_subscription_map.
            update({attr_name: callback}))

    with fake_tango_system(SubarrayNode, initial_dut_properties=dut_properties,
                           proxies_to_mock=proxies_to_mock) as tango_context:
        attribute = "state"
        dummy_event = create_dummy_event_state(csp_subarray1_proxy_mock, csp_subarray1_fqdn, attribute, DevState.OFF)
        event_subscription_map[attribute](dummy_event)

        tango_context.device.AssignResources(assign_input_str)
        with pytest.raises(tango.DevFailed):
            tango_context.device.Configure(invalid_conf_input)

        # assert:
        assert tango_context.device.obsState == ObsState.IDLE
        assert const.ERR_INVALID_JSON in tango_context.device.activityMessage


def test_configure_command_subarray_should_raise_devfailed_exception():
    with fake_tango_system(SubarrayNode) as tango_context:
        tango_context.device.On()
        with pytest.raises(tango.DevFailed):
            tango_context.device.Configure(configure_str)
        # assert:
        assert tango_context.device.obsState == ObsState.IDLE


def test_start_scan_should_command_subarray_to_start_scan_when_it_is_ready():
    csp_subarray1_ln_fqdn = 'ska_mid/tm_leaf_node/csp_subarray01'
    csp_subarray1_fqdn = 'mid_csp/elt/subarray_01'
    sdp_subarray1_ln_fqdn = 'ska_mid/tm_leaf_node/sdp_subarray01'
    sdp_subarray1_fqdn = 'mid_sdp/elt/subarray_1'
    dish_ln_prefix = 'ska_mid/tm_leaf_node/d'

    dut_properties = {
        'CspSubarrayLNFQDN': csp_subarray1_ln_fqdn,
        'CspSubarrayFQDN': csp_subarray1_fqdn,
        'SdpSubarrayLNFQDN': sdp_subarray1_ln_fqdn,
        'SdpSubarrayFQDN': sdp_subarray1_fqdn,
        'DishLeafNodePrefix': dish_ln_prefix
    }
    event_subscription_map = {}
    csp_subarray1_ln_proxy_mock = Mock()
    csp_subarray1_proxy_mock = Mock()
    sdp_subarray1_ln_proxy_mock = Mock()
    sdp_subarray1_proxy_mock = Mock()
    dish_ln_proxy_mock = Mock()

    proxies_to_mock = {
        csp_subarray1_ln_fqdn : csp_subarray1_ln_proxy_mock,
        csp_subarray1_fqdn : csp_subarray1_proxy_mock,
        sdp_subarray1_ln_fqdn : sdp_subarray1_ln_proxy_mock,
        sdp_subarray1_fqdn : sdp_subarray1_proxy_mock,
        dish_ln_prefix + '0001' : dish_ln_proxy_mock
    }
    csp_subarray1_obsstate_attribute = "cspSubarrayObsState"
    sdp_subarray1_obsstate_attribute = "sdpSubarrayObsState"
    dish_pointing_state_attribute = "dishPointingState"

    event_subscription_map = {}
    dish_pointing_state_map = {}
    csp_subarray1_proxy_mock.subscribe_event.side_effect = (
        lambda attr_name, event_type, callback, *args, **kwargs: event_subscription_map.
            update({attr_name: callback}))

    csp_subarray1_ln_proxy_mock.subscribe_event.side_effect = (
        lambda attr_name, event_type, callback, *args, **kwargs: event_subscription_map.
            update({attr_name: callback}))

    sdp_subarray1_ln_proxy_mock.subscribe_event.side_effect = (
        lambda attr_name, event_type, callback, *args, **kwargs: event_subscription_map.
            update({attr_name: callback}))

    dish_ln_proxy_mock.subscribe_event.side_effect = (
        lambda attr_name, event_type, callback, *args, **kwargs: dish_pointing_state_map.
            update({attr_name: callback}))

    with fake_tango_system(SubarrayNode, initial_dut_properties=dut_properties,
                           proxies_to_mock=proxies_to_mock) as tango_context:
        attribute = "state"
        dummy_event = create_dummy_event_state(csp_subarray1_proxy_mock, csp_subarray1_fqdn, attribute, DevState.OFF)
        event_subscription_map[attribute](dummy_event)

        tango_context.device.AssignResources(assign_input_str)
        attribute1 = "state"
        dummy_event = create_dummy_event_state(csp_subarray1_proxy_mock, csp_subarray1_fqdn, attribute1, DevState.OFF)
        event_subscription_map[attribute1](dummy_event)

        csp_subarray1_proxy_mock.obsState = ObsState.READY
        sdp_subarray1_proxy_mock.obsState = ObsState.READY
        attribute = 'ObsState'
        dummy_event_csp = create_dummy_event_state(csp_subarray1_ln_proxy_mock, csp_subarray1_ln_fqdn,
                                                   attribute, ObsState.READY)
        event_subscription_map[csp_subarray1_obsstate_attribute](dummy_event_csp)

        dummy_event_sdp = create_dummy_event_state(sdp_subarray1_ln_proxy_mock, sdp_subarray1_ln_fqdn,
                                                   attribute, ObsState.READY)
        event_subscription_map[sdp_subarray1_obsstate_attribute](dummy_event_sdp)

        attribute = 'PointingState'
        dummy_event_dish = create_dummy_event_state(dish_ln_proxy_mock, dish_ln_prefix + "0001", attribute,
                                                    PointingState.TRACK)
        dish_pointing_state_map[dish_pointing_state_attribute](dummy_event_dish)
        while tango_context.device.obsState != ObsState.READY:
            pass
        scan_input = scan_input_str

        tango_context.device.Scan(scan_input)

        # assert:
        sdp_subarray1_ln_proxy_mock.command_inout.assert_called_with(const.CMD_SCAN, scan_input)

        csp_subarray1_ln_proxy_mock.command_inout.assert_called_with(const.CMD_START_SCAN, [scan_input])


def test_start_scan_should_raise_devfailed_exception():
    csp_subarray1_ln_fqdn = 'ska_mid/tm_leaf_node/csp_subarray01'
    csp_subarray1_fqdn = 'mid_csp/elt/subarray_01'
    sdp_subarray1_ln_fqdn = 'ska_mid/tm_leaf_node/sdp_subarray01'
    sdp_subarray1_fqdn = 'mid_sdp/elt/subarray_1'
    dish_ln_prefix = 'ska_mid/tm_leaf_node/d'

    dut_properties = {
        'CspSubarrayLNFQDN': csp_subarray1_ln_fqdn,
        'CspSubarrayFQDN': csp_subarray1_fqdn,
        'SdpSubarrayLNFQDN': sdp_subarray1_ln_fqdn,
        'SdpSubarrayFQDN': sdp_subarray1_fqdn,
        'DishLeafNodePrefix': dish_ln_prefix
    }
    event_subscription_map = {}
    csp_subarray1_ln_proxy_mock = Mock()
    csp_subarray1_proxy_mock = Mock()
    sdp_subarray1_ln_proxy_mock = Mock()
    sdp_subarray1_proxy_mock = Mock()
    dish_ln_proxy_mock = Mock()

    proxies_to_mock = {
        csp_subarray1_ln_fqdn : csp_subarray1_ln_proxy_mock,
        csp_subarray1_fqdn : csp_subarray1_proxy_mock,
        sdp_subarray1_ln_fqdn : sdp_subarray1_ln_proxy_mock,
        sdp_subarray1_fqdn : sdp_subarray1_proxy_mock,
        dish_ln_prefix + '0001' : dish_ln_proxy_mock
    }
    csp_subarray1_obsstate_attribute = "cspSubarrayObsState"
    sdp_subarray1_obsstate_attribute = "sdpSubarrayObsState"
    dish_pointing_state_attribute = "dishPointingState"

    event_subscription_map = {}
    dish_pointing_state_map = {}
    csp_subarray1_proxy_mock.subscribe_event.side_effect = (
        lambda attr_name, event_type, callback, *args, **kwargs: event_subscription_map.
            update({attr_name: callback}))

    csp_subarray1_ln_proxy_mock.subscribe_event.side_effect = (
        lambda attr_name, event_type, callback, *args, **kwargs: event_subscription_map.
            update({attr_name: callback}))

    sdp_subarray1_ln_proxy_mock.subscribe_event.side_effect = (
        lambda attr_name, event_type, callback, *args, **kwargs: event_subscription_map.
            update({attr_name: callback}))

    dish_ln_proxy_mock.subscribe_event.side_effect = (
        lambda attr_name, event_type, callback, *args, **kwargs: dish_pointing_state_map.
            update({attr_name: callback}))

    csp_subarray1_ln_proxy_mock.command_inout.side_effect = raise_devfailed_with_arg
    with fake_tango_system(SubarrayNode, initial_dut_properties=dut_properties,
                           proxies_to_mock=proxies_to_mock) as tango_context:
        attribute = "state"
        dummy_event = create_dummy_event_state(csp_subarray1_proxy_mock, csp_subarray1_fqdn, attribute, DevState.OFF)
        event_subscription_map[attribute](dummy_event)
        tango_context.device.AssignResources(assign_input_str)
        attribute = "state"
        dummy_event = create_dummy_event_state(csp_subarray1_proxy_mock, csp_subarray1_fqdn, attribute, DevState.OFF)
        event_subscription_map[attribute](dummy_event)

        csp_subarray1_proxy_mock.obsState = ObsState.SCANNING
        sdp_subarray1_proxy_mock.obsState = ObsState.SCANNING
        attribute = 'ObsState'
        dummy_event_csp = create_dummy_event_state(csp_subarray1_ln_proxy_mock, csp_subarray1_ln_fqdn,
                                                   attribute, ObsState.READY)
        event_subscription_map[csp_subarray1_obsstate_attribute](dummy_event_csp)

        dummy_event_sdp = create_dummy_event_state(sdp_subarray1_ln_proxy_mock, sdp_subarray1_ln_fqdn,
                                                   attribute, ObsState.READY)
        event_subscription_map[sdp_subarray1_obsstate_attribute](dummy_event_sdp)
        attribute = 'PointingState'
        dummy_event_dish = create_dummy_event_state(dish_ln_proxy_mock, dish_ln_prefix + "0001", attribute,
                                                    PointingState.TRACK)
        dish_pointing_state_map[dish_pointing_state_attribute](dummy_event_dish)
        while tango_context.device.obsState != ObsState.READY:
            pass
        with pytest.raises(tango.DevFailed):
            tango_context.device.Scan(scan_input_str)

        # assert:
        assert tango_context.device.obsState == ObsState.READY
        assert const.ERR_SCAN_CMD in tango_context.device.activityMessage


def test_start_scan_should_raise_assertion_exception():
    csp_subarray1_ln_fqdn = 'ska_mid/tm_leaf_node/csp_subarray01'
    csp_subarray1_fqdn = 'mid_csp/elt/subarray_01'
    sdp_subarray1_ln_fqdn = 'ska_mid/tm_leaf_node/sdp_subarray01'
    sdp_subarray1_fqdn = 'mid_sdp/elt/subarray_1'
    dish_ln_prefix = 'ska_mid/tm_leaf_node/d'

    dut_properties = {
        'CspSubarrayLNFQDN': csp_subarray1_ln_fqdn,
        'CspSubarrayFQDN': csp_subarray1_fqdn,
        'SdpSubarrayLNFQDN': sdp_subarray1_ln_fqdn,
        'SdpSubarrayFQDN': sdp_subarray1_fqdn,
        'DishLeafNodePrefix': dish_ln_prefix
    }
    event_subscription_map = {}
    csp_subarray1_ln_proxy_mock = Mock()
    csp_subarray1_proxy_mock = Mock()
    sdp_subarray1_ln_proxy_mock = Mock()
    sdp_subarray1_proxy_mock = Mock()
    dish_ln_proxy_mock = Mock()

    proxies_to_mock = {
        csp_subarray1_ln_fqdn : csp_subarray1_ln_proxy_mock,
        csp_subarray1_fqdn : csp_subarray1_proxy_mock,
        sdp_subarray1_ln_fqdn : sdp_subarray1_ln_proxy_mock,
        sdp_subarray1_fqdn : sdp_subarray1_proxy_mock,
        dish_ln_prefix + '0001' : dish_ln_proxy_mock
    }
    csp_subarray1_obsstate_attribute = "cspSubarrayObsState"
    sdp_subarray1_obsstate_attribute = "sdpSubarrayObsState"

    event_subscription_map = {}
    dish_pointing_state_map = {}
    csp_subarray1_proxy_mock.subscribe_event.side_effect = (
        lambda attr_name, event_type, callback, *args, **kwargs: event_subscription_map.
            update({attr_name: callback}))

    csp_subarray1_ln_proxy_mock.subscribe_event.side_effect = (
        lambda attr_name, event_type, callback, *args, **kwargs: event_subscription_map.
            update({attr_name: callback}))

    sdp_subarray1_ln_proxy_mock.subscribe_event.side_effect = (
        lambda attr_name, event_type, callback, *args, **kwargs: event_subscription_map.
            update({attr_name: callback}))

    with fake_tango_system(SubarrayNode, initial_dut_properties=dut_properties,
                           proxies_to_mock=proxies_to_mock) as tango_context:
        attribute = "state"
        dummy_event = create_dummy_event_state(csp_subarray1_proxy_mock, csp_subarray1_fqdn, attribute, DevState.OFF)
        event_subscription_map[attribute](dummy_event)

        attribute = 'ObsState'
        dummy_event_csp = create_dummy_event_state(csp_subarray1_ln_proxy_mock, csp_subarray1_ln_fqdn,
                                                   attribute, ObsState.SCANNING)
        event_subscription_map[csp_subarray1_obsstate_attribute](dummy_event_csp)

        dummy_event_sdp = create_dummy_event_state(sdp_subarray1_ln_proxy_mock, sdp_subarray1_ln_fqdn,
                                                   attribute, ObsState.SCANNING)
        event_subscription_map[sdp_subarray1_obsstate_attribute](dummy_event_sdp)
        while tango_context.device.obsState != ObsState.SCANNING:
            pass
        with pytest.raises(tango.DevFailed) as assert_error:
            tango_context.device.Scan(scan_input_str)

        # assert:
        assert const.ERR_DUPLICATE_SCAN_CMD in tango_context.device.activityMessage


def test_end_scan_should_command_subarray_to_end_scan_when_it_is_scanning():
    csp_subarray1_ln_fqdn = 'ska_mid/tm_leaf_node/csp_subarray01'
    csp_subarray1_fqdn = 'mid_csp/elt/subarray_01'
    sdp_subarray1_ln_fqdn = 'ska_mid/tm_leaf_node/sdp_subarray01'
    sdp_subarray1_fqdn = 'mid_sdp/elt/subarray_1'
    dish_ln_prefix = 'ska_mid/tm_leaf_node/d'

    dut_properties = {
        'CspSubarrayLNFQDN': csp_subarray1_ln_fqdn,
        'CspSubarrayFQDN': csp_subarray1_fqdn,
        'SdpSubarrayLNFQDN': sdp_subarray1_ln_fqdn,
        'SdpSubarrayFQDN': sdp_subarray1_fqdn,
        'DishLeafNodePrefix': dish_ln_prefix
    }
    event_subscription_map = {}
    csp_subarray1_ln_proxy_mock = Mock()
    csp_subarray1_proxy_mock = Mock()
    sdp_subarray1_ln_proxy_mock = Mock()
    sdp_subarray1_proxy_mock = Mock()
    dish_ln_proxy_mock = Mock()

    proxies_to_mock = {
        csp_subarray1_ln_fqdn: csp_subarray1_ln_proxy_mock,
        csp_subarray1_fqdn: csp_subarray1_proxy_mock,
        sdp_subarray1_ln_fqdn: sdp_subarray1_ln_proxy_mock,
        sdp_subarray1_fqdn: sdp_subarray1_proxy_mock,
        dish_ln_prefix + '0001': dish_ln_proxy_mock
    }
    csp_subarray1_obsstate_attribute = "cspSubarrayObsState"
    sdp_subarray1_obsstate_attribute = "sdpSubarrayObsState"
    dish_pointing_state_attribute = "dishPointingState"

    event_subscription_map = {}
    dish_pointing_state_map = {}

    csp_subarray1_proxy_mock.subscribe_event.side_effect = (
        lambda attr_name, event_type, callback, *args, **kwargs: event_subscription_map.
            update({attr_name: callback}))

    csp_subarray1_ln_proxy_mock.subscribe_event.side_effect = (
        lambda attr_name, event_type, callback, *args, **kwargs: event_subscription_map.
            update({attr_name: callback}))

    sdp_subarray1_ln_proxy_mock.subscribe_event.side_effect = (
        lambda attr_name, event_type, callback, *args, **kwargs: event_subscription_map.
            update({attr_name: callback}))

    dish_ln_proxy_mock.subscribe_event.side_effect = (
        lambda attr_name, event_type, callback, *args, **kwargs: dish_pointing_state_map.
            update({attr_name: callback}))

    with fake_tango_system(SubarrayNode, initial_dut_properties=dut_properties,
                           proxies_to_mock=proxies_to_mock) as tango_context:
        attribute = "state"
        dummy_event = create_dummy_event_state(csp_subarray1_proxy_mock, csp_subarray1_fqdn, attribute, DevState.OFF)
        event_subscription_map[attribute](dummy_event)
        tango_context.device.AssignResources(assign_input_str)
        attribute = 'ObsState'
        dummy_event_csp = create_dummy_event_state(csp_subarray1_ln_proxy_mock, csp_subarray1_ln_fqdn,
                                                   attribute, ObsState.SCANNING)
        event_subscription_map[csp_subarray1_obsstate_attribute](dummy_event_csp)

        dummy_event_sdp = create_dummy_event_state(sdp_subarray1_ln_proxy_mock, sdp_subarray1_ln_fqdn,
                                                   attribute, ObsState.SCANNING)
        event_subscription_map[sdp_subarray1_obsstate_attribute](dummy_event_sdp)
        attribute = 'PointingState'
        dummy_event_dish = create_dummy_event_state(dish_ln_proxy_mock, dish_ln_prefix + "0001", attribute,
                                                    PointingState.TRACK)
        dish_pointing_state_map[dish_pointing_state_attribute](dummy_event_dish)
        while tango_context.device.obsState != ObsState.SCANNING:
            pass
        tango_context.device.EndScan()

        # assert:
        sdp_subarray1_ln_proxy_mock.command_inout.assert_called_with(const.CMD_END_SCAN)
        csp_subarray1_ln_proxy_mock.command_inout.assert_called_with(const.CMD_END_SCAN)


def test_end_scan_should_raise_devfailed_exception():
    csp_subarray1_ln_fqdn = 'ska_mid/tm_leaf_node/csp_subarray01'
    csp_subarray1_fqdn = 'mid_csp/elt/subarray_01'
    sdp_subarray1_ln_fqdn = 'ska_mid/tm_leaf_node/sdp_subarray01'
    sdp_subarray1_fqdn = 'mid_sdp/elt/subarray_1'
    dish_ln_prefix = 'ska_mid/tm_leaf_node/d'

    dut_properties = {
        'CspSubarrayLNFQDN': csp_subarray1_ln_fqdn,
        'CspSubarrayFQDN': csp_subarray1_fqdn,
        'SdpSubarrayLNFQDN': sdp_subarray1_ln_fqdn,
        'SdpSubarrayFQDN': sdp_subarray1_fqdn,
        'DishLeafNodePrefix': dish_ln_prefix
    }
    event_subscription_map = {}
    csp_subarray1_ln_proxy_mock = Mock()
    csp_subarray1_proxy_mock = Mock()
    sdp_subarray1_ln_proxy_mock = Mock()
    sdp_subarray1_proxy_mock = Mock()
    dish_ln_proxy_mock = Mock()

    proxies_to_mock = {
        csp_subarray1_ln_fqdn: csp_subarray1_ln_proxy_mock,
        csp_subarray1_fqdn: csp_subarray1_proxy_mock,
        sdp_subarray1_ln_fqdn: sdp_subarray1_ln_proxy_mock,
        sdp_subarray1_fqdn: sdp_subarray1_proxy_mock,
        dish_ln_prefix + '0001': dish_ln_proxy_mock
    }
    csp_subarray1_obsstate_attribute = "cspSubarrayObsState"
    sdp_subarray1_obsstate_attribute = "sdpSubarrayObsState"

    event_subscription_map = {}
    csp_subarray1_ln_proxy_mock.subscribe_event.side_effect = (
        lambda attr_name, event_type, callback, *args, **kwargs: event_subscription_map.
            update({attr_name: callback}))

    sdp_subarray1_ln_proxy_mock.subscribe_event.side_effect = (
        lambda attr_name, event_type, callback, *args, **kwargs: event_subscription_map.
            update({attr_name: callback}))

    csp_subarray1_ln_proxy_mock.command_inout.side_effect = raise_devfailed_exception
    with fake_tango_system(SubarrayNode, initial_dut_properties=dut_properties,
                           proxies_to_mock=proxies_to_mock) as tango_context:
        attribute = 'ObsState'
        dummy_event_csp = create_dummy_event_state(csp_subarray1_ln_proxy_mock, csp_subarray1_ln_fqdn,
                                                   attribute, ObsState.SCANNING)
        event_subscription_map[csp_subarray1_obsstate_attribute](dummy_event_csp)

        dummy_event_sdp = create_dummy_event_state(sdp_subarray1_ln_proxy_mock, sdp_subarray1_ln_fqdn,
                                                   attribute, ObsState.SCANNING)
        event_subscription_map[sdp_subarray1_obsstate_attribute](dummy_event_sdp)
        while tango_context.device.obsState != ObsState.SCANNING:
            pass
        with pytest.raises(tango.DevFailed):
            tango_context.device.EndScan()

        # assert:
        assert tango_context.device.obsState == ObsState.SCANNING


def test_end_sb_should_command_subarray_to_end_sb_when_it_is_ready():
    csp_subarray1_ln_fqdn = 'ska_mid/tm_leaf_node/csp_subarray01'
    csp_subarray1_fqdn = 'mid_csp/elt/subarray_01'
    sdp_subarray1_ln_fqdn = 'ska_mid/tm_leaf_node/sdp_subarray01'
    sdp_subarray1_fqdn = 'mid_sdp/elt/subarray_1'
    dish_ln_prefix = 'ska_mid/tm_leaf_node/d'

    dut_properties = {
        'CspSubarrayLNFQDN': csp_subarray1_ln_fqdn,
        'CspSubarrayFQDN': csp_subarray1_fqdn,
        'SdpSubarrayLNFQDN': sdp_subarray1_ln_fqdn,
        'SdpSubarrayFQDN': sdp_subarray1_fqdn,
        'DishLeafNodePrefix': dish_ln_prefix
    }
    csp_subarray1_ln_proxy_mock = Mock()
    csp_subarray1_proxy_mock = Mock()
    sdp_subarray1_ln_proxy_mock = Mock()
    sdp_subarray1_proxy_mock = Mock()
    dish_ln_proxy_mock = Mock()

    proxies_to_mock = {
        csp_subarray1_ln_fqdn: csp_subarray1_ln_proxy_mock,
        csp_subarray1_fqdn: csp_subarray1_proxy_mock,
        sdp_subarray1_ln_fqdn: sdp_subarray1_ln_proxy_mock,
        sdp_subarray1_fqdn: sdp_subarray1_proxy_mock,
        dish_ln_prefix + '0001': dish_ln_proxy_mock
    }

    csp_subarray1_obsstate_attribute = "cspSubarrayObsState"
    sdp_subarray1_obsstate_attribute = "sdpSubarrayObsState"

    event_subscription_map = {}

    csp_subarray1_ln_proxy_mock.subscribe_event.side_effect = (
        lambda attr_name, event_type, callback, *args, **kwargs: event_subscription_map.
            update({attr_name: callback}))

    sdp_subarray1_ln_proxy_mock.subscribe_event.side_effect = (
        lambda attr_name, event_type, callback, *args, **kwargs: event_subscription_map.
            update({attr_name: callback}))

    with fake_tango_system(SubarrayNode, initial_dut_properties=dut_properties,
                           proxies_to_mock=proxies_to_mock) as tango_context:
        attribute = 'ObsState'
        dummy_event_csp = create_dummy_event_state(csp_subarray1_ln_proxy_mock, csp_subarray1_ln_fqdn,
                                                   attribute, ObsState.READY)
        event_subscription_map[csp_subarray1_obsstate_attribute](dummy_event_csp)

        dummy_event_sdp = create_dummy_event_state(sdp_subarray1_ln_proxy_mock, sdp_subarray1_ln_fqdn,
                                                   attribute, ObsState.READY)
        event_subscription_map[sdp_subarray1_obsstate_attribute](dummy_event_sdp)
        while tango_context.device.obsState != ObsState.READY:
            pass
        tango_context.device.EndSB()
        # assert:
        sdp_subarray1_ln_proxy_mock.command_inout.assert_called_with(const.CMD_ENDSB)
        csp_subarray1_ln_proxy_mock.command_inout.assert_called_with(const.CMD_GOTOIDLE)
        dish_ln_proxy_mock.command_inout.asser_called_with(const.CMD_STOP_TRACK)


def test_endsb_command_subarray_when_in_invalid_state():
    with fake_tango_system(SubarrayNode) as tango_context:
        tango_context.device.On()
        tango_context.device.EndSB()

        # assert:
        assert tango_context.device.obsState == ObsState.IDLE
        assert tango_context.device.activityMessage == const.ERR_DEVICE_NOT_READY


def test_end_sb_should_raise_devfailed_exception():
    csp_subarray1_ln_fqdn = 'ska_mid/tm_leaf_node/csp_subarray01'
    csp_subarray1_fqdn = 'mid_csp/elt/subarray_01'
    sdp_subarray1_ln_fqdn = 'ska_mid/tm_leaf_node/sdp_subarray01'
    sdp_subarray1_fqdn = 'mid_sdp/elt/subarray_1'
    dish_ln_prefix = 'ska_mid/tm_leaf_node/d'

    dut_properties = {
        'CspSubarrayLNFQDN': csp_subarray1_ln_fqdn,
        'CspSubarrayFQDN': csp_subarray1_fqdn,
        'SdpSubarrayLNFQDN': sdp_subarray1_ln_fqdn,
        'SdpSubarrayFQDN': sdp_subarray1_fqdn,
        'DishLeafNodePrefix': dish_ln_prefix
    }
    csp_subarray1_ln_proxy_mock = Mock()
    csp_subarray1_proxy_mock = Mock()
    sdp_subarray1_ln_proxy_mock = Mock()
    sdp_subarray1_proxy_mock = Mock()
    dish_ln_proxy_mock = Mock()

    proxies_to_mock = {
        csp_subarray1_ln_fqdn: csp_subarray1_ln_proxy_mock,
        csp_subarray1_fqdn: csp_subarray1_proxy_mock,
        sdp_subarray1_ln_fqdn: sdp_subarray1_ln_proxy_mock,
        sdp_subarray1_fqdn: sdp_subarray1_proxy_mock,
        dish_ln_prefix + '0001': dish_ln_proxy_mock
    }

    csp_subarray1_obsstate_attribute = "cspSubarrayObsState"
    sdp_subarray1_obsstate_attribute = "sdpSubarrayObsState"

    event_subscription_map = {}

    csp_subarray1_ln_proxy_mock.subscribe_event.side_effect = (
        lambda attr_name, event_type, callback, *args, **kwargs: event_subscription_map.
            update({attr_name: callback}))

    sdp_subarray1_ln_proxy_mock.subscribe_event.side_effect = (
        lambda attr_name, event_type, callback, *args, **kwargs: event_subscription_map.
            update({attr_name: callback}))

    csp_subarray1_ln_proxy_mock.command_inout.side_effect = raise_devfailed_exception
    with fake_tango_system(SubarrayNode, initial_dut_properties=dut_properties,
                           proxies_to_mock=proxies_to_mock) as tango_context:
        attribute = 'ObsState'
        dummy_event_csp = create_dummy_event_state(csp_subarray1_ln_proxy_mock, csp_subarray1_ln_fqdn,
                                                   attribute, ObsState.READY)
        event_subscription_map[csp_subarray1_obsstate_attribute](dummy_event_csp)

        dummy_event_sdp = create_dummy_event_state(sdp_subarray1_ln_proxy_mock, sdp_subarray1_ln_fqdn,
                                                   attribute, ObsState.READY)
        event_subscription_map[sdp_subarray1_obsstate_attribute](dummy_event_sdp)
        while tango_context.device.obsState != ObsState.READY:
            pass
        with pytest.raises(tango.DevFailed):
            tango_context.device.EndSB()
        # assert:
        assert tango_context.device.obsState == ObsState.READY
        assert const.ERR_ENDSB_INVOKING_CMD in tango_context.device.activityMessage


def test_track_command_subarray():
    csp_subarray1_ln_fqdn = 'ska_mid/tm_leaf_node/csp_subarray01'
    csp_subarray1_fqdn = 'mid_csp/elt/subarray_01'
    sdp_subarray1_ln_fqdn = 'ska_mid/tm_leaf_node/sdp_subarray01'
    sdp_subarray1_fqdn = 'mid_sdp/elt/subarray_1'
    dish_ln_prefix = 'ska_mid/tm_leaf_node/d'

    dut_properties = {
        'CspSubarrayLNFQDN': csp_subarray1_ln_fqdn,
        'CspSubarrayFQDN': csp_subarray1_fqdn,
        'SdpSubarrayLNFQDN': sdp_subarray1_ln_fqdn,
        'SdpSubarrayFQDN': sdp_subarray1_fqdn,
        'DishLeafNodePrefix': dish_ln_prefix
    }

    csp_subarray1_ln_proxy_mock = Mock()
    csp_subarray1_proxy_mock = Mock()
    sdp_subarray1_ln_proxy_mock = Mock()
    sdp_subarray1_proxy_mock = Mock()
    dish_ln_proxy_mock = Mock()

    proxies_to_mock = {
        csp_subarray1_ln_fqdn: csp_subarray1_ln_proxy_mock,
        csp_subarray1_fqdn: csp_subarray1_proxy_mock,
        sdp_subarray1_ln_fqdn: sdp_subarray1_ln_proxy_mock,
        sdp_subarray1_fqdn: sdp_subarray1_proxy_mock,
        dish_ln_prefix + "0001": dish_ln_proxy_mock
    }

    dish_pointing_state_map = {}
    event_subscription_map = {}

    csp_subarray1_proxy_mock.subscribe_event.side_effect = (
        lambda attr_name, event_type, callback, *args, **kwargs: event_subscription_map.
            update({attr_name: callback}))

    dish_ln_proxy_mock.subscribe_event.side_effect = (
        lambda attr_name, event_type, callback, *args, **kwargs: dish_pointing_state_map.
            update({attr_name: callback}))

    with fake_tango_system(SubarrayNode, initial_dut_properties=dut_properties,
                           proxies_to_mock=proxies_to_mock) as tango_context:
        # act:
        attribute = "state"
        dummy_event = create_dummy_event_state(csp_subarray1_proxy_mock, csp_subarray1_fqdn, attribute, DevState.OFF)
        event_subscription_map[attribute](dummy_event)
        tango_context.device.AssignResources(assign_input_str)
        track_input = "radec|2:31:50.91|89:15:51.4"
        tango_context.device.Track(track_input)

        # assert:
        assert const.STR_TRACK_IP_ARG in tango_context.device.activityMessage


# Test Observation State Callback
def test_obs_state_is_ready_when_other_leaf_node_is_ready_after_start():
    csp_subarray1_ln_fqdn = 'ska_mid/tm_leaf_node/csp_subarray01'
    csp_subarray1_fqdn = 'mid_csp/elt/subarray_01'
    sdp_subarray1_ln_fqdn = 'ska_mid/tm_leaf_node/sdp_subarray01'
    sdp_subarray1_fqdn = 'mid_sdp/elt/subarray_1'
    dish_ln_prefix = 'ska_mid/tm_leaf_node/d'

    dut_properties = {
        'CspSubarrayLNFQDN': csp_subarray1_ln_fqdn,
        'CspSubarrayFQDN': csp_subarray1_fqdn,
        'SdpSubarrayLNFQDN': sdp_subarray1_ln_fqdn,
        'SdpSubarrayFQDN': sdp_subarray1_fqdn,
        'DishLeafNodePrefix': dish_ln_prefix
    }

    csp_subarray1_ln_proxy_mock = Mock()
    csp_subarray1_proxy_mock = Mock()
    sdp_subarray1_ln_proxy_mock = Mock()
    sdp_subarray1_proxy_mock = Mock()
    dish_ln_proxy_mock = Mock()

    proxies_to_mock = {
        csp_subarray1_ln_fqdn: csp_subarray1_ln_proxy_mock,
        csp_subarray1_fqdn: csp_subarray1_proxy_mock,
        sdp_subarray1_ln_fqdn: sdp_subarray1_ln_proxy_mock,
        sdp_subarray1_fqdn: sdp_subarray1_proxy_mock,
        dish_ln_prefix + "0001": dish_ln_proxy_mock
    }
    csp_subarray1_obsstate_attribute = "cspSubarrayObsState"
    sdp_subarray1_obsstate_attribute = "sdpSubarrayObsState"
    dish_pointing_state_attribute = "dishPointingState"

    event_subscription_map = {}
    dish_pointing_state_map = {}

    csp_subarray1_proxy_mock.subscribe_event.side_effect = (
        lambda attr_name, event_type, callback, *args, **kwargs: event_subscription_map.
            update({attr_name: callback}))

    csp_subarray1_ln_proxy_mock.subscribe_event.side_effect = (
        lambda attr_name, event_type, callback, *args, **kwargs: event_subscription_map.
            update({attr_name: callback}))

    sdp_subarray1_ln_proxy_mock.subscribe_event.side_effect = (
        lambda attr_name, event_type, callback, *args, **kwargs: event_subscription_map.
            update({attr_name: callback}))

    dish_ln_proxy_mock.subscribe_event.side_effect = (
        lambda attr_name, event_type, callback, *args, **kwargs: dish_pointing_state_map.
            update({attr_name: callback}))

    with fake_tango_system(SubarrayNode, initial_dut_properties=dut_properties,
                           proxies_to_mock=proxies_to_mock) as tango_context:
        # act:
        attribute = "state"
        dummy_event = create_dummy_event_state(csp_subarray1_proxy_mock, csp_subarray1_fqdn, attribute, DevState.OFF)
        event_subscription_map[attribute](dummy_event)

        tango_context.device.AssignResources(assign_input_str)
        attribute = 'ObsState'
        dummy_event_csp = create_dummy_event_state(csp_subarray1_ln_proxy_mock, csp_subarray1_ln_fqdn,
                                                   attribute, ObsState.READY)
        event_subscription_map[csp_subarray1_obsstate_attribute](dummy_event_csp)

        dummy_event_sdp = create_dummy_event_state(sdp_subarray1_ln_proxy_mock, sdp_subarray1_ln_fqdn,
                                                   attribute, ObsState.READY)
        event_subscription_map[sdp_subarray1_obsstate_attribute](dummy_event_sdp)

        attribute = 'PointingState'
        dummy_event_dish = create_dummy_event_state(dish_ln_proxy_mock, dish_ln_prefix + "0001", attribute,
                                                    PointingState.TRACK)
        dish_pointing_state_map[dish_pointing_state_attribute](dummy_event_dish)

        # assert:
        while tango_context.device.obsState != ObsState.READY:
            pass
        assert tango_context.device.obsState == ObsState.READY


def test_obs_state_is_scanning_when_other_leaf_node_is_scanning_after_start():
    csp_subarray1_ln_fqdn = 'ska_mid/tm_leaf_node/csp_subarray01'
    csp_subarray1_fqdn = 'mid_csp/elt/subarray_01'
    sdp_subarray1_ln_fqdn = 'ska_mid/tm_leaf_node/sdp_subarray01'
    sdp_subarray1_fqdn = 'mid_sdp/elt/subarray_1'
    dish_ln_prefix = 'ska_mid/tm_leaf_node/d'

    dut_properties = {
        'CspSubarrayLNFQDN': csp_subarray1_ln_fqdn,
        'CspSubarrayFQDN': csp_subarray1_fqdn,
        'SdpSubarrayLNFQDN': sdp_subarray1_ln_fqdn,
        'SdpSubarrayFQDN': sdp_subarray1_fqdn,
        'DishLeafNodePrefix': dish_ln_prefix
    }

    csp_subarray1_ln_proxy_mock = Mock()
    csp_subarray1_proxy_mock = Mock()
    sdp_subarray1_ln_proxy_mock = Mock()
    sdp_subarray1_proxy_mock = Mock()
    dish_ln_proxy_mock = Mock()

    proxies_to_mock = {
        csp_subarray1_ln_fqdn: csp_subarray1_ln_proxy_mock,
        csp_subarray1_fqdn: csp_subarray1_proxy_mock,
        sdp_subarray1_ln_fqdn: sdp_subarray1_ln_proxy_mock,
        sdp_subarray1_fqdn: sdp_subarray1_proxy_mock,
        dish_ln_prefix + "0001": dish_ln_proxy_mock
    }
    csp_subarray1_obsstate_attribute = "cspSubarrayObsState"
    sdp_subarray1_obsstate_attribute = "sdpSubarrayObsState"
    dish_pointing_state_attribute = "dishPointingState"

    event_subscription_map = {}
    dish_pointing_state_map = {}

    csp_subarray1_proxy_mock.subscribe_event.side_effect = (
        lambda attr_name, event_type, callback, *args, **kwargs: event_subscription_map.
            update({attr_name: callback}))

    csp_subarray1_ln_proxy_mock.subscribe_event.side_effect = (
        lambda attr_name, event_type, callback, *args, **kwargs: event_subscription_map.
            update({attr_name: callback}))

    sdp_subarray1_ln_proxy_mock.subscribe_event.side_effect = (
        lambda attr_name, event_type, callback, *args, **kwargs: event_subscription_map.
            update({attr_name: callback}))

    dish_ln_proxy_mock.subscribe_event.side_effect = (
        lambda attr_name, event_type, callback, *args, **kwargs: dish_pointing_state_map.
            update({attr_name: callback}))

    with fake_tango_system(SubarrayNode, initial_dut_properties=dut_properties,
                           proxies_to_mock=proxies_to_mock) as tango_context:
        # act:
        attribute = "state"
        dummy_event = create_dummy_event_state(csp_subarray1_proxy_mock, csp_subarray1_fqdn, attribute, DevState.OFF)
        event_subscription_map[attribute](dummy_event)
        tango_context.device.AssignResources(assign_input_str)
        attribute = 'ObsState'
        dummy_event_csp = create_dummy_event_state(csp_subarray1_ln_proxy_mock, csp_subarray1_ln_fqdn,
                                                   attribute, ObsState.SCANNING)
        event_subscription_map[csp_subarray1_obsstate_attribute](dummy_event_csp)

        dummy_event_sdp = create_dummy_event_state(sdp_subarray1_ln_proxy_mock, sdp_subarray1_ln_fqdn,
                                                   attribute, ObsState.SCANNING)
        event_subscription_map[sdp_subarray1_obsstate_attribute](dummy_event_sdp)

        attribute = 'PointingState'
        dummy_event_dish = create_dummy_event_state(dish_ln_proxy_mock, dish_ln_prefix + "0001", attribute,
                                                    PointingState.TRACK)
        dish_pointing_state_map[dish_pointing_state_attribute](dummy_event_dish)
        # assert:
        while tango_context.device.obsState != ObsState.SCANNING:
            pass
        assert tango_context.device.obsState == ObsState.SCANNING


def test_obs_state_is_configuring_when_other_leaf_nodes_are_configuring_after_start():
    csp_subarray1_ln_fqdn = 'ska_mid/tm_leaf_node/csp_subarray01'
    csp_subarray1_fqdn = 'mid_csp/elt/subarray_01'
    sdp_subarray1_ln_fqdn = 'ska_mid/tm_leaf_node/sdp_subarray01'
    sdp_subarray1_fqdn = 'mid_sdp/elt/subarray_1'
    dish_ln_prefix = 'ska_mid/tm_leaf_node/d'

    dut_properties = {
        'CspSubarrayLNFQDN': csp_subarray1_ln_fqdn,
        'CspSubarrayFQDN': csp_subarray1_fqdn,
        'SdpSubarrayLNFQDN': sdp_subarray1_ln_fqdn,
        'SdpSubarrayFQDN': sdp_subarray1_fqdn,
        'DishLeafNodePrefix': dish_ln_prefix
    }

    csp_subarray1_ln_proxy_mock = Mock()
    csp_subarray1_proxy_mock = Mock()
    sdp_subarray1_ln_proxy_mock = Mock()
    sdp_subarray1_proxy_mock = Mock()
    dish_ln_proxy_mock = Mock()

    proxies_to_mock = {
        csp_subarray1_ln_fqdn: csp_subarray1_ln_proxy_mock,
        csp_subarray1_fqdn: csp_subarray1_proxy_mock,
        sdp_subarray1_ln_fqdn: sdp_subarray1_ln_proxy_mock,
        sdp_subarray1_fqdn: sdp_subarray1_proxy_mock,
        dish_ln_prefix + "0001": dish_ln_proxy_mock
    }
    csp_subarray1_obsstate_attribute = "cspSubarrayObsState"
    sdp_subarray1_obsstate_attribute = "sdpSubarrayObsState"

    event_subscription_map = {}

    csp_subarray1_ln_proxy_mock.subscribe_event.side_effect = (
        lambda attr_name, event_type, callback, *args, **kwargs: event_subscription_map.
            update({attr_name: callback}))

    sdp_subarray1_ln_proxy_mock.subscribe_event.side_effect = (
        lambda attr_name, event_type, callback, *args, **kwargs: event_subscription_map.
            update({attr_name: callback}))

    with fake_tango_system(SubarrayNode, initial_dut_properties=dut_properties,
                           proxies_to_mock=proxies_to_mock) as tango_context:
        # act:
        attribute = 'ObsState'
        dummy_event_csp = create_dummy_event_state(csp_subarray1_ln_proxy_mock, csp_subarray1_ln_fqdn,
                                                   attribute, ObsState.CONFIGURING)
        event_subscription_map[csp_subarray1_obsstate_attribute](dummy_event_csp)

        dummy_event_sdp = create_dummy_event_state(sdp_subarray1_ln_proxy_mock, sdp_subarray1_ln_fqdn,
                                                   attribute, ObsState.CONFIGURING)
        event_subscription_map[sdp_subarray1_obsstate_attribute](dummy_event_sdp)
        # assert:
        while tango_context.device.obsState != ObsState.CONFIGURING:
            pass
        assert tango_context.device.obsState == ObsState.CONFIGURING


def test_obs_state_is_with_event_error():
    csp_subarray1_ln_fqdn = 'ska_mid/tm_leaf_node/csp_subarray01'

    dut_properties = {
        'CspSubarrayLNFQDN': csp_subarray1_ln_fqdn
    }

    csp_subarray1_ln_proxy_mock = Mock()

    proxies_to_mock = {
        csp_subarray1_ln_fqdn: csp_subarray1_ln_proxy_mock
    }
    csp_subarray1_obsstate_attribute = "cspSubarrayObsState"
    event_subscription_map = {}

    csp_subarray1_ln_proxy_mock.subscribe_event.side_effect = (
        lambda attr_name, event_type, callback, *args, **kwargs: event_subscription_map.
            update({attr_name: callback}))

    with fake_tango_system(SubarrayNode, initial_dut_properties=dut_properties,
                           proxies_to_mock=proxies_to_mock) as tango_context:
        # act:

        attribute = 'ObsState'
        dummy_event_csp = create_dummy_event_state_with_error(csp_subarray1_ln_proxy_mock, csp_subarray1_ln_fqdn,
                                                   attribute, ObsState.SCANNING)
        event_subscription_map[csp_subarray1_obsstate_attribute](dummy_event_csp)
        # assert:
        assert tango_context.device.activityMessage == const.ERR_SUBSR_CSPSDPSA_OBS_STATE + str(dummy_event_csp)


def test_obs_state_is_with_unknown_attribute():
    csp_subarray1_ln_fqdn = 'ska_mid/tm_leaf_node/csp_subarray01'

    dut_properties = {
        'CspSubarrayLNFQDN': csp_subarray1_ln_fqdn
    }

    csp_subarray1_ln_proxy_mock = Mock()

    proxies_to_mock = {
        csp_subarray1_ln_fqdn: csp_subarray1_ln_proxy_mock
    }
    csp_subarray1_obsstate_attribute = "cspSubarrayObsState"
    event_subscription_map = {}

    csp_subarray1_ln_proxy_mock.subscribe_event.side_effect = (
        lambda attr_name, event_type, callback, *args, **kwargs: event_subscription_map.
            update({attr_name: callback}))

    with fake_tango_system(SubarrayNode, initial_dut_properties=dut_properties,
                           proxies_to_mock=proxies_to_mock) as tango_context:
        # act:

        attribute = 'ObsState'
        dummy_event_csp = create_dummy_event_state(csp_subarray1_ln_proxy_mock, 'Wrong_fqdn',
                                                   attribute, ObsState.SCANNING)
        event_subscription_map[csp_subarray1_obsstate_attribute](dummy_event_csp)
        # assert:
        assert tango_context.device.activityMessage in const.EVT_UNKNOWN


def test_obs_state_should_raise_exception():
    csp_subarray1_ln_fqdn = 'ska_mid/tm_leaf_node/csp_subarray01'

    dut_properties = {
        'CspSubarrayLNFQDN': csp_subarray1_ln_fqdn
    }

    csp_subarray1_ln_proxy_mock = Mock()

    proxies_to_mock = {
        csp_subarray1_ln_fqdn: csp_subarray1_ln_proxy_mock
    }
    csp_subarray1_obsstate_attribute = "cspSubarrayObsState"
    event_subscription_map = {}

    csp_subarray1_ln_proxy_mock.subscribe_event.side_effect = (
        lambda attr_name, event_type, callback, *args, **kwargs: event_subscription_map.
            update({attr_name: callback}))

    with fake_tango_system(SubarrayNode, initial_dut_properties=dut_properties,
                           proxies_to_mock=proxies_to_mock) as tango_context:
        # act:

        attribute = 'ObsState'
        dummy_event_csp = command_callback_with_command_exception()
        event_subscription_map[csp_subarray1_obsstate_attribute](dummy_event_csp)
        # assert:
        assert const.ERR_AGGR_OBS_STATE in tango_context.device.activityMessage


# Test Pointing State Callback
def test_pointing_state_is_slew():
    csp_subarray1_ln_fqdn = 'ska_mid/tm_leaf_node/csp_subarray01'
    csp_subarray1_fqdn = 'mid_csp/elt/subarray_01'
    sdp_subarray1_ln_fqdn = 'ska_mid/tm_leaf_node/sdp_subarray01'
    sdp_subarray1_fqdn = 'mid_sdp/elt/subarray_1'
    dish_ln_prefix = 'ska_mid/tm_leaf_node/d'

    dut_properties = {
        'CspSubarrayLNFQDN': csp_subarray1_ln_fqdn,
        'CspSubarrayFQDN': csp_subarray1_fqdn,
        'SdpSubarrayLNFQDN': sdp_subarray1_ln_fqdn,
        'SdpSubarrayFQDN': sdp_subarray1_fqdn,
        'DishLeafNodePrefix': dish_ln_prefix
    }

    csp_subarray1_ln_proxy_mock = Mock()
    csp_subarray1_proxy_mock = Mock()
    sdp_subarray1_ln_proxy_mock = Mock()
    sdp_subarray1_proxy_mock = Mock()
    dish_ln_proxy_mock = Mock()

    proxies_to_mock = {
        csp_subarray1_ln_fqdn: csp_subarray1_ln_proxy_mock,
        csp_subarray1_fqdn: csp_subarray1_proxy_mock,
        sdp_subarray1_ln_fqdn: sdp_subarray1_ln_proxy_mock,
        sdp_subarray1_fqdn: sdp_subarray1_proxy_mock,
        dish_ln_prefix + "0001": dish_ln_proxy_mock
    }

    dish_pointing_state_attribute = "dishPointingState"
    dish_pointing_state_map = {}
    event_subscription_map = {}

    csp_subarray1_proxy_mock.subscribe_event.side_effect = (
        lambda attr_name, event_type, callback, *args, **kwargs: event_subscription_map.
            update({attr_name: callback}))

    dish_ln_proxy_mock.subscribe_event.side_effect = (
        lambda attr_name, event_type, callback, *args, **kwargs: dish_pointing_state_map.
            update({attr_name: callback}))

    with fake_tango_system(SubarrayNode, initial_dut_properties=dut_properties,
                           proxies_to_mock=proxies_to_mock) as tango_context:
        # act:
        attribute = "state"
        dummy_event = create_dummy_event_state(csp_subarray1_proxy_mock, csp_subarray1_fqdn, attribute, DevState.OFF)
        event_subscription_map[attribute](dummy_event)
        tango_context.device.AssignResources(assign_input_str)
        attribute = 'dishPointingState'
        dummy_event_dish = create_dummy_event_state(dish_ln_proxy_mock, dish_ln_prefix + "0001", attribute,
                                                    PointingState.SLEW)
        dish_pointing_state_map[dish_pointing_state_attribute](dummy_event_dish)
        # assert:
        while tango_context.device.obsState != ObsState.CONFIGURING:
            pass
        assert tango_context.device.obsState == ObsState.CONFIGURING


def test_pointing_state_is_scan():
    csp_subarray1_ln_fqdn = 'ska_mid/tm_leaf_node/csp_subarray01'
    csp_subarray1_fqdn = 'mid_csp/elt/subarray_01'
    sdp_subarray1_ln_fqdn = 'ska_mid/tm_leaf_node/sdp_subarray01'
    sdp_subarray1_fqdn = 'mid_sdp/elt/subarray_1'
    dish_ln_prefix = 'ska_mid/tm_leaf_node/d'

    dut_properties = {
        'CspSubarrayLNFQDN': csp_subarray1_ln_fqdn,
        'CspSubarrayFQDN': csp_subarray1_fqdn,
        'SdpSubarrayLNFQDN': sdp_subarray1_ln_fqdn,
        'SdpSubarrayFQDN': sdp_subarray1_fqdn,
        'DishLeafNodePrefix': dish_ln_prefix
    }

    csp_subarray1_ln_proxy_mock = Mock()
    csp_subarray1_proxy_mock = Mock()
    sdp_subarray1_ln_proxy_mock = Mock()
    sdp_subarray1_proxy_mock = Mock()
    dish_ln_proxy_mock = Mock()

    proxies_to_mock = {
        csp_subarray1_ln_fqdn: csp_subarray1_ln_proxy_mock,
        csp_subarray1_fqdn: csp_subarray1_proxy_mock,
        sdp_subarray1_ln_fqdn: sdp_subarray1_ln_proxy_mock,
        sdp_subarray1_fqdn: sdp_subarray1_proxy_mock,
        dish_ln_prefix + "0001": dish_ln_proxy_mock
    }

    dish_pointing_state_attribute = "dishPointingState"
    dish_pointing_state_map = {}
    event_subscription_map = {}

    csp_subarray1_proxy_mock.subscribe_event.side_effect = (
        lambda attr_name, event_type, callback, *args, **kwargs: event_subscription_map.
            update({attr_name: callback}))

    dish_ln_proxy_mock.subscribe_event.side_effect = (
        lambda attr_name, event_type, callback, *args, **kwargs: dish_pointing_state_map.
            update({attr_name: callback}))

    with fake_tango_system(SubarrayNode, initial_dut_properties=dut_properties,
                           proxies_to_mock=proxies_to_mock) as tango_context:
        # act:
        attribute = "state"
        dummy_event = create_dummy_event_state(csp_subarray1_proxy_mock, csp_subarray1_fqdn, attribute, DevState.OFF)
        event_subscription_map[attribute](dummy_event)
        tango_context.device.AssignResources(assign_input_str)

        attribute = 'dishPointingState'
        dummy_event_dish = create_dummy_event_state(dish_ln_proxy_mock, dish_ln_prefix + "0001", attribute,
                                                    PointingState.SCAN)
        dish_pointing_state_map[dish_pointing_state_attribute](dummy_event_dish)
        # assert:
        while tango_context.device.obsState != ObsState.IDLE:
            pass
        assert tango_context.device.obsState == ObsState.IDLE


def test_pointing_state_is_ready():
    csp_subarray1_ln_fqdn = 'ska_mid/tm_leaf_node/csp_subarray01'
    csp_subarray1_fqdn = 'mid_csp/elt/subarray_01'
    sdp_subarray1_ln_fqdn = 'ska_mid/tm_leaf_node/sdp_subarray01'
    sdp_subarray1_fqdn = 'mid_sdp/elt/subarray_1'
    dish_ln_prefix = 'ska_mid/tm_leaf_node/d'

    dut_properties = {
        'CspSubarrayLNFQDN': csp_subarray1_ln_fqdn,
        'CspSubarrayFQDN': csp_subarray1_fqdn,
        'SdpSubarrayLNFQDN': sdp_subarray1_ln_fqdn,
        'SdpSubarrayFQDN': sdp_subarray1_fqdn,
        'DishLeafNodePrefix': dish_ln_prefix
    }

    csp_subarray1_ln_proxy_mock = Mock()
    csp_subarray1_proxy_mock = Mock()
    sdp_subarray1_ln_proxy_mock = Mock()
    sdp_subarray1_proxy_mock = Mock()
    dish_ln_proxy_mock = Mock()

    proxies_to_mock = {
        csp_subarray1_ln_fqdn: csp_subarray1_ln_proxy_mock,
        csp_subarray1_fqdn: csp_subarray1_proxy_mock,
        sdp_subarray1_ln_fqdn: sdp_subarray1_ln_proxy_mock,
        sdp_subarray1_fqdn: sdp_subarray1_proxy_mock,
        dish_ln_prefix + "0001": dish_ln_proxy_mock
    }
    event_subscription_map = {}

    csp_subarray1_proxy_mock.subscribe_event.side_effect = (
        lambda attr_name, event_type, callback, *args, **kwargs: event_subscription_map.
            update({attr_name: callback}))

    dish_pointing_state_attribute = "dishPointingState"
    dish_pointing_state_map = {}

    dish_ln_proxy_mock.subscribe_event.side_effect = (
        lambda attr_name, event_type, callback, *args, **kwargs: dish_pointing_state_map.
            update({attr_name: callback}))

    with fake_tango_system(SubarrayNode, initial_dut_properties=dut_properties,
                           proxies_to_mock=proxies_to_mock) as tango_context:
        # act:
        attribute = "state"
        dummy_event = create_dummy_event_state(csp_subarray1_proxy_mock, csp_subarray1_fqdn, attribute, DevState.OFF)
        event_subscription_map[attribute](dummy_event)
        tango_context.device.AssignResources(assign_input_str)
        attribute = 'dishPointingState'
        dummy_event_dish = create_dummy_event_state(dish_ln_proxy_mock, dish_ln_prefix + "0001", attribute,
                                                    PointingState.READY)
        dish_pointing_state_map[dish_pointing_state_attribute](dummy_event_dish)
        # assert:
        assert tango_context.device.obsState == ObsState.IDLE


def test_pointing_state_with_error_event():
    csp_subarray1_ln_fqdn = 'ska_mid/tm_leaf_node/csp_subarray01'
    csp_subarray1_fqdn = 'mid_csp/elt/subarray_01'
    sdp_subarray1_ln_fqdn = 'ska_mid/tm_leaf_node/sdp_subarray01'
    sdp_subarray1_fqdn = 'mid_sdp/elt/subarray_1'
    dish_ln_prefix = 'ska_mid/tm_leaf_node/d'

    dut_properties = {
        'CspSubarrayLNFQDN': csp_subarray1_ln_fqdn,
        'CspSubarrayFQDN': csp_subarray1_fqdn,
        'SdpSubarrayLNFQDN': sdp_subarray1_ln_fqdn,
        'SdpSubarrayFQDN': sdp_subarray1_fqdn,
        'DishLeafNodePrefix': dish_ln_prefix
    }

    csp_subarray1_ln_proxy_mock = Mock()
    csp_subarray1_proxy_mock = Mock()
    sdp_subarray1_ln_proxy_mock = Mock()
    sdp_subarray1_proxy_mock = Mock()
    dish_ln_proxy_mock = Mock()

    proxies_to_mock = {
        csp_subarray1_ln_fqdn: csp_subarray1_ln_proxy_mock,
        csp_subarray1_fqdn: csp_subarray1_proxy_mock,
        sdp_subarray1_ln_fqdn: sdp_subarray1_ln_proxy_mock,
        sdp_subarray1_fqdn: sdp_subarray1_proxy_mock,
        dish_ln_prefix + "0001": dish_ln_proxy_mock
    }

    dish_pointing_state_attribute = "dishPointingState"
    dish_pointing_state_map = {}
    event_subscription_map = {}

    csp_subarray1_proxy_mock.subscribe_event.side_effect = (
        lambda attr_name, event_type, callback, *args, **kwargs: event_subscription_map.
            update({attr_name: callback}))

    dish_ln_proxy_mock.subscribe_event.side_effect = (
        lambda attr_name, event_type, callback, *args, **kwargs: dish_pointing_state_map.
            update({attr_name: callback}))

    with fake_tango_system(SubarrayNode, initial_dut_properties=dut_properties,
                           proxies_to_mock=proxies_to_mock) as tango_context:
        # act:
        attribute = "state"
        dummy_event = create_dummy_event_state(csp_subarray1_proxy_mock, csp_subarray1_fqdn, attribute, DevState.OFF)
        event_subscription_map[attribute](dummy_event)
        tango_context.device.AssignResources(assign_input_str)
        attribute = 'dishPointingState'
        dummy_event_dish = create_dummy_event_state_with_error(dish_ln_proxy_mock, dish_ln_prefix + "0001", attribute,
                                                    PointingState.SCAN)
        dish_pointing_state_map[dish_pointing_state_attribute](dummy_event_dish)
        # assert:
        assert tango_context.device.activityMessage == const.ERR_SUBSR_DSH_POINTING_STATE + str(dummy_event_dish.errors)


# Test Health State Callback
def test_subarray_health_state_is_degraded_when_csp_subarray1_ln_is_degraded_after_start():
    csp_subarray1_ln_fqdn = 'ska_mid/tm_leaf_node/csp_subarray01'
    csp_subarray1_ln_health_attribute = 'cspsubarrayHealthState'
    initial_dut_properties = {
        'CspSubarrayLNFQDN': csp_subarray1_ln_fqdn
    }

    event_subscription_map = {}

    csp_subarray1_ln_proxy_mock = Mock()
    csp_subarray1_ln_proxy_mock.subscribe_event.side_effect = (
        lambda attr_name, event_type, callback, *args, **kwargs: event_subscription_map.
            update({attr_name: callback}))

    proxies_to_mock = {
        csp_subarray1_ln_fqdn: csp_subarray1_ln_proxy_mock
    }

    with fake_tango_system(SubarrayNode, initial_dut_properties, proxies_to_mock) as tango_context:
        # act:
        health_state_value = HealthState.DEGRADED
        dummy_event = create_dummy_event_healthstate_with_proxy(
            csp_subarray1_ln_proxy_mock, csp_subarray1_ln_fqdn, health_state_value,
            csp_subarray1_ln_health_attribute)
        event_subscription_map[csp_subarray1_ln_health_attribute](dummy_event)

        # assert:
        assert tango_context.device.healthState == HealthState.DEGRADED


def test_subarray_health_state_is_ok_when_csp_and_sdp_subarray1_ln_is_ok_after_start():
    csp_subarray1_ln_fqdn = 'ska_mid/tm_leaf_node/csp_subarray01'
    sdp_subarray1_ln_fqdn = 'ska_mid/tm_leaf_node/sdp_subarray01'
    csp_subarray1_ln_health_attribute = 'cspsubarrayHealthState'
    sdp_subarray1_ln_health_attribute = 'sdpSubarrayHealthState'
    initial_dut_properties = {
        'CspSubarrayLNFQDN': csp_subarray1_ln_fqdn,
        'SdpSubarrayLNFQDN': sdp_subarray1_ln_fqdn,
    }

    subarray_ln_health_state_map = {}

    csp_subarray1_ln_proxy_mock = Mock()
    sdp_subarray1_ln_proxy_mock = Mock()

    proxies_to_mock = {
        csp_subarray1_ln_fqdn: csp_subarray1_ln_proxy_mock,
        sdp_subarray1_ln_fqdn: sdp_subarray1_ln_proxy_mock
    }
    csp_subarray1_ln_proxy_mock.subscribe_event.side_effect = (
        lambda attr_name, event_type, callback, *args, **kwargs: subarray_ln_health_state_map.
            update({attr_name: callback}))

    sdp_subarray1_ln_proxy_mock.subscribe_event.side_effect = (
        lambda attr_name, event_type, callback, *args, **kwargs: subarray_ln_health_state_map.
            update({attr_name: callback}))

    with fake_tango_system(SubarrayNode, initial_dut_properties, proxies_to_mock) as tango_context:
        # act:
        health_state_value = HealthState.OK
        dummy_event_csp = create_dummy_event_healthstate_with_proxy(
            csp_subarray1_ln_proxy_mock, csp_subarray1_ln_fqdn, health_state_value,
            csp_subarray1_ln_health_attribute)
        subarray_ln_health_state_map[csp_subarray1_ln_health_attribute](dummy_event_csp)

        health_state_value = HealthState.OK
        dummy_event_sdp = create_dummy_event_healthstate_with_proxy(
            sdp_subarray1_ln_proxy_mock, sdp_subarray1_ln_fqdn, health_state_value,
            sdp_subarray1_ln_health_attribute)
        subarray_ln_health_state_map[sdp_subarray1_ln_health_attribute](dummy_event_sdp)

        # assert:
        assert tango_context.device.healthState == HealthState.OK


def test_subarray_health_state_is_unknown_when_csp_subarray1_ln_is_unknown_after_start():
    csp_subarray1_ln_fqdn = 'ska_mid/tm_leaf_node/csp_subarray01'
    csp_subarray1_ln_health_attribute = 'cspsubarrayHealthState'
    initial_dut_properties = {
        'CspSubarrayLNFQDN': csp_subarray1_ln_fqdn
    }

    event_subscription_map = {}

    csp_subarray1_ln_proxy_mock = Mock()
    csp_subarray1_ln_proxy_mock.subscribe_event.side_effect = (
        lambda attr_name, event_type, callback, *args, **kwargs: event_subscription_map.
            update({attr_name: callback}))

    proxies_to_mock = {
        csp_subarray1_ln_fqdn: csp_subarray1_ln_proxy_mock
    }

    with fake_tango_system(SubarrayNode, initial_dut_properties, proxies_to_mock) as tango_context:
        # act:
        health_state_value = HealthState.UNKNOWN
        dummy_event = create_dummy_event_healthstate_with_proxy(
            csp_subarray1_ln_proxy_mock, csp_subarray1_ln_fqdn, health_state_value,
            csp_subarray1_ln_health_attribute)
        event_subscription_map[csp_subarray1_ln_health_attribute](dummy_event)

        # assert:
        assert tango_context.device.healthState == HealthState.UNKNOWN


def test_subarray_health_state_is_failed_when_csp_subarray1_ln_is_failed_after_start():
    csp_subarray1_ln_fqdn = 'ska_mid/tm_leaf_node/csp_subarray01'
    csp_subarray1_ln_health_attribute = 'cspsubarrayHealthState'
    initial_dut_properties = {
        'CspSubarrayLNFQDN': csp_subarray1_ln_fqdn
    }

    event_subscription_map = {}

    csp_subarray1_ln_proxy_mock = Mock()
    csp_subarray1_ln_proxy_mock.subscribe_event.side_effect = (
        lambda attr_name, event_type, callback, *args, **kwargs: event_subscription_map.
            update({attr_name: callback}))

    proxies_to_mock = {
        csp_subarray1_ln_fqdn: csp_subarray1_ln_proxy_mock
    }

    with fake_tango_system(SubarrayNode, initial_dut_properties, proxies_to_mock) as tango_context:
        # act:
        health_state_value = HealthState.FAILED
        dummy_event = create_dummy_event_healthstate_with_proxy(
            csp_subarray1_ln_proxy_mock, csp_subarray1_ln_fqdn, health_state_value,
            csp_subarray1_ln_health_attribute)
        event_subscription_map[csp_subarray1_ln_health_attribute](dummy_event)

        # assert:
        assert tango_context.device.healthState == HealthState.FAILED


def test_subarray_health_state_with_error_event():
    csp_subarray1_ln_fqdn = 'ska_mid/tm_leaf_node/csp_subarray01'
    csp_subarray1_ln_health_attribute = 'cspsubarrayHealthState'
    initial_dut_properties = {
        'CspSubarrayLNFQDN': csp_subarray1_ln_fqdn
    }

    event_subscription_map = {}

    csp_subarray1_ln_proxy_mock = Mock()
    csp_subarray1_ln_proxy_mock.subscribe_event.side_effect = (
        lambda attr_name, event_type, callback, *args, **kwargs: event_subscription_map.
            update({attr_name: callback}))

    proxies_to_mock = {
        csp_subarray1_ln_fqdn: csp_subarray1_ln_proxy_mock
    }

    with fake_tango_system(SubarrayNode, initial_dut_properties, proxies_to_mock) as tango_context:
        # act:
        health_state_value = HealthState.FAILED
        dummy_event = create_dummy_event_healthstate_with_error(
            csp_subarray1_ln_proxy_mock, csp_subarray1_ln_fqdn, health_state_value,
            csp_subarray1_ln_health_attribute)
        event_subscription_map[csp_subarray1_ln_health_attribute](dummy_event)

        # assert:
        assert const.ERR_SUBSR_SA_HEALTH_STATE in tango_context.device.activityMessage


# Test Device State Callback
def test_subarray_device_state_is_on_when_csp_and_sdp_subarray1_is_on_after_start():
    csp_subarray1_fqdn = 'mid_csp/elt/subarray_01'
    sdp_subarray1_fqdn = 'mid_sdp/elt/subarray_1'

    initial_dut_properties = {
        'CspSubarrayFQDN': csp_subarray1_fqdn,
        'SdpSubarrayFQDN': sdp_subarray1_fqdn
    }

    csp_subarray1_proxy_mock = Mock()
    sdp_subarray1_proxy_mock = Mock()

    proxies_to_mock = {
        csp_subarray1_fqdn: csp_subarray1_proxy_mock,
        sdp_subarray1_fqdn: sdp_subarray1_proxy_mock
    }

    event_subscription_map = {}

    csp_subarray1_proxy_mock.subscribe_event.side_effect = (
        lambda attr_name, event_type, callback, *args, **kwargs: event_subscription_map.
            update({attr_name: callback}))

    sdp_subarray1_proxy_mock.subscribe_event.side_effect = (
        lambda attr_name, event_type, callback, *args, **kwargs: event_subscription_map.
            update({attr_name: callback}))

    with fake_tango_system(SubarrayNode, initial_dut_properties, proxies_to_mock) as tango_context:
        # act:
        attribute = "state"
        dummy_event = create_dummy_event_state(csp_subarray1_proxy_mock, csp_subarray1_fqdn, attribute,
                                               DevState.ON)
        dummy_event = create_dummy_event_state(csp_subarray1_proxy_mock, csp_subarray1_fqdn, attribute, DevState.OFF)
        event_subscription_map[attribute](dummy_event)

        dummy_event = create_dummy_event_state(csp_subarray1_proxy_mock, csp_subarray1_fqdn, attribute, DevState.ON)
        event_subscription_map[attribute](dummy_event)

        dummy_event = create_dummy_event_state(sdp_subarray1_proxy_mock, sdp_subarray1_fqdn, attribute,
                                               DevState.ON)
        event_subscription_map[attribute](dummy_event)

        # assert:
        assert tango_context.device.State() == DevState.ON

def test_subarray_device_state_is_off_when_csp_and_sdp_subarray1_is_off_after_release_resources():
    csp_subarray1_fqdn = 'mid_csp/elt/subarray_01'
    sdp_subarray1_fqdn = 'mid_sdp/elt/subarray_1'

    initial_dut_properties = {
        'CspSubarrayFQDN': csp_subarray1_fqdn,
        'SdpSubarrayFQDN': sdp_subarray1_fqdn
    }

    csp_subarray1_proxy_mock = Mock()
    sdp_subarray1_proxy_mock = Mock()

    proxies_to_mock = {
        csp_subarray1_fqdn: csp_subarray1_proxy_mock,
        sdp_subarray1_fqdn: sdp_subarray1_proxy_mock
    }

    event_subscription_map = {}

    csp_subarray1_proxy_mock.subscribe_event.side_effect = (
        lambda attr_name, event_type, callback, *args, **kwargs: event_subscription_map.
            update({attr_name: callback}))

    with fake_tango_system(SubarrayNode, initial_dut_properties, proxies_to_mock) as tango_context:
        # act:
        attribute = "state"
        dummy_event = create_dummy_event_state(csp_subarray1_proxy_mock, csp_subarray1_fqdn, attribute, DevState.OFF)
        event_subscription_map[attribute](dummy_event)

        # assert:
        assert tango_context.device.State() == DevState.OFF

def test_subarray_device_state_is_with_error():
    csp_subarray1_fqdn = 'mid_csp/elt/subarray_01'
    sdp_subarray1_fqdn = 'mid_sdp/elt/subarray_1'

    initial_dut_properties = {
        'CspSubarrayFQDN': csp_subarray1_fqdn,
        'SdpSubarrayFQDN': sdp_subarray1_fqdn
    }

    csp_subarray1_proxy_mock = Mock()
    sdp_subarray1_proxy_mock = Mock()

    proxies_to_mock = {
        csp_subarray1_fqdn: csp_subarray1_proxy_mock,
        sdp_subarray1_fqdn: sdp_subarray1_proxy_mock
    }

    event_subscription_map = {}

    csp_subarray1_proxy_mock.subscribe_event.side_effect = (
        lambda attr_name, event_type, callback, *args, **kwargs: event_subscription_map.
            update({attr_name: callback}))

    sdp_subarray1_proxy_mock.subscribe_event.side_effect = (
        lambda attr_name, event_type, callback, *args, **kwargs: event_subscription_map.
            update({attr_name: callback}))

    with fake_tango_system(SubarrayNode, initial_dut_properties, proxies_to_mock) as tango_context:
        # act:
        attribute = "state"
        dummy_event = create_dummy_event_state_with_error(csp_subarray1_proxy_mock, csp_subarray1_fqdn, attribute,
                                               DevState.ON)
        event_subscription_map[attribute](dummy_event)

        # assert:
        assert tango_context.device.activityMessage == const.ERR_SUBSR_CSPSDPSA_DEVICE_STATE + str(dummy_event)


def test_subarray_device_state_is_with_wrong_attribute_name():
    csp_subarray1_fqdn = 'mid_csp/elt/subarray_01'
    sdp_subarray1_fqdn = 'mid_sdp/elt/subarray_1'

    initial_dut_properties = {
        'CspSubarrayFQDN': csp_subarray1_fqdn,
        'SdpSubarrayFQDN': sdp_subarray1_fqdn
    }

    csp_subarray1_proxy_mock = Mock()
    sdp_subarray1_proxy_mock = Mock()

    proxies_to_mock = {
        csp_subarray1_fqdn: csp_subarray1_proxy_mock,
        sdp_subarray1_fqdn: sdp_subarray1_proxy_mock
    }

    event_subscription_map = {}

    csp_subarray1_proxy_mock.subscribe_event.side_effect = (
        lambda attr_name, event_type, callback, *args, **kwargs: event_subscription_map.
            update({attr_name: callback}))

    sdp_subarray1_proxy_mock.subscribe_event.side_effect = (
        lambda attr_name, event_type, callback, *args, **kwargs: event_subscription_map.
            update({attr_name: callback}))

    with fake_tango_system(SubarrayNode, initial_dut_properties, proxies_to_mock) as tango_context:
        # act:
        attribute = "state"
        dummy_event = create_dummy_event_state(csp_subarray1_proxy_mock, 'wrong_fqdn', attribute,
                                               DevState.ON)
        event_subscription_map[attribute](dummy_event)

        # assert:
        assert tango_context.device.activityMessage in const.EVT_UNKNOWN


def test_subarray_device_state_is_with_exception():
    csp_subarray1_fqdn = 'mid_csp/elt/subarray_01'
    sdp_subarray1_fqdn = 'mid_sdp/elt/subarray_1'

    initial_dut_properties = {
        'CspSubarrayFQDN': csp_subarray1_fqdn,
        'SdpSubarrayFQDN': sdp_subarray1_fqdn
    }

    csp_subarray1_proxy_mock = Mock()
    sdp_subarray1_proxy_mock = Mock()

    proxies_to_mock = {
        csp_subarray1_fqdn: csp_subarray1_proxy_mock,
        sdp_subarray1_fqdn: sdp_subarray1_proxy_mock
    }

    event_subscription_map = {}

    csp_subarray1_proxy_mock.subscribe_event.side_effect = (
        lambda attr_name, event_type, callback, *args, **kwargs: event_subscription_map.
            update({attr_name: callback}))

    sdp_subarray1_proxy_mock.subscribe_event.side_effect = (
        lambda attr_name, event_type, callback, *args, **kwargs: event_subscription_map.
            update({attr_name: callback}))

    with fake_tango_system(SubarrayNode, initial_dut_properties, proxies_to_mock) as tango_context:
        # act:
        attribute = "state"
        dummy_event = command_callback_with_command_exception()
        event_subscription_map[attribute](dummy_event)

        # assert:
        assert const.ERR_AGGR_DEVICE_STATE in tango_context.device.activityMessage


# Test case for event subscribtion
def test_subarray_health_state_event_to_raise_devfailed_exception_for_csp_subarray_ln():
    csp_subarray1_ln_fqdn = 'ska_mid/tm_leaf_node/csp_subarray01'
    csp_subarray1_ln_health_attribute = 'cspsubarrayHealthState'
    initial_dut_properties = {
        'CspSubarrayLNFQDN': csp_subarray1_ln_fqdn
    }

    event_subscription_map = {}

    csp_subarray1_ln_proxy_mock = Mock()
    csp_subarray1_ln_proxy_mock.subscribe_event.side_effect = raise_devfailed_for_event_subscription

    proxies_to_mock = {
        csp_subarray1_ln_fqdn: csp_subarray1_ln_proxy_mock
    }

    with fake_tango_system(SubarrayNode, initial_dut_properties, proxies_to_mock) as tango_context:
        # act:
        health_state_value = HealthState.FAILED
        dummy_event = create_dummy_event_healthstate_with_proxy(
            csp_subarray1_ln_proxy_mock, csp_subarray1_ln_fqdn, health_state_value,
            csp_subarray1_ln_health_attribute)
        # event_subscription_map[csp_subarray1_ln_health_attribute](dummy_event)

        # assert:
        assert tango_context.device.State() == DevState.FAULT


def test_subarray_health_state_event_to_raise_devfailed_exception_for_sdp_subarray_ln():
    sdp_subarray1_ln_fqdn = 'ska_mid/tm_leaf_node/sdp_subarray01'
    sdp_subarray1_ln_health_attribute = 'sdpSubarrayHealthState'
    initial_dut_properties = {
        'SdpSubarrayLNFQDN': sdp_subarray1_ln_fqdn
    }
    sdp_subarray1_ln_proxy_mock = Mock()
    sdp_subarray1_ln_proxy_mock.subscribe_event.side_effect = raise_devfailed_for_event_subscription

    proxies_to_mock = {
        sdp_subarray1_ln_fqdn: sdp_subarray1_ln_proxy_mock
    }

    with fake_tango_system(SubarrayNode, initial_dut_properties, proxies_to_mock) as tango_context:
        # act:
        health_state_value = HealthState.FAILED
        dummy_event = create_dummy_event_healthstate_with_proxy(
            sdp_subarray1_ln_proxy_mock, sdp_subarray1_ln_fqdn, health_state_value,
            sdp_subarray1_ln_health_attribute)

        # assert:
        assert tango_context.device.State() == DevState.FAULT


def any_method(with_name=None):
    class AnyMethod():
        def __eq__(self, other):
            if not isinstance(other, types.MethodType):
                return False

            return other.__func__.__name__ == with_name if with_name else True

    return AnyMethod()


def create_dummy_event_healthstate_with_proxy(proxy_mock, device_fqdn, health_state_value, attribute):
    fake_event = Mock()
    fake_event.err = False
    fake_event.attr_name = f"{device_fqdn}/{attribute}"
    fake_event.attr_value.value = health_state_value
    fake_event.device= proxy_mock
    return fake_event


def create_dummy_event_healthstate_with_error(proxy_mock, device_fqdn, health_state_value, attribute):
    fake_event = Mock()
    fake_event.err = True
    fake_event.attr_name = f"{device_fqdn}/{attribute}"
    fake_event.attr_value.value = health_state_value
    fake_event.device= proxy_mock
    return fake_event


def create_dummy_event_state(proxy_mock, device_fqdn, attribute, attr_value):
    fake_event = Mock()
    fake_event.err = False
    fake_event.attr_name = f"{device_fqdn}/{attribute}"
    fake_event.attr_value.value = attr_value
    fake_event.device = proxy_mock
    return fake_event


def create_dummy_event_state_with_error(proxy_mock, device_fqdn, attribute, attr_value):
    fake_event = MagicMock()
    fake_event.err = True
    fake_event.errors = 'Invalid Value'
    fake_event.attr_name = f"{device_fqdn}/{attribute}"
    fake_event.attr_value.value = attr_value
    fake_event.device = proxy_mock
    return fake_event


def create_dummy_event_sdp_receiceAddresses(proxy_mock, device_fqdn, attribute, attr_value):
    fake_event = Mock()
    fake_event.err = False
    fake_event.attr_name = f"{device_fqdn}/{attribute}"
    fake_event.attr_value.value = attr_value
    fake_event.device = proxy_mock
    return fake_event


def raise_devfailed_exception(cmd_name):
    tango.Except.throw_exception("SubarrayNode_Commandfailed", "This is error message for devfailed",
                                 " ", tango.ErrSeverity.ERR)


def raise_devfailed_with_arg(cmd_name, input_arg):
    tango.Except.throw_exception("SubarrayNode_Commandfailed", "This is error message for devfailed",
                                 " ", tango.ErrSeverity.ERR)


def raise_devfailed_for_event_subscription(evt_name,evt_type,callaback, stateless=True):
    tango.Except.throw_exception("SubarrayNode_CommandCallbackfailed", "This is error message for devfailed",
                                 "From function test devfailed", tango.ErrSeverity.ERR)


def command_callback_with_command_exception():
    fake_event = Mock()
    fake_event.err = False
    fake_event.attr_name = Exception("Exception in callback")
    return fake_event


def command_callback_with_devfailed_exception():
    fake_event = Mock()
    fake_event.err = False
    fake_event.attr_name = tango.Except.throw_exception("TestDevfailed", "This is error message for devfailed",
                                 "From function test devfailed", tango.ErrSeverity.ERR)
    return fake_event


@contextlib.contextmanager
def fake_tango_system(device_under_test, initial_dut_properties={}, proxies_to_mock={},
                      device_proxy_import_path='tango.DeviceProxy'):

    with mock.patch(device_proxy_import_path) as patched_constructor:
        patched_constructor.side_effect = lambda device_fqdn: proxies_to_mock.get(device_fqdn, Mock())
        patched_module = importlib.reload(sys.modules[device_under_test.__module__])

    device_under_test = getattr(patched_module, device_under_test.__name__)

    device_test_context = DeviceTestContext(device_under_test, properties=initial_dut_properties)
    device_test_context.start()
    yield device_test_context
    device_test_context.stop()<|MERGE_RESOLUTION|>--- conflicted
+++ resolved
@@ -133,57 +133,20 @@
         expected_msg = "SDP configuration must be given. Aborting SDP configuration."
         assert exception.value.args[0] == expected_msg
 
-<<<<<<< HEAD
     def test_build_up_csp_cmd_data_with_valid_scan_configuration(self, example_scan_configuration, csp_func_args, receive_addresses):
         valid_scan_config = example_scan_configuration
         attr_name_map = csp_func_args
         receive_addresses_map = receive_addresses
         csp_cmd_data = ElementDeviceData.build_up_csp_cmd_data(valid_scan_config, attr_name_map,receive_addresses_map)
-        expected_string_dict ={"id": "sbi-mvp01-20200325-00001-science_A", "frequencyBand": "1", "fsp": [{"fspID": 1, "functionMode": "CORR", "frequencySliceID": 1, "integrationTime": 1400, "corrBandwidth": 0, "channelAveragingMap": [[0, 2], [744, 0]], "fspChannelOffset": 0, "outputLinkMap": [[0, 0], [200, 1]], "outputHost": [[0, "192.168.0.1"], [400, "192.168.0.2"]], "outputMac": [[0, "06-00-00-00-00-00"]], "outputPort": [[0, 9000, 1], [400, 9000, 1]]}, {"fspID": 2, "functionMode": "CORR", "frequencySliceID": 2, "integrationTime": 1400, "corrBandwidth": 0, "channelAveragingMap": [[0, 2], [744, 0]], "fspChannelOffset": 744, "outputLinkMap": [[0, 4], [200, 5]], "outputHost": [[0, "192.168.0.3"], [400, "192.168.0.4"]], "outputMac": [[0, "06-00-00-00-00-01"]], "outputPort": [[0, 9000, 1], [400, 9000, 1]]}], "string1": "attr1", "string2": "attr2", "pointing": {"target": {"system": "ICRS", "name": "Polaris Australis", "RA": "21:08:47.92", "dec": "-88:57:22.9"}}}
-        expected_string_dict = json.dumps(expected_string_dict)
-=======
-    def test_build_up_csp_cmd_data_with_valid_scan_configuration(self, example_scan_configuration, csp_func_args):
-        sdp_subarray1_ln_fqdn = 'ska_mid/tm_leaf_node/sdp_subarray01'
-        sdp_subarray1_fqdn = 'mid_sdp/elt/subarray_1'
-
-        dut_properties = {
-            'SdpSubarrayLNFQDN': sdp_subarray1_ln_fqdn,
-            'SdpSubarrayFQDN': sdp_subarray1_fqdn,
-        }
-
-        sdp_subarray1_ln_proxy_mock = Mock()
-        sdp_subarray1_proxy_mock = Mock()
-
-        proxies_to_mock = {
-            sdp_subarray1_ln_fqdn: sdp_subarray1_ln_proxy_mock,
-            sdp_subarray1_fqdn: sdp_subarray1_proxy_mock,
-        }
-
-        event_subscription_map = {}
-
-        sdp_subarray1_proxy_mock.subscribe_event.side_effect = (
-            lambda attr_name, event_type, callback, *args, **kwargs: event_subscription_map.
-                update({attr_name: callback}))
-
-        with fake_tango_system(SubarrayNode, initial_dut_properties=dut_properties,
-                               proxies_to_mock=proxies_to_mock) as tango_context:
-            attribute = "receiveAddresses"
-            dummy_event = create_dummy_event_state(sdp_subarray1_proxy_mock, sdp_subarray1_fqdn, attribute,
-                                                   receive_addresses)
-            event_subscription_map[attribute](dummy_event)
-        valid_scan_config = example_scan_configuration
-        attr_name_map = csp_func_args
-        csp_cmd_data = ElementDeviceData.build_up_csp_cmd_data(valid_scan_config, attr_name_map)
         expected_json_string_file= 'expected_json_string.json'
         path = join(dirname(__file__), 'data', expected_json_string_file)
         with open(path, 'r') as f:
             expected_json=f.read()
-        expected_string=json.loads(expected_json)
-        expected_string_dict = json.dumps(expected_string)
-
->>>>>>> 04abf2e9
+        # expected_string=json.loads(expected_json)
+        # expected_string_dict = json.dumps(expected_string)
         assert isinstance(csp_cmd_data, str)
-        assert expected_string_dict == csp_cmd_data
+        # assert expected_string_dict == csp_cmd_data
+        assert expected_json == csp_cmd_data
 
     def test_build_up_csp_cmd_data_with_empty_receive_addresses(self, example_scan_configuration, csp_func_args):
         valid_scan_config = example_scan_configuration
