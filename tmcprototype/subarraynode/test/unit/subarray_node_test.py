--- conflicted
+++ resolved
@@ -308,60 +308,8 @@
         assert tango_context.device.obsState == ObsState.EMPTY
 
 
-<<<<<<< HEAD
-def test_assign_resource_should_command_dish_csp_sdp_subarray1_to_assign_valid_resources():
-    csp_subarray1_ln_fqdn = 'ska_mid/tm_leaf_node/csp_subarray01'
-    csp_subarray1_fqdn = 'mid_csp/elt/subarray_01'
-    sdp_subarray1_ln_fqdn = 'ska_mid/tm_leaf_node/sdp_subarray01'
-    sdp_subarray1_fqdn = 'mid_sdp/elt/subarray_1'
-    dish_ln_prefix = 'ska_mid/tm_leaf_node/d'
-
-    dut_properties = {
-        'CspSubarrayLNFQDN': csp_subarray1_ln_fqdn,
-        'CspSubarrayFQDN': csp_subarray1_fqdn,
-        'SdpSubarrayLNFQDN': sdp_subarray1_ln_fqdn,
-        'SdpSubarrayFQDN': sdp_subarray1_fqdn,
-        'DishLeafNodePrefix' : dish_ln_prefix
-    }
-
-    csp_subarray1_ln_proxy_mock = Mock()
-    csp_subarray1_proxy_mock = Mock()
-    sdp_subarray1_ln_proxy_mock = Mock()
-    sdp_subarray1_proxy_mock = Mock()
-    dish_ln_proxy_mock = Mock()
-
-    proxies_to_mock = {
-        csp_subarray1_ln_fqdn : csp_subarray1_ln_proxy_mock,
-        csp_subarray1_fqdn : csp_subarray1_proxy_mock,
-        sdp_subarray1_ln_fqdn : sdp_subarray1_ln_proxy_mock,
-        sdp_subarray1_fqdn : sdp_subarray1_proxy_mock,
-        dish_ln_prefix + "0001": dish_ln_proxy_mock
-    }
-    with fake_tango_system(SubarrayNode, initial_dut_properties=dut_properties,
-                           proxies_to_mock=proxies_to_mock) as tango_context:
-        tango_context.device.On()
-        assign_input_dict = json.loads(assign_input_str)
-        tango_context.device.AssignResources(assign_input_str)
-
-        str_json_arg = json.dumps(assign_input_dict.get("sdp"))
-        sdp_subarray1_ln_proxy_mock.command_inout.assert_called_with(const.CMD_ASSIGN_RESOURCES, str_json_arg)
-
-        arg_list = []
-        json_argument = {}
-        dish = {}
-        receptor_list = assign_input_dict["dish"]["receptorIDList"]
-        dish[const.STR_KEY_RECEPTOR_ID_LIST] = receptor_list
-        json_argument[const.STR_KEY_DISH] = dish
-        arg_list.append(json.dumps(json_argument))
-        csp_subarray1_ln_proxy_mock.command_inout.assert_called_with(const.CMD_ASSIGN_RESOURCES, json.dumps(json_argument))
-        assert tango_context.device.obsState == ObsState.RESOURCING
-
-
-def test_assign_resource_is_completed_when_csp_and_sdp_is_idle():
-=======
 @pytest.fixture(scope="function")
 def mock_lower_devices():
->>>>>>> 91915f5a
     csp_subarray1_ln_fqdn = 'ska_mid/tm_leaf_node/csp_subarray01'
     csp_subarray1_fqdn = 'mid_csp/elt/subarray_01'
     sdp_subarray1_ln_fqdn = 'ska_mid/tm_leaf_node/sdp_subarray01'
@@ -433,7 +381,7 @@
     dish[const.STR_KEY_RECEPTOR_ID_LIST] = receptor_list
     json_argument[const.STR_KEY_DISH] = dish
     arg_list.append(json.dumps(json_argument))
-    csp_subarray1_ln_proxy_mock.command_inout.assert_called_with(const.CMD_ASSIGN_RESOURCES, arg_list)
+    csp_subarray1_ln_proxy_mock.command_inout.assert_called_with(const.CMD_ASSIGN_RESOURCES, json.dumps(json_argument))
     assert tango_context.device.obsState == ObsState.RESOURCING
 
 
