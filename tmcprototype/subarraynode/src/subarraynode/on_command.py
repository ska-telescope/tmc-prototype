--- conflicted
+++ resolved
@@ -36,106 +36,6 @@
 
         :raises: DevFailed if the command execution is not successful
         """
-<<<<<<< HEAD
-        device = self.target
-        device.is_restart_command = False
-        device.is_release_resources = False
-        device.is_abort_command = False
-        device.is_obsreset_command = False
-
-        try:
-            # Create proxy for CSP Subarray Leaf Node
-            device._csp_subarray_ln_proxy = None
-            log_msg = const.STR_SA_PROXY_INIT + str(device.CspSubarrayLNFQDN)
-            device._csp_subarray_ln_proxy = device.get_deviceproxy(device.CspSubarrayLNFQDN)
-            self.logger.info(log_msg)
-            device._csp_sa_proxy = device.get_deviceproxy(device.CspSubarrayFQDN)
-
-        except DevFailed as dev_failed:
-            log_msg = const.ERR_CSP_PROXY_CREATE
-            self.logger.debug(log_msg)
-            tango.Except.throw_exception(dev_failed[0].desc, const.ERR_CREATE_PROXY,
-                                         "SubarrayNode.OnCommand()", tango.ErrSeverity.ERR)
-
-        try:
-            # Create proxy for SDP Subarray Leaf Node
-            device._sdp_subarray_ln_proxy = None
-            log_msg = const.STR_SA_PROXY_INIT + str(device.SdpSubarrayLNFQDN)
-            device._sdp_subarray_ln_proxy = device.get_deviceproxy(device.SdpSubarrayLNFQDN)
-            self.logger.info(log_msg)
-            device._sdp_sa_proxy = device.get_deviceproxy(device.SdpSubarrayFQDN)
-
-        except DevFailed as dev_failed:
-            log_msg = const.ERR_SDP_PROXY_CREATE
-            self.logger.debug(log_msg)
-            tango.Except.throw_exception(dev_failed[0].desc, const.ERR_CREATE_PROXY,
-                                         "SubarrayNode.OnCommand()", tango.ErrSeverity.ERR)
-
-        try:
-            device.subarray_ln_health_state_map[device._csp_subarray_ln_proxy.dev_name()] = (
-                HealthState.UNKNOWN)
-            # Subscribe cspsubarrayHealthState (forwarded attribute) of CspSubarray
-            self._event_id = device._csp_subarray_ln_proxy.subscribe_event(const.EVT_CSPSA_HEALTH,
-                                                                           tango.EventType.CHANGE_EVENT,
-                                                                           device.health_state_cb,
-                                                                           stateless=True)
-            device._cspSdpLnHealthEventID[device._csp_subarray_ln_proxy] = self._event_id
-            log_msg = const.STR_CSP_LN_VS_HEALTH_EVT_ID + str(device._cspSdpLnHealthEventID)
-            self.logger.debug(log_msg)
-
-            # Subscribe cspSubarrayObsState (forwarded attribute) of CspSubarray
-            self._event_id = device._csp_subarray_ln_proxy.subscribe_event(const.EVT_CSPSA_OBS_STATE,
-                                                                           EventType.CHANGE_EVENT,
-                                                                           device.observation_state_cb, stateless=True)
-            device._cspSdpLnObsStateEventID[device._csp_subarray_ln_proxy] = self._event_id
-            log_msg = const.STR_CSP_LN_VS_HEALTH_EVT_ID + str(device._cspSdpLnObsStateEventID)
-            self.logger.debug(log_msg)
-
-            device.set_status(const.STR_CSP_SA_LEAF_INIT_SUCCESS)
-            self.logger.info(const.STR_CSP_SA_LEAF_INIT_SUCCESS)
-        except DevFailed as dev_failed:
-            log_msg = const.ERR_SUBS_CSP_SA_LEAF_ATTR + str(dev_failed)
-            device._read_activity_message = log_msg
-            device.set_status(const.ERR_SUBS_CSP_SA_LEAF_ATTR)
-            self.logger.exception(dev_failed)
-            tango.Except.throw_exception(const.ERR_SUBS_CSP_SA_LEAF_ATTR,
-                                         log_msg,
-                                         "SubarrayNode.OnCommand()",
-                                         tango.ErrSeverity.ERR)
-
-        try:
-            device.subarray_ln_health_state_map[device._sdp_subarray_ln_proxy.dev_name()] = (
-                HealthState.UNKNOWN)
-            # Subscribe sdpSubarrayHealthState (forwarded attribute) of SdpSubarray
-            self._event_id = device._sdp_subarray_ln_proxy.subscribe_event(const.EVT_SDPSA_HEALTH,
-                                                                           EventType.CHANGE_EVENT,
-                                                                           device.health_state_cb, stateless=True)
-            device._cspSdpLnHealthEventID[device._sdp_subarray_ln_proxy] = self._event_id
-            log_msg = const.STR_SDP_LN_VS_HEALTH_EVT_ID + str(device._cspSdpLnHealthEventID)
-            self.logger.debug(log_msg)
-
-            # Subscribe sdpSubarrayObsState (forwarded attribute) of SdpSubarray
-            self._event_id = device._sdp_subarray_ln_proxy.subscribe_event(const.EVT_SDPSA_OBS_STATE,
-                                                                           EventType.CHANGE_EVENT,
-                                                                           device.observation_state_cb, stateless=True)
-            device._cspSdpLnObsStateEventID[device._sdp_subarray_ln_proxy] = self._event_id
-            log_msg = const.STR_SDP_LN_VS_HEALTH_EVT_ID + str(device._cspSdpLnObsStateEventID)
-            self.logger.debug(log_msg)
-
-            # Subscribe ReceiveAddresses of SdpSubarray
-            device._sdp_sa_proxy.subscribe_event("receiveAddresses", EventType.CHANGE_EVENT,
-                                                 device.receive_addresses_cb, stateless=True)
-            device.set_status(const.STR_SDP_SA_LEAF_INIT_SUCCESS)
-        except DevFailed as dev_failed:
-            log_msg = const.ERR_SUBS_SDP_SA_LEAF_ATTR + str(dev_failed)
-            device._read_activity_message = log_msg
-            device.set_status(const.ERR_SUBS_SDP_SA_LEAF_ATTR)
-            self.logger.exception(log_msg)
-            tango.Except.throw_exception(const.ERR_SUBS_SDP_SA_LEAF_ATTR,
-                                         log_msg,
-                                         "SubarrayNode.OnCommand()",
-                                         tango.ErrSeverity.ERR)
-=======
         device_data = self.target
         device_data.is_restart_command = False
         device_data.is_release_resources = False
@@ -171,7 +71,6 @@
         sdp_subarray_ln_client = TangoClient(device_data.sdp_subarray_ln_fqdn)
         self.logger.info(log_msg)
         self.on_leaf_node(sdp_subarray_ln_client)
->>>>>>> daa27476
 
     def on_leaf_node(self, tango_client):
         # Invoke ON command on lower level devices
