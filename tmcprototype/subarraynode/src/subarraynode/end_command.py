--- conflicted
+++ resolved
@@ -38,11 +38,7 @@
         try:
             self.logger.info("End command invoked on SubarrayNode.")
             device._sdp_subarray_ln_proxy.command_inout(const.CMD_END)
-<<<<<<< HEAD
-            self.logger.info(const.STR_CMD_ENDSB_INV_SDP)
-=======
             self.logger.info(const.STR_CMD_END_INV_SDP)
->>>>>>> 54972c35
             device._csp_subarray_ln_proxy.command_inout(const.CMD_GOTOIDLE)
             self.logger.info(const.STR_CMD_GOTOIDLE_INV_CSP)
             # TODO: Uncomment this after resolving issues
