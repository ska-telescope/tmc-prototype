"""
ConfigureCommand class for SubarrayNode.
"""
# Standard python imports
import json

# Third party imports
# Tango imports
import tango
from tango import DevFailed

# Additional import
from . import const
from ska.base.commands import ResultCode
from ska.base import SKASubarray
from ska_telmodel.csp import interface
from .transaction_id import identify_with_id,inject_with_id
from subarraynode.tango_group_client import TangoGroupClient
from subarraynode.tango_client import TangoClient
from subarraynode.device_data import DeviceData
from .tango_server_helper import TangoServerHelper

csp_interface_version = 0
sdp_interface_version = 0
            

class ConfigureCommand(SKASubarray.ConfigureCommand):
    """
    A class for SubarrayNode's Configure() command.
    """
    # @identify_with_id('configure','argin')
    def do(self, argin):
        """
        Configures the resources assigned to the Subarray.The configuration data for SDP, CSP and Dish is
        extracted out of the input configuration string and relayed to the respective underlying devices (SDP
        Subarray Leaf Node, CSP Subarray Leaf Node and Dish Leaf Node).

        :param argin: DevString.

        JSON string that includes pointing parameters of Dish - Azimuth and Elevation Angle, CSP
        Configuration and SDP Configuration parameters.
        JSON string example is:
        {"pointing":{"target":{"system":"ICRS","name":"Polaris Australis","RA":"21:08:47.92","dec":"-88:57:22.9"}},
        "dish":{"receiverBand":"1"},"csp":{"id":"sbi-mvp01-20200325-00001-science_A","frequencyBand":"1",
        "fsp":[{"fspID":1,"functionMode":"CORR","frequencySliceID":1,"integrationTime":1400,"corrBandwidth":0}]},
        "sdp":{"scan_type":"science_A"},"tmc":{"scanDuration":10.0}}
        CSP block in json string is as per earlier implementation and not aligned to SP-872
        Note: While invoking this command from JIVE, provide above JSON string without any space.

        :return: A tuple containing a return code and a string message indicating status.
         The message is for information purpose only.

        :rtype: (ReturnCode, str)

        :raises: JSONDecodeError if input argument json string contains invalid value
        """
        self.logger.debug(type(self.target))
        device_data = DeviceData.get_instance()
        device_data.is_scan_completed = False
        device_data.is_release_resources = False
        device_data.is_restart_command = False
        device_data.is_abort_command = False
        device_data.is_obsreset_command = False
        # TODO: How to use logger. Currenly logger is passed from do() method
        self.logger.info(const.STR_CONFIGURE_CMD_INVOKED_SA)
        log_msg = const.STR_CONFIGURE_IP_ARG + str(argin)
        self.logger.info(log_msg)
        # TODO: how to access TANGO specific attributes (read-write)
<<<<<<< HEAD
        tango_server_helper_obj = TangoServerHelper()
        tango_server_helper_obj.set_status(const.STR_CONFIGURE_CMD_INVOKED_SA)
        device_data._read_activity_message = const.STR_CONFIGURE_CMD_INVOKED_SA
=======
>>>>>>> b038086f
        try:
            scan_configuration = json.loads(argin)
        except json.JSONDecodeError as jerror:
            log_message = const.ERR_INVALID_JSON + str(jerror)
            self.logger.error(log_message)
            device_data._read_activity_message = log_message
            tango.Except.throw_exception(const.STR_CMD_FAILED, log_message,
                                         const.STR_CONFIGURE_EXEC, tango.ErrSeverity.ERR)
        tmc_configure = scan_configuration["tmc"]
        device_data.scan_duration = int(tmc_configure["scanDuration"])
        self._configure_dsh(scan_configuration)
        self._configure_csp(scan_configuration)
        self._configure_sdp(scan_configuration)
        message = "Configure command invoked"
        self.logger.info(message)
        device_data.set_status(const.STR_CONFIGURE_CMD_INVOKED_SA)
        device_data._read_activity_message = const.STR_CONFIGURE_CMD_INVOKED_SA
        return (ResultCode.STARTED, message)

    @inject_with_id(2,'cmd_data')
    def _configure_leaf_node(self, tango_client, cmd_name, cmd_data, device_data):
        try:
            tango_client.send_command(cmd_name, cmd_data)
            log_msg = "%s configured succesfully." % tango_client.get_device_fqdn()
            self.logger.debug(log_msg)
            device_data._read_activity_message = log_msg
        except DevFailed as df:
            log_message = df[0].desc
            device_data._read_activity_message = log_message
            log_msg = "Failed to configure %s. %s" % (tango_client.get_device_fqdn(), df)
            self.logger.error(log_msg)
            raise

    def _create_cmd_data(self, method_name, scan_config, *args):
        device_data = DeviceData.get_instance()
        try:
            method = getattr(ElementDeviceData, method_name)
            cmd_data = method(scan_config, *args)
        except KeyError as kerr:
            log_message = kerr.args[0]
            device_data._read_activity_message = log_message
            self.logger.debug(log_message)
            raise
        return cmd_data

    def _configure_sdp(self, scan_configuration):
        device_data = DeviceData.get_instance()
        cmd_data = self._create_cmd_data("build_up_sdp_cmd_data", scan_configuration)
        # TODO : How to read device property device.SdpSubarrayLNFQDN
        sdp_saln_client = TangoClient(device_data.sdp_subarray_ln_fqdn)
        self._configure_leaf_node(sdp_saln_client, "Configure", cmd_data, device_data)

    def _configure_csp(self, scan_configuration):
        device_data = DeviceData.get_instance()
        attr_name_map = {
            const.STR_DELAY_MODEL_SUB_POINT: device_data.csp_subarray_ln_fqdn + "/delayModel",
        }
        cmd_data = self._create_cmd_data(
            "build_up_csp_cmd_data", scan_configuration, attr_name_map, device_data._receive_addresses_map)
        # TODO : How to read device property device.CspSubarrayLNFQDN
        csp_saln_client = TangoClient(device_data.csp_subarray_ln_fqdn)
        self._configure_leaf_node(csp_saln_client, "Configure", cmd_data, device_data)

    def _configure_dsh(self, scan_configuration):
        device_data = self.target
        config_keys = scan_configuration.keys()
        if not set(["sdp", "csp"]).issubset(config_keys) and "dish" in config_keys:
            device_data.only_dishconfig_flag = True

        cmd_data = self._create_cmd_data(
            "build_up_dsh_cmd_data", scan_configuration, device_data.only_dishconfig_flag)

        try:
            # TODO: Create Tango Group and add 2 dishes into the group for PoC purpose
            # dish_devices = ["ska_mid/tm_leaf_node/d0001", "ska_mid/tm_leaf_node/d0002"]
            device_data._dish_leaf_node_group_client.add_device(device_data._dish_leaf_node_group)
            device_data._dish_leaf_node_group_client.send_command(const.CMD_CONFIGURE, cmd_data)

            self.logger.info("Configure command is invoked on the Dish Leaf Nodes Group")
            device_data._dish_leaf_node_group_client.send_command(const.CMD_TRACK, cmd_data)
            self.logger.info('TRACK command is invoked on the Dish Leaf Node Group')
        except DevFailed as df:
            device_data._read_activity_message = df[0].desc
            self.logger.error(df)
            raise



class ElementDeviceData:
    @staticmethod
    def build_up_sdp_cmd_data(scan_config):
        scan_config = scan_config.copy()
        sdp_scan_config = scan_config.get("sdp", {})
        if sdp_scan_config:
            scan_type = sdp_scan_config.get("scan_type")
            if not scan_type:
                raise KeyError("SDP Subarray scan_type is empty. Command data not built up")
        else:
            # Need to check if sdp already has scan type if yes then msg showing continue with old scan .
            # and if no earlier scan exist throw error as below.
            raise KeyError("SDP configuration must be given. Aborting SDP configuration.")
        return json.dumps(sdp_scan_config)

    @staticmethod
    def build_up_csp_cmd_data(scan_config, attr_name_map, receive_addresses_map):
        '''
        Here the input data for CSP is build which is used in configuration of CSP.
        Below is the csp_config_schema variable value generated by using ska_telmodel library.
        {'id': 'sbi-mvp01-20200325-00001-science_A', 'frequencyBand': '1', 'fsp': [{'fspID': 1, 'functionMode'
        : 'CORR', 'frequencySliceID': 1, 'integrationTime': 1400, 'corrBandwidth': 0, 'channelAveragingMap':
        [[0, 2], [744, 0]], 'fspChannelOffset': 0, 'outputLinkMap': [[0, 0], [200, 1]], 'outputHost':
        [[0, '192.168.0.1'], [400, '192.168.0.2']], 'outputMac': [[0, '06-00-00-00-00-00']], 'outputPort':
        [[0, 9000, 1], [400, 9000, 1]]}, {'fspID': 2, 'functionMode': 'CORR', 'frequencySliceID': 2,
        'integrationTime': 1400, 'corrBandwidth': 0, 'channelAveragingMap': [[0, 2], [744, 0]],
        'fspChannelOffset': 744, 'outputLinkMap': [[0, 4], [200, 5]], 'outputHost': [[0, '192.168.0.3'],
        [400, '192.168.0.4']], 'outputMac': [[0, '06-00-00-00-00-01']], 'outputPort': [[0, 9000, 1],
        [400, 9000, 1]]}]}

        :return: csp confiuration schema
        '''
        scan_config = scan_config.copy()
        csp_scan_config = scan_config.get("csp", {})
        if csp_scan_config:
            scan_type = scan_config["sdp"]["scan_type"]
            if scan_type:
                # Invoke ska_telmodel library function to create csp configure schema
                if receive_addresses_map:
                    csp_config_schema = interface.make_csp_config(csp_interface_version, sdp_interface_version,
                                        scan_type, csp_scan_config, receive_addresses_map)
                    csp_config_schema = json.loads(csp_config_schema)
                else:
                    raise KeyError("Receive addresses must be given. Aborting CSP configuration.")
            else:
                raise KeyError("SDP Subarray scan_type is empty")

            if csp_config_schema:
                for key, attribute_name in attr_name_map.items():
                    csp_config_schema[key] = attribute_name
                csp_config_schema["pointing"] = scan_config["pointing"]
            else:
                raise KeyError("CSP configuration schema must be given. Aborting CSP configuration.")

        else:
            raise KeyError("CSP configuration must be given. Aborting CSP configuration.")
        return json.dumps(csp_config_schema)

    @staticmethod
    def build_up_dsh_cmd_data(scan_config, only_dishconfig_flag):
        scan_config = scan_config.copy()
        if set(["pointing", "dish"]).issubset(scan_config.keys()) or only_dishconfig_flag:
            scan_config.pop("sdp", None)
            scan_config.pop("csp", None)
            scan_config.pop("tmc", None)
            cmd_data = tango.DeviceData()
            cmd_data.insert(tango.DevString, json.dumps(scan_config))
        else:
            raise KeyError("Dish configuration must be given. Aborting Dish configuration.")
        return cmd_data<|MERGE_RESOLUTION|>--- conflicted
+++ resolved
@@ -66,12 +66,7 @@
         log_msg = const.STR_CONFIGURE_IP_ARG + str(argin)
         self.logger.info(log_msg)
         # TODO: how to access TANGO specific attributes (read-write)
-<<<<<<< HEAD
         tango_server_helper_obj = TangoServerHelper()
-        tango_server_helper_obj.set_status(const.STR_CONFIGURE_CMD_INVOKED_SA)
-        device_data._read_activity_message = const.STR_CONFIGURE_CMD_INVOKED_SA
-=======
->>>>>>> b038086f
         try:
             scan_configuration = json.loads(argin)
         except json.JSONDecodeError as jerror:
@@ -87,7 +82,7 @@
         self._configure_sdp(scan_configuration)
         message = "Configure command invoked"
         self.logger.info(message)
-        device_data.set_status(const.STR_CONFIGURE_CMD_INVOKED_SA)
+        tango_server_helper_obj.set_status(const.STR_CONFIGURE_CMD_INVOKED_SA)
         device_data._read_activity_message = const.STR_CONFIGURE_CMD_INVOKED_SA
         return (ResultCode.STARTED, message)
 
