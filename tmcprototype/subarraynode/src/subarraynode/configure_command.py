--- conflicted
+++ resolved
@@ -14,15 +14,11 @@
 from ska.base.commands import ResultCode
 from ska.base import SKASubarray
 from ska_telmodel.csp import interface
-<<<<<<< HEAD
-from .transaction_id import identify_with_id, inject_with_id
-=======
 from .transaction_id import identify_with_id,inject_with_id
 from subarraynode.tango_group_client import TangoGroupClient
 from subarraynode.tango_client import TangoClient
 from subarraynode.device_data import DeviceData
 from .tango_server_helper import TangoServerHelper
->>>>>>> daa27476
 
 csp_interface_version = 0
 sdp_interface_version = 0
@@ -32,12 +28,8 @@
     """
     A class for SubarrayNode's Configure() command.
     """
-<<<<<<< HEAD
 
     @identify_with_id('configure', 'argin')
-=======
-    # @identify_with_id('configure','argin')
->>>>>>> daa27476
     def do(self, argin):
         """
         Configures the resources assigned to the Subarray.The configuration data for SDP, CSP and Dish is
@@ -85,7 +77,7 @@
             tango.Except.throw_exception(const.STR_CMD_FAILED, log_message,
                                          const.STR_CONFIGURE_EXEC, tango.ErrSeverity.ERR)
         tmc_configure = scan_configuration["tmc"]
-        device_data.scan_duration = int(tmc_configure["scanDuration"])
+        scan_duration = int(tmc_configure["scanDuration"])
         self._configure_dsh(scan_configuration)
         self._configure_csp(scan_configuration)
         self._configure_sdp(scan_configuration)
@@ -95,14 +87,8 @@
         device_data._read_activity_message = const.STR_CONFIGURE_CMD_INVOKED_SA
         return (ResultCode.STARTED, message)
 
-<<<<<<< HEAD
-    @inject_with_id(2, 'cmd_data')
-    def _configure_leaf_node(self, device_proxy, cmd_name, cmd_data):
-        device = self.target
-=======
     @inject_with_id(2,'cmd_data')
     def _configure_leaf_node(self, tango_client, cmd_name, cmd_data, device_data):
->>>>>>> daa27476
         try:
             tango_client.send_command(cmd_name, cmd_data)
             log_msg = "%s configured succesfully." % tango_client.get_device_fqdn()
@@ -145,10 +131,7 @@
         csp_saln_client = TangoClient(device_data.csp_subarray_ln_fqdn)
         self._configure_leaf_node(csp_saln_client, "Configure", cmd_data, device_data)
 
-<<<<<<< HEAD
     @inject_with_id(0, 'scan_configuration')
-=======
->>>>>>> daa27476
     def _configure_dsh(self, scan_configuration):
         device_data = DeviceData.get_instance()
         config_keys = scan_configuration.keys()
@@ -159,9 +142,6 @@
             "build_up_dsh_cmd_data", scan_configuration, device_data.only_dishconfig_flag)
 
         try:
-            # TODO: Create Tango Group and add 2 dishes into the group for PoC purpose
-            # dish_devices = ["ska_mid/tm_leaf_node/d0001", "ska_mid/tm_leaf_node/d0002"]
-            device_data._dish_leaf_node_group_client.add_device(device_data._dish_leaf_node_group)
             device_data._dish_leaf_node_group_client.send_command(const.CMD_CONFIGURE, cmd_data)
 
             self.logger.info("Configure command is invoked on the Dish Leaf Nodes Group")
@@ -211,7 +191,6 @@
             scan_type = scan_config["sdp"]["scan_type"]
             if scan_type:
                 # Invoke ska_telmodel library function to create csp configure schema
-                print("Receive addr map:::::::::::::::::::::::::::::", receive_addresses_map)
                 if receive_addresses_map:
                     csp_config_schema = interface.make_csp_config(csp_interface_version, sdp_interface_version,
                                                                   scan_type, csp_scan_config, receive_addresses_map)
