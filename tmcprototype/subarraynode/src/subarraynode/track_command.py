--- conflicted
+++ resolved
@@ -50,12 +50,9 @@
         return True
 
     def do(self, argin):
-<<<<<<< HEAD
         """
         Method to invoke Track command.
-=======
-        """Invokes Track command on the Dishes assigned to the Subarray.
->>>>>>> a6e6f85f
+
 
         :param argin: DevString
 
