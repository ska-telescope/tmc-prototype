# -*- coding: utf-8 -*-
#
# This file is part of the SubarrayNode project
#
#
#
# Distributed under the terms of the BSD-3-Clause license.
# See LICENSE.txt for more info.

""" Subarray Node
Provides the monitoring and control interface required by users as well as
other TM Components (such as OET, Central Node) for a Subarray.
"""

from __future__ import print_function
from __future__ import absolute_import

import time
import threading
# PROTECTED REGION ID(SubarrayNode.additionnal_import) ENABLED START #

import random
import string
from concurrent.futures import ThreadPoolExecutor
import json

# Tango imports
import tango
from tango import DebugIt, DevState, AttrWriteType, DevFailed, DeviceProxy, EventType
from tango.server import run,attribute, command, device_property

# Additional import
from . import const
from .const import PointingState
from ska.base.control_model import AdminMode, HealthState, ObsMode, ObsState, SimulationMode
from ska.base import SKASubarray


__all__ = ["SubarrayNode", "main"]

class SubarrayHealthState:

    @staticmethod
    def generate_health_state_log_msg(health_state, device_name, event):
        if isinstance(health_state, HealthState):
            return (
                const.STR_HEALTH_STATE + device_name + const.STR_ARROW + health_state.name.upper())
        else:
            return const.STR_HEALTH_STATE_UNKNOWN_VAL + str(event)

    @staticmethod
    def calculate_health_state(health_states):
        """
        Calculates aggregated health state of Subarray.
        """
        unique_states = set(health_states)
        if unique_states == set([HealthState.OK]):
            return HealthState.OK
        elif HealthState.FAILED in unique_states:
            return HealthState.FAILED
        elif HealthState.DEGRADED in unique_states:
            return HealthState.DEGRADED
        else:
            return HealthState.UNKNOWN


class ElementDeviceData:

    @staticmethod
    def build_up_sdp_cmd_data(scan_config, cbf_out_link):
        scan_config = scan_config.copy()
        sdp_scan_config = scan_config.get("sdp", {})

        if sdp_scan_config:
            sdp_config = sdp_scan_config.get("configure")
            if sdp_config:
                scan_config.pop("pointing", None)
                scan_config.pop("dish", None)
                scan_config.pop("csp", None)
                sdp_scan_config["configure"] = sdp_config[0]
                sdp_scan_config["configure"][const.STR_CSP_CBFOUTLINK] = cbf_out_link
                cmd_data = tango.DeviceData()
                cmd_data.insert(tango.DevString, json.dumps(scan_config))
            else:
                raise KeyError("SDP Subarray configuration is empty. Command data not built up")
        else:
            raise KeyError("SDP configuration must be given. Aborting SDP configuration.")
        return cmd_data

    @staticmethod
    def build_up_csp_cmd_data(scan_config, scan_id, attr_name_map):
        scan_config = scan_config.copy()
        csp_scan_config = scan_config.get("csp", {})

        if csp_scan_config:
            for key, attribute_name in attr_name_map.items():
                csp_scan_config[key] = attribute_name
            csp_scan_config["pointing"] = scan_config["pointing"]
            csp_scan_config["scanID"] = scan_id
            cmd_data = tango.DeviceData()
            cmd_data.insert(tango.DevString, json.dumps(csp_scan_config))
        else:
            raise KeyError("CSP configuration must be given. Aborting CSP configuration.")
        return cmd_data

    @staticmethod
    def build_up_dsh_cmd_data(scan_config, only_dishconfig_flag):
        scan_config = scan_config.copy()
        if set(["pointing", "dish"]).issubset(scan_config.keys()) or only_dishconfig_flag:
            scan_config.pop("sdp", None)
            scan_config.pop("csp", None)
            cmd_data = tango.DeviceData()
            cmd_data.insert(tango.DevString, json.dumps(scan_config))
        else:
            raise KeyError("Dish configuration must be given. Aborting Dish configuration.")
        return cmd_data


# PROTECTED REGION END #    //  SubarrayNode.additionnal_import

class SubarrayNode(SKASubarray):
    """
    Provides the monitoring and control interface required by users as well as
    other TM Components (such as OET, Central Node) for a Subarray.
    """
    # PROTECTED REGION ID(SubarrayNode.class_variable) ENABLED START #
    def health_state_cb(self, event):
        """
        Retrieves the subscribed health states, aggregates them
        to calculate the overall subarray health state.

        :param evt: A TANGO_CHANGE event on Subarray healthState.

        :return: None
        """
        device_name = event.device.dev_name()
        if not event.err:
            event_health_state = event.attr_value.value
            self.subarray_ln_health_state_map[device_name] = event_health_state

            log_message = SubarrayHealthState.generate_health_state_log_msg(
                event_health_state, device_name, event)
            self._read_activity_message = log_message
            self.logger.debug(log_message)
            self._health_state = SubarrayHealthState.calculate_health_state(
                self.subarray_ln_health_state_map.values())
        else:
            log_message = const.ERR_SUBSR_SA_HEALTH_STATE + device_name + str(event)
            self.logger.debug(log_message)
            self._read_activity_message = log_message

    def device_state_callback(self, evt):
        """
                Retrieves the subscribed CSP_Subarray AND SDP_Subarray  deviceState.
                :param evt: A TANGO_CHANGE event on CSP and SDP Subarray deviceState.
                :return: None
                """
        exception_message = []
        exception_count = 0
        if evt.err is False:
            try:
                if self.CspSubarrayFQDN in evt.attr_name:
                    self._csp_sa_device_state = evt.attr_value.value
                elif self.SdpSubarrayFQDN in evt.attr_name:
                    self._sdp_sa_device_state = evt.attr_value.value
                else:
                    self.logger.debug(const.EVT_UNKNOWN)
                    self._read_activity_message = const.EVT_UNKNOWN
                self.calculate_device_state()
            except DevFailed as dev_failed:
                [exception_message, exception_count] = self._handle_devfailed_exception(dev_failed,
                                            exception_message, exception_count, const.ERR_SUBSR_CSPSDPSA_DEVICE_STATE)
            except Exception as except_occured:
                [exception_message, exception_count] = self._handle_generic_exception(except_occured,
                                            exception_message, exception_count, const.ERR_AGGR_DEVICE_STATE)
        else:
            log_msg = const.ERR_SUBSR_CSPSDPSA_DEVICE_STATE + str(evt)
            self.logger.debug(log_msg)
            self._read_activity_message = const.ERR_SUBSR_CSPSDPSA_DEVICE_STATE + str(evt)
            self.logger.critical(const.ERR_SUBSR_CSPSDPSA_DEVICE_STATE)

    def calculate_device_state(self):
        """
        Calculates aggregated device state of Subarray.
        """
        if self.get_state() is not DevState.ON:
            if self._csp_sa_device_state==DevState.ON and self._sdp_sa_device_state == DevState.ON :
                self.set_state(DevState.ON)
            else:
                self.logger.info("CSP and SDP subarray are not in ON state")
        else:
            self.logger.info("Subarray is already in On state")


    def obsStateCallback(self, evt):
        """
                Retrieves the subscribed CSP_Subarray AND SDP_Subarray  obsState.
                :param evt: A TANGO_CHANGE event on CSP and SDP Subarray obsState.
                :return: None
                """
        exception_message = []
        exception_count = 0
        if evt.err is False:
            try:
                self._observetion_state = evt.attr_value.value

                if const.PROP_DEF_VAL_TMCSP_MID_SALN in evt.attr_name:
                    self._csp_sa_obs_state = self._observetion_state
                    self._read_activity_message = const.STR_CSP_SUBARRAY_OBS_STATE + str(
                        self._csp_sa_obs_state)
                elif const.PROP_DEF_VAL_TMSDP_MID_SALN in evt.attr_name:
                    self._sdp_sa_obs_state = self._observetion_state
                    self._read_activity_message = const.STR_SDP_SUBARRAY_OBS_STATE + str(
                        self._sdp_sa_obs_state)
                else:
                    self.logger.debug(const.EVT_UNKNOWN)
                    self._read_activity_message = const.EVT_UNKNOWN
                self.calculate_observation_state()

            except KeyError as key_error:
                log_msg = const.ERR_CSPSDP_SUBARRAY_OBS_STATE + str(key_error)
                self.logger.error(log_msg)
                self._read_activity_message = const.ERR_CSPSDP_SUBARRAY_OBS_STATE + str(key_error)
                self.logger.critical(const.ERR_CSPSDP_SUBARRAY_OBS_STATE)
            except DevFailed as dev_failed:
                [exception_message, exception_count] = self._handle_devfailed_exception(dev_failed,
                                    exception_message, exception_count, const.ERR_SUBSR_CSPSDPSA_OBS_STATE)
            except Exception as except_occured:
                [exception_message, exception_count] = self._handle_generic_exception(except_occured,
                                                exception_message, exception_count, const.ERR_AGGR_OBS_STATE)
        else:
            log_msg = const.ERR_SUBSR_CSPSDPSA_OBS_STATE + str(evt)
            self.logger.debug(log_msg)
            self._read_activity_message = const.ERR_SUBSR_CSPSDPSA_OBS_STATE + str(evt)
            self.logger.critical(const.ERR_SUBSR_CSPSDPSA_OBS_STATE)

    def calculate_observation_state(self):
        """
        Calculates aggregated observation state of Subarray.
        """
        pointing_state_count_track = 0
        pointing_state_count_slew = 0
        for value in list(self.dishPointingStateMap.values()):
            if value == PointingState.TRACK:
                pointing_state_count_track = pointing_state_count_track + 1
            elif value == PointingState.SLEW:
                pointing_state_count_slew = pointing_state_count_slew + 1
        if self._csp_sa_obs_state == ObsState.SCANNING and self._sdp_sa_obs_state ==\
                ObsState.SCANNING:
            self._obs_state = ObsState.SCANNING
            # self.isScanning = True
        elif self._csp_sa_obs_state == ObsState.READY and self._sdp_sa_obs_state ==\
                ObsState.READY:
            if pointing_state_count_track == len(self.dishPointingStateMap.values()):
                self._obs_state = ObsState.READY
        elif self._csp_sa_obs_state == ObsState.CONFIGURING or \
                self._sdp_sa_obs_state == ObsState.CONFIGURING:
            self._obs_state = ObsState.CONFIGURING
        elif self._csp_sa_obs_state == ObsState.IDLE and self._sdp_sa_obs_state ==\
                ObsState.IDLE:
            if len(self.dishPointingStateMap.values()) != 0:
                if pointing_state_count_track == len(self.dishPointingStateMap.values()):
                    if self.only_dishconfig_flag == True:
                        if self.isScanning == True:
                            self._obs_state = ObsState.SCANNING
                        else:
                            self._obs_state = ObsState.READY
                    else:
                        self._dish_leaf_node_group.command_inout(const.CMD_STOP_TRACK)
                        self._obs_state = ObsState.IDLE
                elif pointing_state_count_slew != 0:
                    self._obs_state = ObsState.CONFIGURING
                else:
                    self._obs_state = ObsState.IDLE

    def create_csp_ln_proxy(self):
        """
        Creates proxy of CSP Subarray Leaf Node.
        """
        retry = 0
        proxy_created_flag = False
        while retry < 3:
            try:
                self._csp_subarray_ln_proxy = DeviceProxy(self.CspSubarrayLNFQDN)
                proxy_created_flag = True
                break
            except Exception:
                retry += 1
                continue

        return proxy_created_flag

    def create_sdp_ln_proxy(self):
        """
         Creates proxy of SDP Subarray Leaf Node.
        """
        retry = 0
        proxy_created_flag = False
        while retry < 3:
            try:
                self._sdp_subarray_ln_proxy = DeviceProxy(self.SdpSubarrayLNFQDN)
                proxy_created_flag = True
                break
            except tango.DevFailed:
                retry += 1
                continue

        return proxy_created_flag

    def add_receptors_in_group(self, argin):
        """
        Creates a tango group of the successfully allocated resources in the subarray.
        Device proxy for each of the resources is created. The healthState and pointintgState attributes
        from all the devices in the group are subscribed so that the changes in the respective device are
        received at Subarray Node.


        Note: Currently there are only receptors allocated so the group contains only receptor ids.

        :param argin:
            DevVarStringArray. List of receptor IDs to be allocated to subarray.
            Example: ['0001', '0002']

        :return:
            DevVarStringArray. List of Resources added to the Subarray.
            Example: ['0001', '0002']
        """
        exception_count = 0
        exception_message = []
        allocation_success = []
        allocation_failure = []
        # Add each dish into the tango group
        log_msg = "add_receptors_in_group::",argin
        self.logger.debug(log_msg)
        for leafId in range(0, len(argin)):
            try:
                str_leafId = argin[leafId]
                self._dish_leaf_node_group.add(self.DishLeafNodePrefix +  str_leafId)
                devProxy = tango.DeviceProxy(self.DishLeafNodePrefix + str_leafId)
                self._dish_leaf_node_proxy.append(devProxy)
                # Update the list allocation_success with the dishes allocated successfully to subarray
                allocation_success.append(str_leafId)
                # Subscribe Dish Health State
                self._event_id = devProxy.subscribe_event(const.EVT_DISH_HEALTH_STATE,
                                                          tango.EventType.CHANGE_EVENT,
                                                          self.health_state_cb,
                                                          stateless=True)
                self._dishLnVsHealthEventID[devProxy] = self._event_id
                self._health_event_id.append(self._event_id)
                self.subarray_ln_health_state_map[devProxy.dev_name()] = HealthState.UNKNOWN
                log_msg = const.STR_DISH_LN_VS_HEALTH_EVT_ID +str(self._dishLnVsHealthEventID)
                self.logger.debug(log_msg)

                # Subscribe Dish Pointing State
                self._event_id = devProxy.subscribe_event(const.EVT_DISH_POINTING_STATE,
                                                          tango.EventType.CHANGE_EVENT,
                                                          self.setPointingState,
                                                          stateless=True)
                self._dishLnVsPointingStateEventID[devProxy] = self._event_id
                self._pointing_state_event_id.append(self._event_id)
                self.dishPointingStateMap[devProxy] = -1
                log_msg = const.STR_DISH_LN_VS_POINTING_STATE_EVT_ID + str(self._dishLnVsPointingStateEventID)
                self.logger.debug(log_msg)
                self._receptor_id_list.append(int(str_leafId))
                self._read_activity_message = const.STR_GRP_DEF + str(
                    self._dish_leaf_node_group.get_device_list(True))
                self._read_activity_message = const.STR_LN_PROXIES + str(self._dish_leaf_node_proxy)
                self.logger.debug(const.STR_SUBS_ATTRS_LN)
                self._read_activity_message = const.STR_SUBS_ATTRS_LN
                # TODO: FOR FUTURE REFERENCE
                # self.logger.debug(const.STR_HS_EVNT_ID +str(self._health_event_id))
                # self._read_activity_message = const.STR_HS_EVNT_ID + str(self._health_event_id)
                # Set state = ON
                # set obsState to "IDLE"
                self._obs_state = ObsState.IDLE
                self.set_status(const.STR_ASSIGN_RES_SUCCESS)
                self.logger.info(const.STR_ASSIGN_RES_SUCCESS)
            except DevFailed as dev_failed:
                [exception_message, excpt_count] = self._handle_devfailed_exception(dev_failed,
                                                    exception_message, excpt_count, const.ERR_ADDING_LEAFNODE)
                allocation_failure.append(str_leafId)
                # Exception Logic to remove Id from subarray group
                group_dishes = self._dish_leaf_node_group.get_device_list()
                if group_dishes.contains(self.DishLeafNodePrefix +  str_leafId):
                    self._dish_leaf_node_group.remove(self.DishLeafNodePrefix + str_leafId)
                # unsubscribe event
                if self._dishLnVsHealthEventID[devProxy]:
                    devProxy.unsubscribe_event(self._dishLnVsHealthEventID[devProxy])

                if self._dishLnVsPointingStateEventID[devProxy]:
                    devProxy.unsubscribe_event(self._dishLnVsPointingStateEventID[devProxy])
            except(DevFailed, Exception) as except_occurred:
                [exception_message, exception_count] = self._handle_generic_exception(except_occurred,
                                            exception_message, exception_count, const.ERR_ASSIGN_RES_CMD)
        # Throw Exception
        if exception_count > 0:
            self.throw_exception(exception_message, const.STR_ASSIGN_RES_EXEC)

        log_msg = "add_receptors_in_group::",allocation_success
        self.logger.debug(log_msg)
        return allocation_success

    def assign_csp_resources(self, argin):
        """
        This function accepts the receptor IDs list as input and invokes the assign resources command on
        the CSP Subarray Leaf Node.

        :param argin: List of strings
            Contains the list of strings that has the resources ids. Currently this list contains only
            receptor ids.

        :return: List of strings.

        Example: ['0001', '0002']

            Returns the list of CSP resources successfully assigned to the Subarray. Currently, the
            CSPSubarrayLeafNode.AssignResources function returns void. The function only loops back
            the input argument in case of successful resource allocation, or returns an empty list in case
            of failure.
        """
        arg_list = []
        json_argument = {}
        argout = []
        dish = {}
        try:
            dish[const.STR_KEY_RECEPTOR_ID_LIST] = argin
            json_argument[const.STR_KEY_DISH] = dish
            arg_list.append(json.dumps(json_argument))
            self._csp_subarray_ln_proxy.command_inout(const.CMD_ASSIGN_RESOURCES, arg_list)
            argout = argin
        except DevFailed as df:
            self.logger.error(const.ERR_CSP_CMD)
            self.logger.debug(df)

        # For this PI CSP Subarray Leaf Node does not return anything. So this function is
        # looping the receptor ids back.
        log_msg = "assign_csp_resources::",argout
        self.logger.debug(log_msg)
        return argout

    def assign_sdp_resources(self, argin):
        """
        This function accepts the receptor ID list as input and assigns SDP resources to SDP Subarray
        through SDP Subarray Leaf Node.

        :param argin: List of strings
            Contains the list of strings that has the resources ids. Currently
            processing block ids are passed to this function.

        :return: List of strings.
        Example: ['PB1', 'PB2']

            Returns the list of successfully assigned resources. Currently the
            SDPSubarrayLeafNode.AssignResources function returns void. Thus, this
            function just loops back the input argument in case of success. In case of
            failure, empty list is returned.
        """
        argout = []
        json_argument = {}
        try:
            json_argument[const.STR_KEY_PB_ID_LIST] = argin
            str_json_arg = json.dumps(json_argument)
            self._sdp_subarray_ln_proxy.command_inout(const.CMD_ASSIGN_RESOURCES, str_json_arg)
            argout = argin
        except DevFailed as df:
            self.logger.error(const.ERR_SDP_CMD)
            self.logger.debug(df)

        # For this PI SDP Subarray Leaf Node does not return anything. So this function is
        # looping the processing block ids back.
        log_msg = "assign_sdp_resources::",argout
        self.logger.debug(log_msg)
        return argout

    def _remove_subarray_dish_lns_health_states(self):
        subarray_ln_health_state_map_copy = self.subarray_ln_health_state_map.copy()
        for dev_name in subarray_ln_health_state_map_copy:
            if dev_name.startswith(const.PROP_DEF_VAL_LEAF_NODE_PREFIX):
                _ = self.subarray_ln_health_state_map.pop(dev_name)

    def _unsubscribe_resource_events(self, proxy_event_id_map):
        """
        This function unsubscribes all events given by the event ids and their
        corresponding DeviceProxy objects.

        :param proxy_event_id_map: dict
            A mapping of '<DeviceProxy>': <event_id>.

        :return: None

        """
        for device_proxy, event_id in proxy_event_id_map.items():
            try:
                device_proxy.unsubscribe_event(event_id)
            except DevFailed as dev_failed:
                log_message = "Failed to unsubscribe event {}.".format(dev_failed)
                self.logger.error(log_message )
                self._read_activity_message = log_message

    def remove_receptors_in_group(self):
        """
        Deletes tango group of the resources allocated in the subarray.

        Note: Currently there are only receptors allocated so the group contains only receptor ids.

        :param argin:
            DevVoid
        :return:
            DevVoid
        """
        if not self._dishLnVsHealthEventID or not self._dishLnVsPointingStateEventID:
            return
        
        try:
            log_msg = const.STR_GRP_DEF + str(self._dish_leaf_node_group.get_device_list(True))
            self.logger.debug(log_msg)
            self._dish_leaf_node_group.remove_all()
            log_message = const.STR_GRP_DEF + str(self._dish_leaf_node_group.get_device_list(True))
            self.logger.debug(log_message)
            self._read_activity_message = log_message
        except DevFailed as dev_failed:
            log_message = "Failed to remove receptors from the group. {}".format(dev_failed)
            self.logger.error(log_message)
            self._read_activity_message = log_message
            return

        log_msg = const.STR_DISH_PROXY_LIST + str(self._dish_leaf_node_proxy)
        self.logger.debug(log_msg)
        log_msg = const.STR_HEALTH_ID + str(self._health_event_id)
        self.logger.debug(log_msg)
        log_msg = const.STR_DISH_LN_VS_HEALTH_EVT_ID + str(self._dishLnVsHealthEventID)
        self.logger.debug(log_msg)
        log_msg = const.STR_POINTING_STATE_ID + str(self._pointing_state_event_id)
        self.logger.debug(log_msg)
        log_msg = const.STR_DISH_LN_VS_POINTING_STATE_EVT_ID +str(self._dishLnVsPointingStateEventID)
        self.logger.debug(log_msg)

        self._unsubscribe_resource_events(self._dishLnVsHealthEventID)
        self._unsubscribe_resource_events(self._dishLnVsPointingStateEventID)

        self._dishLnVsHealthEventID = {}
        self._health_event_id = []
        self._dishLnVsPointingStateEventID = {}
        self._remove_subarray_dish_lns_health_states()
        self.dishPointingStateMap = {}
        self._pointing_state_event_id = []
        self._dish_leaf_node_proxy = []
        self._receptor_id_list = []
        self.set_status(const.STR_RECEPTORS_REMOVE_SUCCESS)
        self.logger.info(const.STR_RECEPTORS_REMOVE_SUCCESS)

    def release_csp_resources(self):
        """
            This function invokes releaseAllResources command on CSP Subarray via CSP Subarray Leaf
            Node.

            :param argin: DevVoid

            :return: DevVoid

        """
        try:
            self._csp_subarray_ln_proxy.command_inout(const.CMD_RELEASE_ALL_RESOURCES)
        except DevFailed as df:
            self.logger.error(const.ERR_CSP_CMD)
            self.logger.debug(df)

    def release_sdp_resources(self):
        """
            This function invokes releaseAllResources command on SDP Subarray via SDP Subarray Leaf Node.

            :param argin: DevVoid

            :return: DevVoid

        """
        try:
            self._sdp_subarray_ln_proxy.command_inout(const.CMD_RELEASE_ALL_RESOURCES)

        except DevFailed as df:
            self.logger.error(const.ERR_SDP_CMD)
            self.logger.debug(df)

    @command(
        dtype_in='str',
        doc_in="Execute Scan on the Subarray",
    )
    @DebugIt()
    def Scan(self, argin):
        """
        This command accepts time interval as input. And it Schedule scan on subarray
        from where scan command is invoked on respective CSP and SDP subarray node for the
        provided interval of time. It checks whether the scan is already in progress. If yes it
        throws error showing duplication of command.

        :param argin: DevVarStringArray. JSON string containing scan duration.

        JSON string example as follows:

        {"scanDuration": 10.0}

        Note: Above JSON string can be used as an input argument while invoking this command from JIVE.

        :return: None
        """
        exception_count = 0
        exception_message = []
        try:
            json_scan_duration = json.loads(argin)
            self.scan_duration = int(json_scan_duration['scanDuration'])
            self.logger.debug(const.STR_SCAN_IP_ARG, argin)
            assert self._obs_state != ObsState.SCANNING, const.SCAN_ALREADY_IN_PROGRESS
            if self._obs_state == ObsState.READY:
                self._read_activity_message = const.STR_SCAN_IP_ARG + argin
                self.isScanning = True
                # Invoke Scan command on SDP Subarray Leaf Node
                cmdData = tango.DeviceData()
                cmdData.insert(tango.DevString, argin)
                self._sdp_subarray_ln_proxy.command_inout(const.CMD_SCAN, cmdData)
                self.logger.debug(const.STR_SDP_SCAN_INIT)
                self._read_activity_message = const.STR_SDP_SCAN_INIT

                # Invoke Scan command on CSP Subarray Leaf Node
                csp_argin = []
                csp_argin.append(argin)
                cmdData = tango.DeviceData()
                cmdData.insert(tango.DevVarStringArray, csp_argin)
                self._csp_subarray_ln_proxy.command_inout(const.CMD_START_SCAN, cmdData)
                self.logger.debug(const.STR_CSP_SCAN_INIT)
                self._read_activity_message = const.STR_CSP_SCAN_INIT

                if self._csp_sa_obs_state == ObsState.IDLE and self._sdp_sa_obs_state ==\
                        ObsState.IDLE:
                    if len(self.dishPointingStateMap.values()) != 0:
                        self.calculate_observation_state()

                self.set_status(const.STR_SA_SCANNING)
                self.logger.info(const.STR_SA_SCANNING)
                self._read_activity_message = const.STR_SCAN_SUCCESS

            self.end_scan_thread = threading.Thread(None, self.waitForEndScan, "SubarrayNode")
            self.end_scan_thread.start()
            # TODO: FOR FUTURE IMPLEMENTATION
            # with excpt_count is 0 and ThreadPoolExecutor(1) as executor:
            #     status = executor.submit(self.waitForEndScan, scan_duration)
            #     if status:
            #         # call endScan command
            #         self.logger.debug("Sending end scan command...")
            #         self.EndScan()

            #TODO: FOR FUTURE IMPLEMENTATION
            # if type(float(argin[0])) == float:
            #     self.logger.debug("Observation state:", self._obs_state)
            #     assert self._obs_state != ObsState.SCANNING, const.SCAN_ALREADY_IN_PROGRESS
            #     self.logger.debug(const.STR_GRP_DEF +str(self._dish_leaf_node_group.get_device_list()))
            #     self._read_activity_message = const.STR_SCAN_IP_ARG + str(argin)
            #     self._read_activity_message = const.STR_GRP_DEF + str(
            #         self._dish_leaf_node_group.get_device_list())
            #     cmdData = tango.DeviceData()
            #     cmdData.insert(tango.DevString, argin[0])
            #     self._dish_leaf_node_group.command_inout(const.CMD_SCAN, cmdData)
            #     # set obsState to SCANNING when the scan is started
            #     self._obs_state = ObsState.SCANNING
            #     self.set_status(const.STR_SA_SCANNING)
            #     self.logger.info(const.STR_SA_SCANNING)
        except AssertionError as assert_error:
            str_log = const.ERR_SCAN_CMD + "\n" +str(assert_error) + const.ERR_DUPLICATE_SCAN_CMD
            self.logger.error(str_log)
            self._read_activity_message = const.ERR_DUPLICATE_SCAN_CMD + str(assert_error)
            exception_message.append(self._read_activity_message)
            exception_count += 1
        except ValueError as value_error:
            str_log = const.ERR_SCAN_CMD + str(value_error) + const.ERR_INVALID_DATATYPE
            self.logger.error(str_log)
            self._read_activity_message = const.ERR_INVALID_DATATYPE + str(value_error)
            exception_message.append(self._read_activity_message)
            exception_count += 1
        except KeyError as key_err:
            log_msg = const.ERR_SCAN_CMD + str(key_err)
            self.logger.error(log_msg)
            self._read_activity_message = const.ERR_SCAN_CMD + str(key_err)
            self.logger.error(const.ERR_SCAN_CMD)
        except DevFailed as dev_failed:
            [exception_message, exception_count] = self._handle_devfailed_exception(dev_failed,
                                                    exception_message, exception_count, const.ERR_SCAN_CMD)
        except Exception as except_occurred:
            [exception_message, exception_count] = self._handle_generic_exception(except_occurred,
                                                    exception_message, exception_count, const.ERR_SCAN_CMD)
        #Throw Exception
        if exception_count > 0:
            self.throw_exception(exception_message, const.STR_SCAN_EXEC)
            # err_msg = ' '
            # for item in excpt_msg:
            #     err_msg += str(item) + "\n"
            # tango.Except.throw_exception(const.STR_CMD_FAILED, err_msg,
            #                              const.STR_SCAN_EXEC, tango.ErrSeverity.ERR)

    def waitForEndScan(self):
        scanning_time = 0.0
        while scanning_time <= self.scan_duration:
            # Stop thread, if EndScan command is invoked manually
            if self._endscan_stop == True:
                break
            # Stop thread, if scan duration is commpleted and EndScan is not invoked manually.
            elif self._endscan_stop == False and scanning_time == self.scan_duration:
                self.EndScan()
                break
            # Increment counter till maximum scan duration provided with scan command
            else:
                time.sleep(1)
                scanning_time += 1
        self._endscan_stop = False

    def is_Scan_allowed(self):
        """ This method is an internal construct of TANGO """
        return self.get_state() not in [DevState.FAULT, DevState.UNKNOWN, DevState.DISABLE,
                                        DevState.STANDBY]
    @command(
    )
    @DebugIt()
    def EndScan(self):
        """ Ends the scan. It is invoked on subarray after completion of the scan duration. It can
        also be invoked by an external client while a scan is in progress, Which stops the scan
        immediately irrespective of the provided scan duration.

        :param argin: DevVoid.

        :return: None
        """
        exception_count = 0
        exception_message = []
        self._endscan_stop = True
        try:
            assert self._obs_state == ObsState.SCANNING, const.SCAN_ALREADY_COMPLETED
            if self._obs_state == ObsState.SCANNING:
                self.isScanning = False
                # Invoke EndScan command on SDP Subarray Leaf Node
                self._sdp_subarray_ln_proxy.command_inout(const.CMD_END_SCAN)
                self.logger.debug(const.STR_SDP_END_SCAN_INIT)
                self._read_activity_message = const.STR_SDP_END_SCAN_INIT

                # Invoke EndScan command on CSP Subarray Leaf Node
                self._csp_subarray_ln_proxy.command_inout(const.CMD_END_SCAN)
                self.logger.debug(const.STR_CSP_END_SCAN_INIT)
                self._read_activity_message = const.STR_CSP_END_SCAN_INIT
                self._scan_id = ""

                if self._csp_sa_obs_state == ObsState.IDLE and self._sdp_sa_obs_state ==\
                        ObsState.IDLE:
                    if len(self.dishPointingStateMap.values()) != 0:
                        self.calculate_observation_state()

                self.set_status(const.STR_SCAN_COMPLETE)
                self.logger.info(const.STR_SCAN_COMPLETE)
                self._read_activity_message = const.STR_END_SCAN_SUCCESS

                # TODO: FOR FUTURE IMPLEMENTATION
                # cmdData = tango.DeviceData()
                # cmdData.insert(tango.DevString, "0")
                # self._dish_leaf_node_group.command_inout(const.CMD_END_SCAN, cmdData)
                # set obsState to READY when the scan is ended
                # self._obs_state = ObsState.READY
                # self._scan_id = ""
                # self.set_status(const.STR_SCAN_COMPLETE)
                # self.logger.info(const.STR_SCAN_COMPLETE)
        except DevFailed as dev_failed:
            [exception_message, exception_count] = self._handle_devfailed_exception(dev_failed,
                                        exception_message, exception_count, const.ERR_END_SCAN_CMD_ON_GROUP)
        except AssertionError as assert_err:
            str_log = const.ERR_DUPLICATE_END_SCAN_CMD + "\n" + str(assert_err)
            self.logger.error(str_log)
            self._read_activity_message = const.ERR_DUPLICATE_END_SCAN_CMD
            exception_message.append(self._read_activity_message)
            exception_count += 1
        except Exception as except_occurred:
            [exception_message, exception_count] = self._handle_generic_exception(except_occurred,
                                                exception_message, exception_count, const.ERR_END_SCAN_CMD)
        # Throw Exception
        if exception_count > 0:
            self.throw_exception(exception_message, const.STR_END_SCAN_EXEC)

    def is_EndScan_allowed(self):
        """ This method is an internal construct of TANGO """
        return self.get_state() not in [DevState.FAULT, DevState.UNKNOWN, DevState.DISABLE,
                                        DevState.STANDBY]

    @command(
        dtype_in='str',
        doc_in="String in JSON format consisting of Resources to add to subarray.",
        dtype_out='str',
        doc_out="String in JSON format consisting of Resources added to the subarray.",
    )
    @DebugIt()
    def AssignResources(self, argin):
        """
        Assigns resources to the subarray. It accepts receptor id list as well as SDP resources string
        as a DevString. Upon successful execution, the 'receptorIDList' attribute of the
        subarray is updated with the list of receptors and SDP resources string is pass to SDPLeafNode,
        and returns list of assigned resources as well as passed SDP string as a DevString.

        Note: Resource allocation for CSP and SDP resources is also implemented but
        currently CSP accepts only receptorIDList and SDP accepts resources allocated to it.

        :param argin:
            DevVarString.

            Example:
            {"dish":{"receptorIDList":["0001","0002"]}, "sdp":{"id":"sbi-mvp01-20200318-0001","max_length":21600.0,
            "scan_types":[{"id":"science_A","coordinate_system":"ICRS","ra":"00:00:00.00","dec":"00:00:00.0",
            "freq_min":0.0,"freq_max":0.0,"nchan":1000},{"id":"calibration_B","coordinate_system":"ICRS",
            "ra":"00:00:00.00","dec":"00:00:00.0","freq_min":0.0,"freq_max":0.0,"nchan":1000}],"processing_blocks":
            [{"id":"pb-mvp01-20200318-0001","workflow":{"type":"realtime","id":"vis_receive","version":"0.1.0"},
            "parameters":{}},{"id":"pb-mvp01-20200318-0002","workflow":{"type":"realtime","id":"test_realtime",
            "version":"0.1.0"},"parameters":{}},{"id":"pb-mvp01-20200318-0003","workflow":{"type":"batch","id":"ical",
            "version":"0.1.0"},"parameters":{},"dependencies":[{"pb_id":"pb-mvp01-20200318-0001","type":
            ["visibilities"]}]},{"id":"pb-mvp01-20200318-0004","workflow":{"type":"batch","id":"dpreb",
            "version":"0.1.0"},"parameters":{},"dependencies":[{"pb_id":"pb-mvp01-20200318-0003",
            "type":["calibration"]}]}]}}


        :return:
            DevVarString. String of Resources added to the Subarray.

            Example:
            ["0001","0002"]
            as argout if allocation successful.
        """
        exception_count = 0
        exception_message = []

        # 1. Argument validation
        try:
            # Allocation success and failure lists
<<<<<<< HEAD
            resource_jason = json.loads(argin)
            receptor_list = resource_jason["dish"]["receptorIDList"]
            sdp_resources = resource_jason.get("sdp")
            self.logger.debug("assign_resource_whole_jason", resource_jason)
            self.logger.debug("assign_resource_receptor", receptor_list)
            self.logger.debug("assign_resource_SDP_resources", sdp_resources)

            for leafId in range(0, len(receptor_list)):
                float(receptor_list[leafId])
            # validation of SDP and CSP resources yet to be implemented as of now reources are not present.

        except json.JSONDecodeError as jerror:
            log_message = CONST.ERR_INVALID_JSON + str(jerror)
            self.logger.error(log_message)
            self._read_activity_message = log_message
            tango.Except.throw_exception(CONST.STR_CMD_FAILED, log_message,
                                         CONST.STR_CONFIGURE_EXEC, tango.ErrSeverity.ERR)

            self.logger.debug("assign_resource_argin",argin)

=======
            for leafId in range(0, len(argin)):
                float(argin[leafId])
                log_msg = "assign_resource_argin",argin
                self.logger.debug(log_msg)
>>>>>>> 313384e6
        except ValueError as value_error:
            str_log = const.ERR_SCAN_CMD +"\n" + str(value_error) + const.ERR_INVALID_DATATYPE
            self.logger.error(str_log)
            self.logger.error(const.ERR_INVALID_DATATYPE)
            self._read_activity_message = const.ERR_INVALID_DATATYPE + str(value_error)
            exception_message.append(self._read_activity_message)
            exception_count += 1

        with exception_count is 0 and ThreadPoolExecutor(3) as executor:
            # 2.1 Create group of receptors
<<<<<<< HEAD
            self.logger.info(CONST.STR_DISH_ALLOCATION)
            dish_allocation_status = executor.submit(self.add_receptors_in_group, receptor_list)

            # 2.2. Add resources in CSP subarray
            self.logger.info(CONST.STR_CSP_ALLOCATION)
            csp_allocation_status = executor.submit(self.assign_csp_resources, receptor_list)

            # 2.3. Add resources in SDP subarray
            self.logger.info(CONST.STR_SDP_ALLOCATION)
            sdp_allocation_status = executor.submit(self.assign_sdp_resources, sdp_resources)
=======
            self.logger.info(const.STR_DISH_ALLOCATION)
            dish_allocation_status = executor.submit(self.add_receptors_in_group, argin)

            # 2.2. Add resources in CSP subarray
            self.logger.info(const.STR_CSP_ALLOCATION)
            csp_allocation_status = executor.submit(self.assign_csp_resources, argin)

            # 2.3. Add resources in SDP subarray
            # For PI#3, TMC sends dummy resources to SDP.
            self.logger.info(const.STR_SDP_ALLOCATION)
            dummy_sdp_resources = ["PB1", "PB2"]
            sdp_allocation_status = executor.submit(self.assign_sdp_resources, dummy_sdp_resources)
>>>>>>> 313384e6

            # 2.4 wait for result
            while (dish_allocation_status.done() is False or
                   csp_allocation_status.done() is False or
                   sdp_allocation_status.done() is False
                  ):
                pass

            # 2.5. prepare return value
            dish_allocation_result = dish_allocation_status.result()
            log_msg = const.STR_DISH_ALLOCATION_RESULT + str(dish_allocation_result)
            self.logger.debug(log_msg)

            csp_allocation_result = csp_allocation_status.result()
            log_msg = const.STR_CSP_ALLOCATION_RESULT + str(csp_allocation_result)
            self.logger.debug(log_msg)

            sdp_allocation_result = sdp_allocation_status.result()
            log_msg = const.STR_SDP_ALLOCATION_RESULT + str(sdp_allocation_result)
            self.logger.debug(log_msg)

            dish_allocation_result.sort()
            receptor_list.sort()

            if(dish_allocation_result == receptor_list and
                csp_allocation_result == receptor_list and
                sdp_allocation_result == ""
              ):
                # Currently sending dish allocation and SDP allocation results.
                argout = dish_allocation_result
            else:
                argout = []
<<<<<<< HEAD
        # return dish_allocation_result.
        self.logger.debug("assign_resource_argout",argout)
=======
        # return dish_allocation_result
        log_msg = "assign_resource_argout",argout
        self.logger.debug(log_msg)
>>>>>>> 313384e6
        return argout

    def is_AssignResources_allowed(self):
        """Checks if AssignResources is allowed in the current state of SubarrayNode."""
        return self.get_state() not in [DevState.FAULT, DevState.UNKNOWN, DevState.DISABLE,
                                        DevState.STANDBY]

    @command(
        dtype_out=('str',),
        doc_out="List of resources removed from the subarray.",
    )
    @DebugIt()
    def ReleaseAllResources(self):
        """
        It checks whether all resources are already released. If yes then it throws error while
        executing command. If not it Releases all the resources from the subarray i.e. Releases
        resources from TMC Subarray Node, CSP Subarray and SDP Subarray. If the command
        execution fails, array of receptors(device names) which are failed to be released from the
        subarray, is returned to Central Node. Upon successful execution, all the resources of a given
        subarray get released and empty array is returned. Selective release is not yet supported.

        :param argin: DevVoid.

        :return: DevVarStringArray.
        Example: "[]" as argout on successful release all resources.
        """
        try:
            assert self._dishLnVsHealthEventID != {}, const.RESRC_ALREADY_RELEASED
        except AssertionError as assert_err:
            log_message = const.ERR_RELEASE_RES_CMD + str(assert_err)
            self.logger.error(log_message)
            self._read_activity_message = log_message
            tango.Except.throw_exception(const.STR_CMD_FAILED, log_message,
                                         const.STR_RELEASE_ALL_RES_EXEC, tango.ErrSeverity.ERR)

        self.logger.info(const.STR_DISH_RELEASE)
        self.remove_receptors_in_group()
        self.logger.info(const.STR_CSP_RELEASE)
        self.release_csp_resources()
        self.logger.info(const.STR_SDP_RELEASE)
        self.release_sdp_resources()


        self._scan_id = ""
        # For now cleared SB ID in ReleaseAllResources command. When the EndSB command is implemented,
        # It will be moved to that command.
        self._sb_id = ""
        self.set_state(DevState.OFF)
        self._obs_state = ObsState.IDLE

        argout = self._dish_leaf_node_group.get_device_list(True)
        log_msg = "Release_all_resources:",argout
        self.logger.debug(log_msg)
        return argout

    def is_ReleaseAllResources_allowed(self):
        """Checks if ReleaseAllResources is allowed in the current state of SubarrayNode."""
        return self.get_state() not in [DevState.FAULT, DevState.UNKNOWN, DevState.DISABLE,
                                        DevState.STANDBY]

    def setPointingState(self, evt):
        """
        Retrieves the subscribed DishMaster health state, aggregate them to evaluate
        health state of the Subarray.

        :param evt: A TANGO_CHANGE event on DishMaster healthState.

        :return: None

        """
        if evt.err is False:
            try:
                self._dish_pointing_state = evt.attr_value.value
                self.dishPointingStateMap[evt.device] = self._dish_pointing_state
                if self._dish_pointing_state == PointingState.READY:
                    str_log = const.STR_POINTING_STATE + str(evt.device) + const.STR_READY
                    self.logger.debug(str_log)
                    self._read_activity_message = str_log
                elif self._dish_pointing_state == PointingState.SLEW:
                    str_log = const.STR_POINTING_STATE + str(evt.device) + const.STR_SLEW
                    self.logger.debug(str_log)
                    self._read_activity_message = str_log
                elif self._dish_pointing_state == PointingState.TRACK:
                    str_log = const.STR_POINTING_STATE + str(evt.device) + const.STR_TRACK
                    self.logger.debug(str_log)
                    self._read_activity_message = str_log
                elif self._dish_pointing_state == PointingState.SCAN:
                    str_log = const.STR_POINTING_STATE + str(evt.device) + const.STR_SCAN
                    self.logger.debug(str_log)
                    self._read_activity_message = str_log
                else:
                    self.logger.debug(const.STR_HEALTH_STATE_UNKNOWN_VAL, evt)
                    self._read_activity_message = const.STR_POINTING_STATE_UNKNOWN_VAL + str(evt)
                self.calculate_observation_state()
            except KeyError as key_err:
                log_msg = const.ERR_SETPOINTING_CALLBK + str(key_err)
                self.logger.error(log_msg)
                self._read_activity_message = const.ERR_SETPOINTING_CALLBK + str(key_err)
            except Exception as except_occurred:
                log_msg = const.ERR_AGGR_POINTING_STATE + str(except_occurred.message)
                self.logger.error(log_msg)
                self._read_activity_message = const.ERR_AGGR_POINTING_STATE + str(except_occurred.message)
        else:
            log_msg = const.ERR_SUBSR_DSH_POINTING_STATE + str(evt.errors)
            self.logger.debug(log_msg)
            self._read_activity_message = const.ERR_SUBSR_DSH_POINTING_STATE + str(evt.errors)

    def _handle_generic_exception(self, exception, excpt_msg_list, exception_count, read_actvity_msg):
        log_msg=read_actvity_msg + str(exception)
        self.logger.error(log_msg)
        self._read_activity_message = read_actvity_msg + str(exception)
        excpt_msg_list.append(self._read_activity_message)
        exception_count += 1
        return [excpt_msg_list, exception_count]

    def _handle_devfailed_exception(self, df, excpt_msg_list, exception_count, read_actvity_msg):
        log_msg=read_actvity_msg + str(df)
        self.logger.error(log_msg)
        self._read_activity_message = read_actvity_msg + str(df)
        excpt_msg_list.append(self._read_activity_message)
        exception_count += 1
        return [excpt_msg_list, exception_count]

    def throw_exception(self, excpt_msg_list, read_actvity_msg):
        err_msg = ''
        for item in excpt_msg_list:
            err_msg += item + "\n"
        tango.Except.throw_exception(const.STR_CMD_FAILED, err_msg, read_actvity_msg, tango.ErrSeverity.ERR)
    # PROTECTED REGION END #    //  SubarrayNode.class_variable

    # -----------------
    # Device Properties
    # -----------------

    DishLeafNodePrefix = device_property(
        dtype='str', doc="Device name prefix for the Dish Leaf Node",
    )

    CspSubarrayLNFQDN = device_property(

        dtype='str', doc="This property contains the FQDN of the CSP Subarray Leaf Node associated with the "
            "Subarray Node.",
    )

    SdpSubarrayLNFQDN = device_property(
        dtype='str', doc="This property contains the FQDN of the SDP Subarray Leaf Node associated with the "
            "Subarray Node.",
    )

    CspSubarrayFQDN = device_property(
        dtype='str',
    )

    SdpSubarrayFQDN = device_property(
        dtype='str',
    )



    # ----------
    # Attributes
    # ----------

    scanID = attribute(
        dtype='str',
        doc="ID of ongoing SCAN",
    )

    sbID = attribute(
        dtype='str',
        doc="ID of ongoing Scheduling Block",
    )

    activityMessage = attribute(
        dtype='str',
        access=AttrWriteType.READ_WRITE,
        doc="Activity Message",
    )

    receptorIDList = attribute(
        dtype=('uint16',),
        max_dim_x=100,
        doc="ID List of the Receptors assigned in the Subarray",
    )

    # ---------------
    # General methods
    # ---------------

    def init_device(self):
        """
        Initializes the attributes and properties of the Subarray node.

        :return: None
        """
        SKASubarray.init_device(self)
        # PROTECTED REGION ID(SubarrayNode.init_device) ENABLED START #
        self.set_state(DevState.INIT)
        self.set_status(const.STR_SA_INIT)
        self.SkaLevel = 2  # set SKALevel to "2"
        self._admin_mode = AdminMode.OFFLINE
        self._health_state = HealthState.OK
        self._obs_state = ObsState.IDLE
        self._obs_mode = ObsMode.IDLE
        self._simulation_mode = SimulationMode.FALSE
        self.isScanning = False
        self._scan_id = ""
        self._sb_id = ""
        self._receptor_id_list = []
        self.dishPointingStateMap = {}
        self._dish_leaf_node_group = tango.Group(const.GRP_DISH_LEAF_NODE)
        self._dish_leaf_node_proxy = []
        self._health_event_id = []
        self._pointing_state_event_id = []
        self._dishLnVsHealthEventID = {}
        self._dishLnVsPointingStateEventID = {}
        self.subarray_ln_health_state_map = {}
        self._subarray_health_state = HealthState.OK  #Aggregated Subarray Health State
        self._csp_sa_obs_state = ObsState.IDLE
        self._sdp_sa_obs_state = ObsState.IDLE
        self._csp_sa_device_state = DevState.DISABLE
        self._sdp_sa_device_state = DevState.OFF
        self.only_dishconfig_flag = False
        self._endscan_stop = False
        _state_fault_flag = False    # flag use to check whether state set to fault if exception occurs.


        # Create proxy for CSP Subarray Leaf Node
        self._csp_subarray_ln_proxy = None
        self.create_csp_ln_proxy()
        # Create proxy for SDP Subarray Leaf Node
        self._sdp_subarray_ln_proxy = None
        self.create_sdp_ln_proxy()
        self._csp_sa_proxy = DeviceProxy(self.CspSubarrayFQDN)
        self._sdp_sa_proxy = DeviceProxy(self.SdpSubarrayFQDN)

        try:
            self.subarray_ln_health_state_map[self._csp_subarray_ln_proxy.dev_name()] = (
                HealthState.UNKNOWN)
            # Subscribe cspsubarrayHealthState (forwarded attribute) of CspSubarray
            self._csp_subarray_ln_proxy.subscribe_event(
                const.EVT_CSPSA_HEALTH, EventType.CHANGE_EVENT,self.health_state_cb,
                stateless=True)
            # Subscribe cspSubarrayObsState (forwarded attribute) of CspSubarray
            self._csp_subarray_ln_proxy.subscribe_event(const.EVT_CSPSA_OBS_STATE, EventType.CHANGE_EVENT,
                                                        self.obsStateCallback, stateless=True)
            self._csp_sa_proxy.subscribe_event('state', EventType.CHANGE_EVENT,
                                                        self.device_state_callback, stateless=True)

            self.set_status(const.STR_CSP_SA_LEAF_INIT_SUCCESS)
            self.logger.info(const.STR_CSP_SA_LEAF_INIT_SUCCESS)
        except DevFailed as dev_failed:
            log_msg=const.ERR_SUBS_CSP_SA_LEAF_ATTR + str(dev_failed)
            self.logger.error(log_msg)
            self._read_activity_message = const.ERR_SUBS_CSP_SA_LEAF_ATTR + str(dev_failed)
            self.set_state(DevState.FAULT)
            _state_fault_flag = True
            self.set_status(const.ERR_SUBS_CSP_SA_LEAF_ATTR)
            self.logger.error(const.ERR_CSP_SA_LEAF_INIT)

        try:
            self.subarray_ln_health_state_map[self._sdp_subarray_ln_proxy.dev_name()] = (
                HealthState.UNKNOWN)
            # Subscribe sdpSubarrayHealthState (forwarded attribute) of SdpSubarray
            self._sdp_subarray_ln_proxy.subscribe_event(const.EVT_SDPSA_HEALTH, EventType.CHANGE_EVENT,
                                                        self.health_state_cb, stateless=True)
            # Subscribe sdpSubarrayObsState (forwarded attribute) of SdpSubarray
            self._sdp_subarray_ln_proxy.subscribe_event(const.EVT_SDPSA_OBS_STATE, EventType.CHANGE_EVENT,
                                                        self.obsStateCallback, stateless=True)
            self._sdp_sa_proxy.subscribe_event('state', EventType.CHANGE_EVENT,
                                               self.device_state_callback, stateless=True)
            self.set_status(const.STR_SDP_SA_LEAF_INIT_SUCCESS)
        except DevFailed as dev_failed:
            log_msg=const.ERR_SUBS_SDP_SA_LEAF_ATTR + str(dev_failed)
            self.logger.error(log_msg)
            self._read_activity_message = const.ERR_SUBS_SDP_SA_LEAF_ATTR + str(dev_failed)
            self.set_state(DevState.FAULT)
            _state_fault_flag = True
            self.set_status(const.ERR_SUBS_SDP_SA_LEAF_ATTR)

        self._read_activity_message = const.STR_SA_INIT_SUCCESS
        self.set_status(const.STR_SA_INIT_SUCCESS)
        self.logger.info(const.STR_SA_INIT_SUCCESS)

        if(_state_fault_flag == True):
            self.set_state(DevState.FAULT)           # Set state = FAULT
        else:
            self.set_state(DevState.DISABLE)         # Set state = DISABLE

        # PROTECTED REGION END #    //  SubarrayNode.init_device


    def always_executed_hook(self):
        """ Internal construct of TANGO. """
        # PROTECTED REGION ID(SubarrayNode.always_executed_hook) ENABLED START #
        # PROTECTED REGION END #    //  SubarrayNode.always_executed_hook

    def delete_device(self):
        # PROTECTED REGION ID(SubarrayNode.delete_device) ENABLED START #
        """ Internal construct of TANGO. """
        # PROTECTED REGION END #    //  SubarrayNode.delete_device

    # ------------------
    # Attributes methods
    # ------------------

    def read_scanID(self):
        """ Internal construct of TANGO. Returns the Scan ID.

        EXAMPLE: 123
        Where 123 is a Scan ID from configuration json string.
        """
        # PROTECTED REGION ID(SubarrayNode.scanID_read) ENABLED START #
        log_msg = "read_scanID",self._scan_id
        self.logger.debug(log_msg)
        return self._scan_id
        # PROTECTED REGION END #    //  SubarrayNode.scanID_read

    def read_sbID(self):
        """ Internal construct of TANGO. Returns the scheduling block ID. """
        # PROTECTED REGION ID(SubarrayNode.sbID_read) ENABLED START #
        return self._sb_id
        # PROTECTED REGION END #    //  SubarrayNode.sbID_read

    def read_activityMessage(self):
        """ Internal construct of TANGO. Returns activityMessage.
        Example: "Subarray node is initialized successfully"
        //result occured after initialization of device.
        """
        # PROTECTED REGION ID(SubarrayNode.activityMessage_read) ENABLED START #
        return self._read_activity_message
        # PROTECTED REGION END #    //  SubarrayNode.activityMessage_read

    def write_activityMessage(self, value):
        """ Internal construct of TANGO. Sets the activityMessage. """
        # PROTECTED REGION ID(SubarrayNode.activityMessage_write) ENABLED START #
        self._read_activity_message = value
        # PROTECTED REGION END #    //  SubarrayNode.activityMessage_write

    def read_receptorIDList(self):
        """ Internal construct of TANGO. Returns the receptor IDs allocated to the Subarray.
         """
        # PROTECTED REGION ID(SubarrayNode.receptorIDList_read) ENABLED START #
        return self._receptor_id_list
        # PROTECTED REGION END #    //  SubarrayNode.receptorIDList_read

    # --------
    # Commands
    # --------
    def _configure_leaf_node(self, device_proxy, cmd_name, cmd_data):
        try:
            device_proxy.command_inout(cmd_name, cmd_data)
            log_msg = "%s configured succesfully." %device_proxy.dev_name()
            self.logger.debug(log_msg)
        except DevFailed as df:
            log_message = df[0].desc
            self._read_activity_message = log_message
            log_msg = "Failed to configure %s. %s" %(device_proxy.dev_name(), df)
            self.logger.error(log_msg)
            raise

    def _create_cmd_data(self, method_name, scan_config, *args):
        try:
            method = getattr(ElementDeviceData, method_name)
            cmd_data = method(scan_config, *args)
        except KeyError as kerr:
            log_message = kerr.args[0]
            self._read_activity_message = log_message
            self.logger.debug(log_message)
            raise
        return cmd_data

    def _configure_sdp(self, scan_configuration):
        cbf_out_link = self.CspSubarrayFQDN + "/cbfOutputLink"
        cmd_data = self._create_cmd_data("build_up_sdp_cmd_data", scan_configuration, cbf_out_link)
        self._configure_leaf_node(self._sdp_subarray_ln_proxy, "Configure", cmd_data)

    def _configure_csp(self, scan_configuration):
        attr_name_map = {
            const.STR_DELAY_MODEL_SUB_POINT: self.CspSubarrayLNFQDN + "/delayModel",
            const.STR_VIS_DESTIN_ADDR_SUB_POINT: self.SdpSubarrayFQDN + "/receiveAddresses"
        }

        cmd_data = self._create_cmd_data(
            "build_up_csp_cmd_data", scan_configuration, self._scan_id, attr_name_map)
        self._configure_leaf_node(self._csp_subarray_ln_proxy, "Configure", cmd_data)

    def _configure_dsh(self, scan_configuration, argin):
        config_keys = scan_configuration.keys()
        if not set(["sdp", "csp"]).issubset(config_keys) and "dish" in config_keys:
            self.only_dishconfig_flag = True

        cmd_data = self._create_cmd_data(
            "build_up_dsh_cmd_data", scan_configuration, self.only_dishconfig_flag)

        try:
            self._dish_leaf_node_group.command_inout(const.CMD_CONFIGURE, cmd_data)
            self._dish_leaf_node_group.command_inout(const.CMD_TRACK, cmd_data)
        except DevFailed as df:
            self._read_activity_message = df[0].desc
            self.logger.error(df)
            raise

    @command(
        dtype_in='str',
        doc_in="Pointing parameters of Dish - Right ascension and Declination coordinates.",
    )
    @DebugIt()
    def Configure(self, argin):
        # PROTECTED REGION ID(SubarrayNode.Configure) ENABLED START #
        """
        Configures the resources assigned to the Subarray.The configuration data for SDP, CSP and Dish is
        extracted out of the input configuration string and relayed to the respective underlying devices (SDP
        Subarray Leaf Node, CSP Subarray Leaf Node and Dish Leaf Node).

        :param argin: DevString.
        JSON string that includes pointing parameters of Dish - Azimuth and Elevation Angle, CSP
        Configuration and SDP Configuration parameters.

        JSON string example is:

        {"scanID":123,"pointing":{"target":{"system":"ICRS","name":"Polaris","RA":"02:31:49.0946","dec":
        "+89:15:50.7923"}},"dish":{"receiverBand":"1"},"csp":{"frequencyBand":"1","fsp":[{"fspID":1,"functionMode"
        :"CORR","frequencySliceID":1,"integrationTime":1400,"corrBandwidth":0}]},"sdp":{"configure":[{"id":
        "realtime-20190627-0001","sbiId":"20190627-0001","workflow":{"id":"vis_ingest","type":"realtime","version"
        :"0.1.0"},"parameters":{"numStations":4,"numChannels":372,"numPolarisations":4,"freqStartHz":0.35e9,
        "freqEndHz":1.05e9,"fields":{"0":{"system":"ICRS","name":"Polaris","ra":0.662432049839445,"dec":
        1.5579526053855042}}},"scanParameters":{"123":{"fieldId":0,"intervalMs":1400}}}]}}

        Note: While invoking this command from JIVE, provide above JSON string without any space.

        :return: None
        """
        self.logger.info(const.STR_CONFIGURE_CMD_INVOKED_SA)
        log_msg=const.STR_CONFIGURE_IP_ARG + str(argin)
        self.logger.info(log_msg)
        self.set_status(const.STR_CONFIGURE_CMD_INVOKED_SA)
        self._read_activity_message = const.STR_CONFIGURE_CMD_INVOKED_SA

        if self._obs_state != ObsState.IDLE:
            return

        try:
            scan_configuration = json.loads(argin)
        except json.JSONDecodeError as jerror:
            log_message = const.ERR_INVALID_JSON + str(jerror)
            self.logger.error(log_message)
            self._read_activity_message = log_message
            tango.Except.throw_exception(const.STR_CMD_FAILED, log_message,
                                         const.STR_CONFIGURE_EXEC, tango.ErrSeverity.ERR)

        if "scanID" not in scan_configuration:
            log_message = "'scanID' must be given. Aborting configuration."
            self.logger.error(log_message)
            self._read_activity_message = log_message
            tango.Except.throw_exception(const.STR_CMD_FAILED, log_message,
                                         const.STR_CONFIGURE_EXEC, tango.ErrSeverity.ERR)

        self._scan_id = str(scan_configuration["scanID"])
        self._sb_id = ''.join(random.choice(string.ascii_uppercase + string.digits) \
                                for _ in range(4))

        self._configure_csp(scan_configuration)
        # Reason for the sleep: https://gitlab.com/ska-telescope/tmc-prototype/-/merge_requests/29/diffs#note_284094726
        time.sleep(2)
        self._configure_sdp(scan_configuration)
        self._configure_dsh(scan_configuration, argin)
        ## PROTECTED REGION END #    //  SubarrayNode.Configure

    def is_Configure_allowed(self):
        # PROTECTED REGION ID(SubarrayNode.is_Configure_allowed) ENABLED START #
        """ Checks if the Configure command is allowed in the current state of the Subarray. """
        return self.get_state() not in [DevState.FAULT, DevState.UNKNOWN, DevState.DISABLE,
                                        DevState.STANDBY]
        # PROTECTED REGION END #    //  SubarrayNode.is_Configure_allowed

    @command(
    )
    @DebugIt()
    def EndSB(self):
        # PROTECTED REGION ID(SubarrayNode.EndSB) ENABLED START #
        """
        This command on Subarray Node invokes EndSB command on CSP Subarray Leaf Node and SDP
        Subarray Leaf Node, and stops tracking of all the assigned dishes.

        :return: None.
        """
        exception_message = []
        exception_count = 0
        try:
            self.logger.debug("EndSB invoked on SubarrayNode.")
            if self._obs_state == ObsState.READY:
                self._sdp_subarray_ln_proxy.command_inout(const.CMD_ENDSB)
                self._csp_subarray_ln_proxy.command_inout(const.CMD_GOTOIDLE)
                self._dish_leaf_node_group.command_inout(const.CMD_STOP_TRACK)
                self._read_activity_message = const.STR_ENDSB_SUCCESS
                self.logger.info(const.STR_ENDSB_SUCCESS)
                self.set_status(const.STR_ENDSB_SUCCESS)
            else:
                self._read_activity_message = const.ERR_DEVICE_NOT_READY
                self.logger.error(const.ERR_DEVICE_NOT_READY)
        except DevFailed as dev_failed:
            [exception_message, exception_count] = self._handle_devfailed_exception(dev_failed,
                                            exception_message, exception_count, const.ERR_ENDSB_INVOKING_CMD)
        except Exception as except_occurred:
            [exception_message, exception_count] = self._handle_generic_exception(except_occurred,
                                            exception_message, exception_count, const.ERR_ENDSB_INVOKING_CMD)
        # throw exception:
        if exception_count > 0:
            self.throw_exception(exception_message, const.STR_ENDSB_EXEC)
        # PROTECTED REGION END #    //  SubarrayNode.EndSB

    @command(
        dtype_in='str',
        doc_in="Initial Pointing parameters of Dish - Right Ascension and Declination coordinates.",
    )
    @DebugIt()
    def Track(self, argin):
        # PROTECTED REGION ID(SubarrayNode.Track) ENABLED START #
        """ Invokes Track command on the Dishes assigned to the Subarray.

        :param argin: DevString

        Example:
        radec|2:31:50.91|89:15:51.4 as argin
        Argin to be provided is the Ra and Dec values in the following format: radec|2:31:50.91|89:15:51.4
        Where first value is tag that is radec, second value is Ra in Hr:Min:Sec, and third value is Dec in
        Deg:Min:Sec.

        :return: None

        """
        exception_message= []
        exception_count = 0
        log_msg = "Track:",argin
        self.logger.debug(log_msg)
        try:
            self._read_activity_message = const.STR_TRACK_IP_ARG + argin
            # set obsState to CONFIGURING when the configuration is started
            # self._obs_state = ObsState.CONFIGURING
            cmd_input = []
            cmd_input.append(argin)
            cmdData = tango.DeviceData()
            cmdData.insert(tango.DevVarStringArray, cmd_input)
            self._dish_leaf_node_group.command_inout(const.CMD_TRACK, cmdData)
            # set obsState to READY when the configuration is completed
            # self._obs_state = ObsState.READY
            self._scan_id = ''.join(random.choice(string.ascii_uppercase + string.digits) for _ in range(4))
            #self._sb_id = ''.join(random.choice(string.ascii_uppercase + string.digits) for _ in range(4))
            self.logger.info(const.STR_TRACK_CMD_INVOKED_SA)

        except tango.DevFailed as devfailed:
            exception_message.append(const.ERR_TRACK_CMD + ": " + \
                           str(devfailed.args[0].desc))
            exception_count += 1
        except Exception as except_occured:
            str_log = const.ERR_TRACK_CMD + "\n" + str(except_occured)
            self.logger.error(str_log)
            self._read_activity_message = const.ERR_TRACK_CMD + str(except_occured)
            self.logger.error(const.ERR_TRACK_CMD)
            exception_message.append(const.ERR_TRACK_CMD + ": " + \
                             str(except_occured.args[0].desc))
            exception_count += 1

        # throw exception
        if exception_count > 0:
            err_msg = ' '
            for item in exception_message:
                err_msg += item + "\n"
            tango.Except.throw_exception(const.STR_CMD_FAILED, err_msg,
                                         const.STR_TRACK_EXEC, tango.ErrSeverity.ERR)
        # PROTECTED REGION END #    //  SubarrayNode.Track
    @command(
    )
    @DebugIt()
    def On(self):
        """
        Changes the admin_mode from offline to online and dev_state from disabled to off.
        :return: None
        """
        # PROTECTED REGION ID(SubarrayNode.StartUp) ENABLED START #
        self._admin_mode = AdminMode.ONLINE
        self.set_state(DevState.OFF)       # Set state = OFF
        # PROTECTED REGION END #    //  SubarrayNode.StartUp

    @command(
    )
    @DebugIt()
    def Standby(self):
        """
        Changes the admin_mode from online to offline and dev_state from  off to disabled.
        :return: None
        """
        # PROTECTED REGION ID(SubarrayNode.Standby) ENABLED START #
        self._admin_mode = AdminMode.OFFLINE
        self.set_state(DevState.DISABLE)  # Set state = DISABLED
        # PROTECTED REGION END #    //  SubarrayNode.Standby
# ----------
# Run server
# ----------

def main(args=None, **kwargs):
    # PROTECTED REGION ID(SubarrayNode.main) ENABLED START #
    """
    Runs the SubarrayNode.
    :param args: Arguments internal to TANGO
    :param kwargs: Arguments internal to TANGO
    :return: SubarrayNode TANGO object.
    """
    return run((SubarrayNode,), args=args, **kwargs)
    # PROTECTED REGION END #    //  SubarrayNode.main

if __name__ == '__main__':
    main()<|MERGE_RESOLUTION|>--- conflicted
+++ resolved
@@ -831,7 +831,6 @@
         # 1. Argument validation
         try:
             # Allocation success and failure lists
-<<<<<<< HEAD
             resource_jason = json.loads(argin)
             receptor_list = resource_jason["dish"]["receptorIDList"]
             sdp_resources = resource_jason.get("sdp")
@@ -844,20 +843,14 @@
             # validation of SDP and CSP resources yet to be implemented as of now reources are not present.
 
         except json.JSONDecodeError as jerror:
-            log_message = CONST.ERR_INVALID_JSON + str(jerror)
+            log_message = const.ERR_INVALID_JSON + str(jerror)
             self.logger.error(log_message)
             self._read_activity_message = log_message
-            tango.Except.throw_exception(CONST.STR_CMD_FAILED, log_message,
-                                         CONST.STR_CONFIGURE_EXEC, tango.ErrSeverity.ERR)
+            tango.Except.throw_exception(const.STR_CMD_FAILED, log_message,
+                                         const.STR_CONFIGURE_EXEC, tango.ErrSeverity.ERR)
 
             self.logger.debug("assign_resource_argin",argin)
 
-=======
-            for leafId in range(0, len(argin)):
-                float(argin[leafId])
-                log_msg = "assign_resource_argin",argin
-                self.logger.debug(log_msg)
->>>>>>> 313384e6
         except ValueError as value_error:
             str_log = const.ERR_SCAN_CMD +"\n" + str(value_error) + const.ERR_INVALID_DATATYPE
             self.logger.error(str_log)
@@ -868,31 +861,16 @@
 
         with exception_count is 0 and ThreadPoolExecutor(3) as executor:
             # 2.1 Create group of receptors
-<<<<<<< HEAD
-            self.logger.info(CONST.STR_DISH_ALLOCATION)
+            self.logger.info(const.STR_DISH_ALLOCATION)
             dish_allocation_status = executor.submit(self.add_receptors_in_group, receptor_list)
-
-            # 2.2. Add resources in CSP subarray
-            self.logger.info(CONST.STR_CSP_ALLOCATION)
-            csp_allocation_status = executor.submit(self.assign_csp_resources, receptor_list)
-
-            # 2.3. Add resources in SDP subarray
-            self.logger.info(CONST.STR_SDP_ALLOCATION)
-            sdp_allocation_status = executor.submit(self.assign_sdp_resources, sdp_resources)
-=======
-            self.logger.info(const.STR_DISH_ALLOCATION)
-            dish_allocation_status = executor.submit(self.add_receptors_in_group, argin)
 
             # 2.2. Add resources in CSP subarray
             self.logger.info(const.STR_CSP_ALLOCATION)
-            csp_allocation_status = executor.submit(self.assign_csp_resources, argin)
+            csp_allocation_status = executor.submit(self.assign_csp_resources, receptor_list)
 
             # 2.3. Add resources in SDP subarray
-            # For PI#3, TMC sends dummy resources to SDP.
             self.logger.info(const.STR_SDP_ALLOCATION)
-            dummy_sdp_resources = ["PB1", "PB2"]
-            sdp_allocation_status = executor.submit(self.assign_sdp_resources, dummy_sdp_resources)
->>>>>>> 313384e6
+            sdp_allocation_status = executor.submit(self.assign_sdp_resources, sdp_resources)
 
             # 2.4 wait for result
             while (dish_allocation_status.done() is False or
@@ -925,14 +903,8 @@
                 argout = dish_allocation_result
             else:
                 argout = []
-<<<<<<< HEAD
         # return dish_allocation_result.
         self.logger.debug("assign_resource_argout",argout)
-=======
-        # return dish_allocation_result
-        log_msg = "assign_resource_argout",argout
-        self.logger.debug(log_msg)
->>>>>>> 313384e6
         return argout
 
     def is_AssignResources_allowed(self):
