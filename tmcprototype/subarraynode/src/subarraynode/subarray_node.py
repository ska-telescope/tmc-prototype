--- conflicted
+++ resolved
@@ -504,7 +504,7 @@
             """
             super().do()
             device = self.target
-            # TODO: get Tangoserver instance 
+            # TODO: get Tangoserver instance
             this_server = TangoServer.get_instance()
             this_server.device = device
 
@@ -525,28 +525,17 @@
             device._dishLnVsHealthEventID = {}
             device._dishLnVsPointingStateEventID = {}
             # device._cspSdpLnHealthEventID = {}
-<<<<<<< HEAD
-            device._cspSdpLnObsStateEventID = {}
-=======
             # device._cspSdpLnObsStateEventID = {}
->>>>>>> 3a897e07
-            device.subarray_ln_health_state_map = {}
+            # device.subarray_ln_health_state_map = {}
             device._subarray_health_state = HealthState.OK  #Aggregated Subarray Health State
             device._csp_sa_obs_state = None
             device._sdp_sa_obs_state = None
             device.only_dishconfig_flag = False
             device.scan_thread = None
-<<<<<<< HEAD
             # Create proxy for CSP Subarray Leaf Node
             # device._csp_subarray_ln_proxy = None
             # device._csp_subarray_ln_proxy = device.get_deviceproxy(device.CspSubarrayLNFQDN)
             # Create proxy for SDP Subarray Leaf Node
-=======
-             # Create proxy for CSP Subarray Leaf Node
-            # device._csp_subarray_ln_proxy = None
-            # device._csp_subarray_ln_proxy = device.get_deviceproxy(device.CspSubarrayLNFQDN)
-            # # Create proxy for SDP Subarray Leaf Node
->>>>>>> 3a897e07
             # device._sdp_subarray_ln_proxy = None
             # device._sdp_subarray_ln_proxy = device.get_deviceproxy(device.SdpSubarrayLNFQDN)
             # device._csp_sa_proxy = device.get_deviceproxy(device.CspSubarrayFQDN)
@@ -556,17 +545,11 @@
             device._read_activity_message = const.STR_SA_INIT_SUCCESS
             self.logger.info(device._read_activity_message)
             # Step 1: Create object of configuration model
-<<<<<<< HEAD
             device.device_data = DeviceData.get_instance()
             device.device_data.sdp_subarray_ln_fqdn = device.SdpSubarrayLNFQDN
             device.device_data.csp_subarray_ln_fqdn = device.CspSubarrayLNFQDN
             device.device_data.csp_sa_proxy = device.CspSubarrayFQDN
             device.device_data.sdp_sa_proxy = device.SdpSubarrayFQDN
-=======
-            device_data = DeviceData.get_instance()
-            device_data.sdp_subarray_ln_fqdn = device.SdpSubarrayLNFQDN
-            device_data.csp_subarray_ln_fqdn = device.CspSubarrayLNFQDN
->>>>>>> 3a897e07
             
             # device.configuration_model = configure_command.configuration_model()
             return (ResultCode.OK, device._read_activity_message)
