--- conflicted
+++ resolved
@@ -129,21 +129,14 @@
 
         :return: None
         """
-<<<<<<< HEAD
         exception_message = []
         exception_count = 0
         try:
             device_name = event.device.dev_name()
+            self.logger.info('Event logs : ' + str(event))
             if not event.err:
                 event_health_state = event.attr_value.value
                 self.subarray_ln_health_state_map[device_name] = event_health_state
-=======
-        device_name = event.device.dev_name()
-        self.logger.info('Event logs : ' + str(event))
-        if not event.err:
-            event_health_state = event.attr_value.value
-            self.subarray_ln_health_state_map[device_name] = event_health_state
->>>>>>> 88f89b5a
 
                 log_message = SubarrayHealthState.generate_health_state_log_msg(
                     event_health_state, device_name, event)
@@ -170,12 +163,8 @@
         exception_message = []
         exception_count = 0
         try:
-<<<<<<< HEAD
+            self.logger.info('Callback Event is : ' + str(evt))
             if not evt.err:
-=======
-            self.logger.info('Callback Event is : ' + str(evt))
-            if evt.err is False:
->>>>>>> 88f89b5a
                 if self.CspSubarrayFQDN in evt.attr_name:
                     self._csp_sa_device_state = evt.attr_value.value
                 elif self.SdpSubarrayFQDN in evt.attr_name:
@@ -221,13 +210,8 @@
         exception_message = []
         exception_count = 0
         try:
-<<<<<<< HEAD
+            self.logger.info('Callback Event is: ' + str(evt))
             if not evt.err:
-
-=======
-            self.logger.info('Callback Event is: ' + str(evt))
-            if evt.err is False:
->>>>>>> 88f89b5a
                 self._observetion_state = evt.attr_value.value
 
                 if const.PROP_DEF_VAL_TMCSP_MID_SALN in evt.attr_name:
@@ -945,16 +929,11 @@
         :return: None
 
         """
-<<<<<<< HEAD
         exception_message = []
         exception_count = 0
         try:
+            self.logger.info('Command Event is : ' + str(evt))
             if not evt.err:
-=======
-        self.logger.info('Command Event is : ' + str(evt))
-        if evt.err is False:
-            try:
->>>>>>> 88f89b5a
                 self._dish_pointing_state = evt.attr_value.value
                 self.dishPointingStateMap[evt.device] = self._dish_pointing_state
                 if self._dish_pointing_state == PointingState.READY:
