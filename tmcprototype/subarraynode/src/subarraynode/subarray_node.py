--- conflicted
+++ resolved
@@ -28,13 +28,25 @@
 from ska.base.control_model import HealthState, ObsMode, ObsState
 from ska.base import SKASubarray
 from subarraynode.device_data import DeviceData
+from subarraynode.on_command import OnCommand
+from subarraynode.off_command import OffCommand
+from subarraynode.assign_resources_command import AssignResourcesCommand
+from subarraynode.release_all_resources_command import ReleaseAllResourcesCommand
+from subarraynode.configure_command import ConfigureCommand
+from subarraynode.scan_command import ScanCommand
+from subarraynode.end_scan_command import EndScanCommand
+from subarraynode.end_command import EndCommand
+from subarraynode.abort_command import AbortCommand
+from subarraynode.restart_command import RestartCommand
+from subarraynode.obsreset_command import ObsResetCommand
+from subarraynode.track_command import TrackCommand
 from subarraynode.tango_client import TangoClient
 from subarraynode.tango_server_helper import TangoServerHelper
 from subarraynode.exceptions import InvalidObsStateError
 
-__all__ = ["SubarrayNode", "main", "assign_resources_command", "release_all_resources_command",
-           "configure_command", "scan_command", "end_scan_command", "end_command", "on_command",
-           "off_command", "track_command", "abort_command", "restart_command", "obsreset_command",
+__all__ = ["SubarrayNode", "main", "AssignResourcesCommand", "ReleaseAllResourcesCommand",
+           "ConfigureCommand", "ScanCommand", "EndScanCommand", "EndCommand", "OnCommand",
+           "OffCommand", "TrackCommand", "AbortCommand", "RestartCommand", "ObsResetCommand",
            "device_data", "tango_client", "tango_group_client", "tango_server_helper"]
 
 
@@ -51,86 +63,6 @@
     #         if dev_name.startswith(const.PROP_DEF_VAL_LEAF_NODE_PREFIX):
     #             _ = self.subarray_ln_health_state_map.pop(dev_name)
 
-    # TODO for unsubscribing health and obsState events on CSP and SDP
-<<<<<<< HEAD
-    def _unsubscribe_csp_sdp_state_events(self, proxy_event_id_map):
-        """
-        This function unsubscribes all events given by the event ids and their
-        corresponding DeviceProxy objects.
-
-        :param
-            device_proxy: Device Proxy
-            proxy_event_id: <event_id>
-
-        :return: None
-
-        """
-        for device_proxy, event_id in proxy_event_id_map.items():
-            try:
-                device_proxy.unsubscribe_event(event_id)
-            except DevFailed as dev_failed:
-                log_message = "Failed to unsubscribe health state event {}.".format(dev_failed)
-                self.logger.error(log_message )
-                self._read_activity_message = log_message
-
-    def _unsubscribe_resource_events(self, proxy_event_id_map):
-        """
-        This function unsubscribes all events given by the event ids and their
-        corresponding DeviceProxy objects.
-
-        :param proxy_event_id_map: dict
-            A mapping of '<DeviceProxy>': <event_id>.
-
-        :return: None
-
-        """
-        for device_proxy, event_id in proxy_event_id_map.items():
-            try:
-                device_proxy.unsubscribe_event(event_id)
-            except DevFailed as dev_failed:
-                log_message = "Failed to unsubscribe event {}.".format(dev_failed)
-                self.logger.error(log_message )
-                self._read_activity_message = log_message
-=======
-    # def _unsubscribe_csp_sdp_state_events(self, proxy_event_id_map):
-    #     """
-    #     This function unsubscribes all events given by the event ids and their
-    #     corresponding DeviceProxy objects.
-
-    #     :param 
-    #         device_proxy: Device Proxy
-    #         proxy_event_id: <event_id>
-
-    #     :return: None
-
-    #     """
-    #     for device_proxy, event_id in proxy_event_id_map.items():
-    #         try:
-    #             device_proxy.unsubscribe_event(event_id)
-    #         except DevFailed as dev_failed:
-    #             log_message = "Failed to unsubscribe health state event {}.".format(dev_failed)
-    #             self.logger.error(log_message )
-    #             self.device_data._read_activity_message = log_message
-
-    # def _unsubscribe_resource_events(self, proxy_event_id_map):
-    #     """
-    #     This function unsubscribes all events given by the event ids and their
-    #     corresponding DeviceProxy objects.
-
-    #     :param proxy_event_id_map: dict
-    #         A mapping of '<DeviceProxy>': <event_id>.
-
-    #     :return: None
-
-    #     """
-    #     for device_proxy, event_id in proxy_event_id_map.items():
-    #         try:
-    #             device_proxy.unsubscribe_event(event_id)
-    #         except DevFailed as dev_failed:
-    #             log_message = "Failed to unsubscribe event {}.".format(dev_failed)
-    #             self.logger.error(log_message )
-    #             self.device_data._read_activity_message = log_message
->>>>>>> daa27476
 
     def __len__(self):
         """
@@ -144,45 +76,6 @@
 
         return len(self.device_data._receptor_id_list)
 
-    
-    # def remove_receptors_from_group(self): // make separate class and call remove all from TangoGroupClient
-    #     """
-    #     Deletes tango group of the resources allocated in the subarray.
-
-    #     Note: Currently there are only receptors allocated so the group contains only receptor ids.
-
-    #     :param argin:
-    #         DevVoid
-    #     :return:
-    #         DevVoid
-    #     """
-    #     if not self._dishLnVsHealthEventID or not self._dishLnVsPointingStateEventID:
-    #         return
-    #     try:
-    #         self._dish_leaf_node_group.remove_all()
-    #         log_message = const.STR_GRP_DEF + str(self._dish_leaf_node_group.get_device_list(True))
-    #         self.logger.debug(log_message)
-    #         self.device_data._read_activity_message = log_message
-    #         self.logger.info(const.RECEPTORS_REMOVE_SUCCESS)
-    #     except DevFailed as dev_failed:
-    #         log_message = "Failed to remove receptors from the group. {}".format(dev_failed)
-    #         self.logger.error(log_message)
-    #         self.device_data._read_activity_message = log_message
-    #         return
-
-    #     # self._unsubscribe_resource_events(self._dishLnVsHealthEventID)
-    #     # self._unsubscribe_resource_events(self._dishLnVsPointingStateEventID)
-
-    #     # clearing dictonaries and lists
-    #     self._dishLnVsHealthEventID.clear()  # Clear eventID dictionary
-    #     self._dishLnVsPointingStateEventID.clear()  # Clear eventID dictionary
-    #     self._health_event_id.clear()
-    #     self._remove_subarray_dish_lns_health_states()
-    #     self.dishPointingStateMap.clear()
-    #     self._pointing_state_event_id.clear()
-    #     # self._dish_leaf_node_proxy.clear()
-    #     self._receptor_id_list.clear()
-    #     self.logger.info(const.STR_RECEPTORS_REMOVE_SUCCESS)
 
     # PROTECTED REGION END #    //  SubarrayNode.class_variable
 
@@ -327,14 +220,12 @@
         //result occured after initialization of device.
         """
         # PROTECTED REGION ID(SubarrayNode.activityMessage_read) ENABLED START #
-        # return self._read_activity_message
         return self.device_data._read_activity_message
         # PROTECTED REGION END #    //  SubarrayNode.activityMessage_read
 
     def write_activityMessage(self, value):
         """ Internal construct of TANGO. Sets the activityMessage. """
         # PROTECTED REGION ID(SubarrayNode.activityMessage_write) ENABLED START #
-        # self._read_activity_message = value
         self.device_data._read_activity_message = value
         # PROTECTED REGION END #    //  SubarrayNode.activityMessage_write
 
@@ -385,18 +276,19 @@
         super().init_command_objects()
         device_data = DeviceData.get_instance()
         args = (device_data, self.state_model, self.logger)
-        self.configure_obj = configure_command.ConfigureCommand(*args)
-        self.assign_obj = assign_resources_command.AssignResourcesCommand(*args)
-        self.release_obj = release_all_resources_command.ReleaseAllResourcesCommand(*args)
-        self.scan_obj = scan_command.ScanCommand(*args)
-        self.endscan_obj = end_scan_command.EndScanCommand(*args)
-        self.end_obj = end_command.EndCommand(*args)
-        self.restart_obj = restart_command.RestartCommand(*args)
-        self.abort_obj = abort_command.AbortCommand(*args)
+        self.configure_obj = ConfigureCommand(*args)
+        self.assign_obj = AssignResourcesCommand(*args)
+        self.release_obj = ReleaseAllResourcesCommand(*args)
+        self.scan_obj = ScanCommand(*args)
+        self.endscan_obj = EndScanCommand(*args)
+        self.end_obj = EndCommand(*args)
+        self.restart_obj = RestartCommand(*args)
+        self.abort_obj = AbortCommand(*args)
         self.init_obj = self.InitCommand(*args)
-        self.on_obj = on_command.OnCommand(*args)
-        self.off_obj = off_command.OffCommand(*args)
-        self.obsreset_obj = obsreset_command.ObsResetCommand(*args)
+        self.on_obj = OnCommand(*args)
+        self.off_obj = OffCommand(*args)
+        self.obsreset_obj = ObsResetCommand(*args)
+        self.track_obj = TrackCommand(*args)
 
         self.register_command_object("Track", track_command.TrackCommand(*args))
         # In order to pass self = subarray node as target device, the assign and release resource commands
@@ -412,6 +304,7 @@
         self.register_command_object("Abort", self.abort_obj)
         self.register_command_object("Restart", self.restart_obj)
         self.register_command_object("ObsReset", self.obsreset_obj)
+        self.register_command_object("Track", self.track_obj)
 
 # ----------
 # Run server
