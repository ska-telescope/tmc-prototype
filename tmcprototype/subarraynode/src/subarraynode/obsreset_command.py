--- conflicted
+++ resolved
@@ -40,18 +40,6 @@
         try:
             self.logger.info("ObsReset command invoked on SubarrayNode.")
             # As a part of ObsReset clear the attributes on SubarrayNode
-<<<<<<< HEAD
-            device._scan_id = ""
-            device._sb_id = ""
-            device.scan_duration = 0
-            device._scan_type = ""
-
-            device._sdp_subarray_ln_proxy.command_inout(const.CMD_OBSRESET)
-            self.logger.info(const.STR_CMD_OBSRESET_INV_SDP)
-            device._csp_subarray_ln_proxy.command_inout(const.CMD_OBSRESET)
-            self.logger.info(const.STR_CMD_OBSRESET_INV_CSP)
-            device._dish_leaf_node_group.command_inout(const.CMD_OBSRESET)
-=======
             device_data._scan_id = ""
             device_data._sb_id = ""
             device_data.scan_duration = 0
@@ -62,9 +50,7 @@
             
             #TODO:
             # device._dish_leaf_node_group.command_inout(const.CMD_OBSRESET)
->>>>>>> daa27476
             self.logger.info(const.STR_CMD_OBSRESET_INV_DISH_GROUP)
-            
             device_data._read_activity_message = const.STR_OBSRESET_SUCCESS
             self.logger.info(const.STR_OBSRESET_SUCCESS)
             tango_server_helper_obj = TangoServerHelper.get_instance()
