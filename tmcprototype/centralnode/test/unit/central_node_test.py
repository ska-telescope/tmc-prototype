# Standard Python imports
import contextlib
import importlib
import sys
import types
import json
import pytest
import mock
from mock import MagicMock
from mock import Mock
from os.path import dirname, join

# Tango imports
import tango
from tango import DevState
from tango.test_context import DeviceTestContext

# Additional import

from centralnode import CentralNode, const, release
from centralnode.const import CMD_SET_STOW_MODE, STR_ON_CMD_ISSUED, STR_STOW_CMD_ISSUED_CN, STR_STANDBY_CMD_ISSUED
from ska.base.control_model import HealthState, AdminMode, SimulationMode, ControlMode, TestMode
from ska.base.control_model import LoggingLevel
from ska.base.commands import ResultCode

assign_input_file = 'command_AssignResources.json'
path = join(dirname(__file__), 'data', assign_input_file)
with open(path, 'r') as f:
    assign_input_str = f.read()

release_input_file='command_ReleaseResources.json'
path= join(dirname(__file__), 'data' , release_input_file)
with open(path, 'r') as f:
    release_input_str= f.read()

invalid_json_Assign_Release_file='invalid_json_Assign_Release_Resources.json'
path= join(dirname(__file__), 'data', invalid_json_Assign_Release_file)
with open(path, 'r') as f:
    assign_release_invalid_str= f.read()

assign_invalid_key_file='invalid_key_AssignResources.json'
path= join(dirname(__file__), 'data', assign_invalid_key_file)
with open(path, 'r') as f:
    assign_invalid_key=f.read()

release_invalid_key_file='invalid_key_ReleaseResources.json'
path= join(dirname(__file__), 'data', release_invalid_key_file)
with open(path, 'r') as f:
    release_invalid_key=f.read()


@pytest.fixture( scope="function",
    params=[HealthState.DEGRADED, HealthState.OK, HealthState.UNKNOWN, HealthState.FAILED])
def central_node_test_info(request):
    # arrange:
    device_under_test = CentralNode
    csp_master_ln_fqdn = 'ska_mid/tm_leaf_node/csp_master'
    csp_master_ln_health_attribute = 'cspHealthState'

    initial_dut_properties = {
        'CspMasterLeafNodeFQDN': csp_master_ln_fqdn
    }

    event_subscription_map = {}
    csp_master_ln_proxy_mock = Mock()
    csp_master_ln_proxy_mock.subscribe_event.side_effect = (
        lambda attr_name, event_type, callback, *args, **kwargs:
        event_subscription_map.update({attr_name: callback}))

    proxies_to_mock = {
        csp_master_ln_fqdn: csp_master_ln_proxy_mock
    }

    test_info = {
        'csp_master_ln_health_attribute': csp_master_ln_health_attribute,
        'initial_dut_properties': initial_dut_properties,
        'proxies_to_mock': proxies_to_mock,
        'csp_master_ln_health_state': request.param,
        'event_subscription_map': event_subscription_map,
        'csp_master_ln_fqdn': csp_master_ln_fqdn,
    }
    return test_info


# Test cases for Attributes
def test_telescope_health_state():
    # act & assert:
    with fake_tango_system(CentralNode) as tango_context:
        assert tango_context.device.telescopeHealthState == HealthState.OK


def test_subarray1_health_state():
    # act & assert:
    with fake_tango_system(CentralNode) as tango_context:
        assert tango_context.device.subarray1HealthState == HealthState.OK


def test_subarray2_health_state():
    # act & assert:
    with fake_tango_system(CentralNode) as tango_context:
        assert tango_context.device.subarray2HealthState == HealthState.OK


def test_subarray3_health_state():
    # act & assert:
    with fake_tango_system(CentralNode) as tango_context:
        assert tango_context.device.subarray3HealthState == HealthState.OK


def test_activity_message():
    # act & assert:
    with fake_tango_system(CentralNode) as tango_context:
        tango_context.device.activityMessage = ''
        assert tango_context.device.activityMessage == ''


def test_logging_level():
    # act & assert:
    with fake_tango_system(CentralNode) as tango_context:
        tango_context.device.loggingLevel = LoggingLevel.INFO
        assert tango_context.device.loggingLevel == LoggingLevel.INFO


def test_logging_targets():
    # act & assert:
    with fake_tango_system(CentralNode) as tango_context:
        tango_context.device.loggingTargets = ['console::cout']
        assert 'console::cout' in tango_context.device.loggingTargets


def test_test_mode():
    # act & assert:
    with fake_tango_system(CentralNode) as tango_context:
        test_mode = TestMode.NONE
        tango_context.device.testMode = test_mode
        assert tango_context.device.testMode == test_mode


def test_simulation_mode():
    # act & assert:
    with fake_tango_system(CentralNode) as tango_context:
        simulation_mode = SimulationMode.FALSE
        tango_context.device.simulationMode = simulation_mode
        assert tango_context.device.simulationMode == simulation_mode


def test_control_mode():
    # act & assert:
    with fake_tango_system(CentralNode) as tango_context:
        control_mode = ControlMode.REMOTE
        tango_context.device.controlMode = control_mode
        assert tango_context.device.controlMode == control_mode


def test_health_state():
    # act & assert:
    with fake_tango_system(CentralNode) as tango_context:
        assert tango_context.device.healthState == HealthState.OK


# Need to check the failure
def test_activity_message_attribute_captures_the_last_received_command():
    # act & assert:
    with fake_tango_system(CentralNode)as tango_context:
        dut = tango_context.device
        dut.StartUpTelescope()
        assert_activity_message(dut, STR_ON_CMD_ISSUED)

        dut.StandByTelescope()
        assert_activity_message(dut, STR_STANDBY_CMD_ISSUED)


# Test cases for commands
def test_stow_antennas_should_set_stow_mode_on_leaf_nodes():
    # arrange:
    dish_device_ids = [str(i).zfill(4) for i in range(1, 4)]
    fqdn_prefix = "ska_mid/tm_leaf_node/d"
    initial_dut_properties = {
        'DishLeafNodePrefix': fqdn_prefix,
        'NumDishes': len(dish_device_ids)
    }

    proxies_to_mock = { fqdn_prefix + device_id : Mock() for device_id in dish_device_ids }

    # act:
    with fake_tango_system(CentralNode, initial_dut_properties, proxies_to_mock) as tango_context:
        tango_context.device.StowAntennas(dish_device_ids)

    # assert:
        for proxy_mock in proxies_to_mock.values():
            proxy_mock.command_inout.assert_called_with(CMD_SET_STOW_MODE)


def test_stow_antennas_should_raise_devfailed_exception():
    # arrange:
    dish_device_ids = [str(i).zfill(4) for i in range(1, 4)]
    fqdn_prefix = "ska_mid/tm_leaf_node/d"
    initial_dut_properties = {
        'DishLeafNodePrefix': fqdn_prefix,
        'NumDishes': len(dish_device_ids)
    }

    proxies_to_mock = {fqdn_prefix + device_id: Mock() for device_id in dish_device_ids}
    # mock command_inout method to throw devfailed exception
    for proxy_mock in proxies_to_mock.values():
        proxy_mock.command_inout.side_effect = raise_devfailed_exception
    # act:
    with fake_tango_system(CentralNode, initial_dut_properties, proxies_to_mock) as tango_context:
        with pytest.raises(tango.DevFailed):
            tango_context.device.StowAntennas(dish_device_ids)
    # assert:
        assert const.ERR_EXE_STOW_CMD in tango_context.device.activityMessage


def test_stow_antennas_invalid_value():
    """Negative Test for StowAntennas"""
    # act
    with fake_tango_system(CentralNode) \
            as tango_context:
        argin = ["invalid_antenna", ]
        with pytest.raises(tango.DevFailed):
            tango_context.device.StowAntennas(argin)

        # assert:
        assert const.ERR_STOW_ARGIN in tango_context.device.activityMessage

def mock_subarray_call_success(arg1, arg2):
    arg = json.loads(assign_input_str)
    return [ResultCode.STARTED, arg["dish"]["receptorIDList"]]

def mock_subarray_call_release_resources_success(arg1):
    argout = ["[]"]
    return [ResultCode.STARTED, argout]

def test_assign_resources():
    subarray1_fqdn = 'ska_mid/tm_subarray_node/1'
    tm_subarrays = []
    tm_subarrays.append(subarray1_fqdn)
    dut_properties = {
        'TMMidSubarrayNodes': subarray1_fqdn,
        'NumDishes' : 4
    }
    # For subarray node proxy creation MagicMock is used instead of Mock because when subarray proxy inout
    # is called it returns list of resources allocated where length of list need to be evaluated but Mock
    # does not support len function for returned object. Hence MagicMock which is a superset of Mock is used
    # which supports this facility.
    subarray1_proxy_mock = MagicMock()
    # mocking subarray device state as ON as per new state model
    subarray1_proxy_mock.DevState = DevState.ON
    proxies_to_mock = {
        subarray1_fqdn: subarray1_proxy_mock,
    }
    receptorIDList_success = []
    receptorIDList_success.append("0001")
    dish = {}
    dish["receptorIDList_success"] = receptorIDList_success
    success_response = {}
    success_response["dish"] = dish

    # arrange:
    with fake_tango_system(CentralNode, initial_dut_properties=dut_properties,
                           proxies_to_mock=proxies_to_mock) as tango_context:
        device_proxy = tango_context.device
        subarray1_proxy_mock.command_inout.side_effect = mock_subarray_call_success
        response_code, message = device_proxy.AssignResources(assign_input_str)

    assert json.loads(message[0]) == success_response

def test_assign_resources_should_raise_devfailed_exception_when_subarray_node_throws_devfailed_exception():
    subarray1_fqdn = 'ska_mid/tm_subarray_node/1'
    dut_properties = {
        'TMMidSubarrayNodes': subarray1_fqdn
    }

    # For subarray node proxy creation MagicMock is used instead of Mock because when subarray proxy inout
    # is called it returns list of resources allocated where length of list need to be evaluated but Mock
    # does not support len function for returned object. Hence MagicMock which is a superset of Mock is used
    # which supports this facility.
    subarray1_proxy_mock = MagicMock()
    subarray1_proxy_mock.DevState = DevState.OFF
    proxies_to_mock = {
        subarray1_fqdn: subarray1_proxy_mock
    }
    subarray1_proxy_mock.command_inout.side_effect = raise_devfailed_exception_with_args

    with fake_tango_system(CentralNode, initial_dut_properties=dut_properties,
                           proxies_to_mock=proxies_to_mock) as tango_context:
        with pytest.raises(tango.DevFailed) as df:
            tango_context.device.AssignResources(assign_input_str)

        # assert:
        assert "Error occurred while assigning resources to the Subarray" in str(df)

def test_assign_resources_invalid_json_value():
    # act & assert:
    with fake_tango_system(CentralNode) as tango_context:
        with pytest.raises(tango.DevFailed) as df:
            tango_context.device.AssignResources(assign_release_invalid_str)

        # assert:
        assert const.STR_RESOURCE_ALLOCATION_FAILED in str(df.value)


def test_assign_resources_invalid_key():
    # act
    with fake_tango_system(CentralNode) \
            as tango_context:
        result = 'test'
        with pytest.raises(tango.DevFailed):
            result = tango_context.device.AssignResources(assign_invalid_key)

        # assert:
        assert 'test' in result

<<<<<<< HEAD
=======
def mock_subarray_call_success(arg1, arg2):
    arg = json.loads(assign_input_str)
    return [ResultCode.STARTED, arg["dish"]["receptorIDList"]]

def test_assign_resources_raise_devfailed_when_reseource_reallocation():
    subarray1_fqdn = 'ska_mid/tm_subarray_node/1'
    subarray2_fqdn = 'ska_mid/tm_subarray_node/2'
    tm_subarrays = []
    tm_subarrays.append(subarray1_fqdn)
    tm_subarrays.append(subarray2_fqdn)
    dut_properties = {
        'TMMidSubarrayNodes': tm_subarrays,
        'NumDishes' : 4
    }
    # For subarray node proxy creation MagicMock is used instead of Mock because when subarray proxy inout
    # is called it returns list of resources allocated where length of list need to be evaluated but Mock
    # does not support len function for returned object. Hence MagicMock which is a superset of Mock is used
    # which supports this facility.
    subarray1_proxy_mock = MagicMock()
    subarray2_proxy_mock = MagicMock()
    #mocking subarray device state as ON as per new state model
    subarray1_proxy_mock.DevState = DevState.ON
    subarray2_proxy_mock.DevState = DevState.ON
    proxies_to_mock = {
        subarray1_fqdn: subarray1_proxy_mock,
        subarray2_fqdn: subarray2_proxy_mock
    }
    
    receptorIDList_success = []
    receptorIDList_success.append("0001")
    dish = {}
    dish["receptorIDList_success"] = receptorIDList_success
    success_response = {}
    success_response["dish"] = dish

    # arrange:
    with fake_tango_system(CentralNode, initial_dut_properties=dut_properties,
                           proxies_to_mock=proxies_to_mock) as tango_context:
        device_proxy=tango_context.device
        subarray1_proxy_mock.command_inout.side_effect = mock_subarray_call_success
        response_code, message = device_proxy.AssignResources(assign_input_str)
        assert json.loads(message[0]) == success_response

    # act:
        with pytest.raises(tango.DevFailed) as df:
            reallocation_request = json.loads(assign_input_str)
            reallocation_request["subarrayID"] = 2
            device_proxy.AssignResources(json.dumps(reallocation_request))

    # assert:
    assert const.ERR_RECEPTOR_ID_REALLOCATION in str(df.value)


# TODO: check the test functionality
@pytest.mark.xfail
>>>>>>> 1013ed38
def test_release_resources():
    subarray1_fqdn = 'ska_mid/tm_subarray_node/1'
    tm_subarrays = []
    tm_subarrays.append(subarray1_fqdn)
    dut_properties = {
        'TMMidSubarrayNodes': tm_subarrays,
        'NumDishes': 4
    }
    # For subarray node proxy creation MagicMock is used instead of Mock because when subarray proxy inout
    # is called it returns list of resources allocated where length of list need to be evaluated but Mock
    # does not support len function for returned object. Hence MagicMock which is a superset of Mock is used
    # which supports this facility.
    subarray1_proxy_mock = MagicMock()
    # mocking subarray device state as ON as per new state model
    subarray1_proxy_mock.DevState = DevState.ON
    proxies_to_mock = {
        subarray1_fqdn: subarray1_proxy_mock,
    }

    release_all_success = {"ReleaseAll": True, "receptorIDList": []}

    # arrange:
    with fake_tango_system(CentralNode, initial_dut_properties=dut_properties,
                           proxies_to_mock=proxies_to_mock) as tango_context:
        device_proxy = tango_context.device
        subarray1_proxy_mock.command_inout.side_effect = mock_subarray_call_release_resources_success
        responce_code, message = device_proxy.ReleaseResources(release_input_str)

        #assert
        assert json.dumps(release_all_success) in message

def test_release_resources_should_raise_devfailed_exception():
    subarray1_fqdn = 'ska_mid/tm_subarray_node/1'
    dut_properties = {
        'TMMidSubarrayNodes': subarray1_fqdn
    }

    # For subarray node proxy creation MagicMock is used instead of Mock because when subarray proxy inout
    # is called it returns list of resources allocated where length of list need to be evaluated but Mock
    # does not support len function for returned object. Hence MagicMock which is a superset of Mock is used
    # which supports this facility.
    subarray1_proxy_mock = MagicMock()
    subarray1_proxy_mock.DevState = DevState.ON
    subarray1_proxy_mock.receptorIDList = [1]
    proxies_to_mock = {
        subarray1_fqdn: subarray1_proxy_mock
    }
    subarray1_proxy_mock.command_inout.side_effect = raise_devfailed_exception
    with fake_tango_system(CentralNode, initial_dut_properties=dut_properties,
                           proxies_to_mock=proxies_to_mock) as tango_context:
        # act:
        with pytest.raises(tango.DevFailed) as df:
            tango_context.device.ReleaseResources(release_input_str)

        # assert:
        assert "Error occurred while releasing resources from the Subarray" in str(df.value)


def test_release_resources_invalid_json_value():
    # act
    with fake_tango_system(CentralNode) \
            as tango_context:
        with pytest.raises(tango.DevFailed) as df:
            tango_context.device.ReleaseResources(assign_release_invalid_str)

        # assert:
        assert "Invalid JSON format" in str(df.value)


def test_release_resources_invalid_key():
    # act
    with fake_tango_system(CentralNode) \
            as tango_context:
        with pytest.raises(tango.DevFailed) as df:
            tango_context.device.ReleaseResources(release_invalid_key)
        # assert:
        assert "JSON key not found" in str(df.value)


def test_standby():
    # arrange:
    csp_master_ln_fqdn = 'ska_mid/tm_leaf_node/csp_master'
    sdp_master_ln_fqdn = 'ska_mid/tm_leaf_node/sdp_master'
    subarray1_fqdn = 'ska_mid/tm_subarray_node/1'
    dish_device_ids = [str(i).zfill(1) for i in range(1, 4)]
    dish_leaf_fqdn_prefix = "ska_mid/tm_leaf_node/d"

    dut_properties = {
        'DishLeafNodePrefix': dish_leaf_fqdn_prefix,
        'SdpMasterLeafNodeFQDN': sdp_master_ln_fqdn,
        'CspMasterLeafNodeFQDN': csp_master_ln_fqdn,
        'TMMidSubarrayNodes': subarray1_fqdn,
        'NumDishes': len(dish_device_ids)
    }

    # For subarray node and dish leaf node proxy creation MagicMock is used instead of Mock because when
    # proxy inout is called it returns list of resources allocated where length of list need to be evaluated
    # but Mock does not support len function for returned object. Hence MagicMock which is a superset of
    # Mock is used which supports this facility.
    dish_ln1_proxy_mock = MagicMock()
    csp_master_ln_proxy_mock = Mock()
    sdp_master_ln_proxy_mock = Mock()
    subarray1_proxy_mock = MagicMock()
    proxies_to_mock = {
        dish_leaf_fqdn_prefix + "0001": dish_ln1_proxy_mock,
        csp_master_ln_fqdn: csp_master_ln_proxy_mock,
        sdp_master_ln_fqdn: sdp_master_ln_proxy_mock,
        subarray1_fqdn: subarray1_proxy_mock
    }
    with fake_tango_system(CentralNode, initial_dut_properties=dut_properties,
                           proxies_to_mock=proxies_to_mock) as tango_context:
        # act:
        tango_context.device.StartUpTelescope()
        assert_activity_message(tango_context.device, const.STR_ON_CMD_ISSUED)
        assert tango_context.device.state() == DevState.ON
        tango_context.device.StandByTelescope()

        # assert:
        dish_ln1_proxy_mock.command_inout.assert_called_with(const.CMD_SET_STANDBY_MODE)
        csp_master_ln_proxy_mock.command_inout.assert_called_with(const.CMD_STANDBY, [])
        sdp_master_ln_proxy_mock.command_inout.assert_called_with(const.CMD_STANDBY)
        subarray1_proxy_mock.command_inout.assert_called_with(const.CMD_OFF)
        assert_activity_message(tango_context.device, const.STR_STANDBY_CMD_ISSUED)
        assert tango_context.device.state() == DevState.OFF


def test_standby_should_raise_devfailed_exception():
    # arrange:
    csp_master_ln_fqdn = 'ska_mid/tm_leaf_node/csp_master'
    sdp_master_ln_fqdn = 'ska_mid/tm_leaf_node/sdp_master'
    subarray1_fqdn = 'ska_mid/tm_subarray_node/1'
    dish_device_ids = [str(i).zfill(1) for i in range(1, 4)]
    dish_leaf_fqdn_prefix = "ska_mid/tm_leaf_node/d"

    dut_properties = {
        'DishLeafNodePrefix': dish_leaf_fqdn_prefix,
        'SdpMasterLeafNodeFQDN': sdp_master_ln_fqdn,
        'CspMasterLeafNodeFQDN': csp_master_ln_fqdn,
        'TMMidSubarrayNodes': subarray1_fqdn,
        'NumDishes': len(dish_device_ids)
    }

    # For subarray node and dish leaf node proxy creation MagicMock is used instead of Mock because when
    # proxy inout is called it returns list of resources allocated where length of list need to be evaluated
    # but Mock does not support len function for returned object. Hence MagicMock which is a superset of
    # Mock is used which supports this facility.
    dish_ln1_proxy_mock = MagicMock()
    csp_master_ln_proxy_mock = Mock()
    sdp_master_ln_proxy_mock = Mock()
    subarray1_proxy_mock = MagicMock()
    proxies_to_mock = {
        dish_leaf_fqdn_prefix + "0001": dish_ln1_proxy_mock,
        csp_master_ln_fqdn: csp_master_ln_proxy_mock,
        sdp_master_ln_fqdn: sdp_master_ln_proxy_mock,
        subarray1_fqdn: subarray1_proxy_mock
    }
    dish_ln1_proxy_mock.command_inout.side_effect = raise_devfailed_exception
    csp_master_ln_proxy_mock.command_inout.side_effect = raise_devfailed_exception_with_args
    sdp_master_ln_proxy_mock.command_inout.side_effect = raise_devfailed_exception
    subarray1_proxy_mock.command_inout.side_effect = raise_devfailed_exception

    with fake_tango_system(CentralNode, initial_dut_properties=dut_properties,
                           proxies_to_mock=proxies_to_mock) as tango_context:
        # act:
        with pytest.raises(tango.DevFailed):
            tango_context.device.StandByTelescope()

    # assert:
        assert const.ERR_EXE_STANDBY_CMD in tango_context.device.activityMessage
        assert tango_context.device.state() == DevState.FAULT


def test_startup():
    # arrange:
    csp_master_ln_fqdn = 'ska_mid/tm_leaf_node/csp_master'
    sdp_master_ln_fqdn = 'ska_mid/tm_leaf_node/sdp_master'
    subarray1_fqdn = 'ska_mid/tm_subarray_node/1'
    dish_device_ids = [str(i).zfill(1) for i in range(1, 4)]
    dish_leaf_fqdn_prefix = "ska_mid/tm_leaf_node/d"

    dut_properties = {
        'DishLeafNodePrefix': dish_leaf_fqdn_prefix,
        'SdpMasterLeafNodeFQDN': sdp_master_ln_fqdn,
        'CspMasterLeafNodeFQDN': csp_master_ln_fqdn,
        'TMMidSubarrayNodes': subarray1_fqdn,
        'NumDishes': len(dish_device_ids)
    }

    # For subarray node and dish leaf node proxy creation MagicMock is used instead of Mock because when
    # proxy inout is called it returns list of resources allocated where length of list need to be evaluated
    # but Mock does not support len function for returned object. Hence MagicMock which is a superset of
    # Mock is used which supports this facility.
    dish_ln1_proxy_mock = MagicMock()
    csp_master_ln_proxy_mock = Mock()
    sdp_master_ln_proxy_mock = Mock()
    subarray1_proxy_mock = MagicMock()
    proxies_to_mock = {
        dish_leaf_fqdn_prefix + "0001": dish_ln1_proxy_mock,
        csp_master_ln_fqdn: csp_master_ln_proxy_mock,
        sdp_master_ln_fqdn: sdp_master_ln_proxy_mock,
        subarray1_fqdn: subarray1_proxy_mock
    }

    with fake_tango_system(CentralNode, initial_dut_properties=dut_properties,
                           proxies_to_mock=proxies_to_mock) as tango_context:
        # act:
        tango_context.device.StartUpTelescope()


        # assert:
        dish_ln1_proxy_mock.command_inout.assert_called_with(const.CMD_SET_OPERATE_MODE)
        csp_master_ln_proxy_mock.command_inout.assert_called_with(const.CMD_ON)
        sdp_master_ln_proxy_mock.command_inout.assert_called_with(const.CMD_ON)
        subarray1_proxy_mock.command_inout.assert_called_with(const.CMD_ON)
        assert_activity_message(tango_context.device, const.STR_ON_CMD_ISSUED)
        assert tango_context.device.state() == DevState.ON


def test_startup_should_raise_devfailed_exception():
    # arrange:
    csp_master_ln_fqdn = 'ska_mid/tm_leaf_node/csp_master'
    sdp_master_ln_fqdn = 'ska_mid/tm_leaf_node/sdp_master'
    subarray1_fqdn = 'ska_mid/tm_subarray_node/1'
    dish_device_ids = [str(i).zfill(1) for i in range(1, 4)]
    dish_leaf_fqdn_prefix = "ska_mid/tm_leaf_node/d"

    dut_properties = {
        'DishLeafNodePrefix': dish_leaf_fqdn_prefix,
        'SdpMasterLeafNodeFQDN': sdp_master_ln_fqdn,
        'CspMasterLeafNodeFQDN': csp_master_ln_fqdn,
        'TMMidSubarrayNodes': subarray1_fqdn,
        'NumDishes': len(dish_device_ids)
    }

    # For subarray node and dish leaf node proxy creation MagicMock is used instead of Mock because when
    # proxy inout is called it returns list of resources allocated where length of list need to be evaluated
    # but Mock does not support len function for returned object. Hence MagicMock which is a superset of
    # Mock is used which supports this facility.
    dish_ln1_proxy_mock = MagicMock()
    csp_master_ln_proxy_mock = Mock()
    sdp_master_ln_proxy_mock = Mock()
    subarray1_proxy_mock = MagicMock()
    proxies_to_mock = {
        dish_leaf_fqdn_prefix + "0001": dish_ln1_proxy_mock,
        csp_master_ln_fqdn: csp_master_ln_proxy_mock,
        sdp_master_ln_fqdn: sdp_master_ln_proxy_mock,
        subarray1_fqdn: subarray1_proxy_mock
    }
    dish_ln1_proxy_mock.command_inout.side_effect = raise_devfailed_exception
    csp_master_ln_proxy_mock.command_inout.side_effect = raise_devfailed_exception_with_args
    sdp_master_ln_proxy_mock.command_inout.side_effect = raise_devfailed_exception
    subarray1_proxy_mock.command_inout.side_effect = raise_devfailed_exception

    with fake_tango_system(CentralNode, initial_dut_properties=dut_properties,
                           proxies_to_mock=proxies_to_mock) as tango_context:
        # act:
        with pytest.raises(tango.DevFailed):
            tango_context.device.StartUpTelescope()

        # assert:
        assert const.ERR_EXE_ON_CMD in tango_context.device.activityMessage
        assert tango_context.device.state() == DevState.FAULT


# Test cases for Telescope Health State
def test_telescope_health_state_matches_csp_master_leaf_node_health_state_after_start(
    central_node_test_info):
    initial_dut_properties = central_node_test_info['initial_dut_properties']
    proxies_to_mock = central_node_test_info['proxies_to_mock']
    csp_master_ln_fqdn = central_node_test_info['csp_master_ln_fqdn']
    event_subscription_map = central_node_test_info['event_subscription_map']
    csp_master_ln_health_state = central_node_test_info['csp_master_ln_health_state']
    csp_master_ln_health_attribute = central_node_test_info['csp_master_ln_health_attribute']

    with fake_tango_system(CentralNode, initial_dut_properties, proxies_to_mock) as tango_context:
        # act:
        dummy_event = create_dummy_event(csp_master_ln_fqdn, csp_master_ln_health_state)
        event_subscription_map[csp_master_ln_health_attribute](dummy_event)

        # assert:
        assert tango_context.device.telescopeHealthState == csp_master_ln_health_state


def test_telescope_health_state_is_ok_when_sdp_master_leaf_node_is_ok_after_start():
    # arrange:
    sdp_master_ln_fqdn = 'ska_mid/tm_leaf_node/sdp_master'
    sdp_master_ln_health_attribute = 'sdpHealthState'
    initial_dut_properties = {
        'SdpMasterLeafNodeFQDN': sdp_master_ln_fqdn
    }

    event_subscription_map = {}
    sdp_master_ln_proxy_mock = Mock()
    sdp_master_ln_proxy_mock.subscribe_event.side_effect = (
        lambda attr_name, event_type, callback, *args,
               **kwargs: event_subscription_map.update({attr_name: callback}))

    proxies_to_mock = {
        sdp_master_ln_fqdn: sdp_master_ln_proxy_mock
    }

    with fake_tango_system(CentralNode, initial_dut_properties, proxies_to_mock) as tango_context:
        # act:
        dummy_event = create_dummy_event(sdp_master_ln_fqdn, HealthState.OK)
        event_subscription_map[sdp_master_ln_health_attribute](dummy_event)
        # assert:
        assert tango_context.device.telescopeHealthState == HealthState.OK


def test_telescope_health_state_is_ok_when_subarray_leaf_node_is_ok_after_start():
    # arrange:
    subarray1_fqdn = 'ska_mid/tm_subarray_node/1'
    subarray1_health_attribute = 'healthState'
    initial_dut_properties = {
        'TMMidSubarrayNodes': subarray1_fqdn
    }

    event_subscription_map = {}
    subarray1_device_proxy_mock = Mock()
    subarray1_device_proxy_mock.subscribe_event.side_effect = (
        lambda attr_name, event_type, callback, *args,
               **kwargs: event_subscription_map.update({attr_name: callback}))

    proxies_to_mock = {
        subarray1_fqdn: subarray1_device_proxy_mock
    }

    with fake_tango_system(CentralNode, initial_dut_properties, proxies_to_mock) as tango_context:
        # act:
        dummy_event = create_dummy_event(subarray1_fqdn, HealthState.OK)
        event_subscription_map[subarray1_health_attribute](dummy_event)

        # assert:
        assert tango_context.device.telescopeHealthState == HealthState.OK


def test_telescope_health_state_is_ok_when_subarray2_leaf_node_is_ok_after_start():
    # arrange:
    subarray2_fqdn = 'ska_mid/tm_subarray_node/2'
    subarray2_health_attribute = 'healthState'
    initial_dut_properties = {
        'TMMidSubarrayNodes': subarray2_fqdn
    }

    event_subscription_map = {}
    subarray2_device_proxy_mock = Mock()
    subarray2_device_proxy_mock.subscribe_event.side_effect = (
        lambda attr_name, event_type, callback, *args,
               **kwargs: event_subscription_map.update({attr_name: callback}))

    proxies_to_mock = {
        subarray2_fqdn: subarray2_device_proxy_mock
    }

    with fake_tango_system(CentralNode, initial_dut_properties, proxies_to_mock) as tango_context:
        # act:
        dummy_event = create_dummy_event(subarray2_fqdn, HealthState.OK)
        event_subscription_map[subarray2_health_attribute](dummy_event)

        # assert:
        assert tango_context.device.telescopeHealthState == HealthState.OK


def test_telescope_health_state_is_ok_when_subarray3_leaf_node_is_ok_after_start():
    # arrange:
    subarray3_fqdn = 'ska_mid/tm_subarray_node/3'
    subarray3_health_attribute = 'healthState'
    initial_dut_properties = {
        'TMMidSubarrayNodes': subarray3_fqdn
    }

    event_subscription_map = {}
    subarray3_device_proxy_mock = Mock()
    subarray3_device_proxy_mock.subscribe_event.side_effect = (
        lambda attr_name, event_type, callback, *args,
               **kwargs: event_subscription_map.update({attr_name: callback}))

    proxies_to_mock = {
        subarray3_fqdn: subarray3_device_proxy_mock
    }

    with fake_tango_system(CentralNode, initial_dut_properties, proxies_to_mock) as tango_context:
        # act:
        dummy_event = create_dummy_event(subarray3_fqdn, HealthState.OK)
        event_subscription_map[subarray3_health_attribute](dummy_event)

        # assert:
        assert tango_context.device.telescopeHealthState == HealthState.OK


def create_dummy_event(device_fqdn, health_state):
    fake_event = Mock()
    fake_event.err = False
    fake_event.attr_name = f"{device_fqdn}/healthState"
    fake_event.attr_value.value = health_state
    return fake_event


def assert_activity_message(dut, expected_message):
    assert dut.activityMessage == expected_message # reads tango attribute


def raise_devfailed_exception(cmd_name):
    tango.Except.throw_exception("CentralNode_Commandfailed", "This is error message for devfailed",
                                 " ", tango.ErrSeverity.ERR)


def raise_devfailed_exception_with_args(cmd_name, input_args):
    tango.Except.throw_exception("CentralNode_Commandfailed", "This is error message for devfailed",
                                 " ", tango.ErrSeverity.ERR)

def test_version_id():
    """Test for versionId"""
    with fake_tango_system(CentralNode) as tango_context:
        assert tango_context.device.versionId == release.version


def test_build_state():
    """Test for buildState"""
    with fake_tango_system(CentralNode) as tango_context:
        assert tango_context.device.buildState == ('{},{},{}'.format(release.name,release.version,release.description))


def any_method(with_name=None):
    class AnyMethod():
        def __eq__(self, other):
            if not isinstance(other, types.MethodType):
                return False
            return other.__func__.__name__ == with_name if with_name else True
    return AnyMethod()


@contextlib.contextmanager
def fake_tango_system(device_under_test, initial_dut_properties={}, proxies_to_mock={},
                      device_proxy_import_path='tango.DeviceProxy'):

    with mock.patch(device_proxy_import_path) as patched_constructor:
        patched_constructor.side_effect = lambda device_fqdn: proxies_to_mock.get(device_fqdn, Mock())
        patched_module = importlib.reload(sys.modules[device_under_test.__module__])

    device_under_test = getattr(patched_module, device_under_test.__name__)

    device_test_context = DeviceTestContext(device_under_test, properties=initial_dut_properties)
    device_test_context.start()
    yield device_test_context
    device_test_context.stop()<|MERGE_RESOLUTION|>--- conflicted
+++ resolved
@@ -300,7 +300,6 @@
         # assert:
         assert const.STR_RESOURCE_ALLOCATION_FAILED in str(df.value)
 
-
 def test_assign_resources_invalid_key():
     # act
     with fake_tango_system(CentralNode) \
@@ -312,8 +311,6 @@
         # assert:
         assert 'test' in result
 
-<<<<<<< HEAD
-=======
 def mock_subarray_call_success(arg1, arg2):
     arg = json.loads(assign_input_str)
     return [ResultCode.STARTED, arg["dish"]["receptorIDList"]]
@@ -366,10 +363,6 @@
     # assert:
     assert const.ERR_RECEPTOR_ID_REALLOCATION in str(df.value)
 
-
-# TODO: check the test functionality
-@pytest.mark.xfail
->>>>>>> 1013ed38
 def test_release_resources():
     subarray1_fqdn = 'ska_mid/tm_subarray_node/1'
     tm_subarrays = []
