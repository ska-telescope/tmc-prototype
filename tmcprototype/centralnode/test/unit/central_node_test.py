--- conflicted
+++ resolved
@@ -49,29 +49,18 @@
 def test_telescope_health_state_is_degraded_when_csp_master_leaf_node_is_degraded_after_start():
     # arrange:
     device_under_test = CentralNode
-<<<<<<< HEAD
     csp_master_ln_fqdn = 'ska_mid/tm_leaf_node/csp_master'
     csp_master_ln_health_attribute = 'cspHealthState'
-=======
-    csp_master_fqdn = 'ska_mid/tm_leaf_node/csp_master'
-    csp_master_health_attribute = 'cspHealthState'
->>>>>>> e9438a6a
+
     initial_dut_properties = {
         'CspMasterLeafNodeFQDN': csp_master_ln_fqdn
     }
 
     event_subscription_map = {}
-
-<<<<<<< HEAD
     csp_master_ln_proxy_mock = Mock()
     csp_master_ln_proxy_mock.subscribe_event.side_effect = (
         lambda attr_name, event_type, callback, *args, **kwargs: event_subscription_map.update({attr_name: callback}))
-=======
-    csp_master_device_proxy_mock = Mock()
-    csp_master_device_proxy_mock.subscribe_event.side_effect = (
-        lambda attr_name, event_type, callback, *args,
-               **kwargs: event_subscription_map.update({attr_name: callback}))
->>>>>>> e9438a6a
+
 
     proxies_to_mock = {
         csp_master_ln_fqdn: csp_master_ln_proxy_mock
@@ -79,13 +68,8 @@
 
     with fake_tango_system(device_under_test, initial_dut_properties, proxies_to_mock) as tango_context:
         # act:
-<<<<<<< HEAD
         dummy_event = create_dummy_event(csp_master_ln_fqdn)
         event_subscription_map[csp_master_ln_health_attribute](dummy_event)
-=======
-        dummy_event = create_dummy_event_for_degraded(csp_master_fqdn)
-        event_subscription_map[csp_master_health_attribute](dummy_event)
->>>>>>> e9438a6a
 
         # assert:
         assert tango_context.device.telescopeHealthState == HealthState.DEGRADED
@@ -278,15 +262,12 @@
     # act & assert:
     with fake_tango_system(device_under_test) as tango_context:
         assert tango_context.device.subarray1HealthState == HealthState.OK
-
-<<<<<<< HEAD
 def create_dummy_event(csp_master_ln_fqdn):
     fake_event = Mock()
     fake_event.err = False
     fake_event.attr_name = f"{csp_master_ln_fqdn}/healthState"
     fake_event.attr_value.value = HealthState.DEGRADED
     return fake_event
-=======
 def test_subarray2HealthState():
     # arrange:
     device_under_test = CentralNode
@@ -382,8 +363,6 @@
 
 def assert_activity_message(dut, expected_message):
     assert dut.activityMessage == expected_message # reads tango attribute
->>>>>>> e9438a6a
-
 
 def any_method(with_name=None):
     class AnyMethod():
