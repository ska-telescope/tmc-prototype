--- conflicted
+++ resolved
@@ -2,18 +2,7 @@
 import importlib
 import sys
 import mock
-import types
-import json
-from tango import DevState
-from tango.test_context import DeviceTestContext
-from mock import MagicMock
 from mock import Mock
-<<<<<<< HEAD
-from centralnode import CentralNode,const
-from centralnode.const import CMD_SET_STOW_MODE, STR_STARTUP_CMD_ISSUED, \
-    STR_STOW_CMD_ISSUED_CN, STR_STANDBY_CMD_ISSUED
-from ska.base.control_model import HealthState
-=======
 from tango import DevState
 from centralnode import CentralNode, const
 from centralnode.const import CMD_SET_STOW_MODE, STR_STARTUP_CMD_ISSUED
@@ -21,7 +10,6 @@
 from tango.test_context import DeviceTestContext
 from ska.base.control_model import HealthState, AdminMode, SimulationMode, ControlMode, TestMode
 from ska.base.control_model import LoggingLevel
->>>>>>> 7e99da20
 
 
 def test_telescope_health_state_is_degraded_when_csp_master_leaf_node_is_degraded_after_start():
@@ -206,150 +194,6 @@
     return fake_event
 
 
-def any_method(with_name=None):
-    class AnyMethod():
-        def __eq__(self, other):
-            if not isinstance(other, types.MethodType):
-                return False
-
-            return other.__func__.__name__ == with_name if with_name else True
-
-    return AnyMethod()
-
-
-def test_assign_resources_should_send_json_to_subarraynode():
-    # arrange:
-    device_under_test = CentralNode
-    subarray1_fqdn = 'ska_mid/tm_subarray_node/1'
-    dut_properties = {
-        'TMMidSubarrayNodes': subarray1_fqdn
-    }
-
-    subarray1_proxy_mock = MagicMock()
-    subarray1_proxy_mock.DevState = DevState.OFF
-    proxies_to_mock = {
-        subarray1_fqdn: subarray1_proxy_mock
-    }
-
-    with fake_tango_system(device_under_test, initial_dut_properties=dut_properties,
-                           proxies_to_mock=proxies_to_mock) as tango_context:
-        assign_command = '{"subarrayID":1,"dish":{"receptorIDList":["0001"]}}'
-        device_proxy=tango_context.device
-        device_proxy.AssignResources(assign_command)
-
-        # assert:
-        jsonArgument = json.loads(assign_command)
-        subarray1_proxy_mock.command_inout.assert_called_with(const.CMD_ASSIGN_RESOURCES,
-                                                             jsonArgument["dish"]["receptorIDList"])
-
-        assert_activity_message(tango_context.device, const.STR_ASSIGN_RESOURCES_SUCCESS)
-
-
-def test_release_resources_when_subarray_is_idle():
-    # arrange:
-    device_under_test = CentralNode
-    subarray1_fqdn = 'ska_mid/tm_subarray_node/1'
-    dut_properties = {
-        'TMMidSubarrayNodes': subarray1_fqdn
-    }
-
-    subarray1_proxy_mock = MagicMock()
-    subarray1_proxy_mock.DevState = DevState.ON
-    subarray1_proxy_mock.receptorIDList = [1]
-    proxies_to_mock = {
-        subarray1_fqdn: subarray1_proxy_mock
-    }
-
-    with fake_tango_system(device_under_test, initial_dut_properties=dut_properties,
-                           proxies_to_mock=proxies_to_mock) as tango_context:
-        # act:
-        release_input= '{"subarrayID":1,"releaseALL":true,"receptorIDList":[]}'
-        tango_context.device.ReleaseResources(release_input)
-
-        # assert:
-        jsonArgument = json.loads(release_input)
-        if jsonArgument['releaseALL'] == True:
-            subarray1_proxy_mock.command_inout.assert_called_with(const.CMD_RELEASE_RESOURCES)
-
-
-def test_standby():
-    # arrange:
-    device_under_test = CentralNode
-    csp_master_ln_fqdn = 'ska_mid/tm_leaf_node/csp_master'
-    sdp_master_ln_fqdn = 'ska_mid/tm_leaf_node/sdp_master'
-    subarray1_fqdn = 'ska_mid/tm_subarray_node/1'
-    dish_device_ids = [str(i).zfill(1) for i in range(1,4)]
-    dish_leaf_fqdn_prefix = "ska_mid/tm_leaf_node/d"
-
-    dut_properties = {
-        'DishLeafNodePrefix': dish_leaf_fqdn_prefix,
-        'SdpMasterLeafNodeFQDN': sdp_master_ln_fqdn,
-        'CspMasterLeafNodeFQDN': csp_master_ln_fqdn,
-        'TMMidSubarrayNodes': subarray1_fqdn,
-        'NumDishes': len(dish_device_ids)
-    }
-    dish_ln1_proxy_mock = MagicMock()
-    csp_master_ln_proxy_mock = Mock()
-    sdp_master_ln_proxy_mock = Mock()
-    subarray1_proxy_mock = MagicMock()
-    proxies_to_mock = {
-        dish_leaf_fqdn_prefix + "0001": dish_ln1_proxy_mock,
-        csp_master_ln_fqdn: csp_master_ln_proxy_mock,
-        sdp_master_ln_fqdn: sdp_master_ln_proxy_mock,
-        subarray1_fqdn: subarray1_proxy_mock
-    }
-    with fake_tango_system(device_under_test, initial_dut_properties=dut_properties,
-                           proxies_to_mock=proxies_to_mock) as tango_context:
-        # act:
-        tango_context.device.StandByTelescope()
-
-        # assert:
-        dish_ln1_proxy_mock.command_inout.assert_called_with(const.CMD_SET_STANDBY_MODE)
-        csp_master_ln_proxy_mock.command_inout.assert_called_with(const.CMD_STANDBY, [])
-        sdp_master_ln_proxy_mock.command_inout.assert_called_with(const.CMD_STANDBY)
-        subarray1_proxy_mock.command_inout.assert_called_with(const.CMD_STANDBY)
-        assert_activity_message(tango_context.device, const.STR_STANDBY_CMD_ISSUED)
-
-def test_startup():
-    # arrange:
-    device_under_test = CentralNode
-    csp_master_ln_fqdn = 'ska_mid/tm_leaf_node/csp_master'
-    sdp_master_ln_fqdn = 'ska_mid/tm_leaf_node/sdp_master'
-    subarray1_fqdn = 'ska_mid/tm_subarray_node/1'
-    dish_device_ids = [str(i).zfill(1) for i in range(1,4)]
-    dish_leaf_fqdn_prefix = "ska_mid/tm_leaf_node/d"
-
-    dut_properties = {
-        'DishLeafNodePrefix': dish_leaf_fqdn_prefix,
-        'SdpMasterLeafNodeFQDN': sdp_master_ln_fqdn,
-        'CspMasterLeafNodeFQDN': csp_master_ln_fqdn,
-        'TMMidSubarrayNodes': subarray1_fqdn,
-        'NumDishes': len(dish_device_ids)
-    }
-    dish_ln1_proxy_mock = MagicMock()
-    csp_master_ln_proxy_mock = Mock()
-    sdp_master_ln_proxy_mock = Mock()
-    subarray1_proxy_mock = MagicMock()
-    proxies_to_mock = {
-        dish_leaf_fqdn_prefix + "0001": dish_ln1_proxy_mock,
-        csp_master_ln_fqdn: csp_master_ln_proxy_mock,
-        sdp_master_ln_fqdn: sdp_master_ln_proxy_mock,
-        subarray1_fqdn: subarray1_proxy_mock
-    }
-
-    with fake_tango_system(device_under_test, initial_dut_properties=dut_properties,
-                           proxies_to_mock=proxies_to_mock) as tango_context:
-        # act:
-        tango_context.device.StartUpTelescope()
-
-        # assert:
-        dish_ln1_proxy_mock.command_inout.assert_called_with(const.CMD_SET_OPERATE_MODE)
-        csp_master_ln_proxy_mock.command_inout.assert_called_with(const.CMD_STARTUP, [])
-        sdp_master_ln_proxy_mock.command_inout.assert_called_with(const.CMD_STARTUP)
-        subarray1_proxy_mock.command_inout.assert_called_with(const.CMD_STARTUP)
-        assert_activity_message(tango_context.device, const.STR_STARTUP_CMD_ISSUED)
-
-
 @contextlib.contextmanager
 def fake_tango_system(device_under_test, initial_dut_properties={}, proxies_to_mock={},
                       device_proxy_import_path='tango.DeviceProxy'):
