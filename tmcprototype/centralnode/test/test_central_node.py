#!/usr/bin/env python
# -*- coding: utf-8 -*-
#
# This file is part of the CentralNode project
#
#
#
# Distributed under the terms of the BSD-3-Clause license.
# See LICENSE.txt for more info.
"""Contain the tests for the CentralNode."""

# Imports
import tango
import pytest
import json
import time
from tango import DevState
from centralnode import CentralNode, const
from ska.base.control_model import HealthState, AdminMode, SimulationMode, ControlMode, TestMode, LoggingLevel

# Note:
#
# Since the device uses an inner thread, it is necessary to
# wait during the tests in order the let the device update itself.
# Hence, the sleep calls have to be secured enough not to produce
# any inconsistent behavior. However, the unittests need to run fast.
# Here, we use a factor 3 between the read period and the sleep calls.
#
# Look at devicetest examples for more advanced testing

# Device test case
@pytest.mark.usefixtures("tango_context", "create_subarray1_proxy", "create_leafNode1_proxy", "create_dish_proxy")

class TestCentralNode(object):
    """Test case for packet generation."""
    # PROTECTED REGION ID(CentralNode.test_additionnal_import) ENABLED START #
    # PROTECTED REGION END #    //  CentralNode.test_additionnal_import
    device = CentralNode
    empty = None  # Should be []

    @classmethod
    def mocking(cls):
        """Mock external libraries."""
        # Example : Mock numpy
        # cls.numpy = CentralNode.numpy = MagicMock()
        # PROTECTED REGION ID(CentralNode.test_mocking) ENABLED START #
        # PROTECTED REGION END #    //  CentralNode.test_mocking

    def test_properties(self, tango_context):
        # test the properties
        # PROTECTED REGION ID(CentralNode.test_properties) ENABLED START #
        # PROTECTED REGION END #    //  CentralNode.test_properties
        pass

    def test_State(self, tango_context):
        """Test for State"""
        # PROTECTED REGION ID(CentralNode.test_State) ENABLED START #
        assert tango_context.device.State() == DevState.ON
        # PROTECTED REGION END #    //  CentralNode.test_State

    def test_Status(self, tango_context):
        """Test for Status"""
        # PROTECTED REGION ID(CentralNode.test_Status) ENABLED START #
        assert tango_context.device.Status() == const.STR_INIT_SUCCESS
        # PROTECTED REGION END #    //  CentralNode.test_Status

    def test_GetMetrics(self, tango_context):
        """Test for GetMetrics"""
        # PROTECTED REGION ID(CentralNode.test_GetMetrics) ENABLED START #
        # PROTECTED REGION END #    //  CentralNode.test_GetMetrics

    def test_ToJson(self, tango_context):
        """Test for ToJson"""
        # PROTECTED REGION ID(CentralNode.test_ToJson) ENABLED START #
        # PROTECTED REGION END #    //  CentralNode.test_ToJson

    def test_GetVersionInfo(self, tango_context):
        """Test for GetVersionInfo"""
        # PROTECTED REGION ID(CentralNode.test_GetVersionInfo) ENABLED START #
        # PROTECTED REGION END #    //  CentralNode.test_GetVersionInfo

    def test_Reset(self, tango_context):
        """Test for Reset"""
        # PROTECTED REGION ID(CentralNode.test_Reset) ENABLED START #
        assert tango_context.device.Reset() == None
        # PROTECTED REGION END #    //  CentralNode.test_Reset

    def test_StartUpTelescope(self, tango_context, create_subarray1_proxy):
        """Test for StartUpTelescope"""
        # PROTECTED REGION ID(CentralNode.test_StartUpTelescope) ENABLED START #
        tango_context.device.StartUpTelescope()
        time.sleep(10)
        assert create_subarray1_proxy.State() == DevState.OFF
        # PROTECTED REGION END #    //  CentralNode.test_StartUpTelescope

    def test_StartUpTelescope_Negative(self, tango_context):
        """Test for StartUpTelescope"""
        # PROTECTED REGION ID(CentralNode.test_StartUpTelescope) ENABLED START #
        tango_context.device.StartUpTelescope()
        assert const.ERR_EXE_STARTUP_CMD in tango_context.device.activityMessage
        # PROTECTED REGION END #    //  CentralNode.test_StartUpTelescope

    def test_StowAntennas_invalid_argument(self, tango_context):
        """Test for StowAntennas"""
        # PROTECTED REGION ID(CentralNode.test_StowAntennas) ENABLED START #
        argin = ["a", ]
        with pytest.raises(tango.DevFailed) :
            tango_context.device.StowAntennas(argin)
        assert const.ERR_STOW_ARGIN in tango_context.device.activityMessage
        # PROTECTED REGION END #    //  CentralNode.test_StowAntennas

    def test_StowAntennas_invalid_functionality(self, tango_context):
        """Test for StowAntennas"""
        # PROTECTED REGION ID(CentralNode.test_StowAntennas) ENABLED START #
        argin = ["0001",]
        tango_context.device.StartUpTelescope()
        with pytest.raises(tango.DevFailed) :
            tango_context.device.StowAntennas(argin)
        assert const.ERR_EXE_STOW_CMD in tango_context.device.activityMessage
        # PROTECTED REGION END #    //  CentralNode.test_StowAntennas

    def test_StowAntennas(self, tango_context, create_leafNode1_proxy):
        """Test for StowAntennas"""
        # PROTECTED REGION ID(CentralNode.test_StowAntennas) ENABLED START #
        argin = ["0001",]
        create_leafNode1_proxy.SetStandByLPMode()
        tango_context.device.StowAntennas(argin)
        assert tango_context.device.activityMessage == const.STR_STOW_CMD_ISSUED_CN
        # PROTECTED REGION END #    //  CentralNode.test_StowAntennas

    def test_StowAntennas_ValueErr(self, tango_context, create_leafNode1_proxy):
        """Negative Test for StowAntennas"""
        # PROTECTED REGION ID(CentralNode.test_StowAntennas) ENABLED START #
        argin = ["xyz",]
        create_leafNode1_proxy.SetStandByLPMode()
        with pytest.raises(tango.DevFailed):
            tango_context.device.StowAntennas(argin)
        assert const.ERR_STOW_ARGIN in tango_context.device.activityMessage
        # PROTECTED REGION END #    //  CentralNode.test_StowAntennas_ValueErr

    def test_StandByTelescope(self, tango_context, create_subarray1_proxy):
        """Test for StandByTelescope"""
        # PROTECTED REGION ID(CentralNode.test_StandByTelescope) ENABLED START #
        tango_context.device.StandByTelescope()
        time.sleep(2)
        assert create_subarray1_proxy.State() == DevState.DISABLE
        # PROTECTED REGION END #    //  CentralNode.test_StandByTelescope

    def test_StandByTelescope_invalid_functionality(self, tango_context, create_leafNode1_proxy):
        """Test for StandByTelescope"""
        # PROTECTED REGION ID(CentralNode.test_StandByTelescope) ENABLED START #
        create_leafNode1_proxy.SetOperateMode()
        create_leafNode1_proxy.Scan("0")
        time.sleep(1)
        tango_context.device.StandByTelescope()
        assert const.ERR_EXE_STANDBY_CMD in tango_context.device.activityMessage
        # PROTECTED REGION END #    //  CentralNode.test_StandByTelescope

    # def test_buildState(self, tango_context):
    #     """Test for buildState"""
    #     # PROTECTED REGION ID(CentralNode.test_buildState) ENABLED START #
    #     assert tango_context.device.buildState == (
    #         "lmcbaseclasses, 0.5.4, A set of generic base devices for SKA Telescope.")
    #     # PROTECTED REGION END #    //  CentralNode.test_buildState

    # def test_versionId(self, tango_context):
    #     """Test for versionId"""
    #     # PROTECTED REGION ID(CentralNode.test_versionId) ENABLED START #
    #     assert tango_context.device.versionId == "0.5.4"
    #     # PROTECTED REGION END #    //  CentralNode.test_versionId

    # def test_loggingLevel(self, tango_context):
    #     """Test for loggingLevel"""
    #     # PROTECTED REGION ID(CentralNode.test_loggingLevel) ENABLED START #
    #     tango_context.device.loggingLevel = LoggingLevel.INFO
    #     assert tango_context.device.loggingLevel == LoggingLevel.INFO
    #     # PROTECTED REGION END #    //  CentralNode.test_loggingLevel

    # def test_healthState(self, tango_context):
    #     """Test for healthState"""
    #     # PROTECTED REGION ID(CentralNode.test_healthState) ENABLED START #
    #     assert tango_context.device.healthState == HealthState.OK
    #     # PROTECTED REGION END #    //  CentralNode.test_healthState

    # def test_adminMode(self, tango_context):
    #     """Test for adminMode"""
    #     # PROTECTED REGION ID(CentralNode.test_adminMode) ENABLED START #
    #     assert tango_context.device.adminMode == AdminMode.ONLINE
    #     # PROTECTED REGION END #    //  CentralNode.test_adminMode

    # def test_controlMode(self, tango_context):
    #     """Test for controlMode"""
    #     # PROTECTED REGION ID(CentralNode.test_controlMode) ENABLED START #
    #     control_mode = ControlMode.REMOTE
    #     tango_context.device.controlMode = control_mode
    #     assert tango_context.device.controlMode == control_mode
    #     # PROTECTED REGION END #    //  CentralNode.test_controlMode

    # def test_simulationMode(self, tango_context):
    #     """Test for simulationMode"""
    #     # PROTECTED REGION ID(CentralNode.test_simulationMode) ENABLED START #
    #     simulation_mode = SimulationMode.FALSE
    #     tango_context.device.simulationMode = simulation_mode
    #     assert tango_context.device.simulationMode == simulation_mode
    #     # PROTECTED REGION END #    //  CentralNode.test_simulationMode

    # def test_testMode(self, tango_context):
    #     """Test for testMode"""
    #     # PROTECTED REGION ID(CentralNode.test_testMode) ENABLED START #
    #     test_mode = TestMode.NONE
    #     tango_context.device.testMode = test_mode
    #     assert tango_context.device.testMode == test_mode
    #     # PROTECTED REGION END #    //  CentralNode.test_testMode

    def test_AssignResources_Failure_Before_Startup(self, tango_context, create_subarray1_proxy):
        test_input =     '{"subarrayID":1,"dish":{"receptorIDList":["0002","0001"]},"sdp":{"id":' \
                         '"sbi-mvp01-20200325-00001","max_length":100.0,"scan_types":[{"id":"science_A",' \
                         '"coordinate_system":"ICRS","ra":"02:42:40.771","dec":"-00:00:47.84","channels":[{"count":744,"start":0,"stride":2,"freq_min":0.35e9,"freq_max":0.368e9,' \
                         '"link_map":[[0,0],[200,1],[744,2],[944,3]]},{"count":744,"start":2000,"stride":1,' \
                         '"freq_min":0.36e9,"freq_max":0.368e9,"link_map":[[2000,4],[2200,5]]}]},{"id":' \
                         '"calibration_B","coordinate_system":"ICRS","ra":"12:29:06.699","dec":"02:03:08.598",' \
                         '"channels":[{"count":744,"start":0,"stride":2,"freq_min":0.35e9,' \
                         '"freq_max":0.368e9,"link_map":[[0,0],[200,1],[744,2],[944,3]]},{"count":744,' \
                         '"start":2000,"stride":1,"freq_min":0.36e9,"freq_max":0.368e9,"link_map":[[2000,4],' \
                         '[2200,5]]}]}],"processing_blocks":[{"id":"pb-mvp01-20200325-00001","workflow":' \
                         '{"type":"realtime","id":"vis_receive","version":"0.1.0"},"parameters":{}},' \
                         '{"id":"pb-mvp01-20200325-00002","workflow":{"type":"realtime","id":"test_realtime",' \
                         '"version":"0.1.0"},"parameters":{}},{"id":"pb-mvp01-20200325-00003","workflow":' \
                         '{"type":"batch","id":"ical","version":"0.1.0"},"parameters":{},"dependencies":[' \
                         '{"pb_id":"pb-mvp01-20200325-00001","type":["visibilities"]}]},{"id":' \
                         '"pb-mvp01-20200325-00004","workflow":{"type":"batch","id":"dpreb","version":"0.1.0"},' \
                         '"parameters":{},"dependencies":[{"pb_id":"pb-mvp01-20200325-00003","type":' \
                         '["calibration"]}]}]}}'
        with pytest.raises(tango.DevFailed):
            tango_context.device.AssignResources(test_input)
        result = create_subarray1_proxy.receptorIDList
        time.sleep(3)
        assert result == None
        assert create_subarray1_proxy.State() == DevState.DISABLE

    def test_AssignResources(self, tango_context, create_subarray1_proxy):
        test_input =    '{"subarrayID":1,"dish":{"receptorIDList":["0002","0001"]},"sdp":{"id":' \
                         '"sbi-mvp01-20200325-00001","max_length":100.0,"scan_types":[{"id":"science_A",' \
                         '"coordinate_system":"ICRS","ra":"02:42:40.771","dec":"-00:00:47.84","channels":[{"count":744,"start":0,"stride":2,"freq_min":0.35e9,"freq_max":0.368e9,' \
                         '"link_map":[[0,0],[200,1],[744,2],[944,3]]},{"count":744,"start":2000,"stride":1,' \
                         '"freq_min":0.36e9,"freq_max":0.368e9,"link_map":[[2000,4],[2200,5]]}]},{"id":' \
                         '"calibration_B","coordinate_system":"ICRS","ra":"12:29:06.699","dec":"02:03:08.598",' \
                         '"channels":[{"count":744,"start":0,"stride":2,"freq_min":0.35e9,' \
                         '"freq_max":0.368e9,"link_map":[[0,0],[200,1],[744,2],[944,3]]},{"count":744,' \
                         '"start":2000,"stride":1,"freq_min":0.36e9,"freq_max":0.368e9,"link_map":[[2000,4],' \
                         '[2200,5]]}]}],"processing_blocks":[{"id":"pb-mvp01-20200325-00001","workflow":' \
                         '{"type":"realtime","id":"vis_receive","version":"0.1.0"},"parameters":{}},' \
                         '{"id":"pb-mvp01-20200325-00002","workflow":{"type":"realtime","id":"test_realtime",' \
                         '"version":"0.1.0"},"parameters":{}},{"id":"pb-mvp01-20200325-00003","workflow":' \
                         '{"type":"batch","id":"ical","version":"0.1.0"},"parameters":{},"dependencies":[' \
                         '{"pb_id":"pb-mvp01-20200325-00001","type":["visibilities"]}]},{"id":' \
                         '"pb-mvp01-20200325-00004","workflow":{"type":"batch","id":"dpreb","version":"0.1.0"},' \
                         '"parameters":{},"dependencies":[{"pb_id":"pb-mvp01-20200325-00003","type":' \
                         '["calibration"]}]}]}}'
        tango_context.device.StartUpTelescope()
        time.sleep(10)
        json.loads(tango_context.device.AssignResources(test_input))
        time.sleep(3)
        assert create_subarray1_proxy.State() == DevState.ON
        input_release_res = '{"subarrayID":1,"releaseALL":true,"receptorIDList":[]}'
        tango_context.device.ReleaseResources(input_release_res)

<<<<<<< HEAD
    def test_duplicate_Allocation(self, tango_context):#, create_subarray1_proxy):
        test_input = '{"subarrayID":1,"dish":{"receptorIDList":["0002","0001"]},"sdp":{"id":"sbi-mvp01-20200325-00001"' \
                     ',"max_length":100.0,"scan_types":[{"id":"science_A","coordinate_system":"ICRS","ra":' \
                     '"21:08:47.92","dec":"-88:57:22.9","subbands":[{"freq_min":0.35e9,"freq_max":1.05e9,' \
                     '"nchan":372,"input_link_map":[[1,0],[101,1]]}]},{"id":"calibration_B","coordinate_system":' \
                     '"ICRS","ra":"21:08:47.92","dec":"-88:57:22.9","subbands":[{"freq_min":0.35e9,"freq_max":1.05e9,' \
                     '"nchan":372,"input_link_map":[[1,0],[101,1]]}]}],"processing_blocks":[{"id":' \
                     '"pb-mvp01-20200325-00001","workflow":{"type":"realtime","id":"vis_receive","version":"0.1.0"},' \
                     '"parameters":{}},{"id":"pb-mvp01-20200325-00002","workflow":{"type":"realtime","id":"test_realtime"' \
                     ',"version":"0.1.0"},"parameters":{}},{"id":"pb-mvp01-20200325-00003","workflow":{"type":"batch",' \
                     '"id":"ical","version":"0.1.0"},"parameters":{},"dependencies":[{"pb_id":"pb-mvp01-20200325-00001"' \
                     ',"type":["visibilities"]}]},{"id":"pb-mvp01-20200325-00004","workflow":{"type":"batch","id":' \
                     '"dpreb","version":"0.1.0"},"parameters":{},"dependencies":[{"pb_id":"pb-mvp01-20200325-00003",' \
                     '"type":["calibration"]}]}]}}'
        tango_context.device.AssignResources(test_input)
        time.sleep(3)
        test_input1 = '{"subarrayID":1,"dish":{"receptorIDList":["0002","0001"]},"sdp":{"id":"sbi-mvp01-20200325-00001"' \
                     ',"max_length":100.0,"scan_types":[{"id":"science_A","coordinate_system":"ICRS","ra":' \
                     '"21:08:47.92","dec":"-88:57:22.9","subbands":[{"freq_min":0.35e9,"freq_max":1.05e9,' \
                     '"nchan":372,"input_link_map":[[1,0],[101,1]]}]},{"id":"calibration_B","coordinate_system":' \
                     '"ICRS","ra":"21:08:47.92","dec":"-88:57:22.9","subbands":[{"freq_min":0.35e9,"freq_max":1.05e9,' \
                     '"nchan":372,"input_link_map":[[1,0],[101,1]]}]}],"processing_blocks":[{"id":' \
                     '"pb-mvp01-20200325-00001","workflow":{"type":"realtime","id":"vis_receive","version":"0.1.0"},' \
                     '"parameters":{}},{"id":"pb-mvp01-20200325-00002","workflow":{"type":"realtime","id":"test_realtime"' \
                     ',"version":"0.1.0"},"parameters":{}},{"id":"pb-mvp01-20200325-00003","workflow":{"type":"batch",' \
                     '"id":"ical","version":"0.1.0"},"parameters":{},"dependencies":[{"pb_id":"pb-mvp01-20200325-00001"' \
                     ',"type":["visibilities"]}]},{"id":"pb-mvp01-20200325-00004","workflow":{"type":"batch","id":' \
                     '"dpreb","version":"0.1.0"},"parameters":{},"dependencies":[{"pb_id":"pb-mvp01-20200325-00003",' \
                     '"type":["calibration"]}]}]}}'
        with pytest.raises(tango.DevFailed) as df:
            result = tango_context.device.AssignResources(test_input1)
            print("Exception caught")
            print("result: ", result)
            time.sleep(2)
        assert const.STR_DISH_DUPLICATE in str(df)
        # assert result == '{"dish": {"receptorIDList_success": []}}'
=======
    def test_duplicate_Allocation(self, tango_context, create_subarray1_proxy):
        test_input =    '{"subarrayID":1,"dish":{"receptorIDList":["0002","0001"]},"sdp":{"id":' \
                         '"sbi-mvp01-20200325-00001","max_length":100.0,"scan_types":[{"id":"science_A",' \
                         '"coordinate_system":"ICRS","ra":"02:42:40.771","dec":"-00:00:47.84","channels":[{"count":744,"start":0,"stride":2,"freq_min":0.35e9,"freq_max":0.368e9,' \
                         '"link_map":[[0,0],[200,1],[744,2],[944,3]]},{"count":744,"start":2000,"stride":1,' \
                         '"freq_min":0.36e9,"freq_max":0.368e9,"link_map":[[2000,4],[2200,5]]}]},{"id":' \
                         '"calibration_B","coordinate_system":"ICRS","ra":"12:29:06.699","dec":"02:03:08.598",' \
                         '"channels":[{"count":744,"start":0,"stride":2,"freq_min":0.35e9,' \
                         '"freq_max":0.368e9,"link_map":[[0,0],[200,1],[744,2],[944,3]]},{"count":744,' \
                         '"start":2000,"stride":1,"freq_min":0.36e9,"freq_max":0.368e9,"link_map":[[2000,4],' \
                         '[2200,5]]}]}],"processing_blocks":[{"id":"pb-mvp01-20200325-00001","workflow":' \
                         '{"type":"realtime","id":"vis_receive","version":"0.1.0"},"parameters":{}},' \
                         '{"id":"pb-mvp01-20200325-00002","workflow":{"type":"realtime","id":"test_realtime",' \
                         '"version":"0.1.0"},"parameters":{}},{"id":"pb-mvp01-20200325-00003","workflow":' \
                         '{"type":"batch","id":"ical","version":"0.1.0"},"parameters":{},"dependencies":[' \
                         '{"pb_id":"pb-mvp01-20200325-00001","type":["visibilities"]}]},{"id":' \
                         '"pb-mvp01-20200325-00004","workflow":{"type":"batch","id":"dpreb","version":"0.1.0"},' \
                         '"parameters":{},"dependencies":[{"pb_id":"pb-mvp01-20200325-00003","type":' \
                         '["calibration"]}]}]}}'
        tango_context.device.AssignResources(test_input)
        time.sleep(3)
        result = tango_context.device.AssignResources(test_input)
        time.sleep(2)
        assert result == '{"dish": {"receptorIDList_success": []}}'
>>>>>>> 7354dc61

    def test_AssignResources_invalid_json(self, tango_context):
        test_input = '{"invalid_key"}'
        result = 'a'
        with pytest.raises(tango.DevFailed):
            result = tango_context.device.AssignResources(test_input)
        time.sleep(1)
        assert 'a' in result

    def test_AssignResources_key_not_found(self, tango_context):
        test_input = '{"subarrayID":1,"dish":{"receptorIDList":["0001","0002"]},"sdp":{"id":' \
                     '"sbi-mvp01-20200325-00001","max_length":100.0,"scan_types":[{"id":"science_A",' \
                     '"coordinate_system":"ICRS","ra":"02:42:40.771","dec":"-00:00:47.84","channels":[{"count":744,"start":0,"stride":2,"freq_min":0.35e9,"freq_max":0.368e9,' \
                     '"link_map":[[0,0],[200,1],[744,2],[944,3]]},{"count":744,"start":2000,"stride":1,' \
                     '"freq_min":0.36e9,"freq_max":0.368e9,"link_map":[[2000,4],[2200,5]]}]}],' \
                     '"processing_blocks":[{"id":"pb-mvp01-20200325-00001","workflow":{"type":"realtime",' \
                     '"id":"vis_receive","version":"0.1.0"},"parameters":{}},]}}'
        result = 'a'
        with pytest.raises(tango.DevFailed):
            result = tango_context.device.AssignResources(test_input)
        time.sleep(1)
        assert 'a' in result

    # def test_ReleaseResources(self, tango_context, create_subarray1_proxy):
    #     test_input = '{"subarrayID":1,"releaseALL":true,"receptorIDList":[]}'
    #     time.sleep(2)
    #     tango_context.device.ReleaseResources(test_input)
    #     time.sleep(3)
    #     assert create_subarray1_proxy.State() == DevState.OFF

    # def test_ReleaseResources_FalseTag(self, tango_context):
    #     test_input = '{"subarrayID":1,"releaseALL":false,"receptorIDList":[]}'
    #     tango_context.device.ReleaseResources(test_input)
    #     time.sleep(1)
    #     assert tango_context.device.activityMessage == const.STR_FALSE_TAG

    # def test_ReleaseResources_invalid_json(self, tango_context):
    #     test_input = '{"invalid_key"}'
    #     with pytest.raises(tango.DevFailed):
    #         tango_context.device.ReleaseResources(test_input)
    #     time.sleep(1)
    #     assert const.ERR_INVALID_JSON in tango_context.device.activityMessage

    # def test_ReleaseResources_key_not_found(self, tango_context):
    #     test_input = '{"releaseALL":true,"receptorIDList":[]}'
    #     with pytest.raises(tango.DevFailed):
    #         tango_context.device.ReleaseResources(test_input)
    #     time.sleep(1)
    #     assert const.ERR_JSON_KEY_NOT_FOUND in tango_context.device.activityMessage


    # def test_telescopeHealthState(self, tango_context):
    #     """Test for telescopeHealthState"""
    #     # PROTECTED REGION ID(CentralNode.test_telescopeHealthState) ENABLED START #
    #     assert tango_context.device.telescopeHealthState == HealthState.OK
    #     # PROTECTED REGION END #    //  CentralNode.test_telescopeHealthState

    # def test_subarray1HealthState(self, tango_context):
    #     """Test for subarray1HealthState"""
    #     # PROTECTED REGION ID(CentralNode.test_subarray1HealthState) ENABLED START #
    #     assert tango_context.device.subarray1HealthState == HealthState.OK
    #     # PROTECTED REGION END #    //  CentralNode.test_subarray1HealthState

    # def test_subarray2HealthState(self, tango_context):
    #     """Test for subarray2HealthState"""
    #     # PROTECTED REGION ID(CentralNode.test_subarray2HealthState) ENABLED START #
    #     assert tango_context.device.subarray2HealthState == HealthState.OK
    #     # PROTECTED REGION END #    //  CentralNode.test_subarray2HealthState

    # def test_subarray3HealthState(self, tango_context):
    #     """Test for subarray3HealthState"""
    #     # PROTECTED REGION ID(CentralNode.test_subarray3HealthState) ENABLED START #
    #     assert tango_context.device.subarray3HealthState == HealthState.OK
    #     # PROTECTED REGION END #    //  CentralNode.test_subarray3HealthState

    # def test_activityMessage(self, tango_context):
    #     """Test for activityMessage"""
    #     # PROTECTED REGION ID(CentralNode.test_activityMessage) ENABLED START #
    #     tango_context.device.activityMessage = 'test'
    #     assert tango_context.device.activityMessage == "test"
    #     # PROTECTED REGION END #    //  CentralNode.test_activityMessage

    # def test_loggingTargets(self, tango_context):
    #     """Test for loggingTargets"""
    #     # PROTECTED REGION ID(CentralNode.test_loggingLevel) ENABLED START #
    #     tango_context.device.loggingTargets = ['tango::logger']
    #     assert 'tango::logger' in tango_context.device.loggingTargets
    #     # PROTECTED REGION END #    //  CentralNode.test_loggingTargets<|MERGE_RESOLUTION|>--- conflicted
+++ resolved
@@ -265,7 +265,6 @@
         input_release_res = '{"subarrayID":1,"releaseALL":true,"receptorIDList":[]}'
         tango_context.device.ReleaseResources(input_release_res)
 
-<<<<<<< HEAD
     def test_duplicate_Allocation(self, tango_context):#, create_subarray1_proxy):
         test_input = '{"subarrayID":1,"dish":{"receptorIDList":["0002","0001"]},"sdp":{"id":"sbi-mvp01-20200325-00001"' \
                      ',"max_length":100.0,"scan_types":[{"id":"science_A","coordinate_system":"ICRS","ra":' \
@@ -297,37 +296,8 @@
                      '"type":["calibration"]}]}]}}'
         with pytest.raises(tango.DevFailed) as df:
             result = tango_context.device.AssignResources(test_input1)
-            print("Exception caught")
-            print("result: ", result)
             time.sleep(2)
         assert const.STR_DISH_DUPLICATE in str(df)
-        # assert result == '{"dish": {"receptorIDList_success": []}}'
-=======
-    def test_duplicate_Allocation(self, tango_context, create_subarray1_proxy):
-        test_input =    '{"subarrayID":1,"dish":{"receptorIDList":["0002","0001"]},"sdp":{"id":' \
-                         '"sbi-mvp01-20200325-00001","max_length":100.0,"scan_types":[{"id":"science_A",' \
-                         '"coordinate_system":"ICRS","ra":"02:42:40.771","dec":"-00:00:47.84","channels":[{"count":744,"start":0,"stride":2,"freq_min":0.35e9,"freq_max":0.368e9,' \
-                         '"link_map":[[0,0],[200,1],[744,2],[944,3]]},{"count":744,"start":2000,"stride":1,' \
-                         '"freq_min":0.36e9,"freq_max":0.368e9,"link_map":[[2000,4],[2200,5]]}]},{"id":' \
-                         '"calibration_B","coordinate_system":"ICRS","ra":"12:29:06.699","dec":"02:03:08.598",' \
-                         '"channels":[{"count":744,"start":0,"stride":2,"freq_min":0.35e9,' \
-                         '"freq_max":0.368e9,"link_map":[[0,0],[200,1],[744,2],[944,3]]},{"count":744,' \
-                         '"start":2000,"stride":1,"freq_min":0.36e9,"freq_max":0.368e9,"link_map":[[2000,4],' \
-                         '[2200,5]]}]}],"processing_blocks":[{"id":"pb-mvp01-20200325-00001","workflow":' \
-                         '{"type":"realtime","id":"vis_receive","version":"0.1.0"},"parameters":{}},' \
-                         '{"id":"pb-mvp01-20200325-00002","workflow":{"type":"realtime","id":"test_realtime",' \
-                         '"version":"0.1.0"},"parameters":{}},{"id":"pb-mvp01-20200325-00003","workflow":' \
-                         '{"type":"batch","id":"ical","version":"0.1.0"},"parameters":{},"dependencies":[' \
-                         '{"pb_id":"pb-mvp01-20200325-00001","type":["visibilities"]}]},{"id":' \
-                         '"pb-mvp01-20200325-00004","workflow":{"type":"batch","id":"dpreb","version":"0.1.0"},' \
-                         '"parameters":{},"dependencies":[{"pb_id":"pb-mvp01-20200325-00003","type":' \
-                         '["calibration"]}]}]}}'
-        tango_context.device.AssignResources(test_input)
-        time.sleep(3)
-        result = tango_context.device.AssignResources(test_input)
-        time.sleep(2)
-        assert result == '{"dish": {"receptorIDList_success": []}}'
->>>>>>> 7354dc61
 
     def test_AssignResources_invalid_json(self, tango_context):
         test_input = '{"invalid_key"}'
