"""
health_state_aggreegator class for CentralNode.
"""
# PROTECTED REGION ID(CentralNode.additionnal_import) ENABLED START #
import logging
import tango
from tango import DevFailed
# Additional import
from ska.base.control_model import HealthState
from . import const
from tmc.common.tango_client import TangoClient
from tmc.common.tango_server_helper import TangoServerHelper
from centralnode.device_data import DeviceData
# PROTECTED REGION END #    //  CentralNode.additional_import

class HealthStateAggreegator:
    """
    Aggrergator class for health state event supscription and health state
    callback.
    """
    def __init__(self, logger =None):
        if logger == None:
            self.logger = logging.getLogger(__name__)
        else:
            self.logger = logger
        self.device_data = DeviceData.get_instance()
        self.subarray_health_state_map = {}
        # self.csp_sdp_ln_health_event_id = {}
        self.this_server = TangoServerHelper.get_instance()
        # How to pass fqdn here? 
        self.csp_master_ln_fqdn = "ska_mid/tm_leaf_node/csp_master"
        self.sdp_master_ln_fqdn = "ska_mid/tm_leaf_node/sdp_master"
<<<<<<< HEAD
        # self.subarray_ln_fqdn_list= ["ska_mid/tm_subarray_node/1","ska_mid/tm_subarray_node/2","ska_mid/tm_subarray_node/3"]
        # self.sdp_event_id = ""
        # self.csp_event_id = ""
        # self.subarray_event_id_list = []
        self.health_state_event_map = {}

=======
        self.subarray_ln_fqdn_list= ["ska_mid/tm_subarray_node/1","ska_mid/tm_subarray_node/2","ska_mid/tm_subarray_node/3"]
        self.sdp_event_id = ""
        self.csp_event_id = ""
        self.subarray_event_id_list = []
        self.subarray_health_state_map = {}
        self.unsubscribe_flag = False
>>>>>>> 27ceb4fe


    def subscribe_event(self):
        """
        Method for event subscription. Calls separate subscribe event methods for CSP Master, SDP Master and
        Subarray health state attribute subscription.
        """
        self.csp_health_subscribe_event()
        self.sdp_health_subscribe_event()
        self.subarray_health_subscribe_event() 


    def csp_health_subscribe_event(self):
        """
        Method for event subscription on CspMasterLeafNode.

        :raises: Devfailed exception if erroe occures while subscribing event.
        """
        csp_mln_client = TangoClient(self.device_data.csp_master_ln_fqdn)
        try:
            self.csp_event_id = csp_mln_client.subscribe_attribute(const.EVT_SUBSR_CSP_MASTER_HEALTH,
                                                                        self.health_state_cb)
            self.health_state_event_map[csp_mln_client] = self.csp_event_id
        except DevFailed as dev_failed:
            log_msg = const.ERR_SUBSR_CSP_MASTER_LEAF_HEALTH + str(dev_failed)
            self.logger.exception(dev_failed)
            self._read_activity_message = const.ERR_SUBSR_CSP_MASTER_LEAF_HEALTH
            tango.Except.throw_exception(const.STR_CMD_FAILED, log_msg, "CentralNode.HealthStateSubscribeEvent",
                                        tango.ErrSeverity.ERR)


    def sdp_health_subscribe_event(self):
        """
        Method for event subscription on SdpMasterLeafNode.

        :raises: Devfailed exception if erroe occures while subscribing event.
        """
        sdp_mln_client = TangoClient(self.device_data.sdp_master_ln_fqdn)
        try:
            self.sdp_event_id = sdp_mln_client.subscribe_attribute(const.EVT_SUBSR_SDP_MASTER_HEALTH,
                                                                        self.health_state_cb)
            self.health_state_event_map[sdp_mln_client] = self.sdp_event_id
        except DevFailed as dev_failed:
            log_msg = const.ERR_SUBSR_SDP_MASTER_LEAF_HEALTH + str(dev_failed)
            self.logger.exception(dev_failed)
            self._read_activity_message = const.ERR_SUBSR_SDP_MASTER_LEAF_HEALTH
            tango.Except.throw_exception(const.STR_CMD_FAILED, log_msg, "CentralNode.HealthStateSubscribeEvent",
                                        tango.ErrSeverity.ERR)

    def subarray_health_subscribe_event(self):
        """
        Method for event subscription on SubarrayNode.

        :raises: Devfailed exception if erroe occures while subscribing event.
        """
        for subarray_fqdn in self.device_data.tm_mid_subarray:
            subarray_client = TangoClient(subarray_fqdn)
            #updating the subarray_health_state_map with device name (as ska_mid/tm_subarray_node/1) and its value which is required in callback
            self.subarray_health_state_map[subarray_fqdn] = -1
            try:
                event_id = subarray_client.subscribe_attribute(const.EVT_SUBSR_HEALTH_STATE,
                                            self.health_state_cb)
                self.health_state_event_map[subarray_client] = event_id
            except DevFailed as dev_failed:
                log_msg = const.ERR_SUBSR_SA_HEALTH_STATE + str(dev_failed)
                self.logger.exception(dev_failed)
                self._read_activity_message = const.ERR_SUBSR_SA_HEALTH_STATE
                tango.Except.throw_exception(const.STR_CMD_FAILED, log_msg, "CentralNode.HealthStateSubscribeEvent",
                                        tango.ErrSeverity.ERR)

    def unsubscribe_event(self):
        """
        Method for event subscription. Calls separate subscribe event methods for CSP Master, SDP Master and
        Subarray health state attribute subscription.
        """
        for tango_client in self.health_state_event_map:
            log_message = "Unsubscribing ObsState of: {}".format(tango_client.get_device_fqdn)
            self.logger.debug(log_message)
            tango_client.unsubscribe_attribute(self.health_state_event_map[tango_client])
        self.health_state_event_map.clear()


    def health_state_cb(self, evt):
        """
        Retrieves the subscribed Subarray health state, aggregates them to calculate the
        telescope health state.

        :param evt: A TANGO_CHANGE event on Subarray healthState.

        :return: None

        :raises: KeyError if error occurs while setting Subarray healthState
        """
        device_data = DeviceData.get_instance()
        try:
            print("-------------inside callback ------------------------")
            self._read_activity_message = "Within health callback"
            self.logger.info(self._read_activity_message)
            log_msg = 'Health state attribute change event is : ' + str(evt.attr_name)

            self.logger.info(log_msg)
            log_msg = 'Health state attribute change event is .....................: ' + str(evt.attr_value.value)

            self.logger.info(log_msg)
            if not evt.err:
                health_state = evt.attr_value.value
                log_msg = '///////.......Health state ....: ' + str(health_state)
                self.logger.info(log_msg)
                if const.PROP_DEF_VAL_TM_MID_SA1 in evt.attr_name:
                    device_data._subarray1_health_state = health_state
                    self.subarray_health_state_map[evt.attr_name] = health_state
                elif const.PROP_DEF_VAL_TM_MID_SA2 in evt.attr_name:
                    device_data._subarray2_health_state = health_state
                    self.subarray_health_state_map[evt.attr_name] = health_state
                elif const.PROP_DEF_VAL_TM_MID_SA3 in evt.attr_name:
                    device_data._subarray3_health_state = health_state
                    self.subarray_health_state_map[evt.attr_name] = health_state
                elif self.csp_master_ln_fqdn in evt.attr_name:
                    log_msg = '///////.......Health state msg in CSP Master....: ' + str(evt.attr_name)
                    self.logger.info(log_msg)
                    device_data._csp_master_leaf_health = evt.attr_value.value
                    log_msg = '///////.......CSP Master health is....: ' + str(device_data._csp_master_leaf_health)
                    self.logger.info(log_msg)
                elif self.sdp_master_ln_fqdn in evt.attr_name:
                    device_data._sdp_master_leaf_health = health_state
                else:
                    self.logger.debug(const.EVT_UNKNOWN)
                    # TODO: For future reference
                    # self._read_activity_message = const.EVT_UNKNOWN

                counts = {
                    HealthState.OK: 0,
                    HealthState.DEGRADED: 0,
                    HealthState.FAILED: 0,
                    HealthState.UNKNOWN: 0
                }

                for subsystem_health_field_name in ['csp_master_leaf_health', 'sdp_master_leaf_health']:
                    log_msg = 'inside first for loop...: ' + str(subsystem_health_field_name)
                    self.logger.info(log_msg)
    
                    health_state = getattr(device_data, f"_{subsystem_health_field_name}")
                    counts[health_state] += 1
                    log_msg = 'Conunt is .......: ' + str(counts[health_state])
                    self.logger.info(log_msg)
    

                for subarray_health_state in list(self.subarray_health_state_map.values()):
                    counts[subarray_health_state] += 1

                # Calculating health_state for SubarrayNode, CspMasterLeafNode, SdpMasterLeafNode
                if counts[HealthState.OK] == len(list(self.subarray_health_state_map.values())) + 2:
                    device_data._telescope_health_state = HealthState.OK
                    str_log = const.STR_HEALTH_STATE + str(evt.device) + const.STR_OK
                    self.logger.info(str_log)
                    log_msg = const.STR_HEALTH_STATE + str(evt.device) + const.STR_OK
                    self._read_activity_message = log_msg
                    self.logger.info(log_msg)
                elif counts[HealthState.FAILED] != 0:
                    device_data._telescope_health_state = HealthState.FAILED
                    str_log = const.STR_HEALTH_STATE + str(evt.device) + const.STR_FAILED
                    self.logger.info(str_log)
                    log_msg = const.STR_HEALTH_STATE + str(evt.device) + const.STR_FAILED
                    self._read_activity_message = log_msg
                    self.logger.info(log_msg)
                elif counts[HealthState.DEGRADED] != 0:
                    device_data._telescope_health_state = HealthState.DEGRADED
                    str_log = const.STR_HEALTH_STATE + str(evt.device) + const.STR_DEGRADED
                    self.logger.info(str_log)
                    log_msg = const.STR_HEALTH_STATE + str(evt.device) + const.STR_DEGRADED
                    self._read_activity_message = log_msg
                    self.logger.info(log_msg)
                else:
                    device_data._telescope_health_state = HealthState.UNKNOWN
                    str_log = const.STR_HEALTH_STATE + str(evt.device) + const.STR_UNKNOWN
                    self.logger.info(str_log)
                    log_msg = const.STR_HEALTH_STATE + str(evt.device) + const.STR_UNKNOWN
                    self._read_activity_message = log_msg
                    self.logger.info(log_msg)
            else:
                # TODO: For future reference
                self._read_activity_message = const.ERR_SUBSR_SA_HEALTH_STATE + str(evt)
                log_msg = self._read_activity_message
                self.logger.info(log_msg)
                self.logger.critical(const.ERR_SUBSR_SA_HEALTH_STATE)
        except KeyError as key_error:
            # TODO: For future reference
            self._read_activity_message = const.ERR_SUBARRAY_HEALTHSTATE + str(key_error)
            log_msg = const.ERR_SUBARRAY_HEALTHSTATE + ": " + str(key_error)
            self.logger.critical(log_msg)<|MERGE_RESOLUTION|>--- conflicted
+++ resolved
@@ -30,21 +30,12 @@
         # How to pass fqdn here? 
         self.csp_master_ln_fqdn = "ska_mid/tm_leaf_node/csp_master"
         self.sdp_master_ln_fqdn = "ska_mid/tm_leaf_node/sdp_master"
-<<<<<<< HEAD
         # self.subarray_ln_fqdn_list= ["ska_mid/tm_subarray_node/1","ska_mid/tm_subarray_node/2","ska_mid/tm_subarray_node/3"]
         # self.sdp_event_id = ""
         # self.csp_event_id = ""
         # self.subarray_event_id_list = []
         self.health_state_event_map = {}
 
-=======
-        self.subarray_ln_fqdn_list= ["ska_mid/tm_subarray_node/1","ska_mid/tm_subarray_node/2","ska_mid/tm_subarray_node/3"]
-        self.sdp_event_id = ""
-        self.csp_event_id = ""
-        self.subarray_event_id_list = []
-        self.subarray_health_state_map = {}
-        self.unsubscribe_flag = False
->>>>>>> 27ceb4fe
 
 
     def subscribe_event(self):
@@ -140,7 +131,6 @@
         """
         device_data = DeviceData.get_instance()
         try:
-            print("-------------inside callback ------------------------")
             self._read_activity_message = "Within health callback"
             self.logger.info(self._read_activity_message)
             log_msg = 'Health state attribute change event is : ' + str(evt.attr_name)
@@ -151,7 +141,7 @@
             self.logger.info(log_msg)
             if not evt.err:
                 health_state = evt.attr_value.value
-                log_msg = '///////.......Health state ....: ' + str(health_state)
+                log_msg = 'Health state is: ' + str(health_state)
                 self.logger.info(log_msg)
                 if const.PROP_DEF_VAL_TM_MID_SA1 in evt.attr_name:
                     device_data._subarray1_health_state = health_state
@@ -163,10 +153,10 @@
                     device_data._subarray3_health_state = health_state
                     self.subarray_health_state_map[evt.attr_name] = health_state
                 elif self.csp_master_ln_fqdn in evt.attr_name:
-                    log_msg = '///////.......Health state msg in CSP Master....: ' + str(evt.attr_name)
+                    log_msg = 'Health state msg in CSP Master....: ' + str(evt.attr_name)
                     self.logger.info(log_msg)
                     device_data._csp_master_leaf_health = evt.attr_value.value
-                    log_msg = '///////.......CSP Master health is....: ' + str(device_data._csp_master_leaf_health)
+                    log_msg = 'CSP Master health is....: ' + str(device_data._csp_master_leaf_health)
                     self.logger.info(log_msg)
                 elif self.sdp_master_ln_fqdn in evt.attr_name:
                     device_data._sdp_master_leaf_health = health_state
