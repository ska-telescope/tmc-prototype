--- conflicted
+++ resolved
@@ -21,7 +21,7 @@
 from tango.server import run, attribute, command, device_property
 from ska.base import SKABaseDevice
 from ska.base.commands import ResponseCommand, ResultCode, BaseCommand
-from ska.base.control_model import HealthState
+from ska.base.control_model import HealthState, ObsState
 # Additional import
 from . import const, release
 from centralnode.input_validator import AssignResourceValidator
@@ -159,11 +159,6 @@
             self._read_activity_message = const.ERR_SUBARRAY_HEALTHSTATE + str(key_error)
             log_msg = const.ERR_SUBARRAY_HEALTHSTATE + ": " + str(key_error)
             self.logger.critical(log_msg)
-<<<<<<< HEAD
-        except Exception as except_occured:
-            [exception_message, exception_count] = self._handle_generic_exception(except_occured,
-                                                                                  exception_message, exception_count,
-                                                                                  const.ERR_AGGR_HEALTH_STATE)
 
     def obs_state_cb(self, evt):
         """
@@ -202,7 +197,7 @@
                 self.logger.info(log_msg)
                 log_msg = "self._subarray_allocation before is: " + str(self._subarray_allocation)
                 self.logger.info(log_msg)
-                if obs_state == 0 or obs_state == 10:
+                if obs_state == ObsState.EMPTY or obs_state == ObsState.RESTARTING:
                     for dish, subarray in self._subarray_allocation.items():
                         if subarray == subarray_id:
                             self._subarray_allocation[dish] = "NOT_ALLOCATED"
@@ -212,41 +207,13 @@
                 # TODO: For future reference
                 self._read_activity_message = const.ERR_SUBSR_SA_OBS_STATE + str(evt)
                 self.logger.critical(const.ERR_SUBSR_SA_OBS_STATE)
-        # except KeyError as key_error:
-        #     # TODO: For future reference
-        #     self._read_activity_message = const.ERR_SUBARRAY_HEALTHSTATE + str(key_error)
-        #     log_msg = const.ERR_SUBARRAY_HEALTHSTATE + ": " + str(key_error)
-        #     self.logger.critical(log_msg)
-        except Exception as except_occured:
-            [exception_message, exception_count] = self._handle_generic_exception(except_occured,
-                                                                                  exception_message, exception_count,
-                                                                                  const.ERR_AGGR_OBS_STATE)
-
-    def _handle_devfailed_exception(self, df, excpt_msg_list, exception_count, read_actvity_msg):
-        str_log = read_actvity_msg + str(df)
-        self.logger.error(str_log)
-        self._read_activity_message = read_actvity_msg + str(df)
-        excpt_msg_list.append(self._read_activity_message)
-        exception_count += 1
-        return [excpt_msg_list, exception_count]
-
-    def _handle_generic_exception(self, exception, excpt_msg_list, exception_count, read_actvity_msg):
-        str_log = read_actvity_msg + str(exception)
-        self.logger.error(str_log)
-        self._read_activity_message = read_actvity_msg + str(exception)
-        excpt_msg_list.append(self._read_activity_message)
-        exception_count += 1
-        return [excpt_msg_list, exception_count]
-
-    def throw_exception(self, excpt_msg_list, read_actvity_msg):
-        err_msg = ''
-        for item in excpt_msg_list:
-            err_msg += item + "\n"
-        tango.Except.throw_exception(const.STR_CMD_FAILED, err_msg, read_actvity_msg, tango.ErrSeverity.ERR)
-        self.logger.error(const.STR_CMD_FAILED)
-
-=======
->>>>>>> 91915f5a
+        except KeyError as key_error:
+            # TODO: For future reference
+            self._read_activity_message = const.ERR_SUBARRAY_HEALTHSTATE + str(key_error)
+            log_msg = const.ERR_SUBARRAY_HEALTHSTATE + ": " + str(key_error)
+            self.logger.critical(log_msg)
+        
+
     # PROTECTED REGION END #    //  CentralNode.class_variable
 
     # -----------------
