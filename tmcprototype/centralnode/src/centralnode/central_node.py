# -*- coding: utf-8 -*-
#
# This file is part of the CentralNode project
#
#
#
# Distributed under the terms of the BSD-3-Clause license.
# See LICENSE.txt for more info.

"""
Central Node is a coordinator of the complete M&C system. Central Node implements the standard set
of state and mode attributes defined by the SKA Control Model.
"""
from __future__ import print_function
from __future__ import absolute_import
import json
from json import JSONDecodeError

# Tango imports
import tango
from tango import DebugIt, AttrWriteType, DeviceProxy, EventType, DevState, DevFailed
from tango.server import run,attribute, command, device_property
from ska.base import SKABaseDevice
from ska.base.control_model import AdminMode, HealthState
# Additional import
# PROTECTED REGION ID(CentralNode.additionnal_import) ENABLED START #
from . import const
from centralnode.input_validator import AssignResourceValidator
from centralnode.exceptions import ResourceReassignmentError, ResourceNotPresentError
from centralnode.exceptions import SubarrayNotPresentError, InvalidJSONError

# PROTECTED REGION END #    //  CentralNode.additional_import

__all__ = ["CentralNode", "main"]


class CentralNode(SKABaseDevice):
    """
    Central Node is a coordinator of the complete M&C system.
    """
    # PROTECTED REGION ID(CentralNode.class_variable) ENABLED START #

    def health_state_cb(self, evt):
        """
        Retrieves the subscribed Subarray health state, aggregates them to calculate the
        telescope health state.

        :param evt: A TANGO_CHANGE event on Subarray healthState.

        :return: None
        """
        exception_count = 0
        exception_message = []
        try:
            log_msg = 'Health state attribute change event is : ' + str(evt)
            self.logger.info(log_msg )
            if not evt.err:
                health_state = evt.attr_value.value
                if const.PROP_DEF_VAL_TM_MID_SA1 in evt.attr_name:
                    self._subarray1_health_state = health_state
                    self.subarray_health_state_map[evt.device] = health_state
                elif const.PROP_DEF_VAL_TM_MID_SA2 in evt.attr_name:
                    self._subarray2_health_state = health_state
                    self.subarray_health_state_map[evt.device] = health_state
                elif const.PROP_DEF_VAL_TM_MID_SA3 in evt.attr_name:
                    self._subarray3_health_state = health_state
                    self.subarray_health_state_map[evt.device] = health_state
                elif self.CspMasterLeafNodeFQDN in evt.attr_name:
                    self._csp_master_leaf_health = health_state
                elif self.SdpMasterLeafNodeFQDN in evt.attr_name:
                    self._sdp_master_leaf_health = health_state
                else:
                    self.logger.debug(const.EVT_UNKNOWN)
                    # TODO: For future reference
                    # self._read_activity_message = const.EVT_UNKNOWN
                
                counts = {
                        HealthState.OK: 0,
                        HealthState.DEGRADED: 0,
                        HealthState.FAILED: 0,
                        HealthState.UNKNOWN: 0
                }

                for subsystem_health_field_name in ['csp_master_leaf_health', 'sdp_master_leaf_health']:
                    health_state = getattr(self, f"_{subsystem_health_field_name}")
                    counts[health_state] += 1

                for subarray_health_state in list(self.subarray_health_state_map.values()):
                    counts[subarray_health_state] += 1

                # Calculating health_state for SubarrayNode, CspMasterLeafNode, SdpMasterLeafNode
                if counts[HealthState.OK] == len(list(self.subarray_health_state_map.values())) + 2:
                    self._telescope_health_state = HealthState.OK
                    str_log = const.STR_HEALTH_STATE + str(evt.device) + const.STR_OK
                    self.logger.info(str_log)
                    self._read_activity_message = const.STR_HEALTH_STATE + str(evt.device
                                                                               ) + const.STR_OK
                elif counts[HealthState.FAILED] != 0:
                    self._telescope_health_state = HealthState.FAILED
                    str_log = const.STR_HEALTH_STATE + str(evt.device) + const.STR_FAILED
                    self.logger.info(str_log)
                    self._read_activity_message = const.STR_HEALTH_STATE + str(evt.device
                                                                               ) + const.STR_FAILED
                elif counts[HealthState.DEGRADED] != 0:
                    self._telescope_health_state = HealthState.DEGRADED
                    str_log = const.STR_HEALTH_STATE + str(evt.device) + const.STR_DEGRADED
                    self.logger.info(str_log)
                    self._read_activity_message = const.STR_HEALTH_STATE + str(evt.device
                                                                               ) + const.STR_DEGRADED
                else:
                    self._telescope_health_state = HealthState.UNKNOWN
                    str_log = const.STR_HEALTH_STATE + str(evt.device) + const.STR_UNKNOWN
                    self.logger.info(str_log)
                    self._read_activity_message = const.STR_HEALTH_STATE + str(evt.device
                                                                               ) + const.STR_UNKNOWN
            else:
                # TODO: For future reference
                # self._read_activity_message = const.ERR_SUBSR_SA_HEALTH_STATE + str(evt)
                self.logger.critical(const.ERR_SUBSR_SA_HEALTH_STATE)
        except KeyError as key_error:
            # TODO: For future reference
            # self._read_activity_message = const.ERR_SUBARRAY_HEALTHSTATE + str(key_error)
            log_msg = const.ERR_SUBARRAY_HEALTHSTATE + ": " + str(key_error)
            self.logger.critical(log_msg)
        except Exception as except_occured:
            [exception_message, exception_count] = self._handle_generic_exception(except_occured,
                                                exception_message, exception_count, const.ERR_AGGR_HEALTH_STATE)


    # PROTECTED REGION END #    //  CentralNode.class_variable

    def _handle_devfailed_exception(self, df, excpt_msg_list, exception_count, read_actvity_msg):
        str_log = read_actvity_msg + str(df)
        self.logger.error(str_log)
        self._read_activity_message = read_actvity_msg + str(df)
        excpt_msg_list.append(self._read_activity_message)
        exception_count += 1
        return [excpt_msg_list, exception_count]

    def _handle_generic_exception(self, exception, excpt_msg_list, exception_count, read_actvity_msg):
        str_log = read_actvity_msg + str(exception)
        self.logger.error(str_log)
        self._read_activity_message = read_actvity_msg + str(exception)
        excpt_msg_list.append(self._read_activity_message)
        exception_count += 1
        return [excpt_msg_list, exception_count]

    def throw_exception(self, excpt_msg_list, read_actvity_msg):
        err_msg = ''
        for item in excpt_msg_list:
            err_msg += item + "\n"
        tango.Except.throw_exception(const.STR_CMD_FAILED, err_msg, read_actvity_msg, tango.ErrSeverity.ERR)
        self.logger.error(const.STR_CMD_FAILED)

    # -----------------
    # Device Properties
    # -----------------
    CentralAlarmHandler = device_property(
        dtype='str',
        doc="Device name of CentralAlarmHandler ",
    )

    TMAlarmHandler = device_property(
        dtype='str',
        doc="Device name of TMAlarmHandler ",
    )

    TMMidSubarrayNodes = device_property(
        dtype=('str',), doc="List of TM Mid Subarray Node devices",
        default_value=tuple()
    )

    NumDishes = device_property(
        dtype='uint', default_value=1,
        doc="Number of Dishes",
    )

    DishLeafNodePrefix = device_property(
        dtype='str', default_value='', doc="Device name prefix for Dish Leaf Node"
    )

    CspMasterLeafNodeFQDN = device_property(
        dtype='str'
    )

    SdpMasterLeafNodeFQDN = device_property(
        dtype='str'
    )

    # ----------
    # Attributes
    # ----------

    telescopeHealthState = attribute(
        dtype=HealthState,
        doc="Health state of Telescope",
    )

    subarray1HealthState = attribute(
        dtype=HealthState,
        doc="Health state of Subarray1",
    )

    subarray2HealthState = attribute(
        dtype=HealthState,
        doc="Health state of Subarray2",
    )
    subarray3HealthState = attribute(
        dtype=HealthState,
    )

    activityMessage = attribute(
        dtype='str',
        access=AttrWriteType.READ_WRITE,
        doc="Activity Message",
    )

    # ---------------
    # General methods
    # ---------------

    def init_device(self):
        # PROTECTED REGION ID(CentralNode.init_device) ENABLED START #
        """ Initializes the attributes and properties of the Central Node. """
        exception_count = 0
        exception_message = []
        try:
            SKABaseDevice.init_device(self)
            self.logger.info("Device initialisating...")
            self._subarray1_health_state = HealthState.OK
            self._subarray2_health_state = HealthState.OK
            self._subarray3_health_state = HealthState.OK
            self._sdp_master_leaf_health = HealthState.OK
            self._csp_master_leaf_health = HealthState.OK
            self.set_state(DevState.ON)
            # Initialise Attributes
            self._health_state = HealthState.OK
            self._admin_mode = AdminMode.ONLINE
            self._telescope_health_state = HealthState.OK
            self.subarray_health_state_map = {}
            self._dish_leaf_node_devices = []
            self._leaf_device_proxy = []
            self.subarray_FQDN_dict = {}
            self._subarray_allocation = {}
            self._read_activity_message = ""
            self.set_status(const.STR_INIT_SUCCESS)
            self.logger.debug(const.STR_INIT_SUCCESS)
        except DevFailed as dev_failed:
            [exception_message, exception_count] = self._handle_devfailed_exception(dev_failed, exception_message,\
                                                                    exception_count,const.ERR_INIT_PROP_ATTR_CN)

        #  Get Dish Leaf Node devices List
        # TODO: Getting DishLeafNode devices list from TANGO DB
        # self.tango_db = PyTango.Database()
        # try:
        #     self.dev_dbdatum = self.tango_db.get_device_exported(const.GET_DEVICE_LIST_TANGO_DB)
        #     self._dish_leaf_node_devices.extend(self.dev_bdatum.value_string)
        #     print self._dish_leaf_node_devices
        #
        # except Exception as except_occured:
        #     print const.ERR_IN_READ_DISH_LN_DEVS, except_occured
        #     self._read_activity_message = const.ERR_IN_READ_DISH_LN_DEVS + str(except_occured)
        #     self.dev_logging(const.ERR_IN_READ_DISH_LN_DEVS, int(tango.LogLevel.LOG_ERROR))


        for dish in range(1, (self.NumDishes+1)):
            # Update self._dish_leaf_node_devices variable
            self._dish_leaf_node_devices.append(self.DishLeafNodePrefix + "000" + str(dish))

            # Initialize self.subarray_allocation variable to indicate availability of the dishes
            dish_ID = "dish000" + str(dish)
            self._subarray_allocation[dish_ID] = "NOT_ALLOCATED"

        # Create proxies of Dish Leaf Node devices
        for name in range(0, len(self._dish_leaf_node_devices)):
            try:
                self._leaf_device_proxy.append(DeviceProxy(self._dish_leaf_node_devices[name]))
            except (DevFailed, KeyError) as except_occurred:
                [exception_message, exception_count] = self._handle_devfailed_exception(except_occurred,
                                                exception_message, exception_count,const.ERR_IN_CREATE_PROXY)

        # Create device proxy for CSP Master Leaf Node
        try:
            self._csp_master_leaf_proxy = DeviceProxy(self.CspMasterLeafNodeFQDN)
            self._csp_master_leaf_proxy.subscribe_event(const.EVT_SUBSR_CSP_MASTER_HEALTH,
                                                        EventType.CHANGE_EVENT,
                                                        self.health_state_cb, stateless=True)
        except DevFailed as dev_failed:
            [exception_message, exception_count] = self._handle_devfailed_exception(dev_failed,
                                    exception_message, exception_count,const.ERR_SUBSR_CSP_MASTER_LEAF_HEALTH)


        # Create device proxy for SDP Master Leaf Node
        try:
            self._sdp_master_leaf_proxy = DeviceProxy(self.SdpMasterLeafNodeFQDN)
            self._sdp_master_leaf_proxy.subscribe_event(const.EVT_SUBSR_SDP_MASTER_HEALTH,
                                                        EventType.CHANGE_EVENT,
                                                        self.health_state_cb, stateless=True)
        except DevFailed as dev_failed:
            [exception_message, exception_count] = self._handle_devfailed_exception(dev_failed,
                                exception_message, exception_count,const.ERR_SUBSR_SDP_MASTER_LEAF_HEALTH)

        # Create device proxy for Subarray Node
        for subarray in range(0, len(self.TMMidSubarrayNodes)):
            try:
                subarray_proxy = DeviceProxy(self.TMMidSubarrayNodes[subarray])
                self.subarray_health_state_map[subarray_proxy] = -1
                subarray_proxy.subscribe_event(const.EVT_SUBSR_HEALTH_STATE,
                                               EventType.CHANGE_EVENT,
                                               self.health_state_cb, stateless=True)

                #populate subarrayID-subarray proxy map
                tokens = self.TMMidSubarrayNodes[subarray].split('/')
                subarrayID = int(tokens[2])
                self.subarray_FQDN_dict[subarrayID] = subarray_proxy
            except DevFailed as dev_failed:
                [exception_message, exception_count] = self._handle_devfailed_exception(dev_failed,
                                        exception_message, exception_count,const.ERR_SUBSR_SA_HEALTH_STATE)


        # PROTECTED REGION END #    //  CentralNode.init_device

    def always_executed_hook(self):
        # PROTECTED REGION ID(CentralNode.always_executed_hook) ENABLED START #
        """ Internal construct of TANGO. """
        # PROTECTED REGION END #    //  CentralNode.always_executed_hook

    def delete_device(self):
        # PROTECTED REGION ID(CentralNode.delete_device) ENABLED START #
        """ Internal construct of TANGO. """
        # PROTECTED REGION END #    //  CentralNode.delete_device

    # ------------------
    # Attributes methods
    # ------------------

    def read_telescopeHealthState(self):
        # PROTECTED REGION ID(CentralNode.telescope_healthstate_read) ENABLED START #
        """ Internal construct of TANGO. Returns the Telescope health state."""
        return self._telescope_health_state
        # PROTECTED REGION END #    //  CentralNode.telescope_healthstate_read

    def read_subarray1HealthState(self):
        # PROTECTED REGION ID(CentralNode.subarray1_healthstate_read) ENABLED START #
        """ Internal construct of TANGO. Returns Subarray1 health state. """
        return self._subarray1_health_state
        # PROTECTED REGION END #    //  CentralNode.subarray1_healthstate_read

    def read_subarray2HealthState(self):
        # PROTECTED REGION ID(CentralNode.subarray2_healthstate_read) ENABLED START #
        """ Internal construct of TANGO. Returns Subarray2 health state. """
        return self._subarray2_health_state
        # PROTECTED REGION END #    //  CentralNode.subarray2_healthstate_read

    def read_subarray3HealthState(self):
        # PROTECTED REGION ID(CentralNode.subarray3HealthState_read) ENABLED START #
        """ Internal construct of TANGO. Returns Subarray3 health state. """
        return self._subarray3_health_state
        # PROTECTED REGION END #    //  CentralNode.subarray3HealthState_read

    def read_activityMessage(self):
        # PROTECTED REGION ID(CentralNode.activity_message_read) ENABLED START #
        """Internal construct of TANGO. Returns activity message. """
        return self._read_activity_message
        # PROTECTED REGION END #    //  CentralNode.activity_message_read

    def write_activityMessage(self, value):
        # PROTECTED REGION ID(CentralNode.activity_message_write) ENABLED START #
        """Internal construct of TANGO. Sets the activity message. """
        self._read_activity_message = value
        # PROTECTED REGION END #    //  CentralNode.activity_message_write

    # --------
    # Commands
    # --------

    @command(
        dtype_in=('str',),
        doc_in="List of Receptors to be stowed",
    )
    @DebugIt()
    def StowAntennas(self, argin):
        # PROTECTED REGION ID(CentralNode.StowAntennas) ENABLED START #
        """
        Stows the specified receptors.

        :param argin: List of Receptors to be stowed.

        :return: None
        """
        exception_count = 0
        exception_message = []
        try:
            for leafId in range(0, len(argin)):
                if type(float(argin[leafId])) == float:
                    pass
            log_msg=const.STR_STOW_CMD_ISSUED_CN
            self.logger.info(log_msg)
            self._read_activity_message = log_msg
            for i in range(0, len(argin)):
                device_name = self.DishLeafNodePrefix + argin[i]
                try:
                    device_proxy = DeviceProxy(device_name)
                    device_proxy.command_inout(const.CMD_SET_STOW_MODE)
                except DevFailed as dev_failed:
                    [exception_message, exception_count] = self._handle_devfailed_exception(dev_failed,
                                                exception_message, exception_count,  const.ERR_EXE_STOW_CMD)

                # throw exception:
                if exception_count > 0:
                    self.throw_exception(exception_message, const.STR_STOW_ANTENNA_EXEC)

        except ValueError as value_error:
            self.logger.error(const.ERR_STOW_ARGIN)
            self._read_activity_message = const.ERR_STOW_ARGIN + str(value_error)
            exception_message.append(self._read_activity_message)
            exception_count += 1
        except Exception as except_occured:
            [exception_message, exception_count] = self._handle_generic_exception(except_occured,
                                                exception_message, exception_count, const.ERR_EXE_STOW_CMD)

        # throw exception:
        if exception_count > 0:
            self.throw_exception(exception_message, const.STR_STOW_ANTENNA_EXEC)
        # PROTECTED REGION END #    //  CentralNode.stow_antennas

    @command(
    )
    @DebugIt()
    def StandByTelescope(self):
        # PROTECTED REGION ID(CentralNode.StandByTelescope) ENABLED START #
        """ Set the Elements into STANDBY state (i.e. Low Power State). """
        exception_count =0
        exception_message =[]
        log_msg=const.STR_STANDBY_CMD_ISSUED
        self.logger.info(log_msg)
        self._read_activity_message = log_msg
        for name in range(0, len(self._dish_leaf_node_devices)):
            try:
                self._leaf_device_proxy[name].command_inout(const.CMD_SET_STANDBY_MODE)
                log_msg = const.CMD_SET_STANDBY_MODE + "invoked on" + str(self._leaf_device_proxy[name])
                self.logger.info(log_msg)
            except DevFailed as dev_failed:
                [exception_message, exception_count] = self._handle_devfailed_exception(dev_failed,
                                            exception_message, exception_count, const.ERR_EXE_STANDBY_CMD)

        try:
            self._csp_master_leaf_proxy.command_inout(const.CMD_STANDBY, [])
            self.logger.info(const.STR_CMD_STANDBY_CSP_DEV)
        except DevFailed as dev_failed:
            [exception_message, exception_count] = self._handle_devfailed_exception(dev_failed,
                                            exception_message, exception_count, const.ERR_EXE_STANDBY_CMD)

        try:
            self._sdp_master_leaf_proxy.command_inout(const.CMD_STANDBY)
            self.logger.info(const.STR_CMD_STANDBY_SDP_DEV)
        except DevFailed as dev_failed:
            [exception_message, exception_count] = self._handle_devfailed_exception(dev_failed,
                                            exception_message, exception_count, const.ERR_EXE_STANDBY_CMD)

        try:
            for subarrayID in range(1, len(self.TMMidSubarrayNodes)+1):
                self.subarray_FQDN_dict[subarrayID].command_inout(const.CMD_STANDBY)
                self.logger.info(const.STR_CMD_STANDBY_SA_DEV)
        except DevFailed as dev_failed:
            [exception_message, exception_count] = self._handle_devfailed_exception(dev_failed,
                                        exception_message, exception_count, const.ERR_EXE_STANDBY_CMD)
            # throw exception:
            if exception_count > 0:
                self.throw_exception(exception_message, const.STR_STANDBY_EXEC)
        # PROTECTED REGION END #    //  CentralNode.standby_telescope

    @command(
    )
    @DebugIt()
    def StartUpTelescope(self):
        # PROTECTED REGION ID(CentralNode.StartUpTelescope) ENABLED START #
        """ Setting the startup state to TRUE enables the telescope to accept subarray commands as per the subarray
        model.Set the Elements into ON state from STANDBY state. """
        exception_count =0
        exception_message = []
        log_msg=const.STR_STARTUP_CMD_ISSUED
        self.logger.info(log_msg)
        self._read_activity_message = log_msg
        for name in range(0, len(self._dish_leaf_node_devices)):
            try:
                self._leaf_device_proxy[name].command_inout(const.CMD_SET_OPERATE_MODE)
                log_msg = const.CMD_SET_OPERATE_MODE + 'invoked on' + str(self._leaf_device_proxy[name])
                self.logger.info(log_msg)
            except DevFailed as dev_failed:
                [exception_message, exception_count] = self._handle_devfailed_exception(dev_failed,
                                            exception_message, exception_count, const.ERR_EXE_STARTUP_CMD)

        try:
            self._csp_master_leaf_proxy.command_inout(const.CMD_STARTUP,[])
            self.logger.info(const.STR_CMD_STARTUP_CSP_DEV)
        except Exception as except_occured:
            [exception_message, exception_count] = self._handle_generic_exception(except_occured,
                                            exception_message, exception_count, const.ERR_EXE_STARTUP_CMD)
        try:
            self._sdp_master_leaf_proxy.command_inout(const.CMD_STARTUP)
            self.logger.info(const.STR_CMD_STARTUP_SDP_DEV)
        except DevFailed as dev_failed:
            [exception_message, exception_count] = self._handle_devfailed_exception(dev_failed,
                                            exception_message, exception_count, const.ERR_EXE_STARTUP_CMD)

        try:
            for subarrayID in range(1, len(self.TMMidSubarrayNodes)+1):
                self.subarray_FQDN_dict[subarrayID].command_inout(const.CMD_STARTUP)
                self.logger.info(const.STR_CMD_STARTUP_SA_DEV)
        except DevFailed as dev_failed:
            [exception_message, exception_count] = self._handle_devfailed_exception(dev_failed,
                                            exception_message, exception_count, const.ERR_EXE_STARTUP_CMD)
            # throw exception:
            if exception_count > 0:
                self.throw_exception(exception_message, const.STR_STARTUP_EXEC)
        # PROTECTED REGION END #    //  CentralNode.startup_telescope

    @DebugIt()
    def _check_receptor_reassignment(self, input_receptors_list):
        """
        Checks if any of the receptors are already allocated to other subarray when
        AssignResources command is called.

        :param:

        :return: None

        :throws:
            ResourceReassignmentError: Thrown when an already assigned resource is received
            in Assignresources command.
        """
        self.logger.info("Checking for duplicate allocation of dishes.")
        duplicate_allocation_count = 0
        duplicate_allocation_dish_ids = []

        for receptor in input_receptors_list:
            dish_ID = "dish" + receptor
            self.logger.debug("Checking allocation status of dish %s.", dish_ID)
            if self._subarray_allocation[dish_ID] != "NOT_ALLOCATED":
                self.logger.debug("Dish %s is already allocated.", dish_ID)
                duplicate_allocation_dish_ids.append(dish_ID)
                duplicate_allocation_count = duplicate_allocation_count + 1
        self.logger.debug("No of dishes already allocated: %d", duplicate_allocation_count)
        self.logger.debug("List of dishes already allocated: %s", str(duplicate_allocation_dish_ids))

        if duplicate_allocation_count > 0:
            raise ResourceReassignmentError("Resources already assigned.", duplicate_allocation_dish_ids)


    @command(
        dtype_in='str',
        doc_in="The string in JSON format. The JSON contains following values:\nsubarrayID: "
        "DevShort\ndish: JSON object consisting\n- receptorIDList: DevVarStringArray. "
        "The individual string should contain dish numbers in string format with "
        "preceding zeroes upto 3 digits. E.g. 0001, 0002",
        dtype_out='str',
        doc_out="The string in JSON format. The JSON contains following values:\ndish:"
        " JSON object consisting receptors allocated successfully: DevVarStringArray."
        " The individual string should contain dish numbers in string format with "
        "preceding zeroes upto 3 digits. E.g. 0001, 0002", )
    @DebugIt()
    def AssignResources(self, argin):
        # PROTECTED REGION ID(CentralNode.AssignResources) ENABLED START #
        """
        Assigns resources to given subarray. It accepts the subarray id,
        receptor id list and SDP block in JSON string format. Upon successful execution, the
        'receptorIDList' attribute of the given subarray is populated with the given
        receptors.Also checking for duplicate allocation of resources is done. If already allocated it will throw
        error message regarding the prior existence of resource.

        :param argin: The string in JSON format. The JSON contains following values:


            subarrayID:
                DevShort. Mandatory.

            dish:
                Mandatory JSON object consisting of

                receptorIDList:
                    DevVarStringArray
                    The individual string should contain dish numbers in string format
                    with preceding zeroes upto 3 digits. E.g. 0001, 0002.

            sdp:
                Mandatory JSON object consisting of

                id:
                    DevString
                    The SBI id.
                max_length:
                    DevDouble
                    Maximum length of the SBI in seconds.
                scan_types:
                    array of the blocks each consisting following parameters
                    id:
                        DevString
                        The scan id.
                    coordinate_system:
                        DevString
                    ra:
                        DevString
                    Dec:
                        DevString
                    subbands:
                        freq_min:
                            DevDouble
                        freq_max:
                            DevDouble
                        nchan:
                            DevDouble
                        input_link_map:
                            Array of DevVarDoubleArray

                processing_blocks:
                    array of the blocks each consisting following parameters
                    id:
                        DevString
                        The Processing Block id.
                    workflow:
                        type:
                            DevString
                        id:
                            DevString
                        version:
                            DevString
                    parameters:
                        {}

            Example:
                {"subarrayID":1,"dish":{"receptorIDList":["0001","0002"]},"sdp":{"id":"sbi-mvp01-20200325-00001",
                "max_length":100.0,"scan_types":[{"id":"science_A","coordinate_system":"ICRS","ra":"21:08:47.92",
                "dec":"-88:57:22.9","subbands":[{"freq_min":0.35e9,"freq_max":1.05e9,"nchan":372,
                "input_link_map":[[1,0],[101,1]]}]},{"id":"calibration_B","coordinate_system":"ICRS",
                "ra":"21:08:47.92","dec":"-88:57:22.9","subbands":[{"freq_min":0.35e9,"freq_max":1.05e9,"nchan":372,
                "input_link_map":[[1,0],[101,1]]}]}],"processing_blocks":[{"id":"pb-mvp01-20200325-00001",
                "workflow":{"type":"realtime","id":"vis_receive","version":"0.1.0"},"parameters":{}},
                {"id":"pb-mvp01-20200325-00002","workflow":{"type":"realtime","id":"test_realtime","version":"0.1.0"},
                "parameters":{}},{"id":"pb-mvp01-20200325-00003","workflow":{"type":"batch","id":"ical",
                "version":"0.1.0"},"parameters":{},"dependencies":[{"pb_id":"pb-mvp01-20200325-00001",
                "type":["visibilities"]}]},{"id":"pb-mvp01-20200325-00004","workflow":{"type":"batch","id":"dpreb",
                "version":"0.1.0"},"parameters":{},"dependencies":[{"pb_id":"pb-mvp01-20200325-00003",
                "type":["calibration"]}]}]}}

        Note: From Jive, enter above input string without any space.

        :return: The string in JSON format. The JSON contains following values:

            dish:
                Mandatory JSON object consisting of

                receptorIDList_success:
                    DevVarStringArray
                    Contains ids of the receptors which are successfully allocated. Empty on unsuccessful
                    allocation.


            Example:
                {
                "dish": {
                "receptorIDList_success": ["0001", "0002"]
                }
                }
            Note: Enter input without spaces as:{"dish":{"receptorIDList_success":["0001","0002"]}}
        """
        receptorIDList = []
        exception_message = []
        exception_count = 0
        argout = []

        ## Validate the input JSON string.
        try:
            self.logger.info("Validating input string.")
            input_validator = AssignResourceValidator(self.TMMidSubarrayNodes, self._dish_leaf_node_devices, 
                self.DishLeafNodePrefix, self.logger)
            input_validator.validate(argin)
        
            # TODO: use the JSON object returned by cdm library
            # This part will change once cdm-shared library is integrated in Central Node.
            # serialize the json
            jsonArgument = json.loads(argin)
        
            # Create subarray proxy
            subarrayID = int(jsonArgument['subarrayID'])
            subarrayProxy = self.subarray_FQDN_dict[subarrayID]
<<<<<<< HEAD

            ## check for duplicate allocation
            self.logger.info("Checking for resource reallocation.")
            self._check_receptor_reassignment(jsonArgument["dish"]["receptorIDList"])

            ## Allocate resources to subarray
            # Remove Subarray Id key from input json argument and send the json with
            # receptor Id list and SDP block to TMC Subarray Node
            self.logger.info("Allocating resource to subarray %d", subarrayID)
            input_json_subarray = jsonArgument.copy()
            del input_json_subarray["subarrayID"]
            input_to_sa = json.dumps(input_json_subarray)
            self._resources_allocated = subarrayProxy.command_inout(
                const.CMD_ASSIGN_RESOURCES, input_to_sa)
            # Update self._subarray_allocation variable to update subarray allocation
            # for the related dishes.
            # Also append the allocated dish to out argument.
            for dish in range(0, len(self._resources_allocated)):
                dish_ID = "dish" + (self._resources_allocated[dish])
                self._subarray_allocation[dish_ID] = "SA" + str(subarrayID)
                receptorIDList.append(self._resources_allocated[dish])
            self._read_activity_message = const.STR_ASSIGN_RESOURCES_SUCCESS
            self.logger.info(const.STR_ASSIGN_RESOURCES_SUCCESS)
            self.logger.info(receptorIDList)

            #Allocation successful
            self.logger.info("Resource allocation successful.")
            # Prepare output argument
            argout = {
                "dish": {
                    "receptorIDList_success": receptorIDList
=======
            # Check for the duplicate receptor allocation
            duplicate_allocation_count = 0
            duplicate_allocation_dish_ids = []
            input_receptor_list = jsonArgument["dish"]["receptorIDList"]
            len_input_receptor_list= len(input_receptor_list)
            for dish in range(0, len_input_receptor_list):
                dish_ID = "dish" + input_receptor_list[dish]
                if self._subarray_allocation[dish_ID] != "NOT_ALLOCATED":
                    duplicate_allocation_dish_ids.append(dish_ID)
                    duplicate_allocation_count = duplicate_allocation_count + 1
            if duplicate_allocation_count == 0:
                # Remove Subarray Id key from input json argument and send the json with
                # receptor Id list and SDP block to TMC Subarray Node
                input_json_subarray = jsonArgument.copy()
                del input_json_subarray["subarrayID"]
                input_to_sa = json.dumps(input_json_subarray)
                self._resources_allocated = subarrayProxy.command_inout(
                    const.CMD_ASSIGN_RESOURCES, input_to_sa)
                # Update self._subarray_allocation variable to update subarray allocation
                # for the related dishes.
                # Also append the allocated dish to out argument.
                for dish in range(0, len(self._resources_allocated)):
                    dish_ID = "dish" + (self._resources_allocated[dish])
                    self._subarray_allocation[dish_ID] = "SA" + str(subarrayID)
                    receptorIDList.append(self._resources_allocated[dish])
                self._read_activity_message = const.STR_ASSIGN_RESOURCES_SUCCESS
                self.logger.info(const.STR_ASSIGN_RESOURCES_SUCCESS)
                self.logger.info(receptorIDList)
                argout = {
                    "dish": {
                        "receptorIDList_success": receptorIDList
                    }
                }
            else:
                log_msg=const.STR_DISH_DUPLICATE+ str(duplicate_allocation_dish_ids)
                self._read_activity_message = log_msg
                self.logger.info(log_msg)
                argout = {
                    "dish": {
                        "receptorIDList_success": receptorIDList
                    }
>>>>>>> 60f0c28f
                }
            }
            self.logger.debug(argout)
        except (InvalidJSONError, ResourceNotPresentError, SubarrayNotPresentError) as error:
            self.logger.exception("Exception in AssignResource(): %s", str(error))
            self._read_activity_message = "Exception in validating input: " + str(error)
            exception_message = "Exception in validating input: " + str(error)
            exception_count += 1
        except(JSONDecodeError) as json_error:
            self.logger.exception(json_error.msg)
            self._read_activity_message = "Exception parsing input JSON: " + json_error.msg
            exception_message = "Exception in validating input: " + json_error
            exception_count += 1
        except ResourceReassignmentError as resource_error:
            self.logger.exception(resource_error)
            self.logger.exception("List of the dishes that are already allocated: %s", \
                str(resource_error.resources_reallocation))
            self._read_activity_message = const.STR_DISH_DUPLICATE + str(resource_error.resources_reallocation)
            exception_message = const.STR_DISH_DUPLICATE + str(resource_error.resources_reallocation)
            exception_count += 1
        except DevFailed as dev_failed:
            [exception_message, exception_count] = self._handle_devfailed_exception(dev_failed,
                                                exception_message, exception_count,const.ERR_ASSGN_RESOURCES)
        # except Exception as except_occurred:
        #     [exception_message, exception_count] = self._handle_generic_exception(except_occurred,
        #                                     exception_message, exception_count, const.ERR_ASSGN_RESOURCES)

        #throw exception:
        if exception_count > 0:
            self.throw_exception(exception_message, const.STR_ASSIGN_RES_EXEC)
            argout = '{"dish": {"receptorIDList_success": []}}'

        return json.dumps(argout)
        # PROTECTED REGION END #    //  CentralNode.AssignResources

    @command(dtype_in='str', dtype_out='str', )
    @DebugIt()
    def ReleaseResources(self, argin):
        # PROTECTED REGION ID(CentralNode.ReleaseResources) ENABLED START #

        """
        Release all the resources assigned to the given Subarray. It accepts the subarray id, releaseALL flag and
        receptorIDList in JSON string format. When the releaseALL flag is True, ReleaseAllResources command
        is invoked on the respective SubarrayNode. In this case, the receptorIDList tag is empty as all
        the resources of the Subarray are to be released.
        When releaseALL is False, ReleaseResources will be invoked on the SubarrayNode and the resources provided
        in receptorIDList tag, are to be released from the Subarray. The selective release of the resources when
        releaseALL Flag is False is not yet supported.

        :param argin: The string in JSON format. The JSON contains following values:

            subarrayID:
                DevShort. Mandatory.

            releaseALL:
                Boolean(True or False). Mandatory. True when all the resources to be released from Subarray.

            receptorIDList:
                DevVarStringArray. Empty when releaseALL tag is True.

            Example:
                {
                    "subarrayID": 1,
                    "releaseALL": true,
                    "receptorIDList": []
                }


            Note: From Jive, enter input as:
                {"subarrayID":1,"releaseALL":true,"receptorIDList":[]} without any space.

            :return: argout: The string in JSON format. The JSON contains following values:

                releaseALL:
                    Boolean(True or False). If True, all the resources are successfully released from the
                    Subarray.

                receptorIDList:
                    DevVarStringArray. If releaseALL is True, receptorIDList is empty. Else list returns
                    resources (device names) that are noe released from the subarray.

                Example:
                    argout =
                    {
                        "ReleaseAll" : True,
                        "receptorIDList" : []
                    }
        """
        exception_count = 0
        exception_message =[]
        try:
            release_success = False
            res_not_released = []
            jsonArgument = json.loads(argin)
            subarrayID = jsonArgument['subarrayID']
            subarrayProxy = self.subarray_FQDN_dict[subarrayID]
            subarray_name = "SA" + str(subarrayID)
            if jsonArgument['releaseALL'] == True:
                res_not_released = subarrayProxy.command_inout(const.CMD_RELEASE_RESOURCES)
                log_msg=const.STR_REL_RESOURCES
                self._read_activity_message = log_msg
                self.logger.info(log_msg)
                if not res_not_released:
                    release_success = True
                    for Dish_ID, Dish_Status in self._subarray_allocation.items():
                        if Dish_Status == subarray_name:
                            self._subarray_allocation[Dish_ID] = "NOT_ALLOCATED"
                else:
                    log_msg=const.STR_LIST_RES_NOT_REL + res_not_released
                    self._read_activity_message = log_msg
                    self.logger.info(log_msg)
                    release_success = False
            else:
                self._read_activity_message = const.STR_FALSE_TAG
                self.logger.info(const.STR_FALSE_TAG)
        except ValueError as value_error:
            self.logger.error(const.ERR_INVALID_JSON)
            self._read_activity_message = const.ERR_INVALID_JSON + str(value_error)
            exception_message.append(self._read_activity_message)
            exception_count += 1
        except KeyError as key_error:
            self.logger.error(const.ERR_JSON_KEY_NOT_FOUND)
            self._read_activity_message = const.ERR_JSON_KEY_NOT_FOUND + str(key_error)
            exception_message.append(self._read_activity_message)
            exception_count += 1
        except DevFailed as dev_failed:
            [exception_message, exception_count] = self._handle_devfailed_exception(dev_failed,
                                        exception_message, exception_count,  const.ERR_RELEASE_RESOURCES)


        # throw exception:
        if exception_count > 0:
            self.throw_exception(exception_message, const.STR_RELEASE_RES_EXEC)

        argout = {
            "ReleaseAll" : release_success,
            "receptorIDList" : res_not_released
        }
        return json.dumps(argout)
        # PROTECTED REGION END #    //  CentralNode.ReleaseResource
# ----------
# Run server
# ----------

def main(args=None, **kwargs):
    # PROTECTED REGION ID(CentralNode.main) ENABLED START #
    """
    Runs the CentralNode.
    :param args: Arguments internal to TANGO
    :param kwargs: Arguments internal to TANGO
    :return: CentralNode TANGO object.
    """
    return run((CentralNode,), args=args, **kwargs)
    # PROTECTED REGION END #    //  CentralNode.main

if __name__ == '__main__':
    main()<|MERGE_RESOLUTION|>--- conflicted
+++ resolved
@@ -684,7 +684,6 @@
             # Create subarray proxy
             subarrayID = int(jsonArgument['subarrayID'])
             subarrayProxy = self.subarray_FQDN_dict[subarrayID]
-<<<<<<< HEAD
 
             ## check for duplicate allocation
             self.logger.info("Checking for resource reallocation.")
@@ -716,49 +715,6 @@
             argout = {
                 "dish": {
                     "receptorIDList_success": receptorIDList
-=======
-            # Check for the duplicate receptor allocation
-            duplicate_allocation_count = 0
-            duplicate_allocation_dish_ids = []
-            input_receptor_list = jsonArgument["dish"]["receptorIDList"]
-            len_input_receptor_list= len(input_receptor_list)
-            for dish in range(0, len_input_receptor_list):
-                dish_ID = "dish" + input_receptor_list[dish]
-                if self._subarray_allocation[dish_ID] != "NOT_ALLOCATED":
-                    duplicate_allocation_dish_ids.append(dish_ID)
-                    duplicate_allocation_count = duplicate_allocation_count + 1
-            if duplicate_allocation_count == 0:
-                # Remove Subarray Id key from input json argument and send the json with
-                # receptor Id list and SDP block to TMC Subarray Node
-                input_json_subarray = jsonArgument.copy()
-                del input_json_subarray["subarrayID"]
-                input_to_sa = json.dumps(input_json_subarray)
-                self._resources_allocated = subarrayProxy.command_inout(
-                    const.CMD_ASSIGN_RESOURCES, input_to_sa)
-                # Update self._subarray_allocation variable to update subarray allocation
-                # for the related dishes.
-                # Also append the allocated dish to out argument.
-                for dish in range(0, len(self._resources_allocated)):
-                    dish_ID = "dish" + (self._resources_allocated[dish])
-                    self._subarray_allocation[dish_ID] = "SA" + str(subarrayID)
-                    receptorIDList.append(self._resources_allocated[dish])
-                self._read_activity_message = const.STR_ASSIGN_RESOURCES_SUCCESS
-                self.logger.info(const.STR_ASSIGN_RESOURCES_SUCCESS)
-                self.logger.info(receptorIDList)
-                argout = {
-                    "dish": {
-                        "receptorIDList_success": receptorIDList
-                    }
-                }
-            else:
-                log_msg=const.STR_DISH_DUPLICATE+ str(duplicate_allocation_dish_ids)
-                self._read_activity_message = log_msg
-                self.logger.info(log_msg)
-                argout = {
-                    "dish": {
-                        "receptorIDList_success": receptorIDList
-                    }
->>>>>>> 60f0c28f
                 }
             }
             self.logger.debug(argout)
