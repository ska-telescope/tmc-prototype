--- conflicted
+++ resolved
@@ -900,8 +900,6 @@
                 # Create subarray proxy
                 subarrayID = int(json_argument['subarrayID'])
                 subarrayProxy = device.subarray_FQDN_dict[subarrayID]
-<<<<<<< HEAD
-
                 ## check for duplicate allocation
                 self.logger.info("Checking for resource reallocation.")
                 device._check_receptor_reassignment(json_argument["dish"]["receptorIDList"])
@@ -919,10 +917,10 @@
                 # Update self._subarray_allocation variable to update subarray allocation
                 # for the related dishes.
                 # Also append the allocated dish to out argument.
-                for dish in range(0, len(device.new_resources_allocated)):
-                    dish_ID = "dish" + (device.new_resources_allocated[dish])
+                for dish in range(0, len(new_resources_allocated)):
+                    dish_ID = "dish" + (new_resources_allocated[dish])
                     device._subarray_allocation[dish_ID] = "SA" + str(subarrayID)
-                    receptorIDList.append(device.new_resources_allocated[dish])
+                    receptorIDList.append(new_resources_allocated[dish])
 
                 # Allocation successful
                 device._read_activity_message = const.STR_ASSIGN_RESOURCES_SUCCESS
@@ -951,77 +949,11 @@
                 device._read_activity_message = "Invalid value in input: " + str(ve)
                 exception_message.append("Invalid value in input: " + str(ve))
                 device.throw_exception(exception_message, const.STR_ASSIGN_RES_EXEC)
-=======
-                # Check for the duplicate receptor allocation
-                duplicate_allocation_count = 0
-                duplicate_allocation_dish_ids = []
-                input_receptor_list = jsonArgument["dish"]["receptorIDList"]
-                len_input_receptor_list = len(input_receptor_list)
-                for dish in range(0, len_input_receptor_list):
-                    dish_ID = "dish" + input_receptor_list[dish]
-                    if device._subarray_allocation[dish_ID] != "NOT_ALLOCATED":
-                        duplicate_allocation_dish_ids.append(dish_ID)
-                        duplicate_allocation_count = duplicate_allocation_count + 1
-                if duplicate_allocation_count == 0:
-                    # Remove Subarray Id key from input json argument and send the json with
-                    # receptor Id list and SDP block to TMC Subarray Node
-                    input_json_subarray = jsonArgument.copy()
-                    del input_json_subarray["subarrayID"]
-                    input_to_sa = json.dumps(input_json_subarray)
-                    device._resources_allocated = subarrayProxy.command_inout(
-                        const.CMD_ASSIGN_RESOURCES, input_to_sa)
-
-                    new_resources_allocated = device._resources_allocated[1]
-
-                    # Update self._subarray_allocation variable to update subarray allocation
-                    # for the related dishes.
-                    # Also append the allocated dish to out argument.
-                    for dish in range(0, len(new_resources_allocated)):
-                        dish_ID = "dish" + (new_resources_allocated[dish])
-                        device._subarray_allocation[dish_ID] = "SA" + str(subarrayID)
-                        receptorIDList.append(new_resources_allocated[dish])
-                    device._read_activity_message = const.STR_ASSIGN_RESOURCES_SUCCESS
-                    self.logger.info(const.STR_ASSIGN_RESOURCES_SUCCESS)
-                    self.logger.info(receptorIDList)
-                    argout = {
-                        "dish": {
-                            "receptorIDList_success": receptorIDList
-                        }
-                    }
-                    message = json.dumps(argout)
-                    self.logger.info(message)
-                    return (ResultCode.OK, message)
-                else:
-                    log_msg = const.STR_DISH_DUPLICATE + str(duplicate_allocation_dish_ids)
-                    device._read_activity_message = log_msg
-                    self.logger.info(log_msg)
-                    argout = {
-                        "dish": {
-                            "receptorIDList_success": receptorIDList
-                        }
-                    }
-                    message = json.dumps(argout)
-                    self.logger.info(message)
-                    return (ResultCode.FAILED, message)
-            except ValueError as value_error:
-                self.logger.error(const.ERR_INVALID_JSON)
-                device._read_activity_message = const.ERR_INVALID_JSON + str(value_error)
-                exception_message.append(device._read_activity_message)
-                exception_count += 1
-
-            except KeyError as key_error:
-                self.logger.error(const.ERR_JSON_KEY_NOT_FOUND)
-                device._read_activity_message = const.ERR_JSON_KEY_NOT_FOUND + str(key_error)
-                exception_message.append(device._read_activity_message)
-                exception_count += 1
-
->>>>>>> d5f73be0
             except DevFailed as dev_failed:
-                [exception_message, exception_count] = self._handle_devfailed_exception(dev_failed,
+                [exception_message, exception_count] = device._handle_devfailed_exception(dev_failed,
                                                                                         exception_message,
                                                                                         exception_count,
                                                                                         const.ERR_ASSGN_RESOURCES)
-<<<<<<< HEAD
                 device.throw_exception(exception_message, const.STR_ASSIGN_RES_EXEC)
 
             message = json.dumps(argout)
@@ -1029,6 +961,7 @@
             return (ResultCode.OK, message)
 
             # PROTECTED REGION END #    //  CentralNode.AssignResources
+
     @DebugIt()
     def _check_receptor_reassignment(self, input_receptors_list):
         """
@@ -1061,15 +994,6 @@
 
         if duplicate_allocation_count > 0:
             raise ResourceReassignmentError("Resources already assigned.", duplicate_allocation_dish_ids)
-=======
-                device._read_activity_message = const.ERR_ASSGN_RESOURCES
-
-
-            if exception_count > 0:
-
-                device.throw_exception(exception_message, const.STR_ASSIGN_RES_EXEC)
-                argout = '{"dish": {"receptorIDList_success": []}}'
-                return (ResultCode.FAILED, argout) #check for failure scenario
 
     def is_AssignResources_allowed(self):
         """
@@ -1083,7 +1007,6 @@
         """
         handler = self.get_command_object("AssignResources")
         return handler.check_allowed()
->>>>>>> d5f73be0
 
     @command(
         dtype_in='str',
