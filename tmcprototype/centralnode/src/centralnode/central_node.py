# -*- coding: utf-8 -*-
#
# This file is part of the CentralNode project
#
#
#
# Distributed under the terms of the BSD-3-Clause license.
# See LICENSE.txt for more info.

"""
Central Node is a coordinator of the complete M&C system. Central Node implements the standard set
of state and mode attributes defined by the SKA Control Model.
"""
# PROTECTED REGION ID(CentralNode.additionnal_import) ENABLED START #
# Standard Python imports
import json
import ast

# Tango imports
import tango
from tango import DebugIt, AttrWriteType, DeviceProxy, EventType, DevState, DevFailed
from tango.server import run, attribute, command, device_property

# Additional import
from ska.base import SKABaseDevice
from ska.base.commands import ResultCode, BaseCommand
from ska.base.control_model import HealthState, ObsState
from . import const, release
from centralnode.input_validator import AssignResourceValidator
from centralnode.exceptions import ResourceReassignmentError, ResourceNotPresentError
from centralnode.exceptions import SubarrayNotPresentError, InvalidJSONError
from centralnode.DeviceData import DeviceData
# PROTECTED REGION END #    //  CentralNode.additional_import

__all__ = ["CentralNode", "main", "assign_resources_command","check_receptor_reassignment", "const", "device_data"
           "exceptions.py", "health_state_aggreegator", "input_validator", "release", "release_resources_command"
           "stand_by_telescope_command.py", "start_up_telescope_command.py", "stow_antennas_command", "tango_client"
           "tango_server.py"]


class CentralNode(SKABaseDevice):
    """
    Central Node is a coordinator of the complete M&C system.
    """

    # PROTECTED REGION ID(CentralNode.class_variable) ENABLED START #
    @DebugIt()
    def _check_receptor_reassignment(self, input_receptors_list):
        """
        Checks if any of the receptors are already allocated to other subarray when AssignResources command is called.

        :param: argin: The input receptor list

        :return: None

        :throws:
            ResourceReassignmentError: Thrown when an already assigned resource is received
            in Assignresources command.

        """

        self.logger.info("Checking for duplicate allocation of dishes.")
        duplicate_allocation_count = 0
        duplicate_allocation_dish_ids = []
        self.logger.info(self._subarray_allocation)

        for receptor in input_receptors_list:
            dish_ID = "dish" + receptor
            self.logger.info("Checking allocation status of dish %s.", dish_ID)
            if self._subarray_allocation[dish_ID] != "NOT_ALLOCATED":
                self.logger.info("Dish %s is already allocated.", dish_ID)
                # duplicate_allocation_dish_ids.append(dish_ID)
                duplicate_allocation_dish_ids.append(receptor)
                duplicate_allocation_count = duplicate_allocation_count + 1
        self.logger.info("No of dishes already allocated: %d", duplicate_allocation_count)
        self.logger.info("List of dishes already allocated: %s", str(duplicate_allocation_dish_ids))

        if duplicate_allocation_count > 0:
            exception_message = const.ERR_RECEPTOR_ID_REALLOCATION + (str(duplicate_allocation_dish_ids))
            raise ResourceReassignmentError(exception_message)


    def obs_state_cb(self, evt):
        """
        Retrieves the subscribed Subarray observation state. When the Subarray obsState is EMPTY, the resource
        allocation list gets cleared.

        :param evt: A TANGO_CHANGE event on Subarray obsState.

        :return: None

        :raises: KeyError in Subarray obsState callback
        """
        try:
            log_msg = 'Observation state attribute change event is : ' + str(evt)
            self.logger.info(log_msg)
            if not evt.err:
                obs_state = evt.attr_value.value
                subarray_device = evt.device
                subarray_device_list = list(str(subarray_device))
                # Identify the Subarray ID
                for index in range(0, len(subarray_device_list)):
                    if subarray_device_list[index].isdigit():
                        id = subarray_device_list[index]

                subarray_id = "SA" + str(id)
                self.logger.info(log_msg)
                if obs_state == ObsState.EMPTY or obs_state == ObsState.RESTARTING:
                    for dish, subarray in self._subarray_allocation.items():
                        if subarray == subarray_id:
                            self._subarray_allocation[dish] = "NOT_ALLOCATED"
                log_msg = "Subarray_allocation is: " + str(self._subarray_allocation)
                self.logger.info(log_msg)
            else:
                # TODO: For future reference
                self._read_activity_message = const.ERR_SUBSR_SA_OBS_STATE + str(evt)
                self.logger.critical(const.ERR_SUBSR_SA_OBS_STATE)
        except KeyError as key_error:
            self._read_activity_message = const.ERR_SUBARRAY_HEALTHSTATE + str(key_error)
            log_msg = const.ERR_SUBARRAY_HEALTHSTATE + ": " + str(key_error)
            self.logger.critical(log_msg)
        

    # PROTECTED REGION END #    //  CentralNode.class_variable

    # -----------------
    # Device Properties
    # -----------------
    CentralAlarmHandler = device_property(
        dtype='str',
        doc="Device name of CentralAlarmHandler ",
    )

    TMAlarmHandler = device_property(
        dtype='str',
        doc="Device name of TMAlarmHandler ",
    )

    TMMidSubarrayNodes = device_property(
        dtype=('str',), doc="List of TM Mid Subarray Node devices",
        default_value=tuple()
    )

    NumDishes = device_property(
        dtype='uint', default_value=1,
        doc="Number of Dishes",
    )

    DishLeafNodePrefix = device_property(
        dtype='str', default_value='', doc="Device name prefix for Dish Leaf Node"
    )

    CspMasterLeafNodeFQDN = device_property(
        dtype='str'
    )

    SdpMasterLeafNodeFQDN = device_property(
        dtype='str'
    )

    # ----------
    # Attributes
    # ----------

    telescopeHealthState = attribute(
        dtype=HealthState,
        doc="Health state of Telescope",
    )

    subarray1HealthState = attribute(
        dtype=HealthState,
        doc="Health state of Subarray1",
    )

    subarray2HealthState = attribute(
        dtype=HealthState,
        doc="Health state of Subarray2",
    )
    subarray3HealthState = attribute(
        dtype=HealthState,
    )

    activityMessage = attribute(
        dtype='str',
        access=AttrWriteType.READ_WRITE,
        doc="Activity Message",
    )

    # ---------------
    # General methods
    # ---------------
    class InitCommand(SKABaseDevice.InitCommand):
        """
        A class for the TMC CentralNode's init_device() method.
        """
        def do(self):
            """
            Initializes the attributes and properties of the Central Node.

            :return: A tuple containing a return code and a string message indicating status.
             The message is for information purpose only.

            :rtype: (ReturnCode, str)

            :raises: DevFailed if error occurs while initializing the CentralNode device or if error occurs while
                    creating device proxy for any of the devices like SubarrayNode, DishLeafNode, CSPMasterLeafNode
                    or SDPMasterLeafNode.

            """
            super().do()

            device = self.target
            try:
                self.logger.info("Device initialisating...")
                device._subarray1_health_state = HealthState.OK
                device._subarray2_health_state = HealthState.OK
                device._subarray3_health_state = HealthState.OK
                device._sdp_master_leaf_health = HealthState.OK
                device._csp_master_leaf_health = HealthState.OK
                # Initialise Attributes
                device._health_state = HealthState.OK
                device._telescope_health_state = HealthState.OK
                device._build_state = '{},{},{}'.format(release.name,release.version,release.description)
                device._version_id = release.version
                device_data = DeviceData.get_instance()
                device_data.dln_prefix = device.DishLeafNodePrefix
                device_data.csp_master_ln_fqdn = device.CspMasterLeafNodeFQDN
                device_data.sdp_master_ln_fqdn = device.SdpMasterLeafNodeFQDN
                device_data.tm_mid_subarray = device.TMMidSubarrayNodes
                device_data.num_dishes = device.NumDishes
                self.logger.debug(const.STR_INIT_SUCCESS)

            except DevFailed as dev_failed:
                log_msg = const.ERR_INIT_PROP_ATTR_CN + str(dev_failed)
                self.logger.exception(dev_failed)
                device._read_activity_message = const.ERR_INIT_PROP_ATTR_CN
                tango.Except.throw_exception(const.STR_CMD_FAILED, log_msg, "CentralNode.InitCommand.do()",
                                             tango.ErrSeverity.ERR)

                #  Get Dish Leaf Node devices List
                # TODO: Getting DishLeafNode devices list from TANGO DB
                # device.tango_db = PyTango.Database()
                # try:
                #     device.dev_dbdatum = device.tango_db.get_device_exported(const.GET_DEVICE_LIST_TANGO_DB)
                #     device._dish_leaf_node_devices.extend(device.dev_bdatum.value_string)
                #     print device._dish_leaf_node_devices

            # Creating proxies for lower level devices
            for dish in range(1, (device.NumDishes + 1)):
                # Update device._dish_leaf_node_devices variable
                device_data._dish_leaf_node_devices.append(device_data.dln_prefix + "000" + str(dish))

                # Initialize device._subarray_allocation variable (map of Dish Id and allocation status)
                # to indicate availability of the dishes
                dish_ID = "dish000" + str(dish)
                device_data._subarray_allocation[dish_ID] = "NOT_ALLOCATED"

            # Create proxies of Dish Leaf Node devices
            for name in range(0, len(device_data._dish_leaf_node_devices)):
                try:
                    device._leaf_device_proxy.append(DeviceProxy(device_data._dish_leaf_node_devices[name]))
                except (DevFailed, KeyError) as except_occurred:
                    log_msg = const.ERR_IN_CREATE_PROXY + str(except_occurred)
                    self.logger.exception(except_occurred)
                    device._read_activity_message = const.ERR_IN_CREATE_PROXY
                    tango.Except.throw_exception(const.STR_CMD_FAILED, log_msg, "CentralNode.InitCommand",
                                                 tango.ErrSeverity.ERR)
            # Create device proxy for CSP Master Leaf Node
            try:
                device._csp_master_leaf_proxy = DeviceProxy(device.CspMasterLeafNodeFQDN)
                device._csp_master_leaf_proxy.subscribe_event(const.EVT_SUBSR_CSP_MASTER_HEALTH,
                                                           EventType.CHANGE_EVENT,
                                                           device.health_state_cb, stateless=True)
            except DevFailed as dev_failed:
                log_msg = const.ERR_SUBSR_CSP_MASTER_LEAF_HEALTH + str(dev_failed)
                self.logger.exception(dev_failed)
                device._read_activity_message = const.ERR_SUBSR_CSP_MASTER_LEAF_HEALTH
                tango.Except.throw_exception(const.STR_CMD_FAILED, log_msg, "CentralNode.InitCommand",
                                             tango.ErrSeverity.ERR)
            # Create device proxy for SDP Master Leaf Node
            try:
                device._sdp_master_leaf_proxy = DeviceProxy(device.SdpMasterLeafNodeFQDN)
                device._sdp_master_leaf_proxy.subscribe_event(const.EVT_SUBSR_SDP_MASTER_HEALTH,
                                                           EventType.CHANGE_EVENT,
                                                           device.health_state_cb, stateless=True)
            except DevFailed as dev_failed:
                log_msg = const.ERR_SUBSR_SDP_MASTER_LEAF_HEALTH + str(dev_failed)
                self.logger.exception(dev_failed)
                device._read_activity_message = const.ERR_SUBSR_SDP_MASTER_LEAF_HEALTH
                tango.Except.throw_exception(const.STR_CMD_FAILED, log_msg, "CentralNode.InitCommand",
                                             tango.ErrSeverity.ERR)

            # Create device proxy for Subarray Node
            for subarray in range(0, len(device.TMMidSubarrayNodes)):
                try:
                    # the below line appends the FQDN of each subarray into the dict
                    device_data.subarray_FQDN_dict[subarrayID] = device.TMMidSubarrayNodes[subarray]
                    subarray_proxy = DeviceProxy(device.TMMidSubarrayNodes[subarray])
                    device.subarray_health_state_map[subarray_proxy] = -1
                    subarray_proxy.subscribe_event(const.EVT_SUBSR_HEALTH_STATE,
                                                  EventType.CHANGE_EVENT,
                                                  device.health_state_cb, stateless=True)

                    subarray_proxy.subscribe_event(const.EVT_SUBSR_OBS_STATE,
                                                   EventType.CHANGE_EVENT,
                                                   device.obs_state_cb, stateless=True)

                    # populate subarrayID-subarray proxy map
                    tokens = device.TMMidSubarrayNodes[subarray].split('/')
                    subarrayID = int(tokens[2])
                    device.subarray_FQDN_dict[subarrayID] = subarray_proxy
                except DevFailed as dev_failed:
                    log_msg = const.ERR_SUBSR_SA_HEALTH_STATE + str(dev_failed)
                    self.logger.exception(dev_failed)
                    device._read_activity_message = const.ERR_SUBSR_SA_HEALTH_STATE
                    tango.Except.throw_exception(const.STR_CMD_FAILED, log_msg, "CentralNode.InitCommand",
                                                 tango.ErrSeverity.ERR)

            device._read_activity_message = "Central Node initialised successfully."
            self.logger.info(device._read_activity_message)
            return (ResultCode.OK, device._read_activity_message)


    def always_executed_hook(self):
        # PROTECTED REGION ID(CentralNode.always_executed_hook) ENABLED START #
        """ Internal construct of TANGO. """
        # PROTECTED REGION END #    //  CentralNode.always_executed_hook

    def delete_device(self):
        # PROTECTED REGION ID(CentralNode.delete_device) ENABLED START #
        """ Internal construct of TANGO. """
        # PROTECTED REGION END #    //  CentralNode.delete_device

    # ------------------
    # Attributes methods
    # ------------------

    def read_telescopeHealthState(self):
        # PROTECTED REGION ID(CentralNode.telescope_healthstate_read) ENABLED START #
        """ Internal construct of TANGO. Returns the Telescope health state."""
        return self._telescope_health_state
        # PROTECTED REGION END #    //  CentralNode.telescope_healthstate_read

    def read_subarray1HealthState(self):
        # PROTECTED REGION ID(CentralNode.subarray1_healthstate_read) ENABLED START #
        """ Internal construct of TANGO. Returns Subarray1 health state. """
        return self._subarray1_health_state
        # PROTECTED REGION END #    //  CentralNode.subarray1_healthstate_read

    def read_subarray2HealthState(self):
        # PROTECTED REGION ID(CentralNode.subarray2_healthstate_read) ENABLED START #
        """ Internal construct of TANGO. Returns Subarray2 health state. """
        return self._subarray2_health_state
        # PROTECTED REGION END #    //  CentralNode.subarray2_healthstate_read

    def read_subarray3HealthState(self):
        # PROTECTED REGION ID(CentralNode.subarray3HealthState_read) ENABLED START #
        """ Internal construct of TANGO. Returns Subarray3 health state. """
        return self._subarray3_health_state
        # PROTECTED REGION END #    //  CentralNode.subarray3HealthState_read

    def read_activityMessage(self):
        # PROTECTED REGION ID(CentralNode.activity_message_read) ENABLED START #
        """Internal construct of TANGO. Returns activity message. """
        return self._read_activity_message
        # PROTECTED REGION END #    //  CentralNode.activity_message_read

    def write_activityMessage(self, value):
        # PROTECTED REGION ID(CentralNode.activity_message_write) ENABLED START #
        """Internal construct of TANGO. Sets the activity message. """
        self._read_activity_message = value
        # PROTECTED REGION END #    //  CentralNode.activity_message_write

    # --------
    # Commands
    # --------

    pylint: disable=unused-variable
    # class StowAntennasCommand(BaseCommand):
    #     """
    #     A class for CentralNode's StowAntennas() command.
    #     """
    #
    #     def check_allowed(self):
    #
    #         """
    #         Checks whether this command is allowed to be run in current device state
    #
    #         :return: True if this command is allowed to be run in current device state
    #
    #         :rtype: boolean
    #
    #         :raises: DevFailed if this command is not allowed to be run in current device state
    #
    #         """
    #         if self.state_model.op_state in [DevState.FAULT, DevState.UNKNOWN, DevState.DISABLE]:
    #             tango.Except.throw_exception("Command StowAntennas is not allowed in current state.",
    #                                          "Failed to invoke StowAntennas command on CentralNode.",
    #                                          "CentralNode.StowAntennas()",
    #                                          tango.ErrSeverity.ERR)
    #         return True
    #
    #     def do(self, argin):
    #         """
    #         Invokes the command SetStowMode on the specified receptors.
    #
    #         :param argin: List of Receptors to be stowed.
    #
    #         :return: None
    #
    #         :raises: DevFailed if error occurs while invoking command of DishLeafNode
    #                 ValueError if error occurs if input argument json string contains invalid value
    #         """
    #         device = self.target
    #         try:
    #             for leafId in range(0, len(argin)):
    #                 input_type_check = float(argin[leafId])
    #
    #             log_msg = const.STR_STOW_CMD_ISSUED_CN
    #             self.logger.info(log_msg)
    #             device._read_activity_message = log_msg
    #             for i in range(0, len(argin)):
    #                 device_name = device.DishLeafNodePrefix + argin[i]
    #                 try:
    #                     device_proxy = DeviceProxy(device_name)
    #                     device_proxy.command_inout(const.CMD_SET_STOW_MODE)
    #                 except DevFailed as dev_failed:
    #                     log_msg = const.ERR_EXE_STOW_CMD + str(dev_failed)
    #                     self.logger.exception(dev_failed)
    #                     device._read_activity_message = const.ERR_EXE_STOW_CMD
    #                     tango.Except.throw_exception(const.STR_CMD_FAILED, log_msg,
    #                                                  "CentralNode.StowAntennasCommand",
    #                                                  tango.ErrSeverity.ERR)
    #
    #         except ValueError as value_error:
    #             log_msg = const.ERR_STOW_ARGIN + str(value_error)
    #             self.logger.exception(value_error)
    #             device._read_activity_message = const.ERR_STOW_ARGIN
    #             tango.Except.throw_exception(const.STR_CMD_FAILED, log_msg,
    #                                          "CentralNode.StowAntennasCommand",
    #                                          tango.ErrSeverity.ERR)
    #
    #         except DevFailed as dev_failed:
    #             log_msg = const.ERR_EXE_STOW_CMD + str(dev_failed)
    #             self.logger.exception(dev_failed)
    #             device._read_activity_message = const.ERR_EXE_STOW_CMD
    #             tango.Except.throw_exception(const.STR_CMD_FAILED, log_msg,
    #                                          "CentralNode.StowAntennasCommand",
    #                                          tango.ErrSeverity.ERR)
    #
    # pylint: enable=unused-variable

    def is_StowAntennas_allowed(self):
        """
        Checks whether this command is allowed to be run in current device state.

        :return: True if this command is allowed to be run in current device state.

        :rtype: boolean

        :raises: DevFailed if this command is not allowed to be run in current device state.

        """
        handler = self.get_command_object("StowAntennas")
        return handler.check_allowed()

    @command(
        dtype_in=('str',),
        doc_in="List of Receptors to be stowed",
    )
    def StowAntennas(self, argin):
        """
        This command stows the specified receptors.
        """
        handler = self.get_command_object("StowAntennas")
        handler(argin)

    def is_StandByTelescope_allowed(self):
        """
        Checks whether this command is allowed to be run in current device state.

        :return: True if this command is allowed to be run in current device state.

        :rtype: boolean

        :raises: DevFailed if this command is not allowed to be run in current device state.

        """
        handler = self.get_command_object("StandByTelescope")
        return handler.check_allowed()

    @command(
        dtype_out="DevVarLongStringArray",
        doc_out="[ResultCode, information-only string]",
    )
    def StandByTelescope(self):
        """
        This command invokes SetStandbyLPMode() command on DishLeafNode, StandBy() command on CspMasterLeafNode and
        SdpMasterLeafNode and Off() command on SubarrayNode and sets CentralNode into OFF state.

        """
        handler = self.get_command_object("StandByTelescope")
        (result_code, message) = handler()
        return [[result_code], [message]]


    def is_StartUpTelescope_allowed(self):
        """
        Checks whether this command is allowed to be run in current device state.

        :return: True if this command is allowed to be run in current device state.

        :rtype: boolean

        :raises: DevFailed if this command is not allowed to be run in current device state.

        """
        handler = self.get_command_object("StartUpTelescope")
        return handler.check_allowed()

    @command(
        dtype_out="DevVarLongStringArray",
        doc_out="[ResultCode, information-only string]",
    )
    @DebugIt()
    def StartUpTelescope(self):
        """
        This command invokes SetOperateMode() command on DishLeadNode, On() command on CspMasterLeafNode,
        SdpMasterLeafNode and SubarrayNode and sets the Central Node into ON state.
        """
        handler = self.get_command_object("StartUpTelescope")
        (result_code, message) = handler()
        return [[result_code], [message]]

<<<<<<< HEAD
    # class StandByTelescopeCommand(SKABaseDevice.OffCommand):
    #     """
    #     A class for CentralNode's StandByTelescope() command.
    #     """
    #
    #     def check_allowed(self):
    #
=======
    # class AssignResourcesCommand(BaseCommand):
    #     """
    #     A class for CentralNode's AssignResources() command.
    #     """
    #
    #     def check_allowed(self):
>>>>>>> 88d1cec6
    #         """
    #         Checks whether this command is allowed to be run in current device state
    #
    #         :return: True if this command is allowed to be run in current device state
    #
    #         :rtype: boolean
    #
<<<<<<< HEAD
    #         :raises: DevFailed if this command is not allowed to be run in current device state
    #         """
    #         if self.state_model.op_state in [DevState.FAULT, DevState.UNKNOWN, DevState.DISABLE]:
    #             tango.Except.throw_exception("Command StandByTelescope is not allowed in current state.",
    #                                          "Failed to invoke StandByTelescope command on CentralNode.",
    #                                          "CentralNode.StandByTelescope()",
    #                                          tango.ErrSeverity.ERR)
    #         return True
    #
    #     def do(self):
    #         """
    #         Sets the CentralNode into OFF state. Invokes the respective command on lower level nodes adn devices.
    #
    #         :return: A tuple containing a return code and a string message indicating status.
    #         The message is for information purpose only.
    #
    #         :rtype: (ResultCode, str)
    #
    #         :raises: DevFailed if error occurs while invoking command on any of the devices like SubarrayNode,
    #                 DishLeafNode, CSPMasterLeafNode or SDpMasterLeafNode
    #
    #         """
    #         device = self.target
    #         log_msg = const.STR_STANDBY_CMD_ISSUED
    #         self.logger.info(log_msg)
    #         device._read_activity_message = log_msg
    #
    #         for name in range(0, len(device._dish_leaf_node_devices)):
    #             try:
    #                 device._leaf_device_proxy[name].command_inout(const.CMD_SET_STANDBY_MODE)
    #                 log_msg = const.CMD_SET_STANDBY_MODE + "invoked on" + str(device._leaf_device_proxy[name])
    #                 self.logger.info(log_msg)
    #                 device._leaf_device_proxy[name].command_inout(const.CMD_OFF)
    #             except DevFailed as dev_failed:
    #                 log_msg = const.ERR_EXE_STANDBY_CMD + str(dev_failed)
    #                 self.logger.exception(dev_failed)
    #                 device._read_activity_message = const.ERR_EXE_STANDBY_CMD
    #                 tango.Except.throw_exception(const.STR_STANDBY_EXEC, log_msg,
    #                                              "CentralNode.StandByTelescopeCommand",
    #                                              tango.ErrSeverity.ERR)
    #
    #         try:
    #             device._csp_master_leaf_proxy.command_inout(const.CMD_OFF)
    #             device._csp_master_leaf_proxy.command_inout(const.CMD_STANDBY, [])
    #             self.logger.info(const.STR_CMD_STANDBY_CSP_DEV)
    #         except DevFailed as dev_failed:
    #             log_msg = const.ERR_EXE_STANDBY_CMD + str(dev_failed)
    #             self.logger.exception(dev_failed)
    #             device._read_activity_message = const.ERR_EXE_STANDBY_CMD
    #             tango.Except.throw_exception(const.STR_STANDBY_EXEC, log_msg,
    #                                          "CentralNode.StandByTelescopeCommand",
    #                                          tango.ErrSeverity.ERR)
    #
    #         try:
    #             device._sdp_master_leaf_proxy.command_inout(const.CMD_OFF)
    #             device._sdp_master_leaf_proxy.command_inout(const.CMD_STANDBY)
    #             self.logger.info(const.STR_CMD_STANDBY_SDP_DEV)
    #         except DevFailed as dev_failed:
    #             log_msg = const.ERR_EXE_STANDBY_CMD + str(dev_failed)
    #             self.logger.exception(dev_failed)
    #             device._read_activity_message = const.ERR_EXE_STANDBY_CMD
    #             tango.Except.throw_exception(const.STR_STANDBY_EXEC, log_msg,
    #                                          "CentralNode.StandByTelescopeCommand",
    #                                          tango.ErrSeverity.ERR)
    #         try:
    #             for subarrayID in range(1, len(device.TMMidSubarrayNodes) + 1):
    #                 device.subarray_FQDN_dict[subarrayID].command_inout(const.CMD_OFF)
    #                 self.logger.info(const.STR_CMD_STANDBY_SA_DEV)
    #
    #         except DevFailed as dev_failed:
    #             log_msg = const.ERR_EXE_STANDBY_CMD + str(dev_failed)
    #             self.logger.exception(dev_failed)
    #             device._read_activity_message = const.ERR_EXE_STANDBY_CMD
    #             tango.Except.throw_exception(const.STR_STANDBY_EXEC, log_msg,
    #                                          "CentralNode.StandByTelescopeCommand",
    #                                          tango.ErrSeverity.ERR)
    #         return (ResultCode.OK, device._read_activity_message)
    #
    # def is_StandByTelescope_allowed(self):
    #     """
    #     Checks whether this command is allowed to be run in current device state.
    #
    #     :return: True if this command is allowed to be run in current device state.
    #
    #     :rtype: boolean
    #
    #     :raises: DevFailed if this command is not allowed to be run in current device state.
    #
    #     """
    #     handler = self.get_command_object("StandByTelescope")
    #     return handler.check_allowed()
    #
    # @command(
    #     dtype_out="DevVarLongStringArray",
    #     doc_out="[ResultCode, information-only string]",
    # )
    # def StandByTelescope(self):
    #     """
    #     This command invokes SetStandbyLPMode() command on DishLeafNode, StandBy() command on CspMasterLeafNode and
    #     SdpMasterLeafNode and Off() command on SubarrayNode and sets CentralNode into OFF state.
    #
    #     """
    #     handler = self.get_command_object("StandByTelescope")
    #     (result_code, message) = handler()
    #     return [[result_code], [message]]
    #
    # class StartUpTelescopeCommand(SKABaseDevice.OnCommand):
    #     """
    #     A class for CentralNode's StartupCommand() command.
    #     """
    #     def check_allowed(self):
    #
    #         """
    #         Checks whether this command is allowed to be run in current device state
    #
    #         :return: True if this command is allowed to be run in current device state
    #
    #         :rtype: boolean
    #
    #         :raises: DevFailed if this command is not allowed to be run in current device state
    #
    #         """
    #         if self.state_model.op_state in [DevState.FAULT, DevState.UNKNOWN, DevState.DISABLE]:
    #             tango.Except.throw_exception("Command StartUpTelescope is not allowed in current state.",
    #                                          "Failed to invoke StartUpTelescope command on CentralNode.",
    #                                          "CentralNode.StartUpTelescope()",
    #                                          tango.ErrSeverity.ERR)
    #         return True
    #
    #     def do(self):
    #         """
    #         Setting the startup state to TRUE enables the telescope to accept subarray commands as per the subarray
    #         model. Set the CentralNode into ON state.
    #
    #         :param argin: None.
    #
    #         :return: A tuple containing a return code and a string message indicating status.
    #         The message is for information purpose only.
    #
    #         :rtype: (ResultCode, str)
    #
    #         :raises: DevFailed if error occurs while invoking command on any of the devices like SubarrayNode,
    #                 DishLeafNode, CSPMasterLeafNode or SDpMasterLeafNode
    #
    #         """
    #         device = self.target
    #         log_msg = const.STR_ON_CMD_ISSUED
    #         self.logger.info(log_msg)
    #         device._read_activity_message = log_msg
    #
    #         for name in range(0, len(device._dish_leaf_node_devices)):
    #             try:
    #                 device._leaf_device_proxy[name].command_inout(const.CMD_ON)
    #                 device._leaf_device_proxy[name].command_inout(const.CMD_SET_OPERATE_MODE)
    #                 log_msg = const.CMD_SET_OPERATE_MODE + 'invoked on' + str(device._leaf_device_proxy[name])
    #                 self.logger.info(log_msg)
    #             except DevFailed as dev_failed:
    #                 log_msg = const.ERR_EXE_ON_CMD + str(dev_failed)
    #                 self.logger.exception(dev_failed)
    #                 device._read_activity_message = const.ERR_EXE_ON_CMD
    #                 tango.Except.throw_exception(const.STR_ON_EXEC, log_msg,
    #                                              "CentralNode.StartUpTelescopeCommand",
    #                                              tango.ErrSeverity.ERR)
    #         try:
    #             device._csp_master_leaf_proxy.command_inout(const.CMD_ON)
    #             self.logger.info(const.STR_CMD_ON_CSP_DEV)
    #
    #         except DevFailed as dev_failed:
    #             log_msg = const.ERR_EXE_ON_CMD + str(dev_failed)
    #             self.logger.exception(dev_failed)
    #             device._read_activity_message = const.ERR_EXE_ON_CMD
    #             tango.Except.throw_exception(const.STR_ON_EXEC, log_msg,
    #                                          "CentralNode.StartUpTelescopeCommand",
    #                                          tango.ErrSeverity.ERR)
    #         try:
    #             device._sdp_master_leaf_proxy.command_inout(const.CMD_ON)
    #             self.logger.info(const.STR_CMD_ON_SDP_DEV)
    #         except DevFailed as dev_failed:
    #             log_msg = const.ERR_EXE_ON_CMD + str(dev_failed)
    #             self.logger.exception(dev_failed)
    #             device._read_activity_message = const.ERR_EXE_ON_CMD
    #             tango.Except.throw_exception(const.STR_ON_EXEC, log_msg,
    #                                          "CentralNode.StartUpTelescopeCommand",
    #                                          tango.ErrSeverity.ERR)
    #         try:
    #             for subarrayID in range(1, len(device.TMMidSubarrayNodes) + 1):
    #                 device.subarray_FQDN_dict[subarrayID].command_inout(const.CMD_ON)
    #                 self.logger.info(const.STR_CMD_ON_SA_DEV)
    #         except DevFailed as dev_failed:
    #             log_msg = const.ERR_EXE_ON_CMD + str(dev_failed)
    #             self.logger.exception(dev_failed)
    #             device._read_activity_message = const.ERR_EXE_ON_CMD
    #             tango.Except.throw_exception(const.STR_ON_EXEC, log_msg,
    #                                          "CentralNode.StartUpTelescopeCommand",
    #                                          tango.ErrSeverity.ERR)
    #         return (ResultCode.OK, device._read_activity_message)
    #
    # def is_StartUpTelescope_allowed(self):
    #     """
    #     Checks whether this command is allowed to be run in current device state.
    #
    #     :return: True if this command is allowed to be run in current device state.
    #
    #     :rtype: boolean
    #
    #     :raises: DevFailed if this command is not allowed to be run in current device state.
    #
    #     """
    #     handler = self.get_command_object("StartUpTelescope")
    #     return handler.check_allowed()
    #
    # @command(
    #     dtype_out="DevVarLongStringArray",
    #     doc_out="[ResultCode, information-only string]",
    # )
    # @DebugIt()
    # def StartUpTelescope(self):
    #     """
    #     This command invokes SetOperateMode() command on DishLeadNode, On() command on CspMasterLeafNode,
    #     SdpMasterLeafNode and SubarrayNode and sets the Central Node into ON state.
    #     """
    #     handler = self.get_command_object("StartUpTelescope")
    #     (result_code, message) = handler()
    #     return [[result_code], [message]]
    #
   
    def is_AssignResources_allowed(self):
        """
        Checks whether this command is allowed to be run in current device state.
    
        :return: True if this command is allowed to be run in current device state
    
        :rtype: boolean
    
        :raises: DevFailed if this command is not allowed to be run in current device state
    
        """
        handler = self.get_command_object("AssignResources")
        return handler.check_allowed()
    
    @command(
        dtype_in='str',
        doc_in="The string in JSON format. The JSON contains following values:\nsubarrayID: "
               "DevShort\ndish: JSON object consisting\n- receptorIDList: DevVarStringArray. "
               "The individual string should contain dish numbers in string format with "
               "preceding zeroes upto 3 digits. E.g. 0001, 0002",
        dtype_out='str',
        doc_out="information-only string",
    )
    @DebugIt()
    def AssignResources(self, argin):
        """
        AssignResources command invokes the AssignResources command on lower level devices.
        """
        handler = self.get_command_object("AssignResources")
        message = handler(argin)
        return message
=======
    #         :raises: DevFailed if this command is not allowed to be run
    #             in current device state
    #
    #         """
    #
    #         if self.state_model.op_state in [DevState.FAULT, DevState.UNKNOWN, DevState.DISABLE]:
    #             tango.Except.throw_exception("Command AssignResources is not allowed in current state.",
    #                                          "Failed to invoke AssignResources command on CentralNode.",
    #                                          "CentralNode.AssignResources()",
    #                                          tango.ErrSeverity.ERR)
    #         return True
    #
    #     def do(self, argin):
    #         """
    #         Assigns resources to given subarray. It accepts the subarray id, receptor id list and SDP block in JSON
    #         string format. Upon successful execution, the 'receptorIDList' attribute of the given subarray is populated
    #         with the given receptors.Also checking for duplicate allocation of resources is done. If already allocated
    #         it will throw error message regarding the prior existence of resource.
    #
    #         :param argin: The string in JSON format. The JSON contains following values:
    #
    #            subarrayID:
    #                DevShort. Mandatory.
    #
    #            dish:
    #                Mandatory JSON object consisting of
    #
    #                receptorIDList:
    #                    DevVarStringArray
    #                    The individual string should contain dish numbers in string format
    #                    with preceding zeroes upto 3 digits. E.g. 0001, 0002.
    #
    #            sdp:
    #                Mandatory JSON object consisting of
    #
    #                id:
    #                    DevString
    #                    The SBI id.
    #                max_length:
    #                    DevDouble
    #                    Maximum length of the SBI in seconds.
    #                scan_types:
    #                    array of the blocks each consisting following parameters
    #                    id:
    #                        DevString
    #                        The scan id.
    #                    coordinate_system:
    #                        DevString
    #                    ra:
    #                        DevString
    #                    Dec:
    #                        DevString
    #
    #                processing_blocks:
    #                    array of the blocks each consisting following parameters
    #                    id:
    #                        DevString
    #                        The Processing Block id.
    #                    workflow:
    #                        type:
    #                            DevString
    #                        id:
    #                            DevString
    #                        version:
    #                            DevString
    #                    parameters:
    #                        {}
    #
    #         Example:
    #             {"subarrayID":1,"dish":{"receptorIDList":["0001","0002"]},"sdp":{"id":"sbi-mvp01-20200325-00001",
    #             "max_length":100.0,"scan_types":[{"id":"science_A","coordinate_system":"ICRS","ra":"02:42:40.771"
    #             ,"dec":"-00:00:47.84","channels":[{"count":744,"start":0,"stride":2,"freq_min":
    #             0.35e9,"freq_max":0.368e9,"link_map":[[0,0],[200,1],[744,2],[944,3]]},{"count":744,"start":2000,
    #             "stride":1,"freq_min":0.36e9,"freq_max":0.368e9,"link_map":[[2000,4],[2200,5]]}]},{"id":
    #             "calibration_B","coordinate_system":"ICRS","ra":"12:29:06.699","dec":"02:03:08.598",
    #             "channels":[{"count":744,"start":0,"stride":2,"freq_min":0.35e9,"freq_max":0.368e9,"link_map":
    #             [[0,0],[200,1],[744,2],[944,3]]},{"count":744,"start":2000,"stride":1,"freq_min":0.36e9,
    #             "freq_max":0.368e9,"link_map":[[2000,4],[2200,5]]}]}],"processing_blocks":[{"id":
    #             "pb-mvp01-20200325-00001","workflow":{"type":"realtime","id":"vis_receive","version":
    #             "0.1.0"},"parameters":{}},{"id":"pb-mvp01-20200325-00002","workflow":{"type":"realtime",
    #             "id":"test_realtime","version":"0.1.0"},"parameters":{}},{"id":"pb-mvp01-20200325-00003",
    #             "workflow":{"type":"batch","id":"ical","version":"0.1.0"},"parameters":{},"dependencies":
    #             [{"pb_id":"pb-mvp01-20200325-00001","type":["visibilities"]}]},{"id":"pb-mvp01-20200325-00004"
    #             ,"workflow":{"type":"batch","id":"dpreb","version":"0.1.0"},"parameters":{},"dependencies":
    #             [{"pb_id":"pb-mvp01-20200325-00003","type":["calibration"]}]}]}}
    #
    #         Note: From Jive, enter above input string without any space.
    #
    #         :return: A tuple containing a return code and a string in JSON format on successful assignment
    #          of given resources. The JSON string contains following values:
    #
    #             dish:
    #                 Mandatory JSON object consisting of
    #
    #                 receptorIDList_success:
    #                     DevVarStringArray
    #                     Contains ids of the receptors which are successfully allocated. Empty on unsuccessful
    #                     allocation.
    #
    #
    #             Example:
    #                 {
    #                 "dish": {
    #                 "receptorIDList_success": ["0001", "0002"]
    #                 }
    #                 }
    #
    #         :rtype: (ResultCode, str)
    #
    #         :raises: DevFailed when the API fails to allocate resources.
    #
    #         Note: Enter input without spaces as:{"dish":{"receptorIDList_success":["0001","0002"]}}
    #
    #         """
    #         receptorIDList = []
    #         argout = []
    #         device = self.target
    #
    #         ## Validate the input JSON string.
    #         try:
    #             self.logger.info("Validating input string.")
    #             input_validator = AssignResourceValidator(device.TMMidSubarrayNodes, device._dish_leaf_node_devices,
    #                                                       device.DishLeafNodePrefix, self.logger)
    #             json_argument = input_validator.loads(argin)
    #
    #             # Create subarray proxy
    #             subarrayID = int(json_argument['subarrayID'])
    #             subarrayProxy = device.subarray_FQDN_dict[subarrayID]
    #             ## check for duplicate allocation
    #             self.logger.info("Checking for resource reallocation.")
    #             device._check_receptor_reassignment(json_argument["dish"]["receptorIDList"])
    #
    #             ## Allocate resources to subarray
    #             # Remove Subarray Id key from input json argument and send the json with
    #             # receptor Id list and SDP block to TMC Subarray Node
    #             self.logger.info("Allocating resource to subarray %d", subarrayID)
    #             input_json_subarray = json_argument.copy()
    #             del input_json_subarray["subarrayID"]
    #             input_to_sa = json.dumps(input_json_subarray)
    #
    #             resources_allocated_return = subarrayProxy.command_inout(
    #                 const.CMD_ASSIGN_RESOURCES, input_to_sa)
    #
    #             # Note: resources_allocated_return[1] contains the JSON string containing
    #             # allocated resources.
    #             # resources_allocated = resources_allocated_return[1]
    #             log_msg = "Return value from subarray node: " + str(resources_allocated_return)
    #             self.logger.info(log_msg)
    #             resources_allocated = ast.literal_eval(resources_allocated_return[1][0])
    #             log_msg = "resources_assigned: " + str(resources_allocated)
    #             self.logger.debug(log_msg)
    #             # Update self._subarray_allocation variable to update subarray allocation
    #             # for the related dishes.
    #             # Also append the allocated dish to out argument.
    #             for dish in range(0, len(resources_allocated)):
    #                 dish_ID = "dish" + (resources_allocated[dish])
    #                 device._subarray_allocation[dish_ID] = "SA" + str(subarrayID)
    #                 receptorIDList.append(resources_allocated[dish])
    #
    #             # Allocation successful
    #             device._read_activity_message = const.STR_ASSIGN_RESOURCES_SUCCESS
    #             self.logger.info(const.STR_ASSIGN_RESOURCES_SUCCESS)
    #
    #             # Prepare output argument
    #             argout = {
    #                 "dish": {
    #                     "receptorIDList_success": receptorIDList
    #                 }
    #             }
    #             self.logger.debug(argout)
    #         except (InvalidJSONError, ResourceNotPresentError, SubarrayNotPresentError) as error:
    #             self.logger.exception("Exception in AssignResource(): %s", str(error))
    #             device._read_activity_message = "Exception in validating input: " + str(error)
    #             log_msg = const.STR_ASSIGN_RES_EXEC + str(error)
    #             self.logger.exception(error)
    #             tango.Except.throw_exception(const.STR_RESOURCE_ALLOCATION_FAILED, log_msg,
    #                                          "CentralNode.AssignResourcesCommand",
    #                                          tango.ErrSeverity.ERR)
    #
    #         except ResourceReassignmentError as resource_error:
    #             self.logger.exception("List of the dishes that are already allocated: %s", \
    #                                   str(resource_error.resources_reallocation))
    #             device._read_activity_message = const.STR_DISH_DUPLICATE + str(resource_error.resources_reallocation)
    #             log_msg = const.STR_DISH_DUPLICATE + str(resource_error)
    #             self.logger.exception(resource_error)
    #             tango.Except.throw_exception(const.STR_RESOURCE_ALLOCATION_FAILED, log_msg,
    #                                          "CentralNode.AssignResourcesCommand",
    #                                          tango.ErrSeverity.ERR)
    #         except ValueError as ve:
    #             self.logger.exception("Exception in AssignResources command: %s", str(ve))
    #             device._read_activity_message = "Invalid value in input: " + str(ve)
    #             log_msg = const.STR_ASSIGN_RES_EXEC + str(ve)
    #             self.logger.exception(ve)
    #             tango.Except.throw_exception(const.STR_RESOURCE_ALLOCATION_FAILED, log_msg,
    #                                          "CentralNode.AssignResourcesCommand",
    #                                          tango.ErrSeverity.ERR)
    #         except DevFailed as dev_failed:
    #             log_msg = const.ERR_ASSGN_RESOURCES + str(dev_failed)
    #             self.logger.exception(dev_failed)
    #             tango.Except.throw_exception(const.STR_CMD_FAILED, log_msg,
    #                                          "CentralNode.AssignResourcesCommand",
    #                                          tango.ErrSeverity.ERR)
    #         message = json.dumps(argout)
    #         self.logger.info(message)
    #         return message
    #
    #         # PROTECTED REGION END #    //  CentralNode.AssignResources
    #
    # def is_AssignResources_allowed(self):
    #     """
    #     Checks whether this command is allowed to be run in current device state.
    #
    #     :return: True if this command is allowed to be run in current device state
    #
    #     :rtype: boolean
    #
    #     :raises: DevFailed if this command is not allowed to be run in current device state
    #
    #     """
    #     handler = self.get_command_object("AssignResources")
    #     return handler.check_allowed()
    #
    # @command(
    #     dtype_in='str',
    #     doc_in="The string in JSON format. The JSON contains following values:\nsubarrayID: "
    #            "DevShort\ndish: JSON object consisting\n- receptorIDList: DevVarStringArray. "
    #            "The individual string should contain dish numbers in string format with "
    #            "preceding zeroes upto 3 digits. E.g. 0001, 0002",
    #     dtype_out='str',
    #     doc_out="information-only string",
    # )
    # @DebugIt()
    # def AssignResources(self, argin):
    #     """
    #     AssignResources command invokes the AssignResources command on lower level devices.
    #     """
    #     handler = self.get_command_object("AssignResources")
    #     message = handler(argin)
    #     return message
>>>>>>> 88d1cec6

    # class ReleaseResourcesCommand(BaseCommand):
    #     """
    #     A class for CentralNode's ReleaseResources() command.
    #     """
    #     def check_allowed(self):
    #         """
    #         Checks whether this command is allowed to be run in current device state
    #
    #         :return: True if this command is allowed to be run in current device state
    #
    #         :rtype: boolean
    #
    #         :raises: DevFailed if this command is not allowed to be run in current device state
    #
    #         """
    #
    #         if self.state_model.op_state in [DevState.FAULT, DevState.UNKNOWN, DevState.DISABLE,]:
    #             tango.Except.throw_exception("Command ReleaseResources is not allowed in current state.",
    #                                          "Failed to invoke ReleaseResources command on CentralNode.",
    #                                          "CentralNode.ReleaseResources()",
    #                                          tango.ErrSeverity.ERR)
    #         return True
    #
    #     def do(self, argin):
    #         """
    #         Release all the resources assigned to the given Subarray. It accepts the subarray id, releaseALL flag and
    #         receptorIDList in JSON string format. When the releaseALL flag is True, ReleaseAllResources command
    #         is invoked on the respective SubarrayNode. In this case, the receptorIDList tag is empty as all
    #         the resources of the Subarray are to be released.
    #         When releaseALL is False, ReleaseResources will be invoked on the SubarrayNode and the resources provided
    #         in receptorIDList tag, are to be released from the Subarray. The selective release of the resources when
    #         releaseALL Flag is False is not yet supported.
    #
    #         :param argin: The string in JSON format. The JSON contains following values:
    #
    #             subarrayID:
    #                 DevShort. Mandatory.
    #
    #             releaseALL:
    #                 Boolean(True or False). Mandatory. True when all the resources to be released from Subarray.
    #
    #             receptorIDList:
    #                 DevVarStringArray. Empty when releaseALL tag is True.
    #
    #             Example:
    #                 {
    #                     "subarrayID": 1,
    #                     "releaseALL": true,
    #                     "receptorIDList": []
    #                 }
    #
    #             Note: From Jive, enter input as:
    #                 {"subarrayID":1,"releaseALL":true,"receptorIDList":[]} without any space.
    #
    #         :return: A tuple containing a return code and a string in josn format on successful release
    #          of all the resources. The JSON string contains following values:
    #
    #             releaseALL:
    #                 Boolean(True or False). If True, all the resources are successfully released from the
    #                 Subarray.
    #
    #             receptorIDList:
    #                 DevVarStringArray. If releaseALL is True, receptorIDList is empty. Else list returns
    #                 resources (device names) that are noe released from the subarray.
    #
    #             Example:
    #                 argout =
    #                 {
    #                     "ReleaseAll" : True,
    #                     "receptorIDList" : []
    #                 }
    #
    #          :rtype: (ResultCode, str)
    #
    #          :raises: ValueError if input argument json string contains invalid value
    #                 KeyError if input argument json string contains invalid key
    #                 DevFailed if the command execution or command invocation on SubarrayNode is not successful
    #
    #         """
    #         device = self.target
    #         try:
    #             release_success = False
    #             jsonArgument = json.loads(argin)
    #             subarrayID = jsonArgument['subarrayID']
    #             subarrayProxy = device.subarray_FQDN_dict[subarrayID]
    #             subarray_name = "SA" + str(subarrayID)
    #             if jsonArgument['releaseALL'] == True:
    #                 # Invoke "ReleaseAllResources" on SubarrayNode
    #                 return_val = subarrayProxy.command_inout(const.CMD_RELEASE_RESOURCES)
    #                 res_not_released = ast.literal_eval(return_val[1][0])
    #                 log_msg = const.STR_REL_RESOURCES
    #                 self.logger.info(log_msg)
    #                 device._read_activity_message = log_msg
    #                 if not res_not_released:
    #                     release_success = True
    #                     for Dish_ID, Dish_Status in device._subarray_allocation.items():
    #                         if Dish_Status == subarray_name:
    #                             device._subarray_allocation[Dish_ID] = "NOT_ALLOCATED"
    #                     argout = {
    #                         "ReleaseAll": release_success,
    #                         "receptorIDList": res_not_released
    #                     }
    #                     message = json.dumps(argout)
    #                     self.logger.info(message)
    #                     return message
    #                 else:
    #                     log_msg = const.STR_LIST_RES_NOT_REL + str(res_not_released)
    #                     device._read_activity_message = log_msg
    #                     self.logger.info(log_msg)
    #                     # release_success = False
    #             else:
    #                 device._read_activity_message = const.STR_FALSE_TAG
    #                 self.logger.info(const.STR_FALSE_TAG)
    #
    #         except ValueError as value_error:
    #             self.logger.error(const.ERR_INVALID_JSON)
    #             device._read_activity_message = const.ERR_INVALID_JSON + str(value_error)
    #             log_msg = const.ERR_INVALID_JSON + str(value_error)
    #             self.logger.exception(value_error)
    #             tango.Except.throw_exception(const.STR_RELEASE_RES_EXEC, log_msg,
    #                                          "CentralNode.ReleaseResourcesCommand",
    #                                          tango.ErrSeverity.ERR)
    #
    #         except KeyError as key_error:
    #             self.logger.error(const.ERR_JSON_KEY_NOT_FOUND)
    #             device._read_activity_message = const.ERR_JSON_KEY_NOT_FOUND + str(key_error)
    #             log_msg = const.ERR_JSON_KEY_NOT_FOUND + str(key_error)
    #             self.logger.exception(key_error)
    #             tango.Except.throw_exception(const.STR_RELEASE_RES_EXEC, log_msg,
    #                                          "CentralNode.ReleaseResourcesCommand",
    #                                          tango.ErrSeverity.ERR)
    #
    #         except DevFailed as dev_failed:
    #             log_msg = const.ERR_RELEASE_RESOURCES + str(dev_failed)
    #             device._read_activity_message = const.ERR_RELEASE_RESOURCES
    #             self.logger.exception(dev_failed)
    #             tango.Except.throw_exception(const.STR_RELEASE_RES_EXEC, log_msg,
    #                                          "CentralNode.ReleaseResourcesCommand",
    #                                          tango.ErrSeverity.ERR)
    #
    # def is_ReleaseResources_allowed(self):
    #     """
    #     Checks whether this command is allowed to be run in current device state.
    #
    #     :return: True if this command is allowed to be run in current device state.
    #
    #     :rtype: boolean
    #
    #     :raises: DevFailed if this command is not allowed to be run in current device state
    #
    #     """
    #     handler = self.get_command_object("ReleaseResources")
    #     return handler.check_allowed()
    #
    # @command(
    #     dtype_in="str",
    #     doc_in="The string in JSON format. The JSON contains following values:\nsubarrayID: "
    #            "releaseALL boolean as true and receptorIDList.",
    #     dtype_out="str",
    #     doc_out="information-only string",
    # )
    # @DebugIt()
    # def ReleaseResources(self, argin):
    #     """
    #     Release all the resources assigned to the given Subarray.
    #     """
    #     handler = self.get_command_object("ReleaseResources")
    #
    #     message = handler(argin)
    #     return message

    def init_command_objects(self):
        """
        Initialises the command handlers for commands supported by this device.
        """
        super().init_command_objects()
        device_data = DeviceData.get_instance()
        args = (device_data, device_data.state_model, device_data.logger)
        self.register_command_object("AssignResources", assign_resources_command.AssignResources(*args))
        self.register_command_object("StowAntennas", stow_antennas_command.StowAntennas(*args))
        self.register_command_object("StartUpTelescope", start_up_telescope_command.StartUpTelescope(*args))
        self.register_command_object("StandByTelescope", stand_by_telescope_command.StandByTelescope(*args))
        self.register_command_object("ReleaseResources", release_resources_command.ReleaseResources(*args))

# ----------
# Run server
# ----------

def main(args=None, **kwargs):
    # PROTECTED REGION ID(CentralNode.main) ENABLED START #
    """
    Runs the CentralNode.
    :param args: Arguments internal to TANGO

    :param kwargs: Arguments internal to TANGO

    :return: CentralNode TANGO object.
    """
    return run((CentralNode,), args=args, **kwargs)
    # PROTECTED REGION END #    //  CentralNode.main


if __name__ == '__main__':
    main()<|MERGE_RESOLUTION|>--- conflicted
+++ resolved
@@ -532,22 +532,12 @@
         (result_code, message) = handler()
         return [[result_code], [message]]
 
-<<<<<<< HEAD
-    # class StandByTelescopeCommand(SKABaseDevice.OffCommand):
-    #     """
-    #     A class for CentralNode's StandByTelescope() command.
+    # class AssignResourcesCommand(BaseCommand):
+    #     """
+    #     A class for CentralNode's AssignResources() command.
     #     """
     #
     #     def check_allowed(self):
-    #
-=======
-    # class AssignResourcesCommand(BaseCommand):
-    #     """
-    #     A class for CentralNode's AssignResources() command.
-    #     """
-    #
-    #     def check_allowed(self):
->>>>>>> 88d1cec6
     #         """
     #         Checks whether this command is allowed to be run in current device state
     #
@@ -555,265 +545,6 @@
     #
     #         :rtype: boolean
     #
-<<<<<<< HEAD
-    #         :raises: DevFailed if this command is not allowed to be run in current device state
-    #         """
-    #         if self.state_model.op_state in [DevState.FAULT, DevState.UNKNOWN, DevState.DISABLE]:
-    #             tango.Except.throw_exception("Command StandByTelescope is not allowed in current state.",
-    #                                          "Failed to invoke StandByTelescope command on CentralNode.",
-    #                                          "CentralNode.StandByTelescope()",
-    #                                          tango.ErrSeverity.ERR)
-    #         return True
-    #
-    #     def do(self):
-    #         """
-    #         Sets the CentralNode into OFF state. Invokes the respective command on lower level nodes adn devices.
-    #
-    #         :return: A tuple containing a return code and a string message indicating status.
-    #         The message is for information purpose only.
-    #
-    #         :rtype: (ResultCode, str)
-    #
-    #         :raises: DevFailed if error occurs while invoking command on any of the devices like SubarrayNode,
-    #                 DishLeafNode, CSPMasterLeafNode or SDpMasterLeafNode
-    #
-    #         """
-    #         device = self.target
-    #         log_msg = const.STR_STANDBY_CMD_ISSUED
-    #         self.logger.info(log_msg)
-    #         device._read_activity_message = log_msg
-    #
-    #         for name in range(0, len(device._dish_leaf_node_devices)):
-    #             try:
-    #                 device._leaf_device_proxy[name].command_inout(const.CMD_SET_STANDBY_MODE)
-    #                 log_msg = const.CMD_SET_STANDBY_MODE + "invoked on" + str(device._leaf_device_proxy[name])
-    #                 self.logger.info(log_msg)
-    #                 device._leaf_device_proxy[name].command_inout(const.CMD_OFF)
-    #             except DevFailed as dev_failed:
-    #                 log_msg = const.ERR_EXE_STANDBY_CMD + str(dev_failed)
-    #                 self.logger.exception(dev_failed)
-    #                 device._read_activity_message = const.ERR_EXE_STANDBY_CMD
-    #                 tango.Except.throw_exception(const.STR_STANDBY_EXEC, log_msg,
-    #                                              "CentralNode.StandByTelescopeCommand",
-    #                                              tango.ErrSeverity.ERR)
-    #
-    #         try:
-    #             device._csp_master_leaf_proxy.command_inout(const.CMD_OFF)
-    #             device._csp_master_leaf_proxy.command_inout(const.CMD_STANDBY, [])
-    #             self.logger.info(const.STR_CMD_STANDBY_CSP_DEV)
-    #         except DevFailed as dev_failed:
-    #             log_msg = const.ERR_EXE_STANDBY_CMD + str(dev_failed)
-    #             self.logger.exception(dev_failed)
-    #             device._read_activity_message = const.ERR_EXE_STANDBY_CMD
-    #             tango.Except.throw_exception(const.STR_STANDBY_EXEC, log_msg,
-    #                                          "CentralNode.StandByTelescopeCommand",
-    #                                          tango.ErrSeverity.ERR)
-    #
-    #         try:
-    #             device._sdp_master_leaf_proxy.command_inout(const.CMD_OFF)
-    #             device._sdp_master_leaf_proxy.command_inout(const.CMD_STANDBY)
-    #             self.logger.info(const.STR_CMD_STANDBY_SDP_DEV)
-    #         except DevFailed as dev_failed:
-    #             log_msg = const.ERR_EXE_STANDBY_CMD + str(dev_failed)
-    #             self.logger.exception(dev_failed)
-    #             device._read_activity_message = const.ERR_EXE_STANDBY_CMD
-    #             tango.Except.throw_exception(const.STR_STANDBY_EXEC, log_msg,
-    #                                          "CentralNode.StandByTelescopeCommand",
-    #                                          tango.ErrSeverity.ERR)
-    #         try:
-    #             for subarrayID in range(1, len(device.TMMidSubarrayNodes) + 1):
-    #                 device.subarray_FQDN_dict[subarrayID].command_inout(const.CMD_OFF)
-    #                 self.logger.info(const.STR_CMD_STANDBY_SA_DEV)
-    #
-    #         except DevFailed as dev_failed:
-    #             log_msg = const.ERR_EXE_STANDBY_CMD + str(dev_failed)
-    #             self.logger.exception(dev_failed)
-    #             device._read_activity_message = const.ERR_EXE_STANDBY_CMD
-    #             tango.Except.throw_exception(const.STR_STANDBY_EXEC, log_msg,
-    #                                          "CentralNode.StandByTelescopeCommand",
-    #                                          tango.ErrSeverity.ERR)
-    #         return (ResultCode.OK, device._read_activity_message)
-    #
-    # def is_StandByTelescope_allowed(self):
-    #     """
-    #     Checks whether this command is allowed to be run in current device state.
-    #
-    #     :return: True if this command is allowed to be run in current device state.
-    #
-    #     :rtype: boolean
-    #
-    #     :raises: DevFailed if this command is not allowed to be run in current device state.
-    #
-    #     """
-    #     handler = self.get_command_object("StandByTelescope")
-    #     return handler.check_allowed()
-    #
-    # @command(
-    #     dtype_out="DevVarLongStringArray",
-    #     doc_out="[ResultCode, information-only string]",
-    # )
-    # def StandByTelescope(self):
-    #     """
-    #     This command invokes SetStandbyLPMode() command on DishLeafNode, StandBy() command on CspMasterLeafNode and
-    #     SdpMasterLeafNode and Off() command on SubarrayNode and sets CentralNode into OFF state.
-    #
-    #     """
-    #     handler = self.get_command_object("StandByTelescope")
-    #     (result_code, message) = handler()
-    #     return [[result_code], [message]]
-    #
-    # class StartUpTelescopeCommand(SKABaseDevice.OnCommand):
-    #     """
-    #     A class for CentralNode's StartupCommand() command.
-    #     """
-    #     def check_allowed(self):
-    #
-    #         """
-    #         Checks whether this command is allowed to be run in current device state
-    #
-    #         :return: True if this command is allowed to be run in current device state
-    #
-    #         :rtype: boolean
-    #
-    #         :raises: DevFailed if this command is not allowed to be run in current device state
-    #
-    #         """
-    #         if self.state_model.op_state in [DevState.FAULT, DevState.UNKNOWN, DevState.DISABLE]:
-    #             tango.Except.throw_exception("Command StartUpTelescope is not allowed in current state.",
-    #                                          "Failed to invoke StartUpTelescope command on CentralNode.",
-    #                                          "CentralNode.StartUpTelescope()",
-    #                                          tango.ErrSeverity.ERR)
-    #         return True
-    #
-    #     def do(self):
-    #         """
-    #         Setting the startup state to TRUE enables the telescope to accept subarray commands as per the subarray
-    #         model. Set the CentralNode into ON state.
-    #
-    #         :param argin: None.
-    #
-    #         :return: A tuple containing a return code and a string message indicating status.
-    #         The message is for information purpose only.
-    #
-    #         :rtype: (ResultCode, str)
-    #
-    #         :raises: DevFailed if error occurs while invoking command on any of the devices like SubarrayNode,
-    #                 DishLeafNode, CSPMasterLeafNode or SDpMasterLeafNode
-    #
-    #         """
-    #         device = self.target
-    #         log_msg = const.STR_ON_CMD_ISSUED
-    #         self.logger.info(log_msg)
-    #         device._read_activity_message = log_msg
-    #
-    #         for name in range(0, len(device._dish_leaf_node_devices)):
-    #             try:
-    #                 device._leaf_device_proxy[name].command_inout(const.CMD_ON)
-    #                 device._leaf_device_proxy[name].command_inout(const.CMD_SET_OPERATE_MODE)
-    #                 log_msg = const.CMD_SET_OPERATE_MODE + 'invoked on' + str(device._leaf_device_proxy[name])
-    #                 self.logger.info(log_msg)
-    #             except DevFailed as dev_failed:
-    #                 log_msg = const.ERR_EXE_ON_CMD + str(dev_failed)
-    #                 self.logger.exception(dev_failed)
-    #                 device._read_activity_message = const.ERR_EXE_ON_CMD
-    #                 tango.Except.throw_exception(const.STR_ON_EXEC, log_msg,
-    #                                              "CentralNode.StartUpTelescopeCommand",
-    #                                              tango.ErrSeverity.ERR)
-    #         try:
-    #             device._csp_master_leaf_proxy.command_inout(const.CMD_ON)
-    #             self.logger.info(const.STR_CMD_ON_CSP_DEV)
-    #
-    #         except DevFailed as dev_failed:
-    #             log_msg = const.ERR_EXE_ON_CMD + str(dev_failed)
-    #             self.logger.exception(dev_failed)
-    #             device._read_activity_message = const.ERR_EXE_ON_CMD
-    #             tango.Except.throw_exception(const.STR_ON_EXEC, log_msg,
-    #                                          "CentralNode.StartUpTelescopeCommand",
-    #                                          tango.ErrSeverity.ERR)
-    #         try:
-    #             device._sdp_master_leaf_proxy.command_inout(const.CMD_ON)
-    #             self.logger.info(const.STR_CMD_ON_SDP_DEV)
-    #         except DevFailed as dev_failed:
-    #             log_msg = const.ERR_EXE_ON_CMD + str(dev_failed)
-    #             self.logger.exception(dev_failed)
-    #             device._read_activity_message = const.ERR_EXE_ON_CMD
-    #             tango.Except.throw_exception(const.STR_ON_EXEC, log_msg,
-    #                                          "CentralNode.StartUpTelescopeCommand",
-    #                                          tango.ErrSeverity.ERR)
-    #         try:
-    #             for subarrayID in range(1, len(device.TMMidSubarrayNodes) + 1):
-    #                 device.subarray_FQDN_dict[subarrayID].command_inout(const.CMD_ON)
-    #                 self.logger.info(const.STR_CMD_ON_SA_DEV)
-    #         except DevFailed as dev_failed:
-    #             log_msg = const.ERR_EXE_ON_CMD + str(dev_failed)
-    #             self.logger.exception(dev_failed)
-    #             device._read_activity_message = const.ERR_EXE_ON_CMD
-    #             tango.Except.throw_exception(const.STR_ON_EXEC, log_msg,
-    #                                          "CentralNode.StartUpTelescopeCommand",
-    #                                          tango.ErrSeverity.ERR)
-    #         return (ResultCode.OK, device._read_activity_message)
-    #
-    # def is_StartUpTelescope_allowed(self):
-    #     """
-    #     Checks whether this command is allowed to be run in current device state.
-    #
-    #     :return: True if this command is allowed to be run in current device state.
-    #
-    #     :rtype: boolean
-    #
-    #     :raises: DevFailed if this command is not allowed to be run in current device state.
-    #
-    #     """
-    #     handler = self.get_command_object("StartUpTelescope")
-    #     return handler.check_allowed()
-    #
-    # @command(
-    #     dtype_out="DevVarLongStringArray",
-    #     doc_out="[ResultCode, information-only string]",
-    # )
-    # @DebugIt()
-    # def StartUpTelescope(self):
-    #     """
-    #     This command invokes SetOperateMode() command on DishLeadNode, On() command on CspMasterLeafNode,
-    #     SdpMasterLeafNode and SubarrayNode and sets the Central Node into ON state.
-    #     """
-    #     handler = self.get_command_object("StartUpTelescope")
-    #     (result_code, message) = handler()
-    #     return [[result_code], [message]]
-    #
-   
-    def is_AssignResources_allowed(self):
-        """
-        Checks whether this command is allowed to be run in current device state.
-    
-        :return: True if this command is allowed to be run in current device state
-    
-        :rtype: boolean
-    
-        :raises: DevFailed if this command is not allowed to be run in current device state
-    
-        """
-        handler = self.get_command_object("AssignResources")
-        return handler.check_allowed()
-    
-    @command(
-        dtype_in='str',
-        doc_in="The string in JSON format. The JSON contains following values:\nsubarrayID: "
-               "DevShort\ndish: JSON object consisting\n- receptorIDList: DevVarStringArray. "
-               "The individual string should contain dish numbers in string format with "
-               "preceding zeroes upto 3 digits. E.g. 0001, 0002",
-        dtype_out='str',
-        doc_out="information-only string",
-    )
-    @DebugIt()
-    def AssignResources(self, argin):
-        """
-        AssignResources command invokes the AssignResources command on lower level devices.
-        """
-        handler = self.get_command_object("AssignResources")
-        message = handler(argin)
-        return message
-=======
     #         :raises: DevFailed if this command is not allowed to be run
     #             in current device state
     #
@@ -1053,7 +784,6 @@
     #     handler = self.get_command_object("AssignResources")
     #     message = handler(argin)
     #     return message
->>>>>>> 88d1cec6
 
     # class ReleaseResourcesCommand(BaseCommand):
     #     """
