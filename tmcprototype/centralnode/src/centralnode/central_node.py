# -*- coding: utf-8 -*-
#
# This file is part of the CentralNode project
#
#
#
# Distributed under the terms of the BSD-3-Clause license.
# See LICENSE.txt for more info.

"""
Central Node is a coordinator of the complete M&C system. Central Node implements the standard set
of state and mode attributes defined by the SKA Control Model.
"""
from __future__ import print_function
from __future__ import absolute_import

# Tango imports
import tango
from tango import DebugIt, AttrWriteType, DeviceProxy, EventType, DevState, DevFailed
from tango.server import run,attribute, command, device_property
from ska.base import SKABaseDevice, SKASubarray
from ska.base.commands import ActionCommand, ResponseCommand, ResultCode
from ska.base.control_model import AdminMode, HealthState
# Additional import
# PROTECTED REGION ID(CentralNode.additionnal_import) ENABLED START #
from . import const

import json
# PROTECTED REGION END #    //  CentralNode.additional_import

__all__ = ["CentralNode", "main"]


class CentralNode(SKABaseDevice): # Keeping the current inheritance as it is. Command class i heritance will be as per base class.
    """
    Central Node is a coordinator of the complete M&C system.
    """
    # PROTECTED REGION ID(CentralNode.class_variable) ENABLED START #

    def health_state_cb(self, evt):
        """
        Retrieves the subscribed Subarray health state, aggregates them to calculate the
        telescope health state.

        :param evt: A TANGO_CHANGE event on Subarray healthState.

        :return: None
        """
        exception_count = 0
        exception_message = []
        try:
            log_msg = 'Health state attribute change event is : ' + str(evt)
            self.logger.info(log_msg )
            if not evt.err:
                health_state = evt.attr_value.value
                if const.PROP_DEF_VAL_TM_MID_SA1 in evt.attr_name:
                    self._subarray1_health_state = health_state
                    self.subarray_health_state_map[evt.device] = health_state
                elif const.PROP_DEF_VAL_TM_MID_SA2 in evt.attr_name:
                    self._subarray2_health_state = health_state
                    self.subarray_health_state_map[evt.device] = health_state
                elif const.PROP_DEF_VAL_TM_MID_SA3 in evt.attr_name:
                    self._subarray3_health_state = health_state
                    self.subarray_health_state_map[evt.device] = health_state
                elif self.CspMasterLeafNodeFQDN in evt.attr_name:
                    self._csp_master_leaf_health = health_state
                elif self.SdpMasterLeafNodeFQDN in evt.attr_name:
                    self._sdp_master_leaf_health = health_state
                else:
                    self.logger.debug(const.EVT_UNKNOWN)
                    # TODO: For future reference
                    # self._read_activity_message = const.EVT_UNKNOWN
                
                counts = {
                        HealthState.OK: 0,
                        HealthState.DEGRADED: 0,
                        HealthState.FAILED: 0,
                        HealthState.UNKNOWN: 0
                }

                for subsystem_health_field_name in ['csp_master_leaf_health', 'sdp_master_leaf_health']:
                    health_state = getattr(self, f"_{subsystem_health_field_name}")
                    counts[health_state] += 1

                for subarray_health_state in list(self.subarray_health_state_map.values()):
                    counts[subarray_health_state] += 1

                # Calculating health_state for SubarrayNode, CspMasterLeafNode, SdpMasterLeafNode
                if counts[HealthState.OK] == len(list(self.subarray_health_state_map.values())) + 2:
                    self._telescope_health_state = HealthState.OK
                    str_log = const.STR_HEALTH_STATE + str(evt.device) + const.STR_OK
                    self.logger.info(str_log)
                    self._read_activity_message = const.STR_HEALTH_STATE + str(evt.device
                                                                               ) + const.STR_OK
                elif counts[HealthState.FAILED] != 0:
                    self._telescope_health_state = HealthState.FAILED
                    str_log = const.STR_HEALTH_STATE + str(evt.device) + const.STR_FAILED
                    self.logger.info(str_log)
                    self._read_activity_message = const.STR_HEALTH_STATE + str(evt.device
                                                                               ) + const.STR_FAILED
                elif counts[HealthState.DEGRADED] != 0:
                    self._telescope_health_state = HealthState.DEGRADED
                    str_log = const.STR_HEALTH_STATE + str(evt.device) + const.STR_DEGRADED
                    self.logger.info(str_log)
                    self._read_activity_message = const.STR_HEALTH_STATE + str(evt.device
                                                                               ) + const.STR_DEGRADED
                else:
                    self._telescope_health_state = HealthState.UNKNOWN
                    str_log = const.STR_HEALTH_STATE + str(evt.device) + const.STR_UNKNOWN
                    self.logger.info(str_log)
                    self._read_activity_message = const.STR_HEALTH_STATE + str(evt.device
                                                                               ) + const.STR_UNKNOWN
            else:
                # TODO: For future reference
                # self._read_activity_message = const.ERR_SUBSR_SA_HEALTH_STATE + str(evt)
                self.logger.critical(const.ERR_SUBSR_SA_HEALTH_STATE)
        except KeyError as key_error:
            # TODO: For future reference
            # self._read_activity_message = const.ERR_SUBARRAY_HEALTHSTATE + str(key_error)
            log_msg = const.ERR_SUBARRAY_HEALTHSTATE + ": " + str(key_error)
            self.logger.critical(log_msg)
        except Exception as except_occured:
            [exception_message, exception_count] = self._handle_generic_exception(except_occured,
                                                exception_message, exception_count, const.ERR_AGGR_HEALTH_STATE)


    # PROTECTED REGION END #    //  CentralNode.class_variable

    def _handle_devfailed_exception(self, df, excpt_msg_list, exception_count, read_actvity_msg):
        str_log = read_actvity_msg + str(df)
        self.logger.error(str_log)
        self._read_activity_message = read_actvity_msg + str(df)
        excpt_msg_list.append(self._read_activity_message)
        exception_count += 1
        return [excpt_msg_list, exception_count]

    def _handle_generic_exception(self, exception, excpt_msg_list, exception_count, read_actvity_msg):
        str_log = read_actvity_msg + str(exception)
        self.logger.error(str_log)
        self._read_activity_message = read_actvity_msg + str(exception)
        excpt_msg_list.append(self._read_activity_message)
        exception_count += 1
        return [excpt_msg_list, exception_count]

    def throw_exception(self, excpt_msg_list, read_actvity_msg):
        err_msg = ''
        for item in excpt_msg_list:
            err_msg += item + "\n"
        tango.Except.throw_exception(const.STR_CMD_FAILED, err_msg, read_actvity_msg, tango.ErrSeverity.ERR)
        self.logger.error(const.STR_CMD_FAILED)

    # -----------------
    # Device Properties
    # -----------------
    CentralAlarmHandler = device_property(
        dtype='str',
        doc="Device name of CentralAlarmHandler ",
    )

    TMAlarmHandler = device_property(
        dtype='str',
        doc="Device name of TMAlarmHandler ",
    )

    TMMidSubarrayNodes = device_property(
        dtype=('str',), doc="List of TM Mid Subarray Node devices",
        default_value=tuple()
    )

    NumDishes = device_property(
        dtype='uint', default_value=1,
        doc="Number of Dishes",
    )

    DishLeafNodePrefix = device_property(
        dtype='str', default_value='', doc="Device name prefix for Dish Leaf Node"
    )

    CspMasterLeafNodeFQDN = device_property(
        dtype='str'
    )

    SdpMasterLeafNodeFQDN = device_property(
        dtype='str'
    )

    # ----------
    # Attributes
    # ----------

    telescopeHealthState = attribute(
        dtype=HealthState,
        doc="Health state of Telescope",
    )

    subarray1HealthState = attribute(
        dtype=HealthState,
        doc="Health state of Subarray1",
    )

    subarray2HealthState = attribute(
        dtype=HealthState,
        doc="Health state of Subarray2",
    )
    subarray3HealthState = attribute(
        dtype=HealthState,
    )

    activityMessage = attribute(
        dtype='str',
        access=AttrWriteType.READ_WRITE,
        doc="Activity Message",
    )

    # ---------------
    # General methods
    # ---------------

    # def init_device(self):
    #     # PROTECTED REGION ID(CentralNode.init_device) ENABLED START #
    #     """ Initializes the attributes and properties of the Central Node. """
    #     exception_count = 0
    #     exception_message = []
    #     try:
    #         SKABaseDevice.init_device(self)
    #         self.logger.info("Device initialisating...")
    #         self._subarray1_health_state = HealthState.OK
    #         self._subarray2_health_state = HealthState.OK
    #         self._subarray3_health_state = HealthState.OK
    #         self._sdp_master_leaf_health = HealthState.OK
    #         self._csp_master_leaf_health = HealthState.OK
    #         self.set_state(DevState.ON)
    #         # Initialise Attributes
    #         self._health_state = HealthState.OK
    #         self._admin_mode = AdminMode.ONLINE
    #         self._telescope_health_state = HealthState.OK
    #         self.subarray_health_state_map = {}
    #         self._dish_leaf_node_devices = []
    #         self._leaf_device_proxy = []
    #         self.subarray_FQDN_dict = {}
    #         self._subarray_allocation = {}
    #         self._read_activity_message = ""
    #         self.set_status(const.STR_INIT_SUCCESS)
    #         self.logger.debug(const.STR_INIT_SUCCESS)
    #     except DevFailed as dev_failed:
    #         [exception_message, exception_count] = self._handle_devfailed_exception(dev_failed, exception_message,\
    #                                                                 exception_count,const.ERR_INIT_PROP_ATTR_CN)
    #
    #     #  Get Dish Leaf Node devices List
    #     # TODO: Getting DishLeafNode devices list from TANGO DB
    #     # self.tango_db = PyTango.Database()
    #     # try:
    #     #     self.dev_dbdatum = self.tango_db.get_device_exported(const.GET_DEVICE_LIST_TANGO_DB)
    #     #     self._dish_leaf_node_devices.extend(self.dev_bdatum.value_string)
    #     #     print self._dish_leaf_node_devices
    #     #
    #     # except Exception as except_occured:
    #     #     print const.ERR_IN_READ_DISH_LN_DEVS, except_occured
    #     #     self._read_activity_message = const.ERR_IN_READ_DISH_LN_DEVS + str(except_occured)
    #     #     self.dev_logging(const.ERR_IN_READ_DISH_LN_DEVS, int(tango.LogLevel.LOG_ERROR))
    #
    #
    #     for dish in range(1, (self.NumDishes+1)):
    #         # Update self._dish_leaf_node_devices variable
    #         self._dish_leaf_node_devices.append(self.DishLeafNodePrefix + "000" + str(dish))
    #
    #         # Initialize self.subarray_allocation variable to indicate availability of the dishes
    #         dish_ID = "dish000" + str(dish)
    #         self._subarray_allocation[dish_ID] = "NOT_ALLOCATED"
    #
    #     # Create proxies of Dish Leaf Node devices
    #     for name in range(0, len(self._dish_leaf_node_devices)):
    #         try:
    #             self._leaf_device_proxy.append(DeviceProxy(self._dish_leaf_node_devices[name]))
    #         except (DevFailed, KeyError) as except_occurred:
    #             [exception_message, exception_count] = self._handle_devfailed_exception(except_occurred,
    #                                             exception_message, exception_count,const.ERR_IN_CREATE_PROXY)
    #
    #     # Create device proxy for CSP Master Leaf Node
    #     try:
    #         self._csp_master_leaf_proxy = DeviceProxy(self.CspMasterLeafNodeFQDN)
    #         self._csp_master_leaf_proxy.subscribe_event(const.EVT_SUBSR_CSP_MASTER_HEALTH,
    #                                                     EventType.CHANGE_EVENT,
    #                                                     self.health_state_cb, stateless=True)
    #     except DevFailed as dev_failed:
    #         [exception_message, exception_count] = self._handle_devfailed_exception(dev_failed,
    #                                 exception_message, exception_count,const.ERR_SUBSR_CSP_MASTER_LEAF_HEALTH)
    #
    #
    #     # Create device proxy for SDP Master Leaf Node
    #     try:
    #         self._sdp_master_leaf_proxy = DeviceProxy(self.SdpMasterLeafNodeFQDN)
    #         self._sdp_master_leaf_proxy.subscribe_event(const.EVT_SUBSR_SDP_MASTER_HEALTH,
    #                                                     EventType.CHANGE_EVENT,
    #                                                     self.health_state_cb, stateless=True)
    #     except DevFailed as dev_failed:
    #         [exception_message, exception_count] = self._handle_devfailed_exception(dev_failed,
    #                             exception_message, exception_count,const.ERR_SUBSR_SDP_MASTER_LEAF_HEALTH)
    #
    #     # Create device proxy for Subarray Node
    #     for subarray in range(0, len(self.TMMidSubarrayNodes)):
    #         try:
    #             subarray_proxy = DeviceProxy(self.TMMidSubarrayNodes[subarray])
    #             self.subarray_health_state_map[subarray_proxy] = -1
    #             subarray_proxy.subscribe_event(const.EVT_SUBSR_HEALTH_STATE,
    #                                            EventType.CHANGE_EVENT,
    #                                            self.health_state_cb, stateless=True)
    #
    #             #populate subarrayID-subarray proxy map
    #             tokens = self.TMMidSubarrayNodes[subarray].split('/')
    #             subarrayID = int(tokens[2])
    #             self.subarray_FQDN_dict[subarrayID] = subarray_proxy
    #         except DevFailed as dev_failed:
    #             [exception_message, exception_count] = self._handle_devfailed_exception(dev_failed,
    #                                     exception_message, exception_count,const.ERR_SUBSR_SA_HEALTH_STATE)
    #
    #
    #     # PROTECTED REGION END #    //  CentralNode.init_device
    #
    class InitCommand(SKABaseDevice.InitCommand):
       """
       A class for the TMC CentralNode's init_device() "command".
       """
       def do(self):
           """
           Stateless hook for device initialisation.
           Initializes the attributes and properties of the Central Node.

           :return: A tuple containing a return code and a string
               message indicating status. The message is for
               information purpose only.
           :rtype: (ReturnCode, str)
           """
           super().do()

           device = self.target

           exception_count = 0
           exception_message = []
           try:
               #SKABaseDevice.init_device(self)
               self.logger.info("Device initialisating...")
               device._subarray1_health_state = HealthState.OK
               device._subarray2_health_state = HealthState.OK
               device._subarray3_health_state = HealthState.OK
               device._sdp_master_leaf_health = HealthState.OK
               device._csp_master_leaf_health = HealthState.OK
               #self.set_state(DevState.ON)
               # Initialise Attributes
               device._health_state = HealthState.OK
               #device._admin_mode = AdminMode.ONLINE
               device._telescope_health_state = HealthState.OK
               device.subarray_health_state_map = {}
               device._dish_leaf_node_devices = []
               device._leaf_device_proxy = []
               device.subarray_FQDN_dict = {}
               device._subarray_allocation = {}
               device._read_activity_message = ""
               #device.set_status(const.STR_INIT_SUCCESS)
               self.logger.debug(const.STR_INIT_SUCCESS)

           except DevFailed as dev_failed:
               [exception_message, exception_count] = device._handle_devfailed_exception(dev_failed, exception_message,
                                                                                        exception_count, const.ERR_INIT_PROP_ATTR_CN)
               device._read_activity_message = const.ERR_INIT_PROP_ATTR_CN
               message = const.ERR_INIT_PROP_ATTR_CN
               self.logger.info(message)
               return (ResultCode.FAILED, message)

               #  Get Dish Leaf Node devices List
               # TODO: Getting DishLeafNode devices list from TANGO DB
               # self.tango_db = PyTango.Database()
               # try:
               #     self.dev_dbdatum = self.tango_db.get_device_exported(const.GET_DEVICE_LIST_TANGO_DB)
               #     self._dish_leaf_node_devices.extend(self.dev_bdatum.value_string)
               #     print self._dish_leaf_node_devices
               #
               # except Exception as except_occured:
               #     print const.ERR_IN_READ_DISH_LN_DEVS, except_occured
               #     self._read_activity_message = const.ERR_IN_READ_DISH_LN_DEVS + str(except_occured)
               #     self.dev_logging(const.ERR_IN_READ_DISH_LN_DEVS, int(tango.LogLevel.LOG_ERROR))

           # NumDishes is a device property,  keeping it to device.NumDishes ..check while testing.
           for dish in range(1, (device.NumDishes + 1)):
               # Update self._dish_leaf_node_devices variable
               device._dish_leaf_node_devices.append(device.DishLeafNodePrefix + "000" + str(dish))

               # Initialize self.subarray_allocation variable to indicate availability of the dishes
               dish_ID = "dish000" + str(dish)
               device._subarray_allocation[dish_ID] = "NOT_ALLOCATED"

               # Create proxies of Dish Leaf Node devices
           for name in range(0, len(device._dish_leaf_node_devices)):
               try:
                   device._leaf_device_proxy.append(DeviceProxy(device._dish_leaf_node_devices[name]))
               except (DevFailed, KeyError) as except_occurred:
                   [exception_message, exception_count] = device._handle_devfailed_exception(except_occurred,
                                                                                           exception_message,
                                                                                           exception_count,
                                                                                           const.ERR_IN_CREATE_PROXY)
                   device._read_activity_message = const.ERR_IN_CREATE_PROXY
                   message = const.ERR_IN_CREATE_PROXY
                   self.logger.info(message)
                   return (ResultCode.FAILED, message)

               # Create device proxy for CSP Master Leaf Node
           try:
               device._csp_master_leaf_proxy = DeviceProxy(device.CspMasterLeafNodeFQDN)
               device._csp_master_leaf_proxy.subscribe_event(const.EVT_SUBSR_CSP_MASTER_HEALTH,
                                                           EventType.CHANGE_EVENT,
                                                           device.health_state_cb, stateless=True)
           except DevFailed as dev_failed:
               [exception_message, exception_count] = device._handle_devfailed_exception(dev_failed,
                                                                                       exception_message,
                                                                                       exception_count,
                                                                                       const.ERR_SUBSR_CSP_MASTER_LEAF_HEALTH)
               device._read_activity_message = const.ERR_SUBSR_CSP_MASTER_LEAF_HEALTH
               message = const.ERR_SUBSR_CSP_MASTER_LEAF_HEALTH
               self.logger.info(message)
               return (ResultCode.FAILED, message)

               # Create device proxy for SDP Master Leaf Node
           try:
               device._sdp_master_leaf_proxy = DeviceProxy(device.SdpMasterLeafNodeFQDN)
               device._sdp_master_leaf_proxy.subscribe_event(const.EVT_SUBSR_SDP_MASTER_HEALTH,
                                                           EventType.CHANGE_EVENT,
                                                           device.health_state_cb, stateless=True)
           except DevFailed as dev_failed:
               [exception_message, exception_count] = device._handle_devfailed_exception(dev_failed,
                                                                                       exception_message,
                                                                                       exception_count,
                                                                                       const.ERR_SUBSR_SDP_MASTER_LEAF_HEALTH)
               device._read_activity_message = const.ERR_SUBSR_SDP_MASTER_LEAF_HEALTH
               message = const.ERR_SUBSR_SDP_MASTER_LEAF_HEALTH
               self.logger.info(message)
               return (ResultCode.FAILED, message)

               # Create device proxy for Subarray Node
           for subarray in range(0, len(device.TMMidSubarrayNodes)):
               try:
                   subarray_proxy = DeviceProxy(device.TMMidSubarrayNodes[subarray])
                   device.subarray_health_state_map[subarray_proxy] = -1
                   subarray_proxy.subscribe_event(const.EVT_SUBSR_HEALTH_STATE,
                                                  EventType.CHANGE_EVENT,
                                                  device.health_state_cb, stateless=True)

                   # populate subarrayID-subarray proxy map
                   tokens = device.TMMidSubarrayNodes[subarray].split('/')
                   subarrayID = int(tokens[2])
                   device.subarray_FQDN_dict[subarrayID] = subarray_proxy
               except DevFailed as dev_failed:
                   [exception_message, exception_count] = device._handle_devfailed_exception(dev_failed,
                                                                                           exception_message,
                                                                                           exception_count,
                                                                                           const.ERR_SUBSR_SA_HEALTH_STATE)
                   device._read_activity_message = const.ERR_SUBSR_SA_HEALTH_STATE
                   message = const.ERR_SUBSR_SA_HEALTH_STATE
                   self.logger.info(message)
                   return (ResultCode.FAILED, message)
           device._read_activity_message = "Central Node initialised successfully."
           message = "Central Node initialised successfully."
           self.logger.info(message)
           return (ResultCode.OK, message)

           # PROTECTED REGION END #    //  CentralNode.init_device


    def always_executed_hook(self):
        # PROTECTED REGION ID(CentralNode.always_executed_hook) ENABLED START #
        """ Internal construct of TANGO. """
        # PROTECTED REGION END #    //  CentralNode.always_executed_hook

    def delete_device(self):
        # PROTECTED REGION ID(CentralNode.delete_device) ENABLED START #
        """ Internal construct of TANGO. """
        # PROTECTED REGION END #    //  CentralNode.delete_device

    # ------------------
    # Attributes methods
    # ------------------

    def read_telescopeHealthState(self):
        # PROTECTED REGION ID(CentralNode.telescope_healthstate_read) ENABLED START #
        """ Internal construct of TANGO. Returns the Telescope health state."""
        return self._telescope_health_state
        # PROTECTED REGION END #    //  CentralNode.telescope_healthstate_read

    def read_subarray1HealthState(self):
        # PROTECTED REGION ID(CentralNode.subarray1_healthstate_read) ENABLED START #
        """ Internal construct of TANGO. Returns Subarray1 health state. """
        return self._subarray1_health_state
        # PROTECTED REGION END #    //  CentralNode.subarray1_healthstate_read

    def read_subarray2HealthState(self):
        # PROTECTED REGION ID(CentralNode.subarray2_healthstate_read) ENABLED START #
        """ Internal construct of TANGO. Returns Subarray2 health state. """
        return self._subarray2_health_state
        # PROTECTED REGION END #    //  CentralNode.subarray2_healthstate_read

    def read_subarray3HealthState(self):
        # PROTECTED REGION ID(CentralNode.subarray3HealthState_read) ENABLED START #
        """ Internal construct of TANGO. Returns Subarray3 health state. """
        return self._subarray3_health_state
        # PROTECTED REGION END #    //  CentralNode.subarray3HealthState_read

    def read_activityMessage(self):
        # PROTECTED REGION ID(CentralNode.activity_message_read) ENABLED START #
        """Internal construct of TANGO. Returns activity message. """
        return self._read_activity_message
        # PROTECTED REGION END #    //  CentralNode.activity_message_read

    def write_activityMessage(self, value):
        # PROTECTED REGION ID(CentralNode.activity_message_write) ENABLED START #
        """Internal construct of TANGO. Sets the activity message. """
        self._read_activity_message = value
        # PROTECTED REGION END #    //  CentralNode.activity_message_write

    # --------
    # Commands
    # --------
    def init_command_objects(self):
        """
        Initialises the command handlers for commands supported by this
        device.
        """
        super().init_command_objects()
        self.register_command_object(
            "StowAntennas",
            self.StowAntennasCommand(self, self.state_model, self.logger))
        self.register_command_object(
            "StartUpTelescope",
            self.StartUpTelescopeCommand(self, self.state_model, self.logger))
        self.register_command_object(
            "StandByTelescope",
            self.StandByTelescopeCommand(self, self.state_model, self.logger))
        self.register_command_object(
            "AssignResources",
            self.AssignResourcesCommand(self, self.state_model, self.logger))
        self.register_command_object(
            "ReleaseAllResources",
            self.ReleaseResourcesCommand(self, self.state_model, self.logger))
        
    class StowAntennasCommand(ResponseCommand):
        """
        A class for CentralNode's Track command.
        """

        def check_allowed(self):

            """
            Whether this command is allowed to be run in current device
            state

            :return: True if this command is allowed to be run in
                current device state
            :rtype: boolean
            :raises: DevFailed if this command is not allowed to be run
                in current device state
            """
            if self.state_model.dev_state in [
                DevState.FAULT, DevState.UNKNOWN, DevState.DISABLE,
            ]:
                tango_raise(
                    "StowAntennas() is not allowed in current state"
                )
            return True

        def do(self, argin):
            """
            Stows the specified receptors.

            :param argin: List of Receptors to be stowed.

            :return: None
            """
            device = self.target
            exception_count = 0
            exception_message = []
            try:
                for leafId in range(0, len(argin)):
                    if type(float(argin[leafId])) == float:
                        pass
                log_msg = const.STR_STOW_CMD_ISSUED_CN
                self.logger.info(log_msg)
                device._read_activity_message = log_msg
                for i in range(0, len(argin)):
                    device_name = device.DishLeafNodePrefix + argin[i]
                    try:
                        device_proxy = DeviceProxy(device_name)
                        device_proxy.command_inout(const.CMD_SET_STOW_MODE)
                    except DevFailed as dev_failed:
                        [exception_message, exception_count] = device._handle_devfailed_exception(dev_failed,
                                                                                                exception_message,
                                                                                                exception_count,
                                                                                                const.ERR_EXE_STOW_CMD)
                        return (ResultCode.FAILED, const.ERR_EXE_STOW_CMD)

                    # TODO: throw exception:
                    # if exception_count > 0:
                    #     self.throw_exception(exception_message, const.STR_STOW_ANTENNA_EXEC)

            except ValueError as value_error:
                self.logger.error(const.ERR_STOW_ARGIN)
                device._read_activity_message = const.ERR_STOW_ARGIN + str(value_error)
                exception_message.append(device._read_activity_message)
                exception_count += 1
                return (ResultCode.FAILED, const.ERR_STOW_ARGIN)
            except Exception as except_occured:
                [exception_message, exception_count] = device._handle_generic_exception(except_occured,
                                                                                      exception_message, exception_count,
                                                                                      const.ERR_EXE_STOW_CMD)
                return (ResultCode.FAILED, const.ERR_EXE_STOW_CMD)

            # throw exception:
            # if exception_count > 0:
            #     self.throw_exception(exception_message, const.STR_STOW_ANTENNA_EXEC)
            # PROTECTED REGION END #    //  CentralNode.stow_antennas
            #TODO: check if message should be Started or Ok?
            return (ResultCode.OK, log_msg)

    @command(
        dtype_in=('str',),
        doc_in="List of Receptors to be stowed",
        dtype_out="DevVarLongStringArray",
        doc_out="[ResultCode, information-only string]",
    )
    def StowAntennas(self, argin):
        # PROTECTED REGION ID(CentralNode.StowAntennas) ENABLED START #
        """
        Stows the specified receptors.

        :param argin: List of Receptors to be stowed.

        :return: None
        """

        handler = self.get_command_object("StowAntennas")
        (result_code, message) = handler(argin)
        return [[result_code], [message]]

    def is_StowAntennas_allowed(self):
        """
        Whether this command is allowed to be run in current device
        state
        :return: True if this command is allowed to be run in
            current device state
        :rtype: boolean
        :raises: DevFailed if this command is not allowed to be run
            in current device state
        """
        handler = self.get_command_object("StowAntennas")
        return handler.check_allowed()
#=========================================
    class StandByTelescopeCommand(ResponseCommand):
        """
        A class for CentralNode's StandByTelescope command.
        """
        def check_allowed(self):

            """
            Whether this command is allowed to be run in current device
            state

            :return: True if this command is allowed to be run in
                current device state
            :rtype: boolean
            :raises: DevFailed if this command is not allowed to be run
                in current device state
            """
            if self.state_model.dev_state in [
                DevState.FAULT, DevState.UNKNOWN, DevState.DISABLE,
            ]:
                tango_raise(
                    "StandByTelescope() is not allowed in current state"
                )
            return True

        def do(self):
            """ Set the Elements into STANDBY state (i.e. Low Power State). """
            device = self.target
            exception_count = 0
            exception_message = []
            log_msg = const.STR_STANDBY_CMD_ISSUED
            self.logger.info(log_msg)
            device._read_activity_message = log_msg
            for name in range(0, len(device._dish_leaf_node_devices)):
                try:
                    device._leaf_device_proxy[name].command_inout(const.CMD_SET_STANDBY_MODE)
                    log_msg = const.CMD_SET_STANDBY_MODE + "invoked on" + str(device._leaf_device_proxy[name])
                    self.logger.info(log_msg)
                except DevFailed as dev_failed:
                    [exception_message, exception_count] = device._handle_devfailed_exception(dev_failed,
                                                                                            exception_message,
                                                                                            exception_count,
                                                                                            const.ERR_EXE_STANDBY_CMD)
                    return (ResultCode.FAILED, const.ERR_EXE_STANDBY_CMD)

            try:
                device._csp_master_leaf_proxy.command_inout(const.CMD_STANDBY, [])
                self.logger.info(const.STR_CMD_STANDBY_CSP_DEV)
            except DevFailed as dev_failed:
                [exception_message, exception_count] = device._handle_devfailed_exception(dev_failed,
                                                                                        exception_message,
                                                                                        exception_count,
                                                                                        const.ERR_EXE_STANDBY_CMD)
                return (ResultCode.FAILED, const.ERR_EXE_STANDBY_CMD)

            try:
                device._sdp_master_leaf_proxy.command_inout(const.CMD_STANDBY)
                self.logger.info(const.STR_CMD_STANDBY_SDP_DEV)
            except DevFailed as dev_failed:
                [exception_message, exception_count] = device._handle_devfailed_exception(dev_failed,
                                                                                        exception_message,
                                                                                        exception_count,
                                                                                        const.ERR_EXE_STANDBY_CMD)
                return (ResultCode.FAILED, const.ERR_EXE_STANDBY_CMD)

            try:
                for subarrayID in range(1, len(device.TMMidSubarrayNodes) + 1):
                    device.subarray_FQDN_dict[subarrayID].command_inout(const.CMD_STANDBY)
                    self.logger.info(const.STR_CMD_STANDBY_SA_DEV)
            except DevFailed as dev_failed:
                [exception_message, exception_count] = device._handle_devfailed_exception(dev_failed,
                                                                                        exception_message,
                                                                                        exception_count,
                                                                                        const.ERR_EXE_STANDBY_CMD)
                return (ResultCode.FAILED, const.ERR_EXE_STANDBY_CMD)
                # TODO: for future - throw exception:
                # if exception_count > 0:
                #     self.throw_exception(exception_message, const.STR_STANDBY_EXEC)
            return (ResultCode.OK,const.STR_CMD_STANDBY_SA_DEV) # return message can be updated accordingly.
            # PROTECTED REGION END #    //  CentralNode.standby_telescope

    @command(
        dtype_out="DevVarLongStringArray",
        doc_out="[ResultCode, information-only string]",
    )
    def StandByTelescope(self):
        """
        Puts the telescope in low-power state .

        :param argin: None.

        :return: None
        """
        handler = self.get_command_object("StandByTelescope")
        (result_code, message) = handler()
        return [[result_code], [message]]

    def is_StandByTelescope_allowed(self):
        """
        Whether this command is allowed to be run in current device
        state
        :return: True if this command is allowed to be run in
            current device state
        :rtype: boolean
        :raises: DevFailed if this command is not allowed to be run
            in current device state
        """
        handler = self.get_command_object("StandByTelescope")
        return handler.check_allowed()
        # PROTECTED REGION ID(CentralNode.StandByTelescope) ENABLED START #

#=================================================================
    class StartUpTelescopeCommand(ResponseCommand):
        """
        A class for CentralNode's StartupCommand command.
        """
        # def check_allowed(self):
        #
        #     """
        #     Whether this command is allowed to be run in current device
        #     state
        #
        #     :return: True if this command is allowed to be run in
        #         current device state
        #     :rtype: boolean
        #     :raises: DevFailed if this command is not allowed to be run
        #         in current device state
        #     """
        #     if self.state_model.dev_state in [
        #         DevState.FAULT, DevState.UNKNOWN, DevState.DISABLE,
        #     ]:
        #         tango_raise(
        #             "StartUpTelescope() is not allowed in current state"
        #         )
        #     return True

        def do(self):
            """ Set the Elements into STARTUP state (i.e. On State). """
            device = self.target
            exception_count = 0
            exception_message = []
            log_msg = const.STR_STARTUP_CMD_ISSUED
            self.logger.info(log_msg)
            device._read_activity_message = log_msg
            for name in range(0, len(device._dish_leaf_node_devices)):
                try:
                    device._leaf_device_proxy[name].command_inout(const.CMD_SET_OPERATE_MODE)
                    log_msg = const.CMD_SET_OPERATE_MODE + 'invoked on' + str(device._leaf_device_proxy[name])
                    self.logger.info(log_msg)
                except DevFailed as dev_failed:
                    [exception_message, exception_count] = device._handle_devfailed_exception(dev_failed,
                                                                                            exception_message,
                                                                                            exception_count,
                                                                                            const.ERR_EXE_STARTUP_CMD)
                    return (ResultCode.FAILED, const.ERR_EXE_STARTUP_CMD)

            try:
                device._csp_master_leaf_proxy.command_inout(const.CMD_STARTUP, [])
                self.logger.info(const.STR_CMD_STARTUP_CSP_DEV)
            except Exception as except_occured:
                [exception_message, exception_count] = device._handle_generic_exception(except_occured,
                                                                                      exception_message,
                                                                                      exception_count,
                                                                                      const.ERR_EXE_STARTUP_CMD)
                return (ResultCode.FAILED, const.ERR_EXE_STARTUP_CMD)

            try:
                device._sdp_master_leaf_proxy.command_inout(const.CMD_STARTUP)
                self.logger.info(const.STR_CMD_STARTUP_SDP_DEV)
            except DevFailed as dev_failed:
                [exception_message, exception_count] = device._handle_devfailed_exception(dev_failed,
                                                                                        exception_message,
                                                                                        exception_count,
                                                                                        const.ERR_EXE_STARTUP_CMD)
                return (ResultCode.FAILED, const.ERR_EXE_STARTUP_CMD)

            try:
                for subarrayID in range(1, len(device.TMMidSubarrayNodes) + 1):
                    device.subarray_FQDN_dict[subarrayID].command_inout(const.CMD_STARTUP)
                    self.logger.info(const.STR_CMD_STARTUP_SA_DEV)
            except DevFailed as dev_failed:
                [exception_message, exception_count] = device._handle_devfailed_exception(dev_failed,
                                                                                        exception_message,
                                                                                        exception_count,
                                                                                        const.ERR_EXE_STARTUP_CMD)
                return (ResultCode.FAILED, const.ERR_EXE_STARTUP_CMD)
                # TODO: for future-  throw exception:
                # if exception_count > 0:
                #     self.throw_exception(exception_message, const.STR_STARTUP_EXEC)
            return (ResultCode.OK, const.STR_STARTUP_CMD_ISSUED)

    @command(
        dtype_out="DevVarLongStringArray",
        doc_out="[ResultCode, information-only string]",
    )
<<<<<<< HEAD
=======

    @DebugIt()
>>>>>>> 800206f1
    def StartUpTelescope(self):
        # PROTECTED REGION ID(CentralNode.StartUpTelescope) ENABLED START #
        """
        Setting the startup state to TRUE enables the telescope to accept subarray commands as per the subarray
        model.Set the Elements into ON state from STANDBY state.

        :param argin: None.

        :return: None
        """
        handler = self.get_command_object("StartUpTelescope")
        (result_code, message) = handler()
        return [[result_code], [message]]

<<<<<<< HEAD
    def is_StartUpTelescope_allowed(self):
        """
        Whether this command is allowed to be run in current device
        state
        :return: True if this command is allowed to be run in
            current device state
        :rtype: boolean
        :raises: DevFailed if this command is not allowed to be run
            in current device state
        """
        handler = self.get_command_object("StartUpTelescope")
        return handler.check_allowed()
    # PROTECTED REGION END #    //  CentralNode.startup_telescope

#============================================================================

=======
    # def is_StartUpTelescope_allowed(self):
    #     """
    #     Whether this command is allowed to be run in current device
    #     state
    #     :return: True if this command is allowed to be run in
    #         current device state
    #     :rtype: boolean
    #     :raises: DevFailed if this command is not allowed to be run
    #         in current device state
    #     """
    #     handler = self.get_command_object("StartUpTelescope")
    #     return handler.check_allowed()
    # PROTECTED REGION END #    //  CentralNode.startup_telescope

#============================================================================
>>>>>>> 800206f1
    class AssignResourcesCommand(ResponseCommand):
        """
           A class for CentralNode's AssignResources() command.
        """
        def check_allowed(self):

            """
            Whether this command is allowed to be run in current device
            state

            :return: True if this command is allowed to be run in
                current device state
            :rtype: boolean
            :raises: DevFailed if this command is not allowed to be run
                in current device state
            """
<<<<<<< HEAD
            if self.state_model.dev_state in [
=======
            if not self.state_model.dev_state in [
>>>>>>> 800206f1
                DevState.FAULT, DevState.UNKNOWN, DevState.DISABLE,
            ]:
                tango_raise(
                    "AssignResources() is not allowed in current state"
                )
            return True

        def do(self, argin):
            """
               Assigns resources to given subarray. It accepts the subarray id,
               receptor id list and SDP block in JSON string format. Upon successful execution, the
               'receptorIDList' attribute of the given subarray is populated with the given
               receptors.Also checking for duplicate allocation of resources is done. If already allocated it will throw
               error message regarding the prior existence of resource.

               :param argin: The string in JSON format. The JSON contains following values:


                   subarrayID:
                       DevShort. Mandatory.

                   dish:
                       Mandatory JSON object consisting of

                       receptorIDList:
                           DevVarStringArray
                           The individual string should contain dish numbers in string format
                           with preceding zeroes upto 3 digits. E.g. 0001, 0002.

                   sdp:
                       Mandatory JSON object consisting of

                       id:
                           DevString
                           The SBI id.
                       max_length:
                           DevDouble
                           Maximum length of the SBI in seconds.
                       scan_types:
                           array of the blocks each consisting following parameters
                           id:
                               DevString
                               The scan id.
                           coordinate_system:
                               DevString
                           ra:
                               DevString
                           Dec:
                               DevString

                       processing_blocks:
                           array of the blocks each consisting following parameters
                           id:
                               DevString
                               The Processing Block id.
                           workflow:
                               type:
                                   DevString
                               id:
                                   DevString
                               version:
                                   DevString
                           parameters:
                               {}

                   Example:
                       {"subarrayID":1,"dish":{"receptorIDList":["0001","0002"]},"sdp":{"id":"sbi-mvp01-20200325-00001",
                       "max_length":100.0,"scan_types":[{"id":"science_A","coordinate_system":"ICRS","ra":"02:42:40.771"
                       ,"dec":"-00:00:47.84","channels":[{"count":744,"start":0,"stride":2,"freq_min":
                       0.35e9,"freq_max":0.368e9,"link_map":[[0,0],[200,1],[744,2],[944,3]]},{"count":744,"start":2000,
                       "stride":1,"freq_min":0.36e9,"freq_max":0.368e9,"link_map":[[2000,4],[2200,5]]}]},{"id":
                       "calibration_B","coordinate_system":"ICRS","ra":"12:29:06.699","dec":"02:03:08.598","channels":
                       [{"count":744,"start":0,"stride":2,"freq_min":0.35e9,"freq_max":0.368e9,"link_map":[[0,0],[200,1]
                       ,[744,2],[944,3]]},{"count":744,"start":2000,"stride":1,"freq_min":0.36e9,"freq_max":0.368e9,
                       "link_map":[[2000,4],[2200,5]]}]}],"processing_blocks":[{"id":"pb-mvp01-20200325-00001",
                       "workflow":{"type":"realtime","id":"vis_receive","version":"0.1.0"},"parameters":{}},{"id":
                       "pb-mvp01-20200325-00002","workflow":{"type":"realtime","id":"test_realtime","version":"0.1.0"},
                       "parameters":{}},{"id":"pb-mvp01-20200325-00003","workflow":{"type":"batch","id":"ical",
                       "version":"0.1.0"},"parameters":{},"dependencies":[{"pb_id":"pb-mvp01-20200325-00001","type":
                       ["visibilities"]}]},{"id":"pb-mvp01-20200325-00004","workflow":{"type":"batch","id":"dpreb",
                       "version":"0.1.0"},"parameters":{},"dependencies":[{"pb_id":"pb-mvp01-20200325-00003","type":
                       ["calibration"]}]}]}}

               Note: From Jive, enter above input string without any space.

               :return: The string in JSON format. The JSON contains following values:

                   dish:
                       Mandatory JSON object consisting of

                       receptorIDList_success:
                           DevVarStringArray
                           Contains ids of the receptors which are successfully allocated. Empty on unsuccessful
                           allocation.


                   Example:
                       {
                       "dish": {
                       "receptorIDList_success": ["0001", "0002"]
                       }
                       }
                   Note: Enter input without spaces as:{"dish":{"receptorIDList_success":["0001","0002"]}}
                   """

            device = self.target
            receptorIDList = []
            exception_message = []
            exception_count = 0
            argout = []
            try:
                # serialize the json
                jsonArgument = json.loads(argin)
                # Create subarray proxy
                subarrayID = int(jsonArgument['subarrayID'])
                subarrayProxy = device.subarray_FQDN_dict[subarrayID]
                # Check for the duplicate receptor allocation
                duplicate_allocation_count = 0
                duplicate_allocation_dish_ids = []
                input_receptor_list = jsonArgument["dish"]["receptorIDList"]
                len_input_receptor_list = len(input_receptor_list)
                for dish in range(0, len_input_receptor_list):
                    dish_ID = "dish" + input_receptor_list[dish]
                    if device._subarray_allocation[dish_ID] != "NOT_ALLOCATED":
                        duplicate_allocation_dish_ids.append(dish_ID)
                        duplicate_allocation_count = duplicate_allocation_count + 1
                if duplicate_allocation_count == 0:
                    # Remove Subarray Id key from input json argument and send the json with
                    # receptor Id list and SDP block to TMC Subarray Node
                    input_json_subarray = jsonArgument.copy()
                    del input_json_subarray["subarrayID"]
                    input_to_sa = json.dumps(input_json_subarray)
                    device._resources_allocated = subarrayProxy.command_inout(
                        const.CMD_ASSIGN_RESOURCES, input_to_sa)
                    # Update self._subarray_allocation variable to update subarray allocation
                    # for the related dishes.
                    # Also append the allocated dish to out argument.
                    for dish in range(0, len(device._resources_allocated)):
                        dish_ID = "dish" + (device._resources_allocated[dish])
                        device._subarray_allocation[dish_ID] = "SA" + str(subarrayID)
                        receptorIDList.append(device._resources_allocated[dish])
                    device._read_activity_message = const.STR_ASSIGN_RESOURCES_SUCCESS
                    self.logger.info(const.STR_ASSIGN_RESOURCES_SUCCESS)
                    self.logger.info(receptorIDList)
                    argout = {
                        "dish": {
                            "receptorIDList_success": receptorIDList
                        }
                    }
                    message = json.dumps(argout)
                    self.logger.info(message)
                    return (ResultCode.STARTED, message)
                else:
                    log_msg = const.STR_DISH_DUPLICATE + str(duplicate_allocation_dish_ids)
                    device._read_activity_message = log_msg
                    self.logger.info(log_msg)
                    argout = {
                        "dish": {
                            "receptorIDList_success": receptorIDList
                        }
                    }
                    message = json.dumps(argout)
                    self.logger.info(message)
                    return (ResultCode.FAILED, message)
            except ValueError as value_error:
                self.logger.error(const.ERR_INVALID_JSON)
                device._read_activity_message = const.ERR_INVALID_JSON + str(value_error)
                exception_message.append(device._read_activity_message)
                exception_count += 1
                message = const.ERR_INVALID_JSON
                self.logger.info(message)
                return (ResultCode.FAILED, message)

            except KeyError as key_error:
                self.logger.error(const.ERR_JSON_KEY_NOT_FOUND)
                device._read_activity_message = const.ERR_JSON_KEY_NOT_FOUND + str(key_error)
                exception_message.append(device._read_activity_message)
                exception_count += 1
                message = const.ERR_JSON_KEY_NOT_FOUND
                self.logger.info(message)
                return (ResultCode.FAILED, message)

            except DevFailed as dev_failed:
                [exception_message, exception_count] = device._handle_devfailed_exception(dev_failed,
                                                                                        exception_message,
                                                                                        exception_count,
                                                                                        const.ERR_ASSGN_RESOURCES)
                message = const.ERR_ASSGN_RESOURCES
                self.logger.info(message)
                return (ResultCode.FAILED, message)

            except Exception as except_occurred:
                [exception_message, exception_count] = device._handle_generic_exception(except_occurred,
                                                                                      exception_message,
                                                                                      exception_count,
                                                                                      const.ERR_ASSGN_RESOURCES)
                message = const.ERR_ASSGN_RESOURCES
                self.logger.info(message)
                return (ResultCode.FAILED, message)


            # TODO: throw exception:
            #if exception_count > 0:
             #   self.throw_exception(exception_message, const.STR_ASSIGN_RES_EXEC)
             #   argout = '{"dish": {"receptorIDList_success": []}}'

            # PROTECTED REGION END #    //  CentralNode.AssignResources

    @command(
        dtype_in='str',
        doc_in="The string in JSON format. The JSON contains following values:\nsubarrayID: "
<<<<<<< HEAD
               "DevShort\ndish: JSON object consisting\n- receptorIDList: DevVarStringArray. "
               "The individual string should contain dish numbers in string format with "
               "preceding zeroes upto 3 digits. E.g. 0001, 0002",
=======
        "DevShort\ndish: JSON object consisting\n- receptorIDList: DevVarStringArray. "
        "The individual string should contain dish numbers in string format with "
        "preceding zeroes upto 3 digits. E.g. 0001, 0002",
>>>>>>> 800206f1
        dtype_out="DevVarLongStringArray",
        doc_out="[ResultCode, information-only string]",
    )
    @DebugIt()
    def AssignResources(self, argin):
        """
        AssignResources command invokes the AssignResource command on lower level devices.
<<<<<<< HEAD

        :param argin: None.

        :return: None
        """
        handler = self.get_command_object("AssignResources")
        (result_code, message) = handler(argin)
        return [[result_code], [message]]

    def is_AssignResources_allowed(self):
        """
        Whether this command is allowed to be run in current device
        state
        :return: True if this command is allowed to be run in
        current device state
        :rtype: boolean
        :raises: DevFailed if this command is not allowed to be run
        in current device state
        """
        handler = self.get_command_object("AssignResources")
        return handler.check_allowed()
#=========================================================================

=======

        :param argin: None.

        :return: None
        """
        handler = self.get_command_object("AssignResources")
        (result_code, message) = handler(argin)
        return [[result_code], [message]]

    def is_AssignResources_allowed(self):
        """
        Whether this command is allowed to be run in current device
        state
        :return: True if this command is allowed to be run in
            current device state
        :rtype: boolean
        :raises: DevFailed if this command is not allowed to be run
            in current device state
        """
        handler = self.get_command_object("AssignResources")
        return handler.check_allowed()

    #     # PROTECTED REGION END #    //  CentralNode.AssignResources
#=================================================================================

>>>>>>> 800206f1
    class ReleaseResourcesCommand(ResponseCommand):
        """
        A class for CentralNode's ReleaseResources() command.
        """
        # PROTECTED REGION ID(CentralNode.ReleaseResources) ENABLED START #

        def check_allowed(self):

            """
            Whether this command is allowed to be run in current device
            state

            :return: True if this command is allowed to be run in
                current device state
            :rtype: boolean
            :raises: DevFailed if this command is not allowed to be run
                in current device state
            """
<<<<<<< HEAD
            if self.state_model.dev_state in [
=======
            if not self.state_model.dev_state in [
>>>>>>> 800206f1
                DevState.FAULT, DevState.UNKNOWN, DevState.DISABLE,
            ]:
                tango_raise(
                    "ReleaseResources() is not allowed in current state"
                )
            return True

        def do(self, argin):

            """
            Release all the resources assigned to the given Subarray. It accepts the subarray id, releaseALL flag and
            receptorIDList in JSON string format. When the releaseALL flag is True, ReleaseAllResources command
            is invoked on the respective SubarrayNode. In this case, the receptorIDList tag is empty as all
            the resources of the Subarray are to be released.
            When releaseALL is False, ReleaseResources will be invoked on the SubarrayNode and the resources provided
            in receptorIDList tag, are to be released from the Subarray. The selective release of the resources when
            releaseALL Flag is False is not yet supported.

            :param argin: The string in JSON format. The JSON contains following values:

                subarrayID:
                    DevShort. Mandatory.

                releaseALL:
                    Boolean(True or False). Mandatory. True when all the resources to be released from Subarray.

                receptorIDList:
                    DevVarStringArray. Empty when releaseALL tag is True.

                Example:
                    {
                        "subarrayID": 1,
                        "releaseALL": true,
                        "receptorIDList": []
                    }

                Note: From Jive, enter input as:
                    {"subarrayID":1,"releaseALL":true,"receptorIDList":[]} without any space.

                :return: argout: The string in JSON format. The JSON contains following values:

                    releaseALL:
                        Boolean(True or False). If True, all the resources are successfully released from the
                        Subarray.

                    receptorIDList:
                        DevVarStringArray. If releaseALL is True, receptorIDList is empty. Else list returns
                        resources (device names) that are noe released from the subarray.

                    Example:
                        argout =
                        {
                            "ReleaseAll" : True,
                            "receptorIDList" : []
                        }
            """
            device = self.target
            exception_count = 0
            exception_message = []
            try:
                release_success = False
                res_not_released = []
                jsonArgument = json.loads(argin)
                subarrayID = jsonArgument['subarrayID']
                subarrayProxy = device.subarray_FQDN_dict[subarrayID]
                subarray_name = "SA" + str(subarrayID)
                if jsonArgument['releaseALL'] == True:
                    #the const string for "CMD_RELEASE_RESOURCES" is "ReleaseAllResources"
                    res_not_released = subarrayProxy.command_inout(const.CMD_RELEASE_RESOURCES)
                    log_msg = const.STR_REL_RESOURCES
                    device._read_activity_message = log_msg
                    self.logger.info(log_msg)
                    if not res_not_released:
                        release_success = True
                        for Dish_ID, Dish_Status in device._subarray_allocation.items():
                            if Dish_Status == subarray_name:
                                device._subarray_allocation[Dish_ID] = "NOT_ALLOCATED"
                        argout = {
                            "ReleaseAll": release_success,
                            "receptorIDList": res_not_released
                        }
                        message = json.dumps(argout)
                        self.logger.info(message)
                        return (ResultCode.OK,message)
                    else:
                        log_msg = const.STR_LIST_RES_NOT_REL + res_not_released
                        device._read_activity_message = log_msg
                        self.logger.info(log_msg)
                        #release_success = False
                        message = device._read_activity_message
                        self.logger.info(message)
                        return (ResultCode.FAILED, message)
                else:
                    device._read_activity_message = const.STR_FALSE_TAG
                    self.logger.info(const.STR_FALSE_TAG)
                    message = const.STR_FALSE_TAG
                    self.logger.info(message)
                    return (ResultCode.FAILED, message)
            except ValueError as value_error:
                self.logger.error(const.ERR_INVALID_JSON)
                device._read_activity_message = const.ERR_INVALID_JSON + str(value_error)
                exception_message.append(device._read_activity_message)
                exception_count += 1
                message = const.ERR_INVALID_JSON
                self.logger.info(message)
                return (ResultCode.FAILED, message)
            except KeyError as key_error:
                self.logger.error(const.ERR_JSON_KEY_NOT_FOUND)
                device._read_activity_message = const.ERR_JSON_KEY_NOT_FOUND + str(key_error)
                exception_message.append(device._read_activity_message)
                exception_count += 1
                message = const.ERR_JSON_KEY_NOT_FOUND
                self.logger.info(message)
                return (ResultCode.FAILED, message)
            except DevFailed as dev_failed:
                [exception_message, exception_count] = device._handle_devfailed_exception(dev_failed,
                                                                                        exception_message, exception_count,
                                                                                        const.ERR_RELEASE_RESOURCES)
                message = const.ERR_RELEASE_RESOURCES
                self.logger.info(message)
                return (ResultCode.FAILED, message)

            # TODO:for future reference - throw exception:
            # if exception_count > 0:
            #     device.throw_exception(exception_message, const.STR_RELEASE_RES_EXEC)

            # argout = {
            #     "ReleaseAll": release_success,
            #     "receptorIDList": res_not_released
            # }
            # return json.dumps(argout)
            # PROTECTED REGION END #    //  CentralNode.ReleaseResource

<<<<<<< HEAD
    @command(
        dtype_in='str',
        dtype_out="DevVarLongStringArray",
        doc_out="[ResultCode, information-only string]",
    )
=======
    @command(dtype_in='str', dtype_out='str', )
>>>>>>> 800206f1
    @DebugIt()
    def ReleaseResources(self, argin):
        # PROTECTED REGION ID(CentralNode.ReleaseResources) ENABLED START #
        """
        Release all the resources assigned to the given Subarray.

        :param argin: None.

        :return: None
        """
        handler = self.get_command_object("ReleaseResources")
<<<<<<< HEAD
        (result_code, message) = handler(argin)
        return [[result_code], [message]]
        # PROTECTED REGION END # // CentralNode.ReleaseResource
=======
        (result_code, message) = handler()
        return [[result_code], [message]]
        # PROTECTED REGION END #    //  CentralNode.ReleaseResource
>>>>>>> 800206f1

    def is_ReleaseResources_allowed(self):
        """
        Whether this command is allowed to be run in current device
        state
        :return: True if this command is allowed to be run in
<<<<<<< HEAD
        current device state
        :rtype: boolean
        :raises: DevFailed if this command is not allowed to be run
        in current device state
        """
        handler = self.get_command_object("ReleaseResources")
        return handler.check_allowed()
=======
            current device state
        :rtype: boolean
        :raises: DevFailed if this command is not allowed to be run
            in current device state
        """
        handler = self.get_command_object("ReleaseResources")
        return handler.check_allowed()


>>>>>>> 800206f1
# ----------
# Run server
# ----------

def main(args=None, **kwargs):
    # PROTECTED REGION ID(CentralNode.main) ENABLED START #
    """
    Runs the CentralNode.
    :param args: Arguments internal to TANGO
    :param kwargs: Arguments internal to TANGO
    :return: CentralNode TANGO object.
    """
    return run((CentralNode,), args=args, **kwargs)
    # PROTECTED REGION END #    //  CentralNode.main

if __name__ == '__main__':
    main()<|MERGE_RESOLUTION|>--- conflicted
+++ resolved
@@ -845,11 +845,8 @@
         dtype_out="DevVarLongStringArray",
         doc_out="[ResultCode, information-only string]",
     )
-<<<<<<< HEAD
-=======
 
     @DebugIt()
->>>>>>> 800206f1
     def StartUpTelescope(self):
         # PROTECTED REGION ID(CentralNode.StartUpTelescope) ENABLED START #
         """
@@ -864,7 +861,6 @@
         (result_code, message) = handler()
         return [[result_code], [message]]
 
-<<<<<<< HEAD
     def is_StartUpTelescope_allowed(self):
         """
         Whether this command is allowed to be run in current device
@@ -881,7 +877,7 @@
 
 #============================================================================
 
-=======
+
     # def is_StartUpTelescope_allowed(self):
     #     """
     #     Whether this command is allowed to be run in current device
@@ -897,7 +893,7 @@
     # PROTECTED REGION END #    //  CentralNode.startup_telescope
 
 #============================================================================
->>>>>>> 800206f1
+
     class AssignResourcesCommand(ResponseCommand):
         """
            A class for CentralNode's AssignResources() command.
@@ -914,11 +910,8 @@
             :raises: DevFailed if this command is not allowed to be run
                 in current device state
             """
-<<<<<<< HEAD
+
             if self.state_model.dev_state in [
-=======
-            if not self.state_model.dev_state in [
->>>>>>> 800206f1
                 DevState.FAULT, DevState.UNKNOWN, DevState.DISABLE,
             ]:
                 tango_raise(
@@ -1130,15 +1123,9 @@
     @command(
         dtype_in='str',
         doc_in="The string in JSON format. The JSON contains following values:\nsubarrayID: "
-<<<<<<< HEAD
                "DevShort\ndish: JSON object consisting\n- receptorIDList: DevVarStringArray. "
                "The individual string should contain dish numbers in string format with "
                "preceding zeroes upto 3 digits. E.g. 0001, 0002",
-=======
-        "DevShort\ndish: JSON object consisting\n- receptorIDList: DevVarStringArray. "
-        "The individual string should contain dish numbers in string format with "
-        "preceding zeroes upto 3 digits. E.g. 0001, 0002",
->>>>>>> 800206f1
         dtype_out="DevVarLongStringArray",
         doc_out="[ResultCode, information-only string]",
     )
@@ -1146,7 +1133,6 @@
     def AssignResources(self, argin):
         """
         AssignResources command invokes the AssignResource command on lower level devices.
-<<<<<<< HEAD
 
         :param argin: None.
 
@@ -1168,35 +1154,11 @@
         """
         handler = self.get_command_object("AssignResources")
         return handler.check_allowed()
-#=========================================================================
-
-=======
-
-        :param argin: None.
-
-        :return: None
-        """
-        handler = self.get_command_object("AssignResources")
-        (result_code, message) = handler(argin)
-        return [[result_code], [message]]
-
-    def is_AssignResources_allowed(self):
-        """
-        Whether this command is allowed to be run in current device
-        state
-        :return: True if this command is allowed to be run in
-            current device state
-        :rtype: boolean
-        :raises: DevFailed if this command is not allowed to be run
-            in current device state
-        """
-        handler = self.get_command_object("AssignResources")
-        return handler.check_allowed()
+
 
     #     # PROTECTED REGION END #    //  CentralNode.AssignResources
 #=================================================================================
 
->>>>>>> 800206f1
     class ReleaseResourcesCommand(ResponseCommand):
         """
         A class for CentralNode's ReleaseResources() command.
@@ -1215,11 +1177,8 @@
             :raises: DevFailed if this command is not allowed to be run
                 in current device state
             """
-<<<<<<< HEAD
+
             if self.state_model.dev_state in [
-=======
-            if not self.state_model.dev_state in [
->>>>>>> 800206f1
                 DevState.FAULT, DevState.UNKNOWN, DevState.DISABLE,
             ]:
                 tango_raise(
@@ -1353,15 +1312,11 @@
             # return json.dumps(argout)
             # PROTECTED REGION END #    //  CentralNode.ReleaseResource
 
-<<<<<<< HEAD
     @command(
         dtype_in='str',
         dtype_out="DevVarLongStringArray",
         doc_out="[ResultCode, information-only string]",
     )
-=======
-    @command(dtype_in='str', dtype_out='str', )
->>>>>>> 800206f1
     @DebugIt()
     def ReleaseResources(self, argin):
         # PROTECTED REGION ID(CentralNode.ReleaseResources) ENABLED START #
@@ -1373,22 +1328,16 @@
         :return: None
         """
         handler = self.get_command_object("ReleaseResources")
-<<<<<<< HEAD
+
         (result_code, message) = handler(argin)
         return [[result_code], [message]]
         # PROTECTED REGION END # // CentralNode.ReleaseResource
-=======
-        (result_code, message) = handler()
-        return [[result_code], [message]]
-        # PROTECTED REGION END #    //  CentralNode.ReleaseResource
->>>>>>> 800206f1
 
     def is_ReleaseResources_allowed(self):
         """
         Whether this command is allowed to be run in current device
         state
         :return: True if this command is allowed to be run in
-<<<<<<< HEAD
         current device state
         :rtype: boolean
         :raises: DevFailed if this command is not allowed to be run
@@ -1396,17 +1345,7 @@
         """
         handler = self.get_command_object("ReleaseResources")
         return handler.check_allowed()
-=======
-            current device state
-        :rtype: boolean
-        :raises: DevFailed if this command is not allowed to be run
-            in current device state
-        """
-        handler = self.get_command_object("ReleaseResources")
-        return handler.check_allowed()
-
-
->>>>>>> 800206f1
+
 # ----------
 # Run server
 # ----------
