--- conflicted
+++ resolved
@@ -1141,12 +1141,8 @@
                     # Invoke "ReleaseAllResources" on SubarrayNode
                     return_val = subarrayProxy.command_inout(const.CMD_RELEASE_RESOURCES)
                     res_not_released = ast.literal_eval(return_val[1][0])
-<<<<<<< HEAD
-=======
-                    log_msg = "\n\n res_not_released:" + str(res_not_released)
+                    log_msg = const.STR_REL_RESOURCES
                     self.logger.info(log_msg)
->>>>>>> dcac7caf
-                    log_msg = const.STR_REL_RESOURCES
                     device._read_activity_message = log_msg
                     if not res_not_released:
                         release_success = True
