class InvalidJSONError(Exception):
<<<<<<< HEAD
    """ Raised when the JSON is not correct"""

    def __init__(self, message):
        self.message = message
=======
    pass
>>>>>>> 716c912a
<|MERGE_RESOLUTION|>--- conflicted
+++ resolved
@@ -1,9 +1,5 @@
 class InvalidJSONError(Exception):
-<<<<<<< HEAD
     """ Raised when the JSON is not correct"""
 
     def __init__(self, message):
-        self.message = message
-=======
-    pass
->>>>>>> 716c912a
+        self.message = message