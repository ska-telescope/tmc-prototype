# -*- coding: utf-8 -*-
#
# This file is part of the CentralNode project
#
#
#
# Distributed under the terms of the BSD-3-Clause license.
# See LICENSE.txt for more info.
""" Device Data
This module defines the DeviceData class, which represents of the functional CentralNode device.
"""
# PROTECTED REGION ID(CentralNode.additionnal_import) ENABLED START #
from ska.base.control_model import HealthState
from centralnode.health_state_aggreegator import HealthStateAggreegator
# PROTECTED REGION END #    //  CentralNode.additional_import

class DeviceData:
    """
    This class represents the CentralNode
    as functional device. It mainly comprise the data common
    across various functions of a central node.
    """
    __instance = None
    
    def __init__(self):
        """Private constructor of the class"""
        if DeviceData.__instance != None:
            raise Exception("This is singletone class")
        else:
            DeviceData.__instance = self

        self._subarray1_health_state = None
        self._subarray2_health_state = None
        self._subarray3_health_state = None
        self._sdp_master_leaf_health = None
        self._csp_master_leaf_health = None
        self._telescope_health_state = None
        self.receptorIDList = []
        self.subarray_health_state_map = {}
        self._dish_leaf_node_devices = []
        self._leaf_device_proxy = []
        self.subarray_FQDN_dict = {}
        self._subarray_allocation = {}
        self.sdp_master_ln_fqdn = ""
        self.csp_master_ln_fqdn = ""
<<<<<<< HEAD
        self.dln_prefix = ""
        self.tm_mid_subarray = "" # initialization is correct? it is array ('str',)
=======
        self.tm_mid_subarray = ""
>>>>>>> 46f61b1c
        self._read_activity_message = ""
        self.sdp_event_id = ""
        self.csp_event_id = ""
        self.subarray_event_id = ""
        self.health_aggreegator = HealthStateAggreegator()

    @staticmethod
    def get_instance():
        if DeviceData.__instance == None:
            DeviceData()
        return DeviceData.__instance








<|MERGE_RESOLUTION|>--- conflicted
+++ resolved
@@ -43,12 +43,8 @@
         self._subarray_allocation = {}
         self.sdp_master_ln_fqdn = ""
         self.csp_master_ln_fqdn = ""
-<<<<<<< HEAD
         self.dln_prefix = ""
         self.tm_mid_subarray = "" # initialization is correct? it is array ('str',)
-=======
-        self.tm_mid_subarray = ""
->>>>>>> 46f61b1c
         self._read_activity_message = ""
         self.sdp_event_id = ""
         self.csp_event_id = ""
