#!/usr/bin/env python
# -*- coding: utf-8 -*-
#
# This file is part of the CentralNode project
#
#
#
# Distributed under the terms of the BSD-3-Clause license.
# See LICENSE.txt for more info.

import os
import sys
from setuptools import setup, find_packages

setup_dir = os.path.dirname(os.path.abspath(__file__))

# make sure we use latest info from local code
sys.path.insert(0, setup_dir)

readme_filename = os.path.join(setup_dir, 'README.rst')
with open(readme_filename) as file:
    long_description = file.read()

release_filename = os.path.join(setup_dir, 'src', 'centralnode', 'release.py')
exec(open(release_filename).read())

setup(name=name,
      version=version,
      description='Central Node is a coordinator of the complete M&C system.',
      packages=find_packages(where='src'),
      package_dir={'': 'src'},
      include_package_data=True,
      test_suite="test",
      entry_points={'console_scripts': ['CentralNodeDS=centralnode.central_node:main']},
      author='apurva.ska',
      author_email='apurva.ska at gmail.com',
      license='BSD-3-Clause',
      long_description=long_description,
      url='www.tango-controls.org',
      platforms="All Platforms",
<<<<<<< HEAD
      install_requires=['pytango==9.3.2', 'mock', 'ska_logging==0.3.0', 'lmcbaseclasses==0.5.4'],
=======
      install_requires=['pytango==9.3.2', 'mock', 'ska_logging==0.3.0', 'lmcbaseclasses==0.6.0'],
>>>>>>> 41e9b461
      # test_suite='test',
      setup_requires=[
          # dependency for `python setup.py test`
          'pytest-runner',
          # dependencies for `python setup.py build_sphinx`
          'sphinx',
          'recommonmark'
      ],
      tests_require=[
          'pytest',
          'coverage',
          'pytest-json-report',
          'pycodestyle',
          'pytest-forked',
      ],
      extras_require={
          'dev': ['prospector[with_pyroma]', 'yapf', 'isort']
      }
      )<|MERGE_RESOLUTION|>--- conflicted
+++ resolved
@@ -38,11 +38,7 @@
       long_description=long_description,
       url='www.tango-controls.org',
       platforms="All Platforms",
-<<<<<<< HEAD
-      install_requires=['pytango==9.3.2', 'mock', 'ska_logging==0.3.0', 'lmcbaseclasses==0.5.4'],
-=======
       install_requires=['pytango==9.3.2', 'mock', 'ska_logging==0.3.0', 'lmcbaseclasses==0.6.0'],
->>>>>>> 41e9b461
       # test_suite='test',
       setup_requires=[
           # dependency for `python setup.py test`
