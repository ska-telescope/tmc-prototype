--- conflicted
+++ resolved
@@ -1,634 +1,633 @@
-[
-  {
-    "class": "DishMaster",
-    "serverName": "DishMaster/01",
-    "devName": "mid_d0001/elt/master",
-    "deviceProperties": [
-      {
-        "devPropName": "SkaLevel",
-        "devPropValue": 1
-      }
-    ],
-    "attributeProperties": [
-      {
-        "attributeName": "achievedPointing",
-        "attrPropName": "",
-        "attrPropValue": "",
-        "pollingPeriod": 1000,
-        "changeEventAbs": "1"
-      },
-      {
-        "attributeName": "adminMode",
-        "attrPropName": "",
-        "attrPropValue": "",
-        "pollingPeriod": 1000,
-        "changeEventAbs": "1"
-      },
-      {
-        "attributeName": "capturing",
-        "attrPropName": "",
-        "attrPropValue": "",
-        "pollingPeriod": 1000,
-        "changeEventAbs": ""
-      },
-      {
-        "attributeName": "ConfiguredBand",
-        "attrPropName": "",
-        "attrPropValue": "",
-        "pollingPeriod": 1000,
-        "changeEventAbs": "1"
-      },
-      {
-        "attributeName": "desiredPointing",
-        "attrPropName": "",
-        "attrPropValue": "",
-        "pollingPeriod": 1000,
-        "changeEventAbs": "1"
-      },
-      {
-        "attributeName": "dishMode",
-        "attrPropName": "",
-        "attrPropValue": "",
-        "pollingPeriod": 1000,
-        "changeEventAbs": "1"
-      },
-      {
-        "attributeName": "healthState",
-        "attrPropName": "",
-        "attrPropValue": "",
-        "pollingPeriod": 1000,
-        "changeEventAbs": "1"
-      },
-      {
-        "attributeName": "pointingState",
-        "attrPropName": "",
-        "attrPropValue": "",
-        "pollingPeriod": 1000,
-        "changeEventAbs": "1"
-      },
-      {
-        "attributeName": "WindSpeed",
-        "attrPropName": "",
-        "attrPropValue": "",
-        "pollingPeriod": 1000,
-        "changeEventAbs": "1"
-      }
-    ]
-  },
-  {
-    "class": "DishMaster",
-    "serverName": "DishMaster/02",
-    "devName": "mid_d0002/elt/master",
-    "deviceProperties": [
-      {
-        "devPropName": "SkaLevel",
-        "devPropValue": 1
-      }
-    ],
-    "attributeProperties": [
-      {
-        "attributeName": "achievedPointing",
-        "attrPropName": "",
-        "attrPropValue": "",
-        "pollingPeriod": 1000,
-        "changeEventAbs": "1"
-      },
-      {
-        "attributeName": "adminMode",
-        "attrPropName": "",
-        "attrPropValue": "",
-        "pollingPeriod": 1000,
-        "changeEventAbs": "1"
-      },
-      {
-        "attributeName": "capturing",
-        "attrPropName": "",
-        "attrPropValue": "",
-        "pollingPeriod": 1000,
-        "changeEventAbs": ""
-      },
-      {
-        "attributeName": "ConfiguredBand",
-        "attrPropName": "",
-        "attrPropValue": "",
-        "pollingPeriod": 1000,
-        "changeEventAbs": "1"
-      },
-      {
-        "attributeName": "desiredPointing",
-        "attrPropName": "",
-        "attrPropValue": "",
-        "pollingPeriod": 1000,
-        "changeEventAbs": "1"
-      },
-      {
-        "attributeName": "dishMode",
-        "attrPropName": "",
-        "attrPropValue": "",
-        "pollingPeriod": 1000,
-        "changeEventAbs": "1"
-      },
-      {
-        "attributeName": "healthState",
-        "attrPropName": "",
-        "attrPropValue": "",
-        "pollingPeriod": 1000,
-        "changeEventAbs": "1"
-      },
-      {
-        "attributeName": "pointingState",
-        "attrPropName": "",
-        "attrPropValue": "",
-        "pollingPeriod": 1000,
-        "changeEventAbs": "1"
-      },
-      {
-        "attributeName": "WindSpeed",
-        "attrPropName": "",
-        "attrPropValue": "",
-        "pollingPeriod": 1000,
-        "changeEventAbs": "1"
-      }
-    ]
-  },
-  {
-    "class": "DishMaster",
-    "serverName": "DishMaster/03",
-    "devName": "mid_d0003/elt/master",
-    "deviceProperties": [
-      {
-        "devPropName": "SkaLevel",
-        "devPropValue": 1
-      }
-    ],
-    "attributeProperties": [
-      {
-        "attributeName": "achievedPointing",
-        "attrPropName": "",
-        "attrPropValue": "",
-        "pollingPeriod": 1000,
-        "changeEventAbs": "1"
-      },
-      {
-        "attributeName": "adminMode",
-        "attrPropName": "",
-        "attrPropValue": "",
-        "pollingPeriod": 1000,
-        "changeEventAbs": "1"
-      },
-      {
-        "attributeName": "capturing",
-        "attrPropName": "",
-        "attrPropValue": "",
-        "pollingPeriod": 1000,
-        "changeEventAbs": ""
-      },
-      {
-        "attributeName": "ConfiguredBand",
-        "attrPropName": "",
-        "attrPropValue": "",
-        "pollingPeriod": 1000,
-        "changeEventAbs": "1"
-      },
-      {
-        "attributeName": "desiredPointing",
-        "attrPropName": "",
-        "attrPropValue": "",
-        "pollingPeriod": 1000,
-        "changeEventAbs": "1"
-      },
-      {
-        "attributeName": "dishMode",
-        "attrPropName": "",
-        "attrPropValue": "",
-        "pollingPeriod": 1000,
-        "changeEventAbs": "1"
-      },
-      {
-        "attributeName": "healthState",
-        "attrPropName": "",
-        "attrPropValue": "",
-        "pollingPeriod": 1000,
-        "changeEventAbs": "1"
-      },
-      {
-        "attributeName": "pointingState",
-        "attrPropName": "",
-        "attrPropValue": "",
-        "pollingPeriod": 1000,
-        "changeEventAbs": "1"
-      },
-      {
-        "attributeName": "WindSpeed",
-        "attrPropName": "",
-        "attrPropValue": "",
-        "pollingPeriod": 1000,
-        "changeEventAbs": "1"
-      }
-    ]
-  },
-  {
-    "class": "DishMaster",
-    "serverName": "DishMaster/04",
-    "devName": "mid_d0004/elt/master",
-    "deviceProperties": [
-      {
-        "devPropName": "SkaLevel",
-        "devPropValue": 1
-      }
-    ],
-    "attributeProperties": [
-      {
-        "attributeName": "achievedPointing",
-        "attrPropName": "",
-        "attrPropValue": "",
-        "pollingPeriod": 1000,
-        "changeEventAbs": "1"
-      },
-      {
-        "attributeName": "adminMode",
-        "attrPropName": "",
-        "attrPropValue": "",
-        "pollingPeriod": 1000,
-        "changeEventAbs": "1"
-      },
-      {
-        "attributeName": "capturing",
-        "attrPropName": "",
-        "attrPropValue": "",
-        "pollingPeriod": 1000,
-        "changeEventAbs": ""
-      },
-      {
-        "attributeName": "ConfiguredBand",
-        "attrPropName": "",
-        "attrPropValue": "",
-        "pollingPeriod": 1000,
-        "changeEventAbs": "1"
-      },
-      {
-        "attributeName": "desiredPointing",
-        "attrPropName": "",
-        "attrPropValue": "",
-        "pollingPeriod": 1000,
-        "changeEventAbs": "1"
-      },
-      {
-        "attributeName": "dishMode",
-        "attrPropName": "",
-        "attrPropValue": "",
-        "pollingPeriod": 1000,
-        "changeEventAbs": "1"
-      },
-      {
-        "attributeName": "healthState",
-        "attrPropName": "",
-        "attrPropValue": "",
-        "pollingPeriod": 1000,
-        "changeEventAbs": "1"
-      },
-      {
-        "attributeName": "pointingState",
-        "attrPropName": "",
-        "attrPropValue": "",
-        "pollingPeriod": 1000,
-        "changeEventAbs": "1"
-      },
-      {
-        "attributeName": "WindSpeed",
-        "attrPropName": "",
-        "attrPropValue": "",
-        "pollingPeriod": 1000,
-        "changeEventAbs": "1"
-      }
-    ]
-  },
-  {
-    "class": "DishLeafNode",
-    "serverName": "DishLeafNode/01",
-    "devName": "ska_mid/tm_leaf_node/d0001",
-    "deviceProperties": [
-      {
-        "devPropName": "DishMasterFQDN",
-        "devPropValue": "mid_d0001/elt/master"
-      },
-      {
-        "devPropName": "SkaLevel",
-        "devPropValue": 1
-      }
-    ],
-    "attributeProperties": [
-      {
-        "attributeName": "dishHealthState",
-        "attrPropName": "__root_att",
-        "attrPropValue": "mid_d0001/elt/master/healthState",
-        "pollingPeriod": "",
-        "changeEventAbs": ""
-      },
-      {
-        "attributeName": "activityMessage",
-        "attrPropName": "",
-        "attrPropValue": "",
-        "pollingPeriod": 1000,
-        "changeEventAbs": ""
-      },
-      {
-        "attributeName": "healthState",
-        "attrPropName": "",
-        "attrPropValue": "",
-        "pollingPeriod": 1000,
-        "changeEventAbs": "1"
-      }
-    ]
-  },
-  {
-    "class": "DishLeafNode",
-    "serverName": "DishLeafNode/02",
-    "devName": "ska_mid/tm_leaf_node/d0002",
-    "deviceProperties": [
-      {
-        "devPropName": "DishMasterFQDN",
-        "devPropValue": "mid_d0002/elt/master"
-      },
-      {
-        "devPropName": "SkaLevel",
-        "devPropValue": 1
-      }
-    ],
-    "attributeProperties": [
-      {
-        "attributeName": "dishHealthState",
-        "attrPropName": "__root_att",
-        "attrPropValue": "mid_d0002/elt/master/healthState",
-        "pollingPeriod": "",
-        "changeEventAbs": ""
-      },
-      {
-        "attributeName": "activityMessage",
-        "attrPropName": "",
-        "attrPropValue": "",
-        "pollingPeriod": 1000,
-        "changeEventAbs": ""
-      },
-      {
-        "attributeName": "healthState",
-        "attrPropName": "",
-        "attrPropValue": "",
-        "pollingPeriod": 1000,
-        "changeEventAbs": "1"
-      }
-    ]
-  },
-  {
-    "class": "DishLeafNode",
-    "serverName": "DishLeafNode/03",
-    "devName": "ska_mid/tm_leaf_node/d0003",
-    "deviceProperties": [
-      {
-        "devPropName": "DishMasterFQDN",
-        "devPropValue": "mid_d0003/elt/master"
-      },
-      {
-        "devPropName": "SkaLevel",
-        "devPropValue": 1
-      }
-    ],
-    "attributeProperties": [
-      {
-        "attributeName": "dishHealthState",
-        "attrPropName": "__root_att",
-        "attrPropValue": "mid_d0003/elt/master/healthState",
-        "pollingPeriod": "",
-        "changeEventAbs": ""
-      },
-      {
-        "attributeName": "activityMessage",
-        "attrPropName": "",
-        "attrPropValue": "",
-        "pollingPeriod": 1000,
-        "changeEventAbs": ""
-      },
-      {
-        "attributeName": "healthState",
-        "attrPropName": "",
-        "attrPropValue": "",
-        "pollingPeriod": 1000,
-        "changeEventAbs": "1"
-      }
-    ]
-  },
-  {
-    "class": "DishLeafNode",
-    "serverName": "DishLeafNode/04",
-    "devName": "ska_mid/tm_leaf_node/d0004",
-    "deviceProperties": [
-      {
-        "devPropName": "DishMasterFQDN",
-        "devPropValue": "mid_d0004/elt/master"
-      },
-      {
-        "devPropName": "SkaLevel",
-        "devPropValue": 1
-      }
-    ],
-    "attributeProperties": [
-      {
-        "attributeName": "dishHealthState",
-        "attrPropName": "__root_att",
-        "attrPropValue": "mid_d0004/elt/master/healthState",
-        "pollingPeriod": "",
-        "changeEventAbs": ""
-      },
-      {
-        "attributeName": "activityMessage",
-        "attrPropName": "",
-        "attrPropValue": "",
-        "pollingPeriod": 1000,
-        "changeEventAbs": ""
-      },
-      {
-        "attributeName": "healthState",
-        "attrPropName": "",
-        "attrPropValue": "",
-        "pollingPeriod": 1000,
-        "changeEventAbs": "1"
-      }
-    ]
-  },
-  {
-    "class": "SubarrayNode",
-    "serverName": "SubarrayNode/sa1",
-    "devName": "ska_mid/tm_subarray_node/1",
-    "deviceProperties": [
-      {
-        "devPropName": "DishLeafNodePrefix",
-        "devPropValue": "ska_mid/tm_leaf_node/d"
-      },
-      {
-        "devPropName": "SkaLevel",
-        "devPropValue": 1
-      }
-    ],
-    "attributeProperties": [
-      {
-        "attributeName": "activityMessage",
-        "attrPropName": "",
-        "attrPropValue": "",
-        "pollingPeriod": 1000,
-        "changeEventAbs": ""
-      },
-      {
-        "attributeName": "adminMode",
-        "attrPropName": "",
-        "attrPropValue": "",
-        "pollingPeriod": 1000,
-        "changeEventAbs": "1"
-      },
-      {
-        "attributeName": "healthState",
-        "attrPropName": "",
-        "attrPropValue": "",
-        "pollingPeriod": 1000,
-        "changeEventAbs": "1"
-      },
-      {
-        "attributeName": "obsMode",
-        "attrPropName": "",
-        "attrPropValue": "",
-        "pollingPeriod": 1000,
-        "changeEventAbs": "1"
-      },
-      {
-        "attributeName": "obsState",
-        "attrPropName": "",
-        "attrPropValue": "",
-        "pollingPeriod": 1000,
-        "changeEventAbs": "1"
-      },
-      {
-        "attributeName": "receptorIDList",
-        "attrPropName": "",
-        "attrPropValue": "",
-        "pollingPeriod": 1000,
-        "changeEventAbs": "1"
-      }
-    ]
-  },
-  {
-    "class": "SubarrayNode",
-    "serverName": "SubarrayNode/sa2",
-    "devName": "ska_mid/tm_subarray_node/2",
-    "deviceProperties": [
-      {
-        "devPropName": "DishLeafNodePrefix",
-        "devPropValue": "ska_mid/tm_leaf_node/d"
-      },
-      {
-        "devPropName": "SkaLevel",
-        "devPropValue": 1
-      }
-    ],
-    "attributeProperties": [
-      {
-        "attributeName": "activityMessage",
-        "attrPropName": "",
-        "attrPropValue": "",
-        "pollingPeriod": 1000,
-        "changeEventAbs": ""
-      },
-      {
-        "attributeName": "adminMode",
-        "attrPropName": "",
-        "attrPropValue": "",
-        "pollingPeriod": 1000,
-        "changeEventAbs": "1"
-      },
-      {
-        "attributeName": "healthState",
-        "attrPropName": "",
-        "attrPropValue": "",
-        "pollingPeriod": 1000,
-        "changeEventAbs": "1"
-      },
-      {
-        "attributeName": "obsMode",
-        "attrPropName": "",
-        "attrPropValue": "",
-        "pollingPeriod": 1000,
-        "changeEventAbs": "1"
-      },
-      {
-        "attributeName": "obsState",
-        "attrPropName": "",
-        "attrPropValue": "",
-        "pollingPeriod": 1000,
-        "changeEventAbs": "1"
-      },
-      {
-        "attributeName": "receptorIDList",
-        "attrPropName": "",
-        "attrPropValue": "",
-        "pollingPeriod": 1000,
-        "changeEventAbs": "1"
-      }
-    ]
-  },
-  {
-    "class": "CentralNode",
-    "serverName": "CentralNode/01",
-    "devName": "ska_mid/tm_central/central_node",
-    "deviceProperties": [
-      {
-<<<<<<< HEAD
-        "devPropName": "NumDishes",
-        "devPropValue": "4"
-=======
-        "devPropName": "SkaLevel",
-        "devPropValue": 1
->>>>>>> 2274982a
-      }
-    ],
-    "attributeProperties": [
-      {
-        "attributeName": "subarray1HealthState",
-        "attrPropName": "",
-        "attrPropValue": "",
-        "pollingPeriod": 1000,
-        "changeEventAbs": "1"
-      },
-      {
-        "attributeName": "subarray2HealthState",
-        "attrPropName": "",
-        "attrPropValue": "",
-        "pollingPeriod": 1000,
-        "changeEventAbs": "1"
-      },
-      {
-        "attributeName": "activityMessage",
-        "attrPropName": "",
-        "attrPropValue": "",
-        "pollingPeriod": 1000,
-        "changeEventAbs": ""
-      },
-      {
-        "attributeName": "telescopeHealthState",
-        "attrPropName": "",
-        "attrPropValue": "",
-        "pollingPeriod": 1000,
-        "changeEventAbs": "1"
-      }
-    ]
-  },
-  {
-    "class": "AlarmHandler",
-    "serverName": "alarmhandler-srv/01",
-    "devName": "ska_mid/tm_alarmhandler/tmalarmhandler",
-    "deviceProperties": [
-      {
-        "devPropName": "SkaLevel",
-        "devPropValue": 1
-      }
-    ],
-    "attributeProperties": []
-  }
-]
+[
+  {
+    "class": "DishMaster",
+    "serverName": "DishMaster/01",
+    "devName": "mid_d0001/elt/master",
+    "deviceProperties": [
+      {
+        "devPropName": "SkaLevel",
+        "devPropValue": 1
+      }
+    ],
+    "attributeProperties": [
+      {
+        "attributeName": "achievedPointing",
+        "attrPropName": "",
+        "attrPropValue": "",
+        "pollingPeriod": 1000,
+        "changeEventAbs": "1"
+      },
+      {
+        "attributeName": "adminMode",
+        "attrPropName": "",
+        "attrPropValue": "",
+        "pollingPeriod": 1000,
+        "changeEventAbs": "1"
+      },
+      {
+        "attributeName": "capturing",
+        "attrPropName": "",
+        "attrPropValue": "",
+        "pollingPeriod": 1000,
+        "changeEventAbs": ""
+      },
+      {
+        "attributeName": "ConfiguredBand",
+        "attrPropName": "",
+        "attrPropValue": "",
+        "pollingPeriod": 1000,
+        "changeEventAbs": "1"
+      },
+      {
+        "attributeName": "desiredPointing",
+        "attrPropName": "",
+        "attrPropValue": "",
+        "pollingPeriod": 1000,
+        "changeEventAbs": "1"
+      },
+      {
+        "attributeName": "dishMode",
+        "attrPropName": "",
+        "attrPropValue": "",
+        "pollingPeriod": 1000,
+        "changeEventAbs": "1"
+      },
+      {
+        "attributeName": "healthState",
+        "attrPropName": "",
+        "attrPropValue": "",
+        "pollingPeriod": 1000,
+        "changeEventAbs": "1"
+      },
+      {
+        "attributeName": "pointingState",
+        "attrPropName": "",
+        "attrPropValue": "",
+        "pollingPeriod": 1000,
+        "changeEventAbs": "1"
+      },
+      {
+        "attributeName": "WindSpeed",
+        "attrPropName": "",
+        "attrPropValue": "",
+        "pollingPeriod": 1000,
+        "changeEventAbs": "1"
+      }
+    ]
+  },
+  {
+    "class": "DishMaster",
+    "serverName": "DishMaster/02",
+    "devName": "mid_d0002/elt/master",
+    "deviceProperties": [
+      {
+        "devPropName": "SkaLevel",
+        "devPropValue": 1
+      }
+    ],
+    "attributeProperties": [
+      {
+        "attributeName": "achievedPointing",
+        "attrPropName": "",
+        "attrPropValue": "",
+        "pollingPeriod": 1000,
+        "changeEventAbs": "1"
+      },
+      {
+        "attributeName": "adminMode",
+        "attrPropName": "",
+        "attrPropValue": "",
+        "pollingPeriod": 1000,
+        "changeEventAbs": "1"
+      },
+      {
+        "attributeName": "capturing",
+        "attrPropName": "",
+        "attrPropValue": "",
+        "pollingPeriod": 1000,
+        "changeEventAbs": ""
+      },
+      {
+        "attributeName": "ConfiguredBand",
+        "attrPropName": "",
+        "attrPropValue": "",
+        "pollingPeriod": 1000,
+        "changeEventAbs": "1"
+      },
+      {
+        "attributeName": "desiredPointing",
+        "attrPropName": "",
+        "attrPropValue": "",
+        "pollingPeriod": 1000,
+        "changeEventAbs": "1"
+      },
+      {
+        "attributeName": "dishMode",
+        "attrPropName": "",
+        "attrPropValue": "",
+        "pollingPeriod": 1000,
+        "changeEventAbs": "1"
+      },
+      {
+        "attributeName": "healthState",
+        "attrPropName": "",
+        "attrPropValue": "",
+        "pollingPeriod": 1000,
+        "changeEventAbs": "1"
+      },
+      {
+        "attributeName": "pointingState",
+        "attrPropName": "",
+        "attrPropValue": "",
+        "pollingPeriod": 1000,
+        "changeEventAbs": "1"
+      },
+      {
+        "attributeName": "WindSpeed",
+        "attrPropName": "",
+        "attrPropValue": "",
+        "pollingPeriod": 1000,
+        "changeEventAbs": "1"
+      }
+    ]
+  },
+  {
+    "class": "DishMaster",
+    "serverName": "DishMaster/03",
+    "devName": "mid_d0003/elt/master",
+    "deviceProperties": [
+      {
+        "devPropName": "SkaLevel",
+        "devPropValue": 1
+      }
+    ],
+    "attributeProperties": [
+      {
+        "attributeName": "achievedPointing",
+        "attrPropName": "",
+        "attrPropValue": "",
+        "pollingPeriod": 1000,
+        "changeEventAbs": "1"
+      },
+      {
+        "attributeName": "adminMode",
+        "attrPropName": "",
+        "attrPropValue": "",
+        "pollingPeriod": 1000,
+        "changeEventAbs": "1"
+      },
+      {
+        "attributeName": "capturing",
+        "attrPropName": "",
+        "attrPropValue": "",
+        "pollingPeriod": 1000,
+        "changeEventAbs": ""
+      },
+      {
+        "attributeName": "ConfiguredBand",
+        "attrPropName": "",
+        "attrPropValue": "",
+        "pollingPeriod": 1000,
+        "changeEventAbs": "1"
+      },
+      {
+        "attributeName": "desiredPointing",
+        "attrPropName": "",
+        "attrPropValue": "",
+        "pollingPeriod": 1000,
+        "changeEventAbs": "1"
+      },
+      {
+        "attributeName": "dishMode",
+        "attrPropName": "",
+        "attrPropValue": "",
+        "pollingPeriod": 1000,
+        "changeEventAbs": "1"
+      },
+      {
+        "attributeName": "healthState",
+        "attrPropName": "",
+        "attrPropValue": "",
+        "pollingPeriod": 1000,
+        "changeEventAbs": "1"
+      },
+      {
+        "attributeName": "pointingState",
+        "attrPropName": "",
+        "attrPropValue": "",
+        "pollingPeriod": 1000,
+        "changeEventAbs": "1"
+      },
+      {
+        "attributeName": "WindSpeed",
+        "attrPropName": "",
+        "attrPropValue": "",
+        "pollingPeriod": 1000,
+        "changeEventAbs": "1"
+      }
+    ]
+  },
+  {
+    "class": "DishMaster",
+    "serverName": "DishMaster/04",
+    "devName": "mid_d0004/elt/master",
+    "deviceProperties": [
+      {
+        "devPropName": "SkaLevel",
+        "devPropValue": 1
+      }
+    ],
+    "attributeProperties": [
+      {
+        "attributeName": "achievedPointing",
+        "attrPropName": "",
+        "attrPropValue": "",
+        "pollingPeriod": 1000,
+        "changeEventAbs": "1"
+      },
+      {
+        "attributeName": "adminMode",
+        "attrPropName": "",
+        "attrPropValue": "",
+        "pollingPeriod": 1000,
+        "changeEventAbs": "1"
+      },
+      {
+        "attributeName": "capturing",
+        "attrPropName": "",
+        "attrPropValue": "",
+        "pollingPeriod": 1000,
+        "changeEventAbs": ""
+      },
+      {
+        "attributeName": "ConfiguredBand",
+        "attrPropName": "",
+        "attrPropValue": "",
+        "pollingPeriod": 1000,
+        "changeEventAbs": "1"
+      },
+      {
+        "attributeName": "desiredPointing",
+        "attrPropName": "",
+        "attrPropValue": "",
+        "pollingPeriod": 1000,
+        "changeEventAbs": "1"
+      },
+      {
+        "attributeName": "dishMode",
+        "attrPropName": "",
+        "attrPropValue": "",
+        "pollingPeriod": 1000,
+        "changeEventAbs": "1"
+      },
+      {
+        "attributeName": "healthState",
+        "attrPropName": "",
+        "attrPropValue": "",
+        "pollingPeriod": 1000,
+        "changeEventAbs": "1"
+      },
+      {
+        "attributeName": "pointingState",
+        "attrPropName": "",
+        "attrPropValue": "",
+        "pollingPeriod": 1000,
+        "changeEventAbs": "1"
+      },
+      {
+        "attributeName": "WindSpeed",
+        "attrPropName": "",
+        "attrPropValue": "",
+        "pollingPeriod": 1000,
+        "changeEventAbs": "1"
+      }
+    ]
+  },
+  {
+    "class": "DishLeafNode",
+    "serverName": "DishLeafNode/01",
+    "devName": "ska_mid/tm_leaf_node/d0001",
+    "deviceProperties": [
+      {
+        "devPropName": "DishMasterFQDN",
+        "devPropValue": "mid_d0001/elt/master"
+      },
+      {
+        "devPropName": "SkaLevel",
+        "devPropValue": 1
+      }
+    ],
+    "attributeProperties": [
+      {
+        "attributeName": "dishHealthState",
+        "attrPropName": "__root_att",
+        "attrPropValue": "mid_d0001/elt/master/healthState",
+        "pollingPeriod": "",
+        "changeEventAbs": ""
+      },
+      {
+        "attributeName": "activityMessage",
+        "attrPropName": "",
+        "attrPropValue": "",
+        "pollingPeriod": 1000,
+        "changeEventAbs": ""
+      },
+      {
+        "attributeName": "healthState",
+        "attrPropName": "",
+        "attrPropValue": "",
+        "pollingPeriod": 1000,
+        "changeEventAbs": "1"
+      }
+    ]
+  },
+  {
+    "class": "DishLeafNode",
+    "serverName": "DishLeafNode/02",
+    "devName": "ska_mid/tm_leaf_node/d0002",
+    "deviceProperties": [
+      {
+        "devPropName": "DishMasterFQDN",
+        "devPropValue": "mid_d0002/elt/master"
+      },
+      {
+        "devPropName": "SkaLevel",
+        "devPropValue": 1
+      }
+    ],
+    "attributeProperties": [
+      {
+        "attributeName": "dishHealthState",
+        "attrPropName": "__root_att",
+        "attrPropValue": "mid_d0002/elt/master/healthState",
+        "pollingPeriod": "",
+        "changeEventAbs": ""
+      },
+      {
+        "attributeName": "activityMessage",
+        "attrPropName": "",
+        "attrPropValue": "",
+        "pollingPeriod": 1000,
+        "changeEventAbs": ""
+      },
+      {
+        "attributeName": "healthState",
+        "attrPropName": "",
+        "attrPropValue": "",
+        "pollingPeriod": 1000,
+        "changeEventAbs": "1"
+      }
+    ]
+  },
+  {
+    "class": "DishLeafNode",
+    "serverName": "DishLeafNode/03",
+    "devName": "ska_mid/tm_leaf_node/d0003",
+    "deviceProperties": [
+      {
+        "devPropName": "DishMasterFQDN",
+        "devPropValue": "mid_d0003/elt/master"
+      },
+      {
+        "devPropName": "SkaLevel",
+        "devPropValue": 1
+      }
+    ],
+    "attributeProperties": [
+      {
+        "attributeName": "dishHealthState",
+        "attrPropName": "__root_att",
+        "attrPropValue": "mid_d0003/elt/master/healthState",
+        "pollingPeriod": "",
+        "changeEventAbs": ""
+      },
+      {
+        "attributeName": "activityMessage",
+        "attrPropName": "",
+        "attrPropValue": "",
+        "pollingPeriod": 1000,
+        "changeEventAbs": ""
+      },
+      {
+        "attributeName": "healthState",
+        "attrPropName": "",
+        "attrPropValue": "",
+        "pollingPeriod": 1000,
+        "changeEventAbs": "1"
+      }
+    ]
+  },
+  {
+    "class": "DishLeafNode",
+    "serverName": "DishLeafNode/04",
+    "devName": "ska_mid/tm_leaf_node/d0004",
+    "deviceProperties": [
+      {
+        "devPropName": "DishMasterFQDN",
+        "devPropValue": "mid_d0004/elt/master"
+      },
+      {
+        "devPropName": "SkaLevel",
+        "devPropValue": 1
+      }
+    ],
+    "attributeProperties": [
+      {
+        "attributeName": "dishHealthState",
+        "attrPropName": "__root_att",
+        "attrPropValue": "mid_d0004/elt/master/healthState",
+        "pollingPeriod": "",
+        "changeEventAbs": ""
+      },
+      {
+        "attributeName": "activityMessage",
+        "attrPropName": "",
+        "attrPropValue": "",
+        "pollingPeriod": 1000,
+        "changeEventAbs": ""
+      },
+      {
+        "attributeName": "healthState",
+        "attrPropName": "",
+        "attrPropValue": "",
+        "pollingPeriod": 1000,
+        "changeEventAbs": "1"
+      }
+    ]
+  },
+  {
+    "class": "SubarrayNode",
+    "serverName": "SubarrayNode/sa1",
+    "devName": "ska_mid/tm_subarray_node/1",
+    "deviceProperties": [
+      {
+        "devPropName": "DishLeafNodePrefix",
+        "devPropValue": "ska_mid/tm_leaf_node/d"
+      },
+      {
+        "devPropName": "SkaLevel",
+        "devPropValue": 1
+      }
+    ],
+    "attributeProperties": [
+      {
+        "attributeName": "activityMessage",
+        "attrPropName": "",
+        "attrPropValue": "",
+        "pollingPeriod": 1000,
+        "changeEventAbs": ""
+      },
+      {
+        "attributeName": "adminMode",
+        "attrPropName": "",
+        "attrPropValue": "",
+        "pollingPeriod": 1000,
+        "changeEventAbs": "1"
+      },
+      {
+        "attributeName": "healthState",
+        "attrPropName": "",
+        "attrPropValue": "",
+        "pollingPeriod": 1000,
+        "changeEventAbs": "1"
+      },
+      {
+        "attributeName": "obsMode",
+        "attrPropName": "",
+        "attrPropValue": "",
+        "pollingPeriod": 1000,
+        "changeEventAbs": "1"
+      },
+      {
+        "attributeName": "obsState",
+        "attrPropName": "",
+        "attrPropValue": "",
+        "pollingPeriod": 1000,
+        "changeEventAbs": "1"
+      },
+      {
+        "attributeName": "receptorIDList",
+        "attrPropName": "",
+        "attrPropValue": "",
+        "pollingPeriod": 1000,
+        "changeEventAbs": "1"
+      }
+    ]
+  },
+  {
+    "class": "SubarrayNode",
+    "serverName": "SubarrayNode/sa2",
+    "devName": "ska_mid/tm_subarray_node/2",
+    "deviceProperties": [
+      {
+        "devPropName": "DishLeafNodePrefix",
+        "devPropValue": "ska_mid/tm_leaf_node/d"
+      },
+      {
+        "devPropName": "SkaLevel",
+        "devPropValue": 1
+      }
+    ],
+    "attributeProperties": [
+      {
+        "attributeName": "activityMessage",
+        "attrPropName": "",
+        "attrPropValue": "",
+        "pollingPeriod": 1000,
+        "changeEventAbs": ""
+      },
+      {
+        "attributeName": "adminMode",
+        "attrPropName": "",
+        "attrPropValue": "",
+        "pollingPeriod": 1000,
+        "changeEventAbs": "1"
+      },
+      {
+        "attributeName": "healthState",
+        "attrPropName": "",
+        "attrPropValue": "",
+        "pollingPeriod": 1000,
+        "changeEventAbs": "1"
+      },
+      {
+        "attributeName": "obsMode",
+        "attrPropName": "",
+        "attrPropValue": "",
+        "pollingPeriod": 1000,
+        "changeEventAbs": "1"
+      },
+      {
+        "attributeName": "obsState",
+        "attrPropName": "",
+        "attrPropValue": "",
+        "pollingPeriod": 1000,
+        "changeEventAbs": "1"
+      },
+      {
+        "attributeName": "receptorIDList",
+        "attrPropName": "",
+        "attrPropValue": "",
+        "pollingPeriod": 1000,
+        "changeEventAbs": "1"
+      }
+    ]
+  },
+  {
+    "class": "CentralNode",
+    "serverName": "CentralNode/01",
+    "devName": "ska_mid/tm_central/central_node",
+    "deviceProperties": [
+      {
+        "devPropName": "NumDishes",
+        "devPropValue": "4"
+      },
+      {
+        "devPropName": "SkaLevel",
+        "devPropValue": 1
+      }
+    ],
+    "attributeProperties": [
+      {
+        "attributeName": "subarray1HealthState",
+        "attrPropName": "",
+        "attrPropValue": "",
+        "pollingPeriod": 1000,
+        "changeEventAbs": "1"
+      },
+      {
+        "attributeName": "subarray2HealthState",
+        "attrPropName": "",
+        "attrPropValue": "",
+        "pollingPeriod": 1000,
+        "changeEventAbs": "1"
+      },
+      {
+        "attributeName": "activityMessage",
+        "attrPropName": "",
+        "attrPropValue": "",
+        "pollingPeriod": 1000,
+        "changeEventAbs": ""
+      },
+      {
+        "attributeName": "telescopeHealthState",
+        "attrPropName": "",
+        "attrPropValue": "",
+        "pollingPeriod": 1000,
+        "changeEventAbs": "1"
+      }
+    ]
+  },
+  {
+    "class": "AlarmHandler",
+    "serverName": "alarmhandler-srv/01",
+    "devName": "ska_mid/tm_alarmhandler/tmalarmhandler",
+    "deviceProperties": [
+      {
+        "devPropName": "SkaLevel",
+        "devPropValue": 1
+      }
+    ],
+    "attributeProperties": []
+  }
+]