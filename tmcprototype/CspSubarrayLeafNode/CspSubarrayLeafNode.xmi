<?xml version="1.0" encoding="ASCII"?>
<pogoDsl:PogoSystem xmi:version="2.0" xmlns:xmi="http://www.omg.org/XMI" xmlns:xsi="http://www.w3.org/2001/XMLSchema-instance" xmlns:pogoDsl="http://www.esrf.fr/tango/pogo/PogoDsl">
  <classes name="CspSubarrayLeafNode" pogoRevision="9.4">
    <description description="" title="" sourcePath="/home/user/projects/tmc-prototype/tmcprototype/CspSubarrayLeafNode" language="PythonHL" filestogenerate="XMI   file,Code files,Protected Regions" license="GPL" copyright="" hasMandatoryProperty="false" hasConcreteProperty="true" hasAbstractCommand="false" hasAbstractAttribute="false">
      <inheritances classname="Device_Impl" sourcePath=""/>
      <inheritances classname="SKABaseDevice" sourcePath="../../../lmc-base-classes/skabase/SKABaseDevice"/>
      <identification contact="at gmail.com - jayant.ska" author="jayant.ska" emailDomain="gmail.com" classFamily="Training" siteSpecific="" platform="All Platforms" bus="Not Applicable" manufacturer="none" reference=""/>
    </description>
    <deviceProperties name="SkaLevel" description="Indication of importance of the device in the SKA hierarchy &#xA;to support drill-down navigation: 1..6, with 1 highest.&#xA;Default is 4, making provision for &#xA;EltMaster, EltAlarms, EltTelState = 1&#xA;SubEltMaster = 2&#xA;Subarray, Capability = 2/3&#xA;Others = 4 (or 5 or 6)">
      <type xsi:type="pogoDsl:ShortType"/>
      <status abstract="false" inherited="true" concrete="true"/>
      <DefaultPropValue>4</DefaultPropValue>
    </deviceProperties>
    <deviceProperties name="GroupDefinitions" description="Each string in the list is a JSON serialised dict defining the ``group_name``,&#xA;``devices`` and ``subgroups`` in the group.  A TANGO Group object is created&#xA;for each item in the list, according to the hierarchy defined.  This provides&#xA;easy access to the managed devices in bulk, or individually.&#xA;&#xA;The general format of the list is as follows, with optional ``devices`` and&#xA;``subgroups`` keys:&#xA;    [ {``group_name``: ``&lt;name>``,&#xA;       ``devices``: [``&lt;dev name>``, ...]},&#xA;      {``group_name``: ``&lt;name>``,&#xA;       ``devices``: [``&lt;dev name>``, ``&lt;dev name>``, ...],&#xA;       ``subgroups`` : [{&lt;nested group>},&#xA;                              {&lt;nested group>}, ...]},&#xA;      ...&#xA;      ]&#xA;&#xA;For example, a hierarchy of racks, servers and switches:&#xA;    [ {``group_name``: ``servers``,&#xA;       ``devices``: [``elt/server/1``, ``elt/server/2``,&#xA;                       ``elt/server/3``, ``elt/server/4``]},&#xA;      {``group_name``: ``switches``,&#xA;       ``devices``: [``elt/switch/A``, ``elt/switch/B``]},&#xA;      {``group_name``: ``pdus``,&#xA;       ``devices``: [``elt/pdu/rackA``, ``elt/pdu/rackB``]},&#xA;      {``group_name``: ``racks``,&#xA;      ``subgroups``: [&#xA;            {``group_name``: ``rackA``,&#xA;             ``devices``: [``elt/server/1``, ``elt/server/2``,&#xA;                               ``elt/switch/A``, ``elt/pdu/rackA``]},&#xA;            {``group_name``: ``rackB``,&#xA;             ``devices``: [``elt/server/3``, ``elt/server/4``,&#xA;                              ``elt/switch/B``, ``elt/pdu/rackB``],&#xA;             ``subgroups``: []}&#xA;       ]} ]">
      <type xsi:type="pogoDsl:StringVectorType"/>
      <status abstract="false" inherited="true" concrete="true"/>
    </deviceProperties>
    <deviceProperties name="CentralLoggingTarget" description="Pre-configured logging target CentralLogger DS">
      <type xsi:type="pogoDsl:StringType"/>
      <status abstract="false" inherited="true" concrete="true"/>
    </deviceProperties>
    <deviceProperties name="ElementLoggingTarget" description="Pre-configured logging target ElementLogger DS">
      <type xsi:type="pogoDsl:StringType"/>
      <status abstract="false" inherited="true" concrete="true"/>
    </deviceProperties>
    <deviceProperties name="StorageLoggingTarget" description="Pre-configured logging target for syslog">
      <type xsi:type="pogoDsl:StringType"/>
      <status abstract="false" inherited="true" concrete="true"/>
      <DefaultPropValue>localhost</DefaultPropValue>
    </deviceProperties>
    <deviceProperties name="CspSubarrayNodeFQDN" description="FQDN of the CSP Subarray Node Tango Device Server.">
      <type xsi:type="pogoDsl:StringType"/>
      <status abstract="false" inherited="false" concrete="true" concreteHere="true"/>
<<<<<<< HEAD
      <DefaultPropValue>mid_csp/elt/subarray_01</DefaultPropValue>
=======
      <DefaultPropValue>mid_csp/elt/subarray01</DefaultPropValue>
>>>>>>> 43609874
    </deviceProperties>
    <commands name="State" description="This command gets the device state (stored in its device_state data member) and returns it to the caller." execMethod="dev_state" displayLevel="OPERATOR" polledPeriod="0">
      <argin description="none">
        <type xsi:type="pogoDsl:VoidType"/>
      </argin>
      <argout description="Device state">
        <type xsi:type="pogoDsl:StateType"/>
      </argout>
      <status abstract="true" inherited="true" concrete="true"/>
    </commands>
    <commands name="Status" description="This command gets the device status (stored in its device_status data member) and returns it to the caller." execMethod="dev_status" displayLevel="OPERATOR" polledPeriod="0">
      <argin description="none">
        <type xsi:type="pogoDsl:VoidType"/>
      </argin>
      <argout description="Device status">
        <type xsi:type="pogoDsl:ConstStringType"/>
      </argout>
      <status abstract="true" inherited="true" concrete="true"/>
    </commands>
    <commands name="GetVersionInfo" description="Array of version strings of all entities modelled by this device. &#xA;(One level down only)&#xA;Each string in the array lists the version info for one entity&#xA;managed by this device. &#xA;The first entry is version info for this TANGO Device itself.&#xA;The entities may be TANGO devices, or hardware LRUs or &#xA;anything else this devices manages/models.&#xA;The intention with this command is that it can provide more &#xA;detailed information than can be captured in the versionId &#xA;and buildState attributes, if necessary.&#xA;In the minimal case the GetVersionInfo will contain only the &#xA;versionId and buildState attributes of the next lower level&#xA;entities." execMethod="get_version_info" displayLevel="OPERATOR" polledPeriod="0">
      <argin description="">
        <type xsi:type="pogoDsl:VoidType"/>
      </argin>
      <argout description="[ name: EltTelState ]">
        <type xsi:type="pogoDsl:StringArrayType"/>
      </argout>
      <status abstract="false" inherited="true" concrete="true"/>
    </commands>
    <commands name="Reset" description="Reset device to its default state" execMethod="reset" displayLevel="OPERATOR" polledPeriod="0">
      <argin description="">
        <type xsi:type="pogoDsl:VoidType"/>
      </argin>
      <argout description="">
        <type xsi:type="pogoDsl:VoidType"/>
      </argout>
      <status abstract="false" inherited="true" concrete="true"/>
    </commands>
    <commands name="ConfigureScan" description="" execMethod="configure_scan" displayLevel="OPERATOR" polledPeriod="0" isDynamic="false">
      <argin description="">
        <type xsi:type="pogoDsl:StringType"/>
      </argin>
      <argout description="">
        <type xsi:type="pogoDsl:VoidType"/>
      </argout>
      <status abstract="false" inherited="false" concrete="true" concreteHere="true"/>
    </commands>
    <commands name="StartScan" description="" execMethod="start_scan" displayLevel="OPERATOR" polledPeriod="0" isDynamic="false">
      <argin description="">
        <type xsi:type="pogoDsl:StringArrayType"/>
      </argin>
      <argout description="">
        <type xsi:type="pogoDsl:VoidType"/>
      </argout>
      <status abstract="false" inherited="false" concrete="true" concreteHere="true"/>
    </commands>
    <commands name="EndScan" description="" execMethod="end_scan" displayLevel="OPERATOR" polledPeriod="0" isDynamic="false">
      <argin description="">
        <type xsi:type="pogoDsl:VoidType"/>
      </argin>
      <argout description="">
        <type xsi:type="pogoDsl:VoidType"/>
      </argout>
      <status abstract="false" inherited="false" concrete="true" concreteHere="true"/>
    </commands>
    <commands name="ReleaseAllResources" description="" execMethod="release_all_resources" displayLevel="OPERATOR" polledPeriod="0" isDynamic="false">
      <argin description="">
        <type xsi:type="pogoDsl:VoidType"/>
      </argin>
      <argout description="">
        <type xsi:type="pogoDsl:VoidType"/>
      </argout>
      <status abstract="false" inherited="false" concrete="true" concreteHere="true"/>
    </commands>
    <commands name="AssignResources" description="" execMethod="assign_resources" displayLevel="OPERATOR" polledPeriod="0" isDynamic="false">
      <argin description="">
        <type xsi:type="pogoDsl:StringArrayType"/>
      </argin>
      <argout description="">
        <type xsi:type="pogoDsl:VoidType"/>
      </argout>
      <status abstract="false" inherited="false" concrete="true" concreteHere="true"/>
    </commands>
    <attributes name="buildState" attType="Scalar" rwType="READ" displayLevel="OPERATOR" polledPeriod="60000" maxX="" maxY="" allocReadMember="true">
      <dataType xsi:type="pogoDsl:StringType"/>
      <status abstract="false" inherited="true" concrete="true"/>
      <properties description="Build state of this device" label="" unit="" standardUnit="" displayUnit="" format="" maxValue="" minValue="" maxAlarm="" minAlarm="" maxWarning="" minWarning="" deltaTime="" deltaValue=""/>
    </attributes>
    <attributes name="versionId" attType="Scalar" rwType="READ" displayLevel="OPERATOR" polledPeriod="60000" maxX="" maxY="" allocReadMember="true">
      <dataType xsi:type="pogoDsl:StringType"/>
      <status abstract="false" inherited="true" concrete="true"/>
      <properties description="Version Id of this device" label="" unit="" standardUnit="" displayUnit="" format="" maxValue="" minValue="" maxAlarm="" minAlarm="" maxWarning="" minWarning="" deltaTime="" deltaValue=""/>
    </attributes>
    <attributes name="centralLoggingLevel" attType="Scalar" rwType="READ_WRITE" displayLevel="OPERATOR" polledPeriod="1000" maxX="" maxY="" allocReadMember="true">
      <dataType xsi:type="pogoDsl:UShortType"/>
      <status abstract="false" inherited="true" concrete="true"/>
      <properties description="Current logging level to Central logging target for this device - &#xA;initialises to CentralLoggingLevelDefault on startup" label="" unit="" standardUnit="" displayUnit="" format="" maxValue="" minValue="" maxAlarm="" minAlarm="" maxWarning="" minWarning="" deltaTime="" deltaValue=""/>
    </attributes>
    <attributes name="elementLoggingLevel" attType="Scalar" rwType="READ_WRITE" displayLevel="OPERATOR" polledPeriod="1000" maxX="" maxY="" allocReadMember="true">
      <dataType xsi:type="pogoDsl:UShortType"/>
      <status abstract="false" inherited="true" concrete="true"/>
      <properties description="Current logging level to Element logging target for this device - &#xA;initialises to ElementLoggingLevelDefault on startup" label="" unit="" standardUnit="" displayUnit="" format="" maxValue="" minValue="" maxAlarm="" minAlarm="" maxWarning="" minWarning="" deltaTime="" deltaValue=""/>
    </attributes>
    <attributes name="storageLoggingLevel" attType="Scalar" rwType="READ_WRITE" displayLevel="OPERATOR" polledPeriod="1000" maxX="" maxY="" memorized="true" allocReadMember="true">
      <dataType xsi:type="pogoDsl:UShortType"/>
      <status abstract="false" inherited="true" concrete="true"/>
      <properties description="Current logging level to Syslog for this device - &#xA;initialises from  StorageLoggingLevelDefault on first execution of device.&#xA;Needs to be READ_WRITE To make it memorized - but writing this attribute should &#xA;do the same as command SetStorageLoggingLevel to ensure the targets and adjustments&#xA;are made correctly" label="" unit="" standardUnit="" displayUnit="" format="" maxValue="" minValue="" maxAlarm="" minAlarm="" maxWarning="" minWarning="" deltaTime="" deltaValue=""/>
    </attributes>
    <attributes name="healthState" attType="Scalar" rwType="READ" displayLevel="OPERATOR" polledPeriod="1000" maxX="" maxY="" allocReadMember="true">
      <dataType xsi:type="pogoDsl:EnumType"/>
      <status abstract="false" inherited="true" concrete="true"/>
      <properties description="The health state reported for this device. It interprets the current device condition &#xA;and condition of all managed devices to set this. Most possibly an aggregate attribute." label="" unit="" standardUnit="" displayUnit="" format="" maxValue="" minValue="" maxAlarm="" minAlarm="" maxWarning="" minWarning="" deltaTime="" deltaValue=""/>
    </attributes>
    <attributes name="adminMode" attType="Scalar" rwType="READ_WRITE" displayLevel="OPERATOR" polledPeriod="1000" maxX="" maxY="" memorized="true" allocReadMember="true">
      <dataType xsi:type="pogoDsl:EnumType"/>
      <status abstract="false" inherited="true" concrete="true"/>
      <properties description="The admin mode reported for this device. It may interpret the current device condition &#xA;and condition of all managed devices to set this. Most possibly an aggregate attribute." label="" unit="" standardUnit="" displayUnit="" format="" maxValue="" minValue="" maxAlarm="" minAlarm="" maxWarning="" minWarning="" deltaTime="" deltaValue=""/>
    </attributes>
    <attributes name="controlMode" attType="Scalar" rwType="READ_WRITE" displayLevel="OPERATOR" polledPeriod="1000" maxX="" maxY="" memorized="true" allocReadMember="true">
      <dataType xsi:type="pogoDsl:EnumType"/>
      <status abstract="false" inherited="true" concrete="true"/>
      <properties description="The control mode of the device. REMOTE, LOCAL&#xA;TANGO Device accepts only from a &#x2018;local&#x2019; client and ignores commands and queries received from TM&#xA;or any other &#x2018;remote&#x2019; clients. The Local clients has to release LOCAL control before REMOTE clients&#xA;can take control again." label="" unit="" standardUnit="" displayUnit="" format="" maxValue="" minValue="" maxAlarm="" minAlarm="" maxWarning="" minWarning="" deltaTime="" deltaValue=""/>
    </attributes>
    <attributes name="simulationMode" attType="Scalar" rwType="READ_WRITE" displayLevel="OPERATOR" polledPeriod="1000" maxX="" maxY="" memorized="true" allocReadMember="true">
      <dataType xsi:type="pogoDsl:BooleanType"/>
      <status abstract="false" inherited="true" concrete="true"/>
      <properties description="Reports the simulation mode of the device. Some devices may implement both modes,&#xA;while others will have simulators that set simulationMode to True while the real&#xA;devices always set simulationMode to False." label="" unit="" standardUnit="" displayUnit="" format="" maxValue="" minValue="" maxAlarm="" minAlarm="" maxWarning="" minWarning="" deltaTime="" deltaValue=""/>
    </attributes>
    <attributes name="testMode" attType="Scalar" rwType="READ_WRITE" displayLevel="OPERATOR" polledPeriod="1000" maxX="" maxY="" memorized="true" allocReadMember="true">
      <dataType xsi:type="pogoDsl:StringType"/>
      <status abstract="false" inherited="true" concrete="true"/>
      <properties description="The test mode of the device. &#xA;Either no test mode (empty string) or an indication of the test mode." label="" unit="" standardUnit="" displayUnit="" format="" maxValue="" minValue="" maxAlarm="" minAlarm="" maxWarning="" minWarning="" deltaTime="" deltaValue=""/>
    </attributes>
    <attributes name="state" attType="Scalar" rwType="READ" displayLevel="OPERATOR" polledPeriod="0" maxX="" maxY="" allocReadMember="true" isDynamic="false">
      <dataType xsi:type="pogoDsl:EnumType"/>
      <changeEvent fire="false" libCheckCriteria="false"/>
      <archiveEvent fire="false" libCheckCriteria="false"/>
      <dataReadyEvent fire="false" libCheckCriteria="true"/>
      <status abstract="false" inherited="false" concrete="true" concreteHere="true"/>
      <properties description="" label="" unit="" standardUnit="" displayUnit="" format="" maxValue="" minValue="" maxAlarm="" minAlarm="" maxWarning="" minWarning="" deltaTime="" deltaValue=""/>
      <enumLabels>INIT</enumLabels>
      <enumLabels>ON</enumLabels>
      <enumLabels>ALARM</enumLabels>
      <enumLabels>FAULT</enumLabels>
      <enumLabels>UNKNOWN</enumLabels>
      <enumLabels>DISABLE</enumLabels>
    </attributes>
    <attributes name="delayModel" attType="Scalar" rwType="READ_WRITE" displayLevel="OPERATOR" polledPeriod="0" maxX="" maxY="" allocReadMember="true" isDynamic="false">
      <dataType xsi:type="pogoDsl:StringType"/>
      <changeEvent fire="false" libCheckCriteria="false"/>
      <archiveEvent fire="false" libCheckCriteria="false"/>
      <dataReadyEvent fire="false" libCheckCriteria="true"/>
      <status abstract="false" inherited="false" concrete="true" concreteHere="true"/>
      <properties description="" label="" unit="" standardUnit="" displayUnit="" format="" maxValue="" minValue="" maxAlarm="" minAlarm="" maxWarning="" minWarning="" deltaTime="" deltaValue=""/>
    </attributes>
    <attributes name="visDestinationAddress" attType="Scalar" rwType="READ_WRITE" displayLevel="OPERATOR" polledPeriod="0" maxX="" maxY="" allocReadMember="true" isDynamic="false">
      <dataType xsi:type="pogoDsl:StringType"/>
      <changeEvent fire="false" libCheckCriteria="false"/>
      <archiveEvent fire="false" libCheckCriteria="false"/>
      <dataReadyEvent fire="false" libCheckCriteria="true"/>
      <status abstract="false" inherited="false" concrete="true" concreteHere="true"/>
      <properties description="" label="" unit="" standardUnit="" displayUnit="" format="" maxValue="" minValue="" maxAlarm="" minAlarm="" maxWarning="" minWarning="" deltaTime="" deltaValue=""/>
    </attributes>
    <attributes name="versionInfo" attType="Scalar" rwType="READ" displayLevel="OPERATOR" polledPeriod="0" maxX="" maxY="" allocReadMember="true" isDynamic="false">
      <dataType xsi:type="pogoDsl:StringType"/>
      <changeEvent fire="false" libCheckCriteria="false"/>
      <archiveEvent fire="false" libCheckCriteria="false"/>
      <dataReadyEvent fire="false" libCheckCriteria="true"/>
      <status abstract="false" inherited="false" concrete="true" concreteHere="true"/>
      <properties description="" label="" unit="" standardUnit="" displayUnit="" format="" maxValue="" minValue="" maxAlarm="" minAlarm="" maxWarning="" minWarning="" deltaTime="" deltaValue=""/>
    </attributes>
    <attributes name="activityMessage" attType="Scalar" rwType="READ_WRITE" displayLevel="OPERATOR" polledPeriod="0" maxX="" maxY="" allocReadMember="true" isDynamic="false">
      <dataType xsi:type="pogoDsl:StringType"/>
      <changeEvent fire="false" libCheckCriteria="false"/>
      <archiveEvent fire="false" libCheckCriteria="false"/>
      <dataReadyEvent fire="false" libCheckCriteria="true"/>
      <status abstract="false" inherited="false" concrete="true" concreteHere="true"/>
      <properties description="" label="" unit="" standardUnit="" displayUnit="" format="" maxValue="" minValue="" maxAlarm="" minAlarm="" maxWarning="" minWarning="" deltaTime="" deltaValue=""/>
    </attributes>
    <attributes name="opState" attType="Scalar" rwType="READ" displayLevel="OPERATOR" polledPeriod="0" maxX="" maxY="" allocReadMember="true" isDynamic="false">
      <dataType xsi:type="pogoDsl:EnumType"/>
      <changeEvent fire="false" libCheckCriteria="false"/>
      <archiveEvent fire="false" libCheckCriteria="false"/>
      <dataReadyEvent fire="false" libCheckCriteria="true"/>
      <status abstract="false" inherited="false" concrete="true" concreteHere="true"/>
      <properties description="" label="" unit="" standardUnit="" displayUnit="" format="" maxValue="" minValue="" maxAlarm="" minAlarm="" maxWarning="" minWarning="" deltaTime="" deltaValue=""/>
      <eventCriteria relChange="" absChange="1" period=""/>
      <enumLabels>INIT</enumLabels>
      <enumLabels>OFF</enumLabels>
      <enumLabels>ON</enumLabels>
      <enumLabels>ALARM</enumLabels>
      <enumLabels>DISABLE</enumLabels>
      <enumLabels>FAULT</enumLabels>
      <enumLabels>UNKNOWN</enumLabels>
    </attributes>
    <forwardedAttributes name="cspsubarrayHealthState" label="cspsubarrayHealthState">
      <status abstract="false" inherited="false" concrete="true" concreteHere="true"/>
    </forwardedAttributes>
    <forwardedAttributes name="cspSubarrayObsState" label="cspSubarrayObsState">
      <status abstract="false" inherited="false" concrete="true" concreteHere="true"/>
    </forwardedAttributes>
    <states name="ON" description="This state could have been called OK or OPERATIONAL. It means that the device is in its operational state. (E.g. the power supply is giving its nominal current, th motor is ON and ready to move, the instrument is operating). This state is modified by the Attribute alarm checking of the DeviceImpl:dev_state method. i.e. if the State is ON and one attribute has its quality factor to ATTR_WARNING or ATTR_ALARM, then the State is modified to ALARM.">
      <status abstract="false" inherited="true" concrete="true"/>
    </states>
    <states name="OFF" description="The device is in normal condition but is not active. E.g. the power supply main circuit breaker is open; the RF transmitter has no power etc...">
      <status abstract="false" inherited="true" concrete="true"/>
    </states>
    <states name="FAULT" description="The device has a major failure that prevents it to work. For instance, A power supply has stopped due to over temperature A motor cannot move because it has fault conditions. Usually we cannot get out from this state without an intervention on the hardware or a reset command.">
      <status abstract="false" inherited="true" concrete="true"/>
    </states>
    <states name="INIT" description="This state is reserved to the starting phase of the device server. It means that the software is not fully operational and that the user must wait">
      <status abstract="false" inherited="true" concrete="true"/>
    </states>
    <states name="ALARM" description="ALARM - The device is operating but&#xA;at least one of the attributes is out of range. It can be linked to alarm conditions set by attribute properties or a specific case. (E.g. temperature alarm on a stepper motor, end switch pressed on a stepper motor, up water level in a tank, etc....). In alarm, usually the device does its job, but the operator has to perform an action to avoid a bigger problem that may switch the state to FAULT.">
      <status abstract="false" inherited="true" concrete="true"/>
    </states>
    <states name="UNKNOWN" description="The device cannot retrieve its state. It is the case when there is a communication problem to the hardware (network cut, broken cable etc...) It could also represent an incoherent situation">
      <status abstract="false" inherited="true" concrete="true"/>
    </states>
    <states name="STANDBY" description="Equates to LOW-POWER mode. This is the initial transition from INIT if the device supports a low-power mode. The device is not fully active but is ready to operate.">
      <status abstract="false" inherited="true" concrete="true"/>
    </states>
    <states name="DISABLE" description="The device cannot be switched ON for an external reason. E.g. the power supply has its door open, the safety conditions are not satisfactory to allow the device to operate.">
      <status abstract="false" inherited="true" concrete="true"/>
    </states>
    <preferences docHome="./doc_html" makefileHome="/home/user/tango-9.2.5a/share/pogo/preferences"/>
  </classes>
</pogoDsl:PogoSystem><|MERGE_RESOLUTION|>--- conflicted
+++ resolved
@@ -31,11 +31,7 @@
     <deviceProperties name="CspSubarrayNodeFQDN" description="FQDN of the CSP Subarray Node Tango Device Server.">
       <type xsi:type="pogoDsl:StringType"/>
       <status abstract="false" inherited="false" concrete="true" concreteHere="true"/>
-<<<<<<< HEAD
-      <DefaultPropValue>mid_csp/elt/subarray_01</DefaultPropValue>
-=======
       <DefaultPropValue>mid_csp/elt/subarray01</DefaultPropValue>
->>>>>>> 43609874
     </deviceProperties>
     <commands name="State" description="This command gets the device state (stored in its device_state data member) and returns it to the caller." execMethod="dev_state" displayLevel="OPERATOR" polledPeriod="0">
       <argin description="none">
