<?xml version="1.0" encoding="ASCII"?>
<pogoDsl:PogoSystem xmi:version="2.0" xmlns:xmi="http://www.omg.org/XMI" xmlns:xsi="http://www.w3.org/2001/XMLSchema-instance" xmlns:pogoDsl="http://www.esrf.fr/tango/pogo/PogoDsl">
  <classes name="CspSubarrayLeafNode" pogoRevision="9.4">
    <description description="" title="" sourcePath="/home/user/project_Track/tmc-prototype/tmcprototype/CspSubarrayLeafNode" language="PythonHL" filestogenerate="XMI   file,Code files,Protected Regions" license="GPL" copyright="" hasMandatoryProperty="false" hasConcreteProperty="true" hasAbstractCommand="false" hasAbstractAttribute="false">
      <inheritances classname="Device_Impl" sourcePath=""/>
      <inheritances classname="SKABaseDevice" sourcePath="../../../lmc-base-classes/skabase/SKABaseDevice"/>
      <identification contact="at gmail.com - jayant.ska" author="jayant.ska" emailDomain="gmail.com" classFamily="Training" siteSpecific="" platform="All Platforms" bus="Not Applicable" manufacturer="none" reference=""/>
    </description>
    <deviceProperties name="SkaLevel" description="Indication of importance of the device in the SKA hierarchy &#xA;to support drill-down navigation: 1..6, with 1 highest.&#xA;Default is 4, making provision for &#xA;EltMaster, EltAlarms, EltTelState = 1&#xA;SubEltMaster = 2&#xA;Subarray, Capability = 2/3&#xA;Others = 4 (or 5 or 6)">
      <type xsi:type="pogoDsl:ShortType"/>
      <status abstract="false" inherited="true" concrete="true"/>
      <DefaultPropValue>4</DefaultPropValue>
    </deviceProperties>
    <deviceProperties name="GroupDefinitions" description="Each string in the list is a JSON serialised dict defining the ``group_name``,&#xA;``devices`` and ``subgroups`` in the group.  A TANGO Group object is created&#xA;for each item in the list, according to the hierarchy defined.  This provides&#xA;easy access to the managed devices in bulk, or individually.&#xA;&#xA;The general format of the list is as follows, with optional ``devices`` and&#xA;``subgroups`` keys:&#xA;    [ {``group_name``: ``&lt;name>``,&#xA;       ``devices``: [``&lt;dev name>``, ...]},&#xA;      {``group_name``: ``&lt;name>``,&#xA;       ``devices``: [``&lt;dev name>``, ``&lt;dev name>``, ...],&#xA;       ``subgroups`` : [{&lt;nested group>},&#xA;                              {&lt;nested group>}, ...]},&#xA;      ...&#xA;      ]&#xA;&#xA;For example, a hierarchy of racks, servers and switches:&#xA;    [ {``group_name``: ``servers``,&#xA;       ``devices``: [``elt/server/1``, ``elt/server/2``,&#xA;                       ``elt/server/3``, ``elt/server/4``]},&#xA;      {``group_name``: ``switches``,&#xA;       ``devices``: [``elt/switch/A``, ``elt/switch/B``]},&#xA;      {``group_name``: ``pdus``,&#xA;       ``devices``: [``elt/pdu/rackA``, ``elt/pdu/rackB``]},&#xA;      {``group_name``: ``racks``,&#xA;      ``subgroups``: [&#xA;            {``group_name``: ``rackA``,&#xA;             ``devices``: [``elt/server/1``, ``elt/server/2``,&#xA;                               ``elt/switch/A``, ``elt/pdu/rackA``]},&#xA;            {``group_name``: ``rackB``,&#xA;             ``devices``: [``elt/server/3``, ``elt/server/4``,&#xA;                              ``elt/switch/B``, ``elt/pdu/rackB``],&#xA;             ``subgroups``: []}&#xA;       ]} ]">
      <type xsi:type="pogoDsl:StringVectorType"/>
      <status abstract="false" inherited="true" concrete="true"/>
    </deviceProperties>
    <deviceProperties name="CentralLoggingTarget" description="Pre-configured logging target CentralLogger DS">
      <type xsi:type="pogoDsl:StringType"/>
      <status abstract="false" inherited="true" concrete="true"/>
    </deviceProperties>
    <deviceProperties name="ElementLoggingTarget" description="Pre-configured logging target ElementLogger DS">
      <type xsi:type="pogoDsl:StringType"/>
      <status abstract="false" inherited="true" concrete="true"/>
    </deviceProperties>
    <deviceProperties name="StorageLoggingTarget" description="Pre-configured logging target for syslog">
      <type xsi:type="pogoDsl:StringType"/>
      <status abstract="false" inherited="true" concrete="true"/>
      <DefaultPropValue>localhost</DefaultPropValue>
    </deviceProperties>
    <deviceProperties name="CspSubarrayFQDN" description="FQDN of the CSP Subarray Tango Device Server.">
      <type xsi:type="pogoDsl:StringType"/>
      <status abstract="false" inherited="false" concrete="true" concreteHere="true"/>
<<<<<<< HEAD
      <DefaultPropValue>mid_csp/elt/subarray_01</DefaultPropValue>
=======
>>>>>>> 5612b2cc
    </deviceProperties>
    <commands name="State" description="This command gets the device state (stored in its device_state data member) and returns it to the caller." execMethod="dev_state" displayLevel="OPERATOR" polledPeriod="0">
      <argin description="none">
        <type xsi:type="pogoDsl:VoidType"/>
      </argin>
      <argout description="Device state">
        <type xsi:type="pogoDsl:StateType"/>
      </argout>
      <status abstract="true" inherited="true" concrete="true"/>
    </commands>
    <commands name="Status" description="This command gets the device status (stored in its device_status data member) and returns it to the caller." execMethod="dev_status" displayLevel="OPERATOR" polledPeriod="0">
      <argin description="none">
        <type xsi:type="pogoDsl:VoidType"/>
      </argin>
      <argout description="Device status">
        <type xsi:type="pogoDsl:ConstStringType"/>
      </argout>
      <status abstract="true" inherited="true" concrete="true"/>
    </commands>
    <commands name="GetVersionInfo" description="Array of version strings of all entities modelled by this device. &#xA;(One level down only)&#xA;Each string in the array lists the version info for one entity&#xA;managed by this device. &#xA;The first entry is version info for this TANGO Device itself.&#xA;The entities may be TANGO devices, or hardware LRUs or &#xA;anything else this devices manages/models.&#xA;The intention with this command is that it can provide more &#xA;detailed information than can be captured in the versionId &#xA;and buildState attributes, if necessary.&#xA;In the minimal case the GetVersionInfo will contain only the &#xA;versionId and buildState attributes of the next lower level&#xA;entities." execMethod="get_version_info" displayLevel="OPERATOR" polledPeriod="0">
      <argin description="">
        <type xsi:type="pogoDsl:VoidType"/>
      </argin>
      <argout description="[ name: EltTelState ]">
        <type xsi:type="pogoDsl:StringArrayType"/>
      </argout>
      <status abstract="false" inherited="true" concrete="true"/>
    </commands>
    <commands name="Reset" description="Reset device to its default state" execMethod="reset" displayLevel="OPERATOR" polledPeriod="0">
      <argin description="">
        <type xsi:type="pogoDsl:VoidType"/>
      </argin>
      <argout description="">
        <type xsi:type="pogoDsl:VoidType"/>
      </argout>
      <status abstract="false" inherited="true" concrete="true"/>
    </commands>
    <commands name="ConfigureScan" description="" execMethod="configure_scan" displayLevel="OPERATOR" polledPeriod="0" isDynamic="false">
      <argin description="">
        <type xsi:type="pogoDsl:StringType"/>
      </argin>
      <argout description="">
        <type xsi:type="pogoDsl:VoidType"/>
      </argout>
      <status abstract="false" inherited="false" concrete="true" concreteHere="true"/>
    </commands>
    <commands name="StartScan" description="" execMethod="start_scan" displayLevel="OPERATOR" polledPeriod="0" isDynamic="false">
      <argin description="">
        <type xsi:type="pogoDsl:StringArrayType"/>
      </argin>
      <argout description="">
        <type xsi:type="pogoDsl:VoidType"/>
      </argout>
      <status abstract="false" inherited="false" concrete="true" concreteHere="true"/>
    </commands>
    <commands name="EndScan" description="" execMethod="end_scan" displayLevel="OPERATOR" polledPeriod="0" isDynamic="false">
      <argin description="">
        <type xsi:type="pogoDsl:VoidType"/>
      </argin>
      <argout description="">
        <type xsi:type="pogoDsl:VoidType"/>
      </argout>
      <status abstract="false" inherited="false" concrete="true" concreteHere="true"/>
    </commands>
    <commands name="ReleaseAllResources" description="" execMethod="release_all_resources" displayLevel="OPERATOR" polledPeriod="0" isDynamic="false">
      <argin description="">
        <type xsi:type="pogoDsl:VoidType"/>
      </argin>
      <argout description="">
        <type xsi:type="pogoDsl:VoidType"/>
      </argout>
      <status abstract="false" inherited="false" concrete="true" concreteHere="true"/>
    </commands>
    <commands name="AssignResources" description="" execMethod="assign_resources" displayLevel="OPERATOR" polledPeriod="0" isDynamic="false">
      <argin description="">
        <type xsi:type="pogoDsl:StringArrayType"/>
      </argin>
      <argout description="">
        <type xsi:type="pogoDsl:VoidType"/>
      </argout>
      <status abstract="false" inherited="false" concrete="true" concreteHere="true"/>
    </commands>
    <commands name="EndSB" description="" execMethod="end_sb" displayLevel="OPERATOR" polledPeriod="0" isDynamic="false">
      <argin description="">
        <type xsi:type="pogoDsl:VoidType"/>
      </argin>
      <argout description="">
        <type xsi:type="pogoDsl:VoidType"/>
      </argout>
      <status abstract="false" inherited="false" concrete="true" concreteHere="true"/>
    </commands>
    <attributes name="buildState" attType="Scalar" rwType="READ" displayLevel="OPERATOR" polledPeriod="60000" maxX="" maxY="" allocReadMember="true">
      <dataType xsi:type="pogoDsl:StringType"/>
      <status abstract="false" inherited="true" concrete="true"/>
      <properties description="Build state of this device" label="" unit="" standardUnit="" displayUnit="" format="" maxValue="" minValue="" maxAlarm="" minAlarm="" maxWarning="" minWarning="" deltaTime="" deltaValue=""/>
    </attributes>
    <attributes name="versionId" attType="Scalar" rwType="READ" displayLevel="OPERATOR" polledPeriod="60000" maxX="" maxY="" allocReadMember="true">
      <dataType xsi:type="pogoDsl:StringType"/>
      <status abstract="false" inherited="true" concrete="true"/>
      <properties description="Version Id of this device" label="" unit="" standardUnit="" displayUnit="" format="" maxValue="" minValue="" maxAlarm="" minAlarm="" maxWarning="" minWarning="" deltaTime="" deltaValue=""/>
    </attributes>
    <attributes name="centralLoggingLevel" attType="Scalar" rwType="READ_WRITE" displayLevel="OPERATOR" polledPeriod="1000" maxX="" maxY="" allocReadMember="true">
      <dataType xsi:type="pogoDsl:UShortType"/>
      <status abstract="false" inherited="true" concrete="true"/>
      <properties description="Current logging level to Central logging target for this device - &#xA;initialises to CentralLoggingLevelDefault on startup" label="" unit="" standardUnit="" displayUnit="" format="" maxValue="" minValue="" maxAlarm="" minAlarm="" maxWarning="" minWarning="" deltaTime="" deltaValue=""/>
    </attributes>
    <attributes name="elementLoggingLevel" attType="Scalar" rwType="READ_WRITE" displayLevel="OPERATOR" polledPeriod="1000" maxX="" maxY="" allocReadMember="true">
      <dataType xsi:type="pogoDsl:UShortType"/>
      <status abstract="false" inherited="true" concrete="true"/>
      <properties description="Current logging level to Element logging target for this device - &#xA;initialises to ElementLoggingLevelDefault on startup" label="" unit="" standardUnit="" displayUnit="" format="" maxValue="" minValue="" maxAlarm="" minAlarm="" maxWarning="" minWarning="" deltaTime="" deltaValue=""/>
    </attributes>
    <attributes name="storageLoggingLevel" attType="Scalar" rwType="READ_WRITE" displayLevel="OPERATOR" polledPeriod="1000" maxX="" maxY="" memorized="true" allocReadMember="true">
      <dataType xsi:type="pogoDsl:UShortType"/>
      <status abstract="false" inherited="true" concrete="true"/>
      <properties description="Current logging level to Syslog for this device - &#xA;initialises from  StorageLoggingLevelDefault on first execution of device.&#xA;Needs to be READ_WRITE To make it memorized - but writing this attribute should &#xA;do the same as command SetStorageLoggingLevel to ensure the targets and adjustments&#xA;are made correctly" label="" unit="" standardUnit="" displayUnit="" format="" maxValue="" minValue="" maxAlarm="" minAlarm="" maxWarning="" minWarning="" deltaTime="" deltaValue=""/>
    </attributes>
    <attributes name="healthState" attType="Scalar" rwType="READ" displayLevel="OPERATOR" polledPeriod="1000" maxX="" maxY="" allocReadMember="true">
      <dataType xsi:type="pogoDsl:EnumType"/>
      <status abstract="false" inherited="true" concrete="true"/>
      <properties description="The health state reported for this device. It interprets the current device condition &#xA;and condition of all managed devices to set this. Most possibly an aggregate attribute." label="" unit="" standardUnit="" displayUnit="" format="" maxValue="" minValue="" maxAlarm="" minAlarm="" maxWarning="" minWarning="" deltaTime="" deltaValue=""/>
    </attributes>
    <attributes name="adminMode" attType="Scalar" rwType="READ_WRITE" displayLevel="OPERATOR" polledPeriod="1000" maxX="" maxY="" memorized="true" allocReadMember="true">
      <dataType xsi:type="pogoDsl:EnumType"/>
      <status abstract="false" inherited="true" concrete="true"/>
      <properties description="The admin mode reported for this device. It may interpret the current device condition &#xA;and condition of all managed devices to set this. Most possibly an aggregate attribute." label="" unit="" standardUnit="" displayUnit="" format="" maxValue="" minValue="" maxAlarm="" minAlarm="" maxWarning="" minWarning="" deltaTime="" deltaValue=""/>
    </attributes>
    <attributes name="controlMode" attType="Scalar" rwType="READ_WRITE" displayLevel="OPERATOR" polledPeriod="1000" maxX="" maxY="" memorized="true" allocReadMember="true">
      <dataType xsi:type="pogoDsl:EnumType"/>
      <status abstract="false" inherited="true" concrete="true"/>
      <properties description="The control mode of the device. REMOTE, LOCAL&#xA;TANGO Device accepts only from a &#x2018;local&#x2019; client and ignores commands and queries received from TM&#xA;or any other &#x2018;remote&#x2019; clients. The Local clients has to release LOCAL control before REMOTE clients&#xA;can take control again." label="" unit="" standardUnit="" displayUnit="" format="" maxValue="" minValue="" maxAlarm="" minAlarm="" maxWarning="" minWarning="" deltaTime="" deltaValue=""/>
    </attributes>
    <attributes name="simulationMode" attType="Scalar" rwType="READ_WRITE" displayLevel="OPERATOR" polledPeriod="1000" maxX="" maxY="" memorized="true" allocReadMember="true">
      <dataType xsi:type="pogoDsl:BooleanType"/>
      <status abstract="false" inherited="true" concrete="true"/>
      <properties description="Reports the simulation mode of the device. Some devices may implement both modes,&#xA;while others will have simulators that set simulationMode to True while the real&#xA;devices always set simulationMode to False." label="" unit="" standardUnit="" displayUnit="" format="" maxValue="" minValue="" maxAlarm="" minAlarm="" maxWarning="" minWarning="" deltaTime="" deltaValue=""/>
    </attributes>
    <attributes name="testMode" attType="Scalar" rwType="READ_WRITE" displayLevel="OPERATOR" polledPeriod="1000" maxX="" maxY="" memorized="true" allocReadMember="true">
      <dataType xsi:type="pogoDsl:StringType"/>
      <status abstract="false" inherited="true" concrete="true"/>
      <properties description="The test mode of the device. &#xA;Either no test mode (empty string) or an indication of the test mode." label="" unit="" standardUnit="" displayUnit="" format="" maxValue="" minValue="" maxAlarm="" minAlarm="" maxWarning="" minWarning="" deltaTime="" deltaValue=""/>
    </attributes>
    <attributes name="state" attType="Scalar" rwType="READ" displayLevel="OPERATOR" polledPeriod="0" maxX="" maxY="" allocReadMember="true" isDynamic="false">
      <dataType xsi:type="pogoDsl:EnumType"/>
      <changeEvent fire="false" libCheckCriteria="false"/>
      <archiveEvent fire="false" libCheckCriteria="false"/>
      <dataReadyEvent fire="false" libCheckCriteria="true"/>
      <status abstract="false" inherited="false" concrete="true" concreteHere="true"/>
      <properties description="" label="" unit="" standardUnit="" displayUnit="" format="" maxValue="" minValue="" maxAlarm="" minAlarm="" maxWarning="" minWarning="" deltaTime="" deltaValue=""/>
      <enumLabels>INIT</enumLabels>
      <enumLabels>ON</enumLabels>
      <enumLabels>ALARM</enumLabels>
      <enumLabels>FAULT</enumLabels>
      <enumLabels>UNKNOWN</enumLabels>
      <enumLabels>DISABLE</enumLabels>
    </attributes>
    <attributes name="delayModel" attType="Scalar" rwType="READ_WRITE" displayLevel="OPERATOR" polledPeriod="0" maxX="" maxY="" allocReadMember="true" isDynamic="false">
      <dataType xsi:type="pogoDsl:StringType"/>
      <changeEvent fire="false" libCheckCriteria="false"/>
      <archiveEvent fire="false" libCheckCriteria="false"/>
      <dataReadyEvent fire="false" libCheckCriteria="true"/>
      <status abstract="false" inherited="false" concrete="true" concreteHere="true"/>
      <properties description="" label="" unit="" standardUnit="" displayUnit="" format="" maxValue="" minValue="" maxAlarm="" minAlarm="" maxWarning="" minWarning="" deltaTime="" deltaValue=""/>
    </attributes>
    <attributes name="visDestinationAddress" attType="Scalar" rwType="READ_WRITE" displayLevel="OPERATOR" polledPeriod="0" maxX="" maxY="" allocReadMember="true" isDynamic="false">
      <dataType xsi:type="pogoDsl:StringType"/>
      <changeEvent fire="false" libCheckCriteria="false"/>
      <archiveEvent fire="false" libCheckCriteria="false"/>
      <dataReadyEvent fire="false" libCheckCriteria="true"/>
      <status abstract="false" inherited="false" concrete="true" concreteHere="true"/>
      <properties description="" label="" unit="" standardUnit="" displayUnit="" format="" maxValue="" minValue="" maxAlarm="" minAlarm="" maxWarning="" minWarning="" deltaTime="" deltaValue=""/>
    </attributes>
    <attributes name="versionInfo" attType="Scalar" rwType="READ" displayLevel="OPERATOR" polledPeriod="0" maxX="" maxY="" allocReadMember="true" isDynamic="false">
      <dataType xsi:type="pogoDsl:StringType"/>
      <changeEvent fire="false" libCheckCriteria="false"/>
      <archiveEvent fire="false" libCheckCriteria="false"/>
      <dataReadyEvent fire="false" libCheckCriteria="true"/>
      <status abstract="false" inherited="false" concrete="true" concreteHere="true"/>
      <properties description="" label="" unit="" standardUnit="" displayUnit="" format="" maxValue="" minValue="" maxAlarm="" minAlarm="" maxWarning="" minWarning="" deltaTime="" deltaValue=""/>
    </attributes>
    <attributes name="activityMessage" attType="Scalar" rwType="READ_WRITE" displayLevel="OPERATOR" polledPeriod="0" maxX="" maxY="" allocReadMember="true" isDynamic="false">
      <dataType xsi:type="pogoDsl:StringType"/>
      <changeEvent fire="false" libCheckCriteria="false"/>
      <archiveEvent fire="false" libCheckCriteria="false"/>
      <dataReadyEvent fire="false" libCheckCriteria="true"/>
      <status abstract="false" inherited="false" concrete="true" concreteHere="true"/>
      <properties description="" label="" unit="" standardUnit="" displayUnit="" format="" maxValue="" minValue="" maxAlarm="" minAlarm="" maxWarning="" minWarning="" deltaTime="" deltaValue=""/>
    </attributes>
    <attributes name="opState" attType="Scalar" rwType="READ" displayLevel="OPERATOR" polledPeriod="0" maxX="" maxY="" allocReadMember="true" isDynamic="false">
      <dataType xsi:type="pogoDsl:EnumType"/>
      <changeEvent fire="false" libCheckCriteria="false"/>
      <archiveEvent fire="false" libCheckCriteria="false"/>
      <dataReadyEvent fire="false" libCheckCriteria="true"/>
      <status abstract="false" inherited="false" concrete="true" concreteHere="true"/>
      <properties description="" label="" unit="" standardUnit="" displayUnit="" format="" maxValue="" minValue="" maxAlarm="" minAlarm="" maxWarning="" minWarning="" deltaTime="" deltaValue=""/>
      <eventCriteria relChange="" absChange="1" period=""/>
      <enumLabels>INIT</enumLabels>
      <enumLabels>OFF</enumLabels>
      <enumLabels>ON</enumLabels>
      <enumLabels>ALARM</enumLabels>
      <enumLabels>DISABLE</enumLabels>
      <enumLabels>FAULT</enumLabels>
      <enumLabels>UNKNOWN</enumLabels>
    </attributes>
    <forwardedAttributes name="cspsubarrayHealthState" label="cspsubarrayHealthState">
      <status abstract="false" inherited="false" concrete="true" concreteHere="true"/>
    </forwardedAttributes>
    <forwardedAttributes name="cspSubarrayObsState" label="cspSubarrayObsState">
      <status abstract="false" inherited="false" concrete="true" concreteHere="true"/>
    </forwardedAttributes>
    <states name="ON" description="This state could have been called OK or OPERATIONAL. It means that the device is in its operational state. (E.g. the power supply is giving its nominal current, th motor is ON and ready to move, the instrument is operating). This state is modified by the Attribute alarm checking of the DeviceImpl:dev_state method. i.e. if the State is ON and one attribute has its quality factor to ATTR_WARNING or ATTR_ALARM, then the State is modified to ALARM.">
      <status abstract="false" inherited="true" concrete="true"/>
    </states>
    <states name="OFF" description="The device is in normal condition but is not active. E.g. the power supply main circuit breaker is open; the RF transmitter has no power etc...">
      <status abstract="false" inherited="true" concrete="true"/>
    </states>
    <states name="FAULT" description="The device has a major failure that prevents it to work. For instance, A power supply has stopped due to over temperature A motor cannot move because it has fault conditions. Usually we cannot get out from this state without an intervention on the hardware or a reset command.">
      <status abstract="false" inherited="true" concrete="true"/>
    </states>
    <states name="INIT" description="This state is reserved to the starting phase of the device server. It means that the software is not fully operational and that the user must wait">
      <status abstract="false" inherited="true" concrete="true"/>
    </states>
    <states name="ALARM" description="ALARM - The device is operating but&#xA;at least one of the attributes is out of range. It can be linked to alarm conditions set by attribute properties or a specific case. (E.g. temperature alarm on a stepper motor, end switch pressed on a stepper motor, up water level in a tank, etc....). In alarm, usually the device does its job, but the operator has to perform an action to avoid a bigger problem that may switch the state to FAULT.">
      <status abstract="false" inherited="true" concrete="true"/>
    </states>
    <states name="UNKNOWN" description="The device cannot retrieve its state. It is the case when there is a communication problem to the hardware (network cut, broken cable etc...) It could also represent an incoherent situation">
      <status abstract="false" inherited="true" concrete="true"/>
    </states>
    <states name="STANDBY" description="Equates to LOW-POWER mode. This is the initial transition from INIT if the device supports a low-power mode. The device is not fully active but is ready to operate.">
      <status abstract="false" inherited="true" concrete="true"/>
    </states>
    <states name="DISABLE" description="The device cannot be switched ON for an external reason. E.g. the power supply has its door open, the safety conditions are not satisfactory to allow the device to operate.">
      <status abstract="false" inherited="true" concrete="true"/>
    </states>
    <preferences docHome="./doc_html" makefileHome="/home/user/tango-9.2.5a/share/pogo/preferences"/>
  </classes>
</pogoDsl:PogoSystem><|MERGE_RESOLUTION|>--- conflicted
+++ resolved
@@ -31,10 +31,6 @@
     <deviceProperties name="CspSubarrayFQDN" description="FQDN of the CSP Subarray Tango Device Server.">
       <type xsi:type="pogoDsl:StringType"/>
       <status abstract="false" inherited="false" concrete="true" concreteHere="true"/>
-<<<<<<< HEAD
-      <DefaultPropValue>mid_csp/elt/subarray_01</DefaultPropValue>
-=======
->>>>>>> 5612b2cc
     </deviceProperties>
     <commands name="State" description="This command gets the device state (stored in its device_state data member) and returns it to the caller." execMethod="dev_state" displayLevel="OPERATOR" polledPeriod="0">
       <argin description="none">
