--- conflicted
+++ resolved
@@ -56,11 +56,7 @@
     device = CspSubarrayLeafNode
     properties = {'SkaLevel': '3', 'GroupDefinitions': '', 'CentralLoggingTarget': '',
                   'ElementLoggingTarget': '', 'StorageLoggingTarget': 'localhost',
-<<<<<<< HEAD
-                  'CspSubarrayNodeFQDN': 'mid_csp/elt/subarray_01',}
-=======
-                  'CspSubarrayFQDN': 'mid_csp/elt/subarray01',}
->>>>>>> 5612b2cc
+                  'CspSubarrayFQDN': 'mid_csp/elt/subarray_01',}
     empty = None  # Should be []
 
     @classmethod
