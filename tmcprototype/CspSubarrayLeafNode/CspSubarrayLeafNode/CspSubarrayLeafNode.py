"""
CSP Subarray Leaf node is monitors the CSP Subarray and issues control actions during an observation.
It also acts as a CSP contact point for Subarray Node for observation execution for TMC.
"""
# -*- coding: utf-8 -*-
#
# This file is part of the CspSubarrayLeafNode project
#
#
#
# Distributed under the terms of the GPL license.
# See LICENSE.txt for more info.
import datetime
import sys
import os
import threading
import random
import calendar
import time

file_path = os.path.dirname(os.path.abspath(__file__))
module_path = os.path.abspath(os.path.join(file_path, os.pardir)) + "/CspSubarrayLeafNode"
sys.path.insert(0, module_path)
print("sys.path: ", sys.path)

# PyTango imports
import tango
from tango import DebugIt, AttrWriteType, DeviceProxy, EventType, DevState, DevFailed
from tango.server import run, DeviceMeta, attribute, command, device_property
from skabase.SKABaseDevice.SKABaseDevice import SKABaseDevice
# Additional import
# PROTECTED REGION ID(CspSubarrayLeafNode.additionnal_import) ENABLED START #
from future.utils import with_metaclass
import CONST
import json
# PROTECTED REGION END #    //  CspSubarrayLeafNode.additionnal_import

__all__ = ["CspSubarrayLeafNode", "main"]

class CspSubarrayLeafNode(with_metaclass(DeviceMeta, SKABaseDevice)):
    """
    CSP Subarray Leaf node monitors the CSP Subarray and issues control actions during an observation.
    """
    # PROTECTED REGION ID(CspSubarrayLeafNode.class_variable) ENABLED START #

    _DELAY_UPDATE_INTERVAL = 10
    # _stop_delay_model_event = # type: Event

    def commandCallback(self, event):
        """
        Checks whether the command has been successfully invoked on CspSubarray.

        :param event: response from CspSubarray for the invoked command

        :return: None

        """
        excpt_count = 0
        excpt_msg = []
        try:
            if event.err:
                log = CONST.ERR_INVOKING_CMD + event.cmd_name
                self._read_activity_message = CONST.ERR_INVOKING_CMD + str(event.cmd_name) + "\n" + str(
                    event.errors)
                self.dev_logging(log, int(tango.LogLevel.LOG_ERROR))
            else:
                log = CONST.STR_COMMAND + event.cmd_name + CONST.STR_INVOKE_SUCCESS
                self._read_activity_message = log
                self.dev_logging(log, int(tango.LogLevel.LOG_INFO))
        except Exception as except_occurred:
            self._read_activity_message = CONST.ERR_EXCEPT_CMD_CB + str(except_occurred)
            self.dev_logging(CONST.ERR_EXCEPT_CMD_CB, int(tango.LogLevel.LOG_ERROR))
            excpt_msg.append(self._read_activity_message)
            excpt_count += 1

        # Throw Exception
        if excpt_count > 0:
            err_msg = ' '
            for item in excpt_msg:
                err_msg += item + "\n"
            tango.Except.throw_exception(CONST.STR_CMD_FAILED, err_msg,
                                         CONST.STR_CMD_CALLBK, tango.ErrSeverity.ERR)
    # PROTECTED REGION END #    //  CspSubarrayLeafNode.class_variable

    # -----------------
    # Device Properties
    # -----------------
<<<<<<< HEAD
    CspSubarrayNodeFQDN = device_property(
=======
    CspSubarrayFQDN = device_property(
>>>>>>> 5612b2cc
        dtype='str',
    )

    # ----------
    # Attributes
    # ----------
    state = attribute(
        dtype='DevEnum',
        enum_labels=["INIT", "ON", "ALARM", "FAULT", "UNKNOWN", "DISABLE", ],
    )

    delayModel = attribute(
        dtype='str',
        access=AttrWriteType.READ_WRITE,
    )

    visDestinationAddress = attribute(
        dtype='str',
        access=AttrWriteType.READ_WRITE,
    )

    versionInfo = attribute(
        dtype='str',
    )

    activityMessage = attribute(
        dtype='str',
        access=AttrWriteType.READ_WRITE,
    )

    opState = attribute(
        dtype='DevEnum',
        enum_labels=["INIT", "OFF", "ON", "ALARM", "DISABLE", "FAULT", "UNKNOWN", ],
    )

    cspsubarrayHealthState = attribute(name="cspsubarrayHealthState", label="cspsubarrayHealthState",
                                       forwarded=True
                                      )

    cspSubarrayObsState = attribute(name="cspSubarrayObsState", label="cspSubarrayObsState", forwarded=True)

    # ---------------
    # General methods
    # ---------------
    def delay_model_calculator(self, argin):
        """
        This method calculates the delay model for consumption of CSP subarray.
        This implementation is very ad hoc and require lots of modifications to calculate
        actual delay models.
        Current implementation generates random number for delay values. No delay
        library is used in this code. It also considers four receptors to calculate
        delays. Ideally, the receptor count should be based on the receptors allocated
        to the subarray. Also, currently four frequency slices and six  bands are
        considered for delay calculations. The values of receptors and frequency slice
        ids are also non-standard.
        The epoch value is the current timestamp value.

        :param argin: int.
            The argument contains delay model update interval in seconds.

        :return: None.
        """
        delay_update_interval = argin
        # list of frequency slice ids
        _fsids_list = ["fs1", "fs2", "fs3", "fs4"]
        # list of bands
        _bands_list = ["band1", "band2", "band3", "band4", "band5a", "band5b"]
        # receptor list
        # TBD: This list should be taken from receptor_id_list attribute of subarray node
        _receptor_list = ["d0001", "d0002", "d0003", "d0004"]

        while not self._stop_delay_model_event.isSet():
            if(self.CspSubarrayProxy.obsState == CONST.ENUM_READY
                    or self.CspSubarrayProxy.obsState == CONST.ENUM_SCANNING):

                self.dev_logging("Calculating delays.", int(tango.LogLevel.LOG_INFO))
                delay_model_json = {}
                delay_model = []
                receptor_delay_model = []
                delay_model_per_epoch = {}
                for receptor in _receptor_list:
                    receptor_delay_object = {}
                    receptor_delay_object["receptor"] = receptor
                    receptor_specific_delay_details = []
                    for fsid in _fsids_list:
                        fsid_delay_object = {}
                        fsid_delay_object["fsid"] = fsid
                        delay_coeff_array = []
                        for band in _bands_list:
                            delay_coeff_array.append(random.uniform(0.01, 10))  # random delay
                        fsid_delay_object["delayCoeff"] = delay_coeff_array
                        receptor_specific_delay_details.append(fsid_delay_object)
                    receptor_delay_object["receptorDelayDetails"] = receptor_specific_delay_details
                    receptor_delay_model.append(receptor_delay_object)
                delay_model_per_epoch["epoch"] = calendar.timegm(time.gmtime())
                delay_model_per_epoch["delayDetails"] = receptor_delay_model
                delay_model.append(delay_model_per_epoch)
                delay_model_json["delayModel"] = delay_model
                print("delay_model_json: ", delay_model_json)

                # update the attribute
                self.delay_model_lock.acquire()
                self._delay_model = json.dumps(delay_model_json)
                self.delay_model_lock.release()

                # wait for timer event
                self._stop_delay_model_event.wait(delay_update_interval)
            else:
                self._delay_model = " "

        print("Stop event received. Thread exit.")
        self.dev_logging("Stop event received. Thread exit.", int(tango.LogLevel.LOG_INFO))

    def init_device(self):
        """
        Initializes the attributes and properties of the CspSubarrayLeafNode.
        """
        SKABaseDevice.init_device(self)
        # PROTECTED REGION ID(CspSubarrayLeafNode.init_device) ENABLED START #

        try:
            self._state = 0
            # create subarray Proxy
<<<<<<< HEAD
            print ("self.CspSubarrayNodeFQDN :", self.CspSubarrayNodeFQDN)
            self.CspSubarrayProxy = DeviceProxy(self.CspSubarrayNodeFQDN)
=======
            self.CspSubarrayProxy = DeviceProxy(self.CspSubarrayFQDN)
>>>>>>> 5612b2cc
            self._read_activity_message = " "
            self._delay_model = " "
            self._visdestination_address = " "

            ## Start thread to update delay model ##
            # Create event
            self._stop_delay_model_event = threading.Event()
            #
            # create lock
            self.delay_model_lock = threading.Lock()

            # create thread
            self.dev_logging("Starting thread to calculate delay model.", int(tango.LogLevel.LOG_INFO))
            self.delay_model_calculator_thread = threading.Thread(
                target=self.delay_model_calculator,
                args=[self._DELAY_UPDATE_INTERVAL],
                daemon=False)
            self.delay_model_calculator_thread.start()

            self.set_state(DevState.ON)
            self.set_status(CONST.STR_CSPSALN_INIT_SUCCESS)
            self._csp_subarray_health_state = CONST.ENUM_OK
            self._opstate = CONST.ENUM_INIT
            self.dev_logging(CONST.STR_CSPSALN_INIT_SUCCESS, int(tango.LogLevel.LOG_INFO))

        except DevFailed as dev_failed:
            print(CONST.ERR_INIT_PROP_ATTR_CSPSALN)
            self._read_activity_message = CONST.ERR_INIT_PROP_ATTR_CSPSALN
            self.dev_logging(CONST.ERR_INIT_PROP_ATTR_CSPSALN, int(tango.LogLevel.LOG_ERROR))
            self._read_activity_message = CONST.STR_ERR_MSG + str(dev_failed)
            print(CONST.STR_ERR_MSG, dev_failed)
        # PROTECTED REGION END #    //  CspSubarrayLeafNode.init_device

    def always_executed_hook(self):
        # PROTECTED REGION ID(CspSubarrayLeafNode.always_executed_hook) ENABLED START #
        """ Internal construct of TANGO. """
        # PROTECTED REGION END #    //  CspSubarrayLeafNode.always_executed_hook

    def delete_device(self):
        # PROTECTED REGION ID(CspSubarrayLeafNode.delete_device) ENABLED START #
        """ Internal construct of TANGO. """
        # Stop thread to update delay model
        self.dev_logging("Stopping delay model thread.", int(tango.LogLevel.LOG_INFO))
        self._stop_delay_model_event.set()
        self.delay_model_calculator_thread.join()
        self.dev_logging("Exiting.", int(tango.LogLevel.LOG_INFO))
        # PROTECTED REGION END #    //  CspSubarrayLeafNode.delete_device

    # ------------------
    # Attributes methods
    # ------------------

    def read_state(self):
        # PROTECTED REGION ID(CspSubarrayLeafNode.state_read) ENABLED START #
        "Returns the state of device."
        return self._state
        # PROTECTED REGION END #    //  CspSubarrayLeafNode.state_read

    def read_delayModel(self):
        # PROTECTED REGION ID(CspSubarrayLeafNode.delayModel_read) ENABLED START #
        "Returns the delay model."
        return self._delay_model
        # PROTECTED REGION END #    //  CspSubarrayLeafNode.delayModel_read

    def write_delayModel(self, value):
        # PROTECTED REGION ID(CspSubarrayLeafNode.delayModel_write) ENABLED START #
        "Sets in to the delay model."
        self._delay_model = value
        # PROTECTED REGION END #    //  CspSubarrayLeafNode.delayModel_write

    def read_visDestinationAddress(self):
        # PROTECTED REGION ID(CspSubarrayLeafNode.visDestinationAddress_read) ENABLED START #
        "Returns the destination address."
        return self._visdestination_address
        # PROTECTED REGION END #    //  CspSubarrayLeafNode.visDestinationAddress_read

    def write_visDestinationAddress(self, value):
        # PROTECTED REGION ID(CspSubarrayLeafNode.visDestinationAddress_write) ENABLED START #
        "Sets the destination address."
        self._visdestination_address = value
        # PROTECTED REGION END #    //  CspSubarrayLeafNode.visDestinationAddress_write

    def read_versionInfo(self):
        # PROTECTED REGION ID(CspSubarrayLeafNode.versionInfo_read) ENABLED START #
        "Returns the version information."
        return ''
        # PROTECTED REGION END #    //  CspSubarrayLeafNode.versionInfo_read

    def read_activityMessage(self):
        # PROTECTED REGION ID(CspSubarrayLeafNode.activityMessage_read) ENABLED START #
        "Returns activity message."
        return self._read_activity_message
        # PROTECTED REGION END #    //  CspSubarrayLeafNode.activityMessage_read

    def write_activityMessage(self, value):
        # PROTECTED REGION ID(CspSubarrayLeafNode.activityMessage_write) ENABLED START #
        "Sets the activity message."
        self._read_activity_message = value
        # PROTECTED REGION END #    //  CspSubarrayLeafNode.activityMessage_write

    def read_opState(self):
        # PROTECTED REGION ID(CspSubarrayLeafNode.opState_read) ENABLED START #
        "Returns the OpState."
        return self._opstate
        # PROTECTED REGION END #    //  CspSubarrayLeafNode.opState_read


    # --------
    # Commands
    # --------

    @command(
        dtype_in='str',
    )
    @DebugIt()
    def ConfigureScan(self, argin):
        # PROTECTED REGION ID(CspSubarrayLeafNode.ConfigureScan) ENABLED START #
        """
        This command configures the scan. It accepts configuration capabilities in JSON string format and
        invokes ConfigureScan command on CspSubarray with configuration capabilities in JSON string as an
        input argument.

        :param argin: The string in JSON format. The JSON contains following values:

            Example:
                {
                  "csp":
                  {
                     "frequencyBand": "1",
                     "delayModelSubscriptionPoint": "",
                     "visDestinationAddressSubscriptionPoint": "",
                     "fsp": [
                    {
                      "fspID": "1",
                      "functionMode": "CORR",
                      "frequencySliceID": 1,
                      "integrationTime": 1400,
                      "corrBandwidth": 0,
                      "channelAveragingMap": []
                    },
                    {
                      "fspID": "2",
                      "functionMode": "CORR",
                      "frequencySliceID": 1,
                      "integrationTime": 1400,
                      "corrBandwidth": 0,
                      "channelAveragingMap": []
                     }
                    ]
                   }
                 }

        Note: \n
        from Jive, enter input as :\n
        {"csp":{"frequencyBand":"1","delayModelSubscriptionPoint": "","visDestinationAddressSubscriptionPoint"
        :"",,"fsp":[{"fspID":"1","functionMode":"CORR","frequencySliceID":1,"integrationTime":1400,
        "corrBandwidth":0,"channelAveragingMap":[]},{"fspID":"2","functionMode":"CORR","frequencySliceID":1,
        "integrationTime":1400,"corrBandwidth":0,"channelAveragingMap":[]}]}}
        without white spaces

        :return: None.
        """
        excpt_msg = []
        excpt_count = 0
        try:
            json.loads(argin)
            self.CspSubarrayProxy.command_inout_asynch(CONST.CMD_CONFIGURESCAN, argin, self.commandCallback)
            self._read_activity_message = CONST.STR_CONFIGURESCAN_SUCCESS
            self.dev_logging(CONST.STR_CONFIGURESCAN_SUCCESS, int(tango.LogLevel.LOG_INFO))
            self.dev_logging(argin, int(tango.LogLevel.LOG_DEBUG))

        except ValueError as value_error:
            self.dev_logging(CONST.ERR_INVALID_JSON_CONFIG_SCAN + str(value_error),
                             int(tango.LogLevel.LOG_ERROR))
            self._read_activity_message = CONST.ERR_INVALID_JSON_CONFIG_SCAN + str(value_error)
            excpt_msg.append(self._read_activity_message)
            excpt_count += 1

        except DevFailed as dev_failed:
            self.dev_logging(CONST.ERR_CONFIGURESCAN_INVOKING_CMD + str(dev_failed),
                             int(tango.LogLevel.LOG_ERROR))
            self._read_activity_message = CONST.ERR_CONFIGURESCAN_INVOKING_CMD + str(dev_failed)
            excpt_msg.append(self._read_activity_message)
            excpt_count += 1

        except Exception as except_occurred:
            self.dev_logging(CONST.ERR_CONFIGURESCAN_INVOKING_CMD  + str(except_occurred),
                             int(tango.LogLevel.LOG_ERROR))
            self._read_activity_message = CONST.ERR_CONFIGURESCAN_INVOKING_CMD  + str(except_occurred)
            excpt_msg.append(self._read_activity_message)
            excpt_count += 1

        # throw exception:
        if excpt_count > 0:
            err_msg = ' '
            for item in excpt_msg:
                err_msg += item + "\n"
            tango.Except.throw_exception(CONST.STR_CMD_FAILED, err_msg,
                                         CONST.STR_CONFIG_SCAN_EXEC, tango.ErrSeverity.ERR)


        # PROTECTED REGION END #    //  CspSubarrayLeafNode.ConfigureScan

    @command(
        dtype_in=('str',),
    )
    @DebugIt()
    def StartScan(self, argin):
        # PROTECTED REGION ID(CspSubarrayLeafNode.StartScan) ENABLED START #
        """
        This command invokes Scan command on CspSubarray. It is allowed only when CspSubarray is in READY
        state.

        :param argin: JSON string consists of scanDuration (int).

        Example: in jive:{"scanDuration": 10.0}

        :return: None.
        """
        excpt_msg = []
        excpt_count = 0
        try:
            json_scan_duration = json.loads(argin[0])
            scan_duration = json_scan_duration["scanDuration"]
            #Check if CspSubarray is in READY state
            if self.CspSubarrayProxy.obsState == CONST.ENUM_READY:
                #Invoke StartScan command on CspSubarray
                self.CspSubarrayProxy.command_inout_asynch(CONST.CMD_STARTSCAN, "0", self.commandCallback)
                self._read_activity_message = CONST.STR_STARTSCAN_SUCCESS
                self.dev_logging(CONST.STR_STARTSCAN_SUCCESS, int(tango.LogLevel.LOG_INFO))
            else:
                self._read_activity_message = CONST.ERR_DEVICE_NOT_READY
                self.dev_logging(CONST.ERR_DEVICE_NOT_READY, int(tango.LogLevel.LOG_ERROR))

        except DevFailed as dev_failed:
            self.dev_logging(CONST.ERR_STARTSCAN_RESOURCES + str(dev_failed),
                             int(tango.LogLevel.LOG_ERROR))
            self._read_activity_message = CONST.ERR_STARTSCAN_RESOURCES + str(dev_failed)
            excpt_msg.append(self._read_activity_message)
            excpt_count += 1

        except Exception as except_occurred:
            self.dev_logging(CONST.ERR_STARTSCAN_RESOURCES  + str(except_occurred),
                             int(tango.LogLevel.LOG_ERROR))
            self._read_activity_message = CONST.ERR_STARTSCAN_RESOURCES  + str(except_occurred)
            excpt_msg.append(self._read_activity_message)
            excpt_count += 1

        # throw exception:
        if excpt_count > 0:
            err_msg = ' '
            for item in excpt_msg:
                err_msg += item + "\n"
            tango.Except.throw_exception(CONST.STR_CMD_FAILED, err_msg,
                                         CONST.STR_START_SCAN_EXEC, tango.ErrSeverity.ERR)
        # PROTECTED REGION END #    //  CspSubarrayLeafNode.StartScan


    @command(
    )
    @DebugIt()
    def EndScan(self):
        # PROTECTED REGION ID(CspSubarrayLeafNode.EndScan) ENABLED START #
        """
        It invokes EndScan command on CspSubarray. This command is allowed when CspSubarray is in SCANNING
        state.

        :return: None.
        """
        excpt_msg = []
        excpt_count = 0
        try:
            if self.CspSubarrayProxy.obsState == CONST.ENUM_SCANNING:
                # Invoke EndScan command on CspSubarray
                self.CspSubarrayProxy.command_inout_asynch(CONST.CMD_ENDSCAN, self.commandCallback)
                self._read_activity_message = CONST.STR_ENDSCAN_SUCCESS
                self.dev_logging(CONST.STR_ENDSCAN_SUCCESS, int(tango.LogLevel.LOG_INFO))
            else:
                self._read_activity_message = CONST.ERR_DEVICE_NOT_IN_SCAN
                self.dev_logging(CONST.ERR_DEVICE_NOT_IN_SCAN, int(tango.LogLevel.LOG_ERROR))

        except DevFailed as dev_failed:
            self.dev_logging(CONST.ERR_ENDSCAN_INVOKING_CMD + str(dev_failed), int(tango.LogLevel.LOG_ERROR))
            self._read_activity_message = CONST.ERR_ENDSCAN_INVOKING_CMD + str(dev_failed)
            excpt_msg.append(self._read_activity_message)
            excpt_count += 1

        except Exception as except_occurred:
            self.dev_logging(CONST.ERR_ENDSCAN_INVOKING_CMD + str(except_occurred),
                             int(tango.LogLevel.LOG_ERROR))
            self._read_activity_message = CONST.ERR_ENDSCAN_INVOKING_CMD + str(except_occurred)
            excpt_msg.append(self._read_activity_message)
            excpt_count += 1

        # throw exception:
        if excpt_count > 0:
            err_msg = ' '
            for item in excpt_msg:
                err_msg += item + "\n"
            tango.Except.throw_exception(CONST.STR_CMD_FAILED, err_msg,
                                         CONST.STR_ENDSCAN_EXEC, tango.ErrSeverity.ERR)
        # PROTECTED REGION END #    //  CspSubarrayLeafNode.EndScan

    @command(
    )
    @DebugIt()
    def ReleaseAllResources(self):
        # PROTECTED REGION ID(CspSubarrayLeafNode.ReleaseResources) ENABLED START #
        """
        It invokes RemoveAllReceptors command on CspSubarray and releases all the resources assigned to
        CspSubarray.

        :return: None.
        """
        excpt_msg = []
        excpt_count = 0
        try:
            #Invoke RemoveAllReceptors command on CspSubarray
            self.CspSubarrayProxy.command_inout_asynch(CONST.CMD_REMOVE_ALL_RECEPTORS, self.commandCallback)
            self._read_activity_message = CONST.STR_REMOVE_ALL_RECEPTORS_SUCCESS
            self.dev_logging(CONST.STR_REMOVE_ALL_RECEPTORS_SUCCESS, int(tango.LogLevel.LOG_INFO))

        except DevFailed as dev_failed:
            self.dev_logging(CONST.ERR_RELEASE_ALL_RESOURCES + str(dev_failed), int(tango.LogLevel.LOG_ERROR))
            self._read_activity_message = CONST.ERR_RELEASE_ALL_RESOURCES + str(dev_failed)
            excpt_msg.append(self._read_activity_message)
            excpt_count += 1

        except Exception as except_occurred:
            self.dev_logging(CONST.ERR_RELEASE_ALL_RESOURCES  + str(except_occurred),
                             int(tango.LogLevel.LOG_ERROR))
            self._read_activity_message = CONST.ERR_RELEASE_ALL_RESOURCES  + str(except_occurred)
            excpt_msg.append(self._read_activity_message)
            excpt_count += 1

        # throw exception:
        if excpt_count > 0:
            err_msg = ' '
            for item in excpt_msg:
                err_msg += item + "\n"
            tango.Except.throw_exception(CONST.STR_CMD_FAILED, err_msg,
                                         CONST.STR_RELEASE_RES_EXEC, tango.ErrSeverity.ERR)
        # PROTECTED REGION END #    //  CspSubarrayLeafNode.ReleaseResources

    @command(
        dtype_in=('str',),
    )
    @DebugIt()
    def AssignResources(self, argin):
        # PROTECTED REGION ID(CspSubarrayLeafNode.AssignResources) ENABLED START #
        """
        It accepts receptor id list in JSON string format and invokes AddReceptors command on CspSubarray
        with receptorIDList (list of integers) as an input argument.

        :param argin: The string in JSON format. The JSON contains following values:

            dish:
                Mandatory JSON object consisting of

                receptorIDList:
                    DevVarStringArray
                    The individual string should contain dish numbers in string format
                    with preceding zeroes upto 3 digits. E.g. 0001, 0002.

            Example:
                 {
                   "subarrayID": 1,
                   "dish": {
                     "receptorIDList": ["0001","0002"]
                   }
                 }

        Note: From Jive, enter input as:
        {"dish":{"receptorIDList":["0001","0002"]}} without any space.

        :return: None.
        """
        excpt_msg = []
        excpt_count = 0
        try:
            #Parse receptorIDList from JSON string.
            jsonArgument = json.loads(argin[0])
            receptorIDList = jsonArgument[CONST.STR_DISH][CONST.STR_RECEPTORID_LIST]
            print ("Assign Resources command called", receptorIDList)
            #convert receptorIDList from list of string to list of int
            for i in range(0, len(receptorIDList)):
                receptorIDList[i] = int(receptorIDList[i])

            #Invoke AddReceptors command on CspSubarray
            self.CspSubarrayProxy.command_inout_asynch(CONST.CMD_ADD_RECEPTORS, receptorIDList,
                                                       self.commandCallback)
            self._read_activity_message = CONST.STR_ADD_RECEPTORS_SUCCESS
            self.dev_logging(CONST.STR_ADD_RECEPTORS_SUCCESS, int(tango.LogLevel.LOG_INFO))

        except ValueError as value_error:
            self.dev_logging(CONST.ERR_INVALID_JSON_ASSIGN_RES + str(value_error),
                             int(tango.LogLevel.LOG_ERROR))
            self._read_activity_message = CONST.ERR_INVALID_JSON_ASSIGN_RES + str(value_error)
            excpt_msg.append(self._read_activity_message)
            excpt_count += 1

        except KeyError as key_error:
            self.dev_logging(CONST.ERR_JSON_KEY_NOT_FOUND + str(key_error), int(tango.LogLevel.LOG_ERROR))
            self._read_activity_message = CONST.ERR_JSON_KEY_NOT_FOUND + str(key_error)
            excpt_msg.append(self._read_activity_message)
            excpt_count += 1

        except DevFailed as dev_failed:
            self.dev_logging(CONST.ERR_ASSGN_RESOURCES + str(dev_failed), int(tango.LogLevel.LOG_ERROR))
            self._read_activity_message = CONST.ERR_ASSGN_RESOURCES + str(dev_failed)
            excpt_msg.append(self._read_activity_message)

        except Exception as except_occurred:
            self.dev_logging(CONST.ERR_ASSGN_RESOURCES + str(except_occurred), int(tango.LogLevel.LOG_ERROR))
            self._read_activity_message = CONST.ERR_ASSGN_RESOURCES + str(except_occurred)
            excpt_msg.append(self._read_activity_message)
            excpt_count += 1

        # throw exception:
        if excpt_count > 0:
            err_msg = ' '
            for item in excpt_msg:
                err_msg += item + "\n"
            tango.Except.throw_exception(CONST.STR_CMD_FAILED, err_msg,
                                         CONST.STR_ASSIGN_RES_EXEC, tango.ErrSeverity.ERR)

        # PROTECTED REGION END #    //  CspSubarrayLeafNode.AssignResources

    @command(
    )
    @DebugIt()
    def EndSB(self):
        # PROTECTED REGION ID(CspSubarrayLeafNode.EndSB) ENABLED START #
        """
        This command invokes EndSB command on CSP Subarray in order to end current scheduling block.

        :return: None.

        """
        excpt_msg = []
        excpt_count = 0
        try:
            if self.CspSubarrayProxy.obsState == CONST.ENUM_READY:
                self.CspSubarrayProxy.command_inout_asynch(CONST.CMD_ENDSB, self.commandCallback)
                self._read_activity_message = CONST.STR_ENDSB_SUCCESS
                self.dev_logging(CONST.STR_ENDSB_SUCCESS, int(tango.LogLevel.LOG_INFO))
            else:
                self._read_activity_message = CONST.ERR_DEVICE_NOT_READY
                self.dev_logging(CONST.ERR_DEVICE_NOT_READY, int(tango.LogLevel.LOG_ERROR))
        except DevFailed as dev_failed:
            self.dev_logging(CONST.ERR_ENDSB_INVOKING_CMD + str(dev_failed), int(tango.LogLevel.LOG_ERROR))
            self._read_activity_message = CONST.ERR_ENDSB_INVOKING_CMD + str(dev_failed)
            excpt_msg.append(self._read_activity_message)
            excpt_count += 1
        except Exception as except_occurred:
            self.dev_logging(CONST.ERR_ENDSB_INVOKING_CMD + str(except_occurred), int(tango.LogLevel.
                                                                                      LOG_ERROR))
            self._read_activity_message = CONST.ERR_ENDSB_INVOKING_CMD + str(except_occurred)
            excpt_msg.append(self._read_activity_message)
            excpt_count += 1

        # throw exception:
        if excpt_count > 0:
            err_msg = ' '
            for item in excpt_msg:
                err_msg += item + "\n"
            tango.Except.throw_exception(CONST.STR_CMD_FAILED, err_msg,
                                         CONST.STR_ENDSB_EXEC, tango.ErrSeverity.ERR)
        # PROTECTED REGION END #    //  CspSubarrayLeafNode.EndSB

# ----------
# Run server
# ----------


def main(args=None, **kwargs):
    # PROTECTED REGION ID(CspSubarrayLeafNode.main) ENABLED START #
    """
    Runs the CspSubarrayLeafNode.
    :param args: Arguments internal to TANGO
    :param kwargs: Arguments internal to TANGO
    :return: CspSubarrayLeafNode TANGO object.
    """
    return run((CspSubarrayLeafNode,), args=args, **kwargs)
    # PROTECTED REGION END #    //  CspSubarrayLeafNode.main

if __name__ == '__main__':
    main()<|MERGE_RESOLUTION|>--- conflicted
+++ resolved
@@ -85,11 +85,7 @@
     # -----------------
     # Device Properties
     # -----------------
-<<<<<<< HEAD
-    CspSubarrayNodeFQDN = device_property(
-=======
     CspSubarrayFQDN = device_property(
->>>>>>> 5612b2cc
         dtype='str',
     )
 
@@ -213,12 +209,7 @@
         try:
             self._state = 0
             # create subarray Proxy
-<<<<<<< HEAD
-            print ("self.CspSubarrayNodeFQDN :", self.CspSubarrayNodeFQDN)
-            self.CspSubarrayProxy = DeviceProxy(self.CspSubarrayNodeFQDN)
-=======
             self.CspSubarrayProxy = DeviceProxy(self.CspSubarrayFQDN)
->>>>>>> 5612b2cc
             self._read_activity_message = " "
             self._delay_model = " "
             self._visdestination_address = " "
@@ -602,7 +593,6 @@
             #Parse receptorIDList from JSON string.
             jsonArgument = json.loads(argin[0])
             receptorIDList = jsonArgument[CONST.STR_DISH][CONST.STR_RECEPTORID_LIST]
-            print ("Assign Resources command called", receptorIDList)
             #convert receptorIDList from list of string to list of int
             for i in range(0, len(receptorIDList)):
                 receptorIDList[i] = int(receptorIDList[i])
