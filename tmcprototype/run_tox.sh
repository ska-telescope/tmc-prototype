#!/bin/bash
set -eo pipefail

REPORTS_DIR=../build/reports

# Entering into a bash shell script to run unit-test cases and generating reports
echo "Unit test cases will be executed shortly..."

if [ -d "$REPORTS_DIR" ]; then rm -rf $REPORTS_DIR; fi

mkdir -p $REPORTS_DIR

<<<<<<< HEAD
#for path in $(find ./*/test  -type d -name unit); do
#	export TMC_ELEMENT=$(basename $(dirname $(dirname $path)));
#	echo +++ Trying tests for $TMC_ELEMENT;
#	cd $TMC_ELEMENT;
cd cspmasterleafnode
tox -e py37
mv ${TMC_ELEMENT}_coverage ../$REPORTS_DIR;
cd ..
done
=======
# for path in $(find ./*/test  -type d -name unit); do
# 	export TMC_ELEMENT=$(basename $(dirname $(dirname $path)));
# 	echo +++ Trying tests for $TMC_ELEMENT;
# 	cd $TMC_ELEMENT;
# 	tox -e py37
# mv ${TMC_ELEMENT}_coverage ../$REPORTS_DIR;
# cd ..
# done

cd centralnode;

tox -e py37
>>>>>>> b82005d7

# Combine coverage reports
cd $REPORTS_DIR
coverage combine centralnode_coverage cspmasterleafnode_coverage \
                  cspsubarrayleafnode_coverage dishleafnode_coverage \
                  sdpmasterleafnode_coverage sdpsubarrayleafnode_coverage \
                  subarraynode_coverage subarraynodelow_coverage centralnodelow_coverage \
                  mccsmasterleafnode_coverage mccssubarrayleafnode_coverage && coverage xml
mv coverage.xml code-coverage.xml
python3 -m pip install junitparser
junitparser merge centralnode-unit-tests.xml \
                  centralnodelow-unit-tests.xml \
                  cspmasterleafnode-unit-tests.xml \
                  cspsubarrayleafnode-unit-tests.xml \
                  dishleafnode-unit-tests.xml \
                  sdpmasterleafnode-unit-tests.xml \
                  sdpsubarrayleafnode-unit-tests.xml \
                  mccsmasterleafnode-unit-tests.xml \
                  mccssubarrayleafnode-unit-tests.xml \
                  subarraynode-unit-tests.xml \
                  subarraynodelow-unit-tests.xml \
                  unit-tests.xml<|MERGE_RESOLUTION|>--- conflicted
+++ resolved
@@ -10,17 +10,6 @@
 
 mkdir -p $REPORTS_DIR
 
-<<<<<<< HEAD
-#for path in $(find ./*/test  -type d -name unit); do
-#	export TMC_ELEMENT=$(basename $(dirname $(dirname $path)));
-#	echo +++ Trying tests for $TMC_ELEMENT;
-#	cd $TMC_ELEMENT;
-cd cspmasterleafnode
-tox -e py37
-mv ${TMC_ELEMENT}_coverage ../$REPORTS_DIR;
-cd ..
-done
-=======
 # for path in $(find ./*/test  -type d -name unit); do
 # 	export TMC_ELEMENT=$(basename $(dirname $(dirname $path)));
 # 	echo +++ Trying tests for $TMC_ELEMENT;
@@ -33,7 +22,6 @@
 cd centralnode;
 
 tox -e py37
->>>>>>> b82005d7
 
 # Combine coverage reports
 cd $REPORTS_DIR
