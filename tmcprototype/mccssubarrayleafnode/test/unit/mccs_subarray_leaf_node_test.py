# Standard Python imports
import contextlib
import importlib
import sys
import json
import types
import pytest
import tango
import mock
from mock import Mock
from mock import MagicMock
from os.path import dirname, join
<<<<<<< HEAD
=======
from datetime import datetime, timedelta
import pytz
>>>>>>> 824529bb

# Tango imports
from tango.test_context import DeviceTestContext

# Additional import
from mccssubarrayleafnode import MccsSubarrayLeafNode, const, release
from ska.base.control_model import HealthState, ObsState, LoggingLevel

<<<<<<< HEAD
@pytest.fixture(scope="function")
def tango_context():
    with fake_tango_system(MccsSubarrayLeafNode) as tango_context:
        yield tango_context

#test case for method read_activityMessage
def test_read_activity_message(tango_context):
    tango_context.device.activityMessage = 'test'
    assert tango_context.device.activityMessage == 'test'

#test case for method write_activityMessage
def test_write_activity_message(tango_context):
    tango_context.device.activityMessage = 'test'
    assert tango_context.device.activityMessage == 'test'
=======
configure_input_file = 'command_Configure.json'
path = join(dirname(__file__), 'data', configure_input_file)
with open(path, 'r') as f:
    configure_str = f.read()

invalid_json_file = 'invalid_json.json'
path = join(dirname(__file__), 'data', invalid_json_file)
with open(path, 'r') as f:
    invalid_json_str = f.read()

@pytest.fixture(scope="function")
def event_subscription(mock_mccs_subarray):
    event_subscription_map = {}
    mock_mccs_subarray[1].command_inout_asynch.side_effect = (
        lambda command_name, argument, callback, *args,
               **kwargs: event_subscription_map.update({command_name: callback}))
    yield event_subscription_map

@pytest.fixture(scope="function")
def event_subscription_without_arg(mock_mccs_subarray):
    event_subscription_map = {}
    mock_mccs_subarray[1].command_inout_asynch.side_effect = (
        lambda command_name, callback, *args,
               **kwargs: event_subscription_map.update({command_name: callback}))
    yield event_subscription_map

@pytest.fixture(scope="function")
def mock_mccs_subarray():
    mccs_subarray1_fqdn = 'low_mccs/elt/subarray_01'
    dut_properties = {
        'MccsSubarrayFQDN': mccs_subarray1_fqdn
    }
    mccs_subarray1_proxy_mock = Mock()
    proxies_to_mock = {
        mccs_subarray1_fqdn: mccs_subarray1_proxy_mock
    }
    with fake_tango_system(MccsSubarrayLeafNode, initial_dut_properties=dut_properties,
                           proxies_to_mock=proxies_to_mock) as tango_context:
        yield tango_context.device, mccs_subarray1_proxy_mock


def test_configure_command_when_obstate_is_idle_with_callback_method(mock_mccs_subarray, event_subscription):
    device_proxy, mccs_subarray1_proxy_mock = mock_mccs_subarray
    mccs_subarray1_proxy_mock.obsState = ObsState.IDLE
    device_proxy.Configure(configure_str)
    dummy_event = command_callback(const.CMD_CONFIGURE)
    event_subscription[const.CMD_CONFIGURE](dummy_event)
    assert const.STR_COMMAND + const.CMD_CONFIGURE in device_proxy.activityMessage

def test_configure_command_when_obstate_is_ready_with_callback_method(mock_mccs_subarray, event_subscription):
    device_proxy, mccs_subarray1_proxy_mock = mock_mccs_subarray
    mccs_subarray1_proxy_mock.obsState = ObsState.IDLE
    device_proxy.Configure(configure_str)
    dummy_event = command_callback(const.CMD_CONFIGURE)
    event_subscription[const.CMD_CONFIGURE](dummy_event)
    assert const.STR_COMMAND + const.CMD_CONFIGURE in device_proxy.activityMessage


@pytest.mark.xfail
def test_configure_with_correct_configuration_data_when_mccs_subarray_is_idle(mock_mccs_subarray):
    device_proxy, mccs_subarray1_proxy_mock = mock_mccs_subarray
    mccs_subarray1_proxy_mock.obsState = ObsState.IDLE
    device_proxy.Configure(configure_str)

    sky_coordinates = []
    argin_json = json.loads(configure_str)
    station_beam_pointings = argin_json["station_beam_pointings"][0]
    azimuth_coord = station_beam_pointings["target"]["Az"]
    elevation_coord = station_beam_pointings["target"]["El"]

    # Append current timestamp into sky_coordinates set
    time_t0 = datetime.today() + timedelta(seconds=0)
    time_t0_utc = (time_t0.astimezone(pytz.UTC)).timestamp()
    sky_coordinates.append(time_t0_utc)

    # Append Azimuth and Azimuth_rate into sky_coordinates set
    sky_coordinates.append(azimuth_coord)
    sky_coordinates.append(0.0)

    # Append Elevation and Elevation_rate into sky_coordinates set
    sky_coordinates.append(elevation_coord)
    sky_coordinates.append(0.0)

    # Add in sky_coordinates set in station_beam_pointings
    station_beam_pointings["sky_coordinates"] = sky_coordinates
    # Add station_id in station_beam_pointings
    station_beam_pointings["station_id"] = 1
    # Remove target block from station_beam_pointings
    station_beam_pointings.pop("target", None)

    argin_json["station_beam_pointings"][0] = station_beam_pointings
    argin_json["station_beams"] = argin_json["station_beam_pointings"]
    argin_json.pop("station_beam_pointings", None)
    
    mccs_subarray1_proxy_mock.command_inout_asynch.assert_any_call(const.CMD_CONFIGURE,
                                json.dumps(argin_json), any_method(with_name='configure_cmd_ended_cb'))


def test_configure_should_failed_when_device_obsstate_is_empty(mock_mccs_subarray):
    device_proxy, mccs_subarray1_proxy_mock = mock_mccs_subarray
    mccs_subarray1_proxy_mock.obsState = ObsState.EMPTY
    with pytest.raises(tango.DevFailed) as df:
        device_proxy.Configure(configure_str)
    assert "Unable to invoke Configure command" in str(df)


def test_configure_command_with_callback_method_with_event_error(mock_mccs_subarray, event_subscription ):
    device_proxy, mccs_subarray1_proxy_mock = mock_mccs_subarray
    device_proxy.On()
    mccs_subarray1_proxy_mock.obsState = ObsState.IDLE
    device_proxy.Configure(configure_str)
    dummy_event = command_callback_with_event_error(const.CMD_CONFIGURE)
    event_subscription[const.CMD_CONFIGURE](dummy_event)
    assert const.ERR_INVOKING_CMD + const.CMD_CONFIGURE in device_proxy.activityMessage


def test_configure_to_raise_devfailed_exception(mock_mccs_subarray):
    device_proxy, mccs_subarray1_proxy_mock = mock_mccs_subarray
    mccs_subarray1_proxy_mock.obsState = ObsState.IDLE
    mccs_subarray1_proxy_mock.command_inout_asynch.side_effect = raise_devfailed_with_arg
    with pytest.raises(tango.DevFailed) as df:
        device_proxy.Configure(configure_str)
    assert const.ERR_DEVFAILED_MSG in str(df.value)


def create_dummy_event_state(proxy_mock, device_fqdn, attribute, attr_value):
    fake_event = Mock()
    fake_event.err = False
    fake_event.attr_name = f"{device_fqdn}/{attribute}"
    fake_event.attr_value.value = attr_value
    fake_event.device = proxy_mock
    return fake_event

def command_callback(command_name):
    fake_event = MagicMock()
    fake_event.err = False
    fake_event.cmd_name = f"{command_name}"
    return fake_event


def command_callback_with_event_error(command_name):
    fake_event = MagicMock()
    fake_event.err = True
    fake_event.errors = 'Event error in Command Callback'
    fake_event.cmd_name = f"{command_name}"
    return fake_event

def command_callback_with_devfailed_exception():
    # "This function is called when command is failed with DevFailed exception."
    tango.Except.throw_exception(const.ERR_DEVFAILED_MSG,
                                 const.ERR_CALLBACK_CMD_FAILED, " ", tango.ErrSeverity.ERR)


def raise_devfailed_with_arg(cmd_name, input_arg1, input_arg2):
    # "This function is called to raise DevFailed exception with arguments."
    tango.Except.throw_exception(const.STR_CMD_FAILED, const.ERR_DEVFAILED_MSG,
                                 cmd_name, tango.ErrSeverity.ERR)

def command_callback_with_command_exception():
    # "This function is called when there is exception in command calling."
    return Exception("Exception in command callback")


def raise_devfailed_exception(cmd_name, inp_str):
    # "This function is called to raise DevFailed exception."
    tango.Except.throw_exception("CspSubarrayLeafNode_CommandFailed", const.ERR_DEVFAILED_MSG,
                                 " ", tango.ErrSeverity.ERR)

def any_method(with_name=None):
    class AnyMethod():
        def __eq__(self, other):
            if not isinstance(other, types.MethodType):
                return False
            return other.__func__.__name__ == with_name if with_name else True
    return AnyMethod()
>>>>>>> 824529bb

@contextlib.contextmanager
def fake_tango_system(device_under_test, initial_dut_properties={}, proxies_to_mock={},
                      device_proxy_import_path='tango.DeviceProxy'):
    with mock.patch(device_proxy_import_path) as patched_constructor:
        patched_constructor.side_effect = lambda device_fqdn: proxies_to_mock.get(device_fqdn, Mock())
        patched_module = importlib.reload(sys.modules[device_under_test.__module__])

    device_under_test = getattr(patched_module, device_under_test.__name__)

    device_test_context = DeviceTestContext(device_under_test, properties=initial_dut_properties)
    device_test_context.start()
    yield device_test_context
    device_test_context.stop()<|MERGE_RESOLUTION|>--- conflicted
+++ resolved
@@ -10,11 +10,8 @@
 from mock import Mock
 from mock import MagicMock
 from os.path import dirname, join
-<<<<<<< HEAD
-=======
 from datetime import datetime, timedelta
 import pytz
->>>>>>> 824529bb
 
 # Tango imports
 from tango.test_context import DeviceTestContext
@@ -23,22 +20,11 @@
 from mccssubarrayleafnode import MccsSubarrayLeafNode, const, release
 from ska.base.control_model import HealthState, ObsState, LoggingLevel
 
-<<<<<<< HEAD
 @pytest.fixture(scope="function")
 def tango_context():
     with fake_tango_system(MccsSubarrayLeafNode) as tango_context:
         yield tango_context
 
-#test case for method read_activityMessage
-def test_read_activity_message(tango_context):
-    tango_context.device.activityMessage = 'test'
-    assert tango_context.device.activityMessage == 'test'
-
-#test case for method write_activityMessage
-def test_write_activity_message(tango_context):
-    tango_context.device.activityMessage = 'test'
-    assert tango_context.device.activityMessage == 'test'
-=======
 configure_input_file = 'command_Configure.json'
 path = join(dirname(__file__), 'data', configure_input_file)
 with open(path, 'r') as f:
@@ -164,6 +150,18 @@
     assert const.ERR_DEVFAILED_MSG in str(df.value)
 
 
+def test_read_activity_message(tango_context):
+    # test case for method read_activityMessage
+    tango_context.device.activityMessage = 'test'
+    assert tango_context.device.activityMessage == 'test'
+
+
+def test_write_activity_message(tango_context):
+    #test case for method write_activityMessage
+    tango_context.device.activityMessage = 'test'
+    assert tango_context.device.activityMessage == 'test'
+
+
 def create_dummy_event_state(proxy_mock, device_fqdn, attribute, attr_value):
     fake_event = Mock()
     fake_event.err = False
@@ -214,7 +212,6 @@
                 return False
             return other.__func__.__name__ == with_name if with_name else True
     return AnyMethod()
->>>>>>> 824529bb
 
 @contextlib.contextmanager
 def fake_tango_system(device_under_test, initial_dut_properties={}, proxies_to_mock={},
