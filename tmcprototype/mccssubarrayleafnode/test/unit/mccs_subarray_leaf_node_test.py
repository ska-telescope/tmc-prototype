# Standard Python imports
import contextlib
import importlib
import sys
import json
import types
import pytest
import tango
import mock
from mock import Mock
from mock import MagicMock
from os.path import dirname, join
from datetime import datetime, timedelta
import pytz

# Tango imports
from tango.test_context import DeviceTestContext

# Additional import
from mccssubarrayleafnode import MccsSubarrayLeafNode, const, release
from ska.base.control_model import HealthState, ObsState, LoggingLevel
from tmc.common.tango_client import TangoClient

@pytest.fixture(scope="function")
def tango_context():
    with fake_tango_system(MccsSubarrayLeafNode) as tango_context:
        yield tango_context

configure_input_file = 'command_Configure.json'
path = join(dirname(__file__), 'data', configure_input_file)
with open(path, 'r') as f:
    configure_str = f.read()

invalid_json_file = 'invalid_json.json'
path = join(dirname(__file__), 'data', invalid_json_file)
with open(path, 'r') as f:
    invalid_json_str = f.read()

scan_input_file= 'command_Scan.json'
path= join(dirname(__file__), 'data', scan_input_file)
with open(path, 'r') as f:
    scan_input_str=f.read()


@pytest.fixture(scope="function")
def event_subscription():
    event_subscription_map = {}
    with mock.patch.object(TangoClient, '_get_deviceproxy', return_value=Mock()):
        tango_client_object = TangoClient('low-mccs/subarray/01')
        tango_client_object.deviceproxy.command_inout_asynch.side_effect = (
            lambda command_name, argument, callback, *args,
                   **kwargs: event_subscription_map.update({command_name: callback}))
        yield event_subscription_map


@pytest.fixture(scope="function")
def mock_mccs_subarray_proxy():
    with fake_tango_system(MccsSubarrayLeafNode) as tango_context:
        with mock.patch.object(TangoClient, '_get_deviceproxy', return_value=Mock()):
            tango_client_object = TangoClient('low-mccs/subarray/01')
            yield tango_context.device, tango_client_object


@pytest.fixture(
    scope="function",
    params=[
        ("Configure", configure_str, const.CMD_CONFIGURE, ObsState.IDLE , const.ERR_DEVFAILED_MSG),
        ("Configure", configure_str, const.CMD_CONFIGURE, ObsState.READY, const.ERR_DEVFAILED_MSG),
        ("Scan", scan_input_str, const.CMD_SCAN, ObsState.READY, const.ERR_DEVFAILED_MSG)
    ])
def command_with_arg(request):
    cmd_name, cmd_arg, requested_cmd, obs_state, error_msg = request.param
    return cmd_name, cmd_arg, requested_cmd, obs_state, error_msg

@pytest.fixture(
    scope="function",
    params=[
        ("End", const.CMD_END, ObsState.READY, const.ERR_END_INVOKING_CMD),
        ("EndScan", const.CMD_ENDSCAN, ObsState.SCANNING, const.ERR_ENDSCAN_COMMAND),
<<<<<<< HEAD
        ("Abort", const.CMD_ABORT, ObsState.IDLE, const.ERR_ABORT_COMMAND),
        ("Abort", const.CMD_ABORT, ObsState.RESETTING, const.ERR_ABORT_COMMAND),
        ("Abort", const.CMD_ABORT, ObsState.READY, const.ERR_ABORT_COMMAND),
        ("Abort", const.CMD_ABORT, ObsState.CONFIGURING, const.ERR_ABORT_COMMAND),
        ("Abort", const.CMD_ABORT, ObsState.SCANNING, const.ERR_ABORT_COMMAND)   
=======
        ("ObsReset", const.CMD_OBSRESET, ObsState.ABORTED, const.ERR_OBSRESET_INVOKING_CMD),
        ("ObsReset", const.CMD_OBSRESET, ObsState.FAULT, const.ERR_OBSRESET_INVOKING_CMD)
>>>>>>> deab17e3
    ])
def command_without_arg(request):
    cmd_name, requested_cmd, obs_state, error_msg = request.param
    return cmd_name, requested_cmd, obs_state, error_msg


def test_command_with_arg_in_allowed_obsstate_with_callback_method(mock_mccs_subarray_proxy, event_subscription,command_with_arg):
    device_proxy, mccs_subarray_client = mock_mccs_subarray_proxy
    cmd_name, cmd_arg, requested_cmd, obs_state , _ = command_with_arg
    mccs_subarray_client.deviceproxy.obsState = obs_state
    device_proxy.command_inout(cmd_name,cmd_arg)
    dummy_event = command_callback(requested_cmd)
    event_subscription[requested_cmd](dummy_event)
    assert const.STR_COMMAND + requested_cmd in device_proxy.activityMessage


def test_command_without_arg_in_allowed_obsstate_with_callback_method(mock_mccs_subarray_proxy, event_subscription,command_without_arg):
    device_proxy, mccs_subarray_client = mock_mccs_subarray_proxy
    cmd_name, requested_cmd, obs_state, _ = command_without_arg
    mccs_subarray_client.deviceproxy.obsState = obs_state
    device_proxy.command_inout(cmd_name)
    dummy_event = command_callback(requested_cmd)
    event_subscription[requested_cmd](dummy_event)
    assert const.STR_COMMAND + requested_cmd in device_proxy.activityMessage


@pytest.mark.xfail
def test_configure_with_correct_configuration_data_when_mccs_subarray_is_idle(mock_mccs_subarray_proxy):
    device_proxy, mccs_subarray_client = mock_mccs_subarray_proxy
    mccs_subarray_client.deviceproxy.obsState = ObsState.IDLE
    device_proxy.Configure(configure_str)

    sky_coordinates = []
    station_ids = []
    argin_json = json.loads(configure_str)
    station_beam_pointings = argin_json["station_beam_pointings"][0]
    azimuth_coord = station_beam_pointings["target"]["Az"]
    elevation_coord = station_beam_pointings["target"]["El"]

    # Append current timestamp into sky_coordinates set
    time_t0 = datetime.today() + timedelta(seconds=0)
    time_t0_utc = (time_t0.astimezone(pytz.UTC)).timestamp()
    sky_coordinates.append(time_t0_utc)

    # Append Azimuth and Azimuth_rate into sky_coordinates set
    sky_coordinates.append(azimuth_coord)
    sky_coordinates.append(0.0)

    # Append Elevation and Elevation_rate into sky_coordinates set
    sky_coordinates.append(elevation_coord)
    sky_coordinates.append(0.0)

    # Add in sky_coordinates set in station_beam_pointings
    station_beam_pointings["sky_coordinates"] = sky_coordinates
    # Add station_id in station_beam_pointings
    for station in argin_json["stations"]:
        station_ids.append(station["station_id"])
    station_beam_pointings["station_id"] = station_ids

    # Remove target block from station_beam_pointings
    station_beam_pointings.pop("target", None)

    argin_json["station_beam_pointings"][0] = station_beam_pointings
    argin_json["station_beams"] = argin_json["station_beam_pointings"]
    argin_json.pop("station_beam_pointings", None)
    
    mccs_subarray_client.deviceproxy.command_inout_asynch.assert_any_call(const.CMD_CONFIGURE,
                                json.dumps(argin_json), any_method(with_name='configure_cmd_ended_cb'))


def test_command_with_callback_method_with_event_error(mock_mccs_subarray_proxy ,event_subscription, command_without_arg):
    device_proxy, mccs_subarray_client = mock_mccs_subarray_proxy
    cmd_name, requested_cmd, obs_state, _ = command_without_arg
    mccs_subarray_client.deviceproxy.obsState = obs_state
    device_proxy.command_inout(cmd_name)
    dummy_event = command_callback_with_event_error(requested_cmd)
    event_subscription[requested_cmd](dummy_event)
    assert const.ERR_INVOKING_CMD + requested_cmd in device_proxy.activityMessage


def test_command_with_callback_method_with_event_error_with_arg(mock_mccs_subarray_proxy ,event_subscription, command_with_arg):
    device_proxy, mccs_subarray_client = mock_mccs_subarray_proxy
    cmd_name, cmd_arg, requested_cmd, obs_state, _ = command_with_arg
    mccs_subarray_client.deviceproxy.obsState = obs_state
    device_proxy.command_inout(cmd_name, cmd_arg)
    dummy_event = command_callback_with_event_error(requested_cmd)
    event_subscription[requested_cmd](dummy_event)
    assert const.ERR_INVOKING_CMD + requested_cmd in device_proxy.activityMessage


def test_command_with_arg_to_raise_devfailed_exception(mock_mccs_subarray_proxy,command_with_arg):
    device_proxy, mccs_subarray_client = mock_mccs_subarray_proxy
    cmd_name, cmd_arg, _ , obs_state, error_msg = command_with_arg
    mccs_subarray_client.deviceproxy.obsState = obs_state
    mccs_subarray_client.deviceproxy.command_inout_asynch.side_effect = raise_devfailed_exception
    with pytest.raises(tango.DevFailed) as df:
        device_proxy.command_inout(cmd_name, cmd_arg)
    assert error_msg in str(df.value)


@pytest.fixture(
    scope="function",
    params=[
        ("Configure", configure_str,  ObsState.EMPTY, "Unable to invoke Configure command"),
        ("Scan", scan_input_str,  ObsState.IDLE, const.ERR_DEVICE_NOT_READY)
        
    ])
def command_with_arg_incorrect_obstate(request):
    cmd_name, cmd_arg, obs_state , error_msg = request.param
    return cmd_name, cmd_arg, obs_state, error_msg


@pytest.mark.xfail(reason="This test case is not applicable for now as obsState is not getting checked")
def test_command_incorrect_obsstate_with_arg(mock_mccs_subarray_proxy, command_with_arg_incorrect_obstate):
    device_proxy, mccs_subarray_client = mock_mccs_subarray_proxy
    cmd_name, cmd_arg, obs_state , error_msg = command_with_arg_incorrect_obstate
    mccs_subarray_client.deviceproxy.obsState = obs_state
    with pytest.raises(tango.DevFailed) as df:
        device_proxy.command_inout(cmd_name,cmd_arg)
    assert error_msg in str(df)


def test_command_without_arg_to_raise_devfailed_exception(mock_mccs_subarray_proxy,command_without_arg):
    device_proxy, mccs_subarray_client = mock_mccs_subarray_proxy
    cmd_name, _ , obs_state, error_msg = command_without_arg
    mccs_subarray_client.deviceproxy.obsState = obs_state
    mccs_subarray_client.deviceproxy.command_inout_asynch.side_effect = raise_devfailed_exception
    with pytest.raises(tango.DevFailed) as df:
        device_proxy.command_inout(cmd_name)
    assert error_msg in str(df)


@pytest.fixture(
    scope="function",
    params=[
        ("End", ObsState.READY, const.CMD_END, 'end_cmd_ended_cb'),
        ("Endscan", ObsState.SCANNING, const.CMD_ENDSCAN, 'endscan_cmd_ended_cb'),
<<<<<<< HEAD
        ("Abort", ObsState.IDLE, const.CMD_ABORT, 'abort_cmd_ended_cb'),
        ("Abort", ObsState.RESETTING, const.CMD_ABORT, 'abort_cmd_ended_cb'),
        ("Abort", ObsState.READY, const.CMD_ABORT, 'abort_cmd_ended_cb'),
        ("Abort", ObsState.CONFIGURING, const.CMD_ABORT, 'abort_cmd_ended_cb'),
        ("Abort", ObsState.SCANNING, const.CMD_ABORT, 'abort_cmd_ended_cb')
        
=======
        ("ObsReset", ObsState.SCANNING, const.CMD_OBSRESET, 'obsreset_cmd_ended_cb'),
        ("ObsReset", ObsState.EMPTY, const.CMD_OBSRESET, 'obsreset_cmd_ended_cb'),
        ("ObsReset", ObsState.CONFIGURING, const.CMD_OBSRESET, 'obsreset_cmd_ended_cb'),
        ("ObsReset", ObsState.IDLE, const.CMD_OBSRESET, 'obsreset_cmd_ended_cb'),
        ("ObsReset", ObsState.READY, const.CMD_OBSRESET, 'obsreset_cmd_ended_cb'),
        ("ObsReset", ObsState.RESOURCING, const.CMD_OBSRESET, 'obsreset_cmd_ended_cb')
>>>>>>> deab17e3
    ])
def command_with_correct_obsstate(request):
    cmd_name, obs_state , requested_cmd, cmd_callbk = request.param
    return cmd_name, obs_state , requested_cmd, cmd_callbk


@pytest.mark.xfail(reason="This test case is not applicable for now as obsState is not getting checked")
def test_command_with_correct_obsstate(mock_mccs_subarray_proxy, command_with_correct_obsstate):
    device_proxy, mccs_subarray_client = mock_mccs_subarray_proxy
    cmd_name, obs_state , requested_cmd, cmd_callbk = command_with_correct_obsstate
    mccs_subarray_client.deviceproxy.obsState = obs_state
    device_proxy.command_inout(cmd_name)
    mccs_subarray_client.deviceproxy.command_inout_asynch.assert_called_with(requested_cmd,
                                                                any_method(with_name=cmd_callbk))


def test_read_activity_message(tango_context):
    # test case for method read_activityMessage
    tango_context.device.activityMessage = 'test'
    assert tango_context.device.activityMessage == 'test'


def test_write_activity_message(tango_context):
    #test case for method write_activityMessage
    tango_context.device.activityMessage = 'test'
    assert tango_context.device.activityMessage == 'test'


def create_dummy_event_state(proxy_mock, device_fqdn, attribute, attr_value):
    fake_event = Mock()
    fake_event.err = False
    fake_event.attr_name = f"{device_fqdn}/{attribute}"
    fake_event.attr_value.value = attr_value
    fake_event.device = proxy_mock
    return fake_event

def test_scan_should_command_mccs_subarray_to_start_its_scan_when_it_is_ready(mock_mccs_subarray_proxy):
    device_proxy, mccs_subarray_client = mock_mccs_subarray_proxy
    mccs_subarray_client.deviceproxy.obsState = ObsState.READY
    device_proxy.Scan(scan_input_str)
    mccs_subarray_client.deviceproxy.command_inout_asynch.assert_called_with(const.CMD_SCAN,scan_input_str,
                                                                      any_method(with_name='scan_cmd_ended_cb'))


@pytest.mark.xfail(reason="This test case is not applicable for now as obsState is not getting checked")
def test_end_should_command_mccs_subarray_should_not_end_when_it_is_not_idle_or_ready(mock_mccs_subarray_proxy):
    device_proxy = mock_mccs_subarray_proxy[0]
    with pytest.raises(tango.DevFailed) as df:
        device_proxy.End()
    assert const.ERR_DEVICE_NOT_READY in str(df)


@pytest.mark.xfail(reason="This test case is not applicable for now as obsState is not getting checked")
def test_end_scan_should_not_command_mccs_subarray_to_end_scan_when_it_is_idle(mock_mccs_subarray_proxy):
    device_proxy, mccs_subarray_client = mock_mccs_subarray_proxy
    mccs_subarray_client.deviceproxy.obsState = ObsState.IDLE
    with pytest.raises(tango.DevFailed) as df:
        device_proxy.EndScan()
    assert const.ERR_DEVICE_NOT_SCANNING in str(df)

@pytest.mark.xfail(reason="This test case is not applicable for now as obsState is not getting checked")
def test_abort_should_not_command_mccs_subarray_when_it_is_aborted(mock_mccs_subarray_proxy):
    device_proxy, mccs_subarray_client = mock_mccs_subarray_proxy
    mccs_subarray_client.deviceproxy.obsState = ObsState.ABORTED
    with pytest.raises(tango.DevFailed) as df:
        device_proxy.Abort()
    assert const.ERR_ABORT_COMMAND in str(df)

def any_method(with_name=None):
    class AnyMethod():
        def __eq__(self, other):
            if not isinstance(other, types.MethodType):
                return False
            return other.__func__.__name__ == with_name if with_name else True
    return AnyMethod()


def command_callback(command_name):
    fake_event = MagicMock()
    fake_event.err = False
    fake_event.cmd_name = f"{command_name}"
    return fake_event


def command_callback_with_event_error(command_name):
    fake_event = MagicMock()
    fake_event.err = True
    fake_event.errors = 'Event error in Command Callback'
    fake_event.cmd_name = f"{command_name}"
    return fake_event

def command_callback_with_devfailed_exception():
    # "This function is called when command is failed with DevFailed exception."
    tango.Except.throw_exception(const.ERR_DEVFAILED_MSG,
                                 const.ERR_CALLBACK_CMD_FAILED, " ", tango.ErrSeverity.ERR)


def command_callback_with_command_exception():
    # "This function is called when there is exception in command calling."
    return Exception("Exception in command callback")


def raise_devfailed_exception(*args):
    # "This function is called to raise DevFailed exception."
    tango.Except.throw_exception("MccsSubarrayLeafNode_CommandFailed", const.ERR_DEVFAILED_MSG,
                                 " ", tango.ErrSeverity.ERR)
                                 

def assert_activity_message(device_proxy, expected_message):
    assert device_proxy.activityMessage == expected_message  # reads tango attribute


@contextlib.contextmanager
def fake_tango_system(device_under_test, initial_dut_properties={}, proxies_to_mock={},
                      device_proxy_import_path='tango.DeviceProxy'):
    with mock.patch(device_proxy_import_path) as patched_constructor:
        patched_constructor.side_effect = lambda device_fqdn: proxies_to_mock.get(device_fqdn, Mock())
        patched_module = importlib.reload(sys.modules[device_under_test.__module__])

    device_under_test = getattr(patched_module, device_under_test.__name__)

    device_test_context = DeviceTestContext(device_under_test, properties=initial_dut_properties)
    device_test_context.start()
    yield device_test_context
    device_test_context.stop()<|MERGE_RESOLUTION|>--- conflicted
+++ resolved
@@ -77,16 +77,13 @@
     params=[
         ("End", const.CMD_END, ObsState.READY, const.ERR_END_INVOKING_CMD),
         ("EndScan", const.CMD_ENDSCAN, ObsState.SCANNING, const.ERR_ENDSCAN_COMMAND),
-<<<<<<< HEAD
         ("Abort", const.CMD_ABORT, ObsState.IDLE, const.ERR_ABORT_COMMAND),
         ("Abort", const.CMD_ABORT, ObsState.RESETTING, const.ERR_ABORT_COMMAND),
         ("Abort", const.CMD_ABORT, ObsState.READY, const.ERR_ABORT_COMMAND),
         ("Abort", const.CMD_ABORT, ObsState.CONFIGURING, const.ERR_ABORT_COMMAND),
-        ("Abort", const.CMD_ABORT, ObsState.SCANNING, const.ERR_ABORT_COMMAND)   
-=======
+        ("Abort", const.CMD_ABORT, ObsState.SCANNING, const.ERR_ABORT_COMMAND),   
         ("ObsReset", const.CMD_OBSRESET, ObsState.ABORTED, const.ERR_OBSRESET_INVOKING_CMD),
         ("ObsReset", const.CMD_OBSRESET, ObsState.FAULT, const.ERR_OBSRESET_INVOKING_CMD)
->>>>>>> deab17e3
     ])
 def command_without_arg(request):
     cmd_name, requested_cmd, obs_state, error_msg = request.param
@@ -224,21 +221,13 @@
     params=[
         ("End", ObsState.READY, const.CMD_END, 'end_cmd_ended_cb'),
         ("Endscan", ObsState.SCANNING, const.CMD_ENDSCAN, 'endscan_cmd_ended_cb'),
-<<<<<<< HEAD
         ("Abort", ObsState.IDLE, const.CMD_ABORT, 'abort_cmd_ended_cb'),
         ("Abort", ObsState.RESETTING, const.CMD_ABORT, 'abort_cmd_ended_cb'),
         ("Abort", ObsState.READY, const.CMD_ABORT, 'abort_cmd_ended_cb'),
         ("Abort", ObsState.CONFIGURING, const.CMD_ABORT, 'abort_cmd_ended_cb'),
-        ("Abort", ObsState.SCANNING, const.CMD_ABORT, 'abort_cmd_ended_cb')
-        
-=======
-        ("ObsReset", ObsState.SCANNING, const.CMD_OBSRESET, 'obsreset_cmd_ended_cb'),
-        ("ObsReset", ObsState.EMPTY, const.CMD_OBSRESET, 'obsreset_cmd_ended_cb'),
-        ("ObsReset", ObsState.CONFIGURING, const.CMD_OBSRESET, 'obsreset_cmd_ended_cb'),
-        ("ObsReset", ObsState.IDLE, const.CMD_OBSRESET, 'obsreset_cmd_ended_cb'),
-        ("ObsReset", ObsState.READY, const.CMD_OBSRESET, 'obsreset_cmd_ended_cb'),
-        ("ObsReset", ObsState.RESOURCING, const.CMD_OBSRESET, 'obsreset_cmd_ended_cb')
->>>>>>> deab17e3
+        ("Abort", ObsState.SCANNING, const.CMD_ABORT, 'abort_cmd_ended_cb'),
+        ("ObsReset", ObsState.ABORTED, const.CMD_OBSRESET, 'obsreset_cmd_ended_cb'),
+        ("ObsReset", ObsState.FAULT, const.CMD_OBSRESET, 'obsreset_cmd_ended_cb')
     ])
 def command_with_correct_obsstate(request):
     cmd_name, obs_state , requested_cmd, cmd_callbk = request.param
