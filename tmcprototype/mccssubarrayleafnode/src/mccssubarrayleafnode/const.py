--- conflicted
+++ resolved
@@ -6,11 +6,8 @@
 CMD_END = "End"
 CMD_SCAN = "Scan"
 CMD_ENDSCAN = "EndScan"
-<<<<<<< HEAD
 CMD_ABORT = "Abort"
-=======
 CMD_OBSRESET= "ObsReset"
->>>>>>> deab17e3
 
 #Event messages
 
@@ -29,12 +26,9 @@
 ERR_SCAN_RESOURCES = "Error while invoking Scan command on MCCS Subarray."
 ERR_DEVICE_NOT_SCANNING = "MCCS subarray is not in SCANNING obsState."
 ERR_ENDSCAN_COMMAND = "Error while invoking EndScan command on MCCS Subarray."
-<<<<<<< HEAD
 ERR_ABORT_COMMAND = "Error while invoking Abort command on MCCS Subarray."
 STR_END_EXEC = "End command execution"
-=======
 ERR_OBSRESET_INVOKING_CMD = "Error while invoking ObsReset command on MCCS Subarray."
->>>>>>> deab17e3
 
 
 #strings
