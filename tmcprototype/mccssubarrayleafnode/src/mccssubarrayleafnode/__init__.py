# -*- coding: utf-8 -*-
#
# This file is part of the MccsSubarrayLeafNode project
#
#
#
# Distributed under the terms of the BSD-3-Clause license.
# See LICENSE.txt for more info.

"""
<<<<<<< HEAD
MccsSubarrayLeafNode - Leaf Node to monitor and control MCCS Subarray Leaf Node
=======
MccsSubarrayLeafNode - Leaf Node to monitor and control MCCS Subarray
>>>>>>> 824529bb
"""

from . import release
from . import const
from .mccs_subarray_leaf_node import MccsSubarrayLeafNode

__all__ = ["release", "const", "MccsSubarrayLeafNode"]

__version__ = release.version
__version_info__ = release.version_info
__author__ = release.author<|MERGE_RESOLUTION|>--- conflicted
+++ resolved
@@ -8,11 +8,7 @@
 # See LICENSE.txt for more info.
 
 """
-<<<<<<< HEAD
-MccsSubarrayLeafNode - Leaf Node to monitor and control MCCS Subarray Leaf Node
-=======
 MccsSubarrayLeafNode - Leaf Node to monitor and control MCCS Subarray
->>>>>>> 824529bb
 """
 
 from . import release
