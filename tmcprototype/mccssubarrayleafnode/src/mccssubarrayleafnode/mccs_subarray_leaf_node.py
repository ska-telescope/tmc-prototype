"""
MCCS Subarray Leaf node monitors the MCCS Subarray and issues control actions during an observation.
It also acts as a MCCS contact point for Subarray Node for observation execution for TMC.
"""
# -*- coding: utf-8 -*-
#
# This file is part of the MccsSubarrayLeafNode project
#
#
#
# Distributed under the terms of the BSD-3-Clause license.
# See LICENSE.txt for more info.

# PROTECTED REGION ID(MccSubarrayLeafNode.additional_import) ENABLED START #
# Tango imports
import tango
<<<<<<< HEAD
from tango import DebugIt, AttrWriteType, DeviceProxy, DevState, DevFailed
from tango.server import run, attribute, command, device_property
=======
from tango import DebugIt, AttrWriteType, DeviceProxy, DevState, DevFailed, ApiUtil
from tango.server import run, attribute, command, device_property, DeviceMeta
>>>>>>> 3783faf3
from ska.base.commands import ResultCode, BaseCommand
from ska.base import SKABaseDevice
from ska.base.control_model import HealthState, ObsState

# Additional import
from . import const, release
<<<<<<< HEAD
import json
from datetime import datetime, timedelta
import pytz
# PROTECTED REGION END #    //  MccsSubarrayLeafNode.additional_import
=======
# PROTECTED REGION ID(MccsSubarrayLeafNode.additionnal_import) ENABLED START #
# PROTECTED REGION END #    //  MccsSubarrayLeafNode.additionnal_import
>>>>>>> 3783faf3

__all__ = ["MccsSubarrayLeafNode", "main"]


class MccsSubarrayLeafNode(SKABaseDevice):
    """
    MCCS Subarray Leaf node monitors the MCCS Subarray and issues control actions during an observation.
    """
<<<<<<< HEAD
=======
    # PROTECTED REGION ID(MccsSubarrayLeafNode.class_variable) ENABLED START #
    # PROTECTED REGION END #    //  MccsSubarrayLeafNode.class_variable

>>>>>>> 3783faf3
    # -----------------
    # Device Properties
    # -----------------

    MccsSubarrayFQDN = device_property(
        dtype='str', default_value="low_mccs/elt/subarray_01"
    )

    # ----------
    # Attributes
    # ----------

    activityMessage = attribute(
        dtype='str',
        access=AttrWriteType.READ_WRITE,
    )

<<<<<<< HEAD

    mccssubarrayHealthState = attribute(name="mccsSubarrayHealthState", label="mccsSubarrayHealthState",
=======
    mccssubarrayHealthState = attribute(name="mccssubarrayHealthState", label="mccssubarrayHealthState",
>>>>>>> 3783faf3
        forwarded=True
    )
    mccsSubarrayObsState = attribute(name="mccsSubarrayObsState", label="mccsSubarrayObsState",
        forwarded=True
    )
    # ---------------
    # General methods
    # ---------------

    class InitCommand(SKABaseDevice.InitCommand):
        """
        A class for the MccsSubarrayLeafNode's init_device() method"
        """

        def do(self):
            """
            Initializes the attributes and properties of the MccsSubarrayLeafNode.

            :return: A tuple containing a return code and a string message indicating status. The message is
            for information purpose only.

            :rtype: (ReturnCode, str)

            :raises: DevFailed if error occurs in creating proxy for MCCSSubarray.

            """
            super().do()
            device = self.target
            try:
                # create MccsSubarray Proxy
                device._mccs_subarray_proxy = DeviceProxy(device.MccsSubarrayFQDN)
<<<<<<< HEAD
                self.logger.info("Mccs Subarray device proxy created successfully.")
            except DevFailed as dev_failed:
                log_msg = const.ERR_IN_CREATE_PROXY_MCCSSA + str(dev_failed)
                self.logger.debug(log_msg)
                tango.Except.throw_exception(const.ERR_IN_CREATE_PROXY_MCCSSA, log_msg,
                                             "MccsSubarrayLeafNode.Init()",
                                             tango.ErrSeverity.ERR)
            # TODO: For Future Reference
=======
            except DevFailed as dev_failed:
                log_msg = const.ERR_IN_CREATE_PROXY_MCCSSA + str(dev_failed)
                self.logger.debug(log_msg)
                return (ResultCode.FAILED, log_msg)
            ApiUtil.instance().set_asynch_cb_sub_model(tango.cb_sub_model.PUSH_CALLBACK)
            log_msg = const.STR_SETTING_CB_MODEL + str(ApiUtil.instance().get_asynch_cb_sub_model())
            self.logger.debug(log_msg)
            #TODO
>>>>>>> 3783faf3
            # self.set_change_event("adminMode", True, True)
            # self.set_archive_event("adminMode", True, True)
            device._build_state = '{},{},{}'.format(release.name, release.version, release.description)
            device._version_id = release.version
            device._read_activity_message = " "
            device._versioninfo = " "
            device._sky_coordinates = []
            device.set_status(const.STR_MCCSSALN_INIT_SUCCESS)
            device._mccs_subarray_health_state = HealthState.OK
            self.logger.info(const.STR_MCCSSALN_INIT_SUCCESS)
            return (ResultCode.OK, const.STR_MCCSSALN_INIT_SUCCESS)
<<<<<<< HEAD
=======
        # PROTECTED REGION ID(MccsSubarrayLeafNode.init_device) ENABLED START #
        # PROTECTED REGION END #    //  MccsSubarrayLeafNode.init_device


    def init_command_objects(self):
        """
        Initialises the command handlers for commands supported by this
        device.
        """
        super().init_command_objects()
        args = (self, self.state_model, self.logger)
        self.register_command_object("Scan", self.ScanCommand(*args))
        self.register_command_object("End", self.EndCommand(*args))
        self.register_command_object("EndScan", self.EndScanCommand(*args))
>>>>>>> 3783faf3

    def always_executed_hook(self):
        # PROTECTED REGION ID(MccsSubarrayLeafNode.always_executed_hook) ENABLED START #
        """ Internal construct of TANGO. """
        # PROTECTED REGION END #    //  MccsSubarrayLeafNode.always_executed_hook

    def delete_device(self):
        # PROTECTED REGION ID(MccsSubarrayLeafNode.delete_device) ENABLED START #
        """ Internal construct of TANGO. """
        # PROTECTED REGION END #    //  MccsSubarrayLeafNode.delete_device

    # ------------------
    # Attributes methods
    # ------------------

    def read_activityMessage(self):
<<<<<<< HEAD
        # PROTECTED REGION ID(MccsSubarrayLeafNode.activityMessage_read) ENABLED START #
        return self._read_activity_message
        # PROTECTED REGION END #    //  MccsSubarrayLeafNode.activityMessage_read

    def write_activityMessage(self, value):
        # PROTECTED REGION ID(MccsSubarrayLeafNode.activityMessage_write) ENABLED START #
        self._read_activity_message = value
        # PROTECTED REGION END #    //  MccsSubarrayLeafNode.activityMessage_write
=======
        # PROTECTED REGION ID(MccsSubarrayLeafNode.activitymessage_read) ENABLED START #
        return self._read_activity_message
        # PROTECTED REGION END #    //  MccsSubarrayLeafNode.activitymessage_read

    def write_activityMessage(self, value):
        # PROTECTED REGION ID(MccsSubarrayLeafNode.activitymessage_write) ENABLED START #
        self._read_activity_message = value
        # PROTECTED REGION END #    //  MccsSubarrayLeafNode.activitymessage_write
>>>>>>> 3783faf3

    # --------
    # Commands
    # --------

<<<<<<< HEAD
    class ConfigureCommand(BaseCommand):
        """
        A class for MccsSubarrayLeafNode's Configure() command.
=======
    class ScanCommand(BaseCommand):
        """
        A class for MccsSubarrayLeafNode's Scan() command.
>>>>>>> 3783faf3
        """

        def check_allowed(self):
            """
            Checks whether the command is allowed to be run in the current state

            :return: True if this command is allowed to be run in
                current device state
<<<<<<< HEAD

            :rtype: boolean

            :raises: DevFailed if this command is not allowed to be run
                in current device state

            """
            if self.state_model.op_state in [DevState.FAULT, DevState.UNKNOWN, DevState.DISABLE]:
                tango.Except.throw_exception("Configure() is not allowed in current state",
                                             "Failed to invoke Configure command on mccssubarrayleafnode.",
                                             "mccssubarrayleafnode.Configure()",
                                             tango.ErrSeverity.ERR)
            return True

        def configure_cmd_ended_cb(self, event):
            """
            Callback function immediately executed when the asynchronous invoked command returns.

            :param event: a CmdDoneEvent object. This class is used to pass data
                to the callback method in asynchronous callback model for command
                execution.

            :type: CmdDoneEvent object
                It has the following members:
                    - device     : (DeviceProxy) The DeviceProxy object on which the call was executed.
                    - cmd_name   : (str) The command name
                    - argout_raw : (DeviceData) The command argout
                    - argout     : The command argout
                    - err        : (bool) A boolean flag set to true if the command failed. False otherwise
                    - errors     : (sequence<DevError>) The error stack
                    - ext

            :return: none
            """
            device = self.target
            # Update logs and activity message attribute with received event
            if event.err:
                log_msg = const.ERR_INVOKING_CMD + str(event.cmd_name) + "\n" + str(event.errors)
                self.logger.error(log_msg)
                device._read_activity_message = log_msg
            else:
                log_msg = const.STR_COMMAND + str(event.cmd_name) + const.STR_INVOKE_SUCCESS
                self.logger.info(log_msg)
                device._read_activity_message = log_msg

        def do(self, argin):
            """
            This command configures a scan. It accepts configuration information in JSON string format and
            invokes Configure command on MccsSubarray.

            :param argin:DevString. The string in JSON format. The JSON contains following values:

            Example:
            {"stations":[{"station_id":1,"tile_ids":[1,2],},{"station_id":2,"tile_ids":[3,4]},],"station_beam_pointings":[{"station_beam_id":1,"target":{"system":"HORIZON","name":"DriftScan","Az":180.0,"El":45.0},"update_rate":0.0,"channels":[1,2,3,4,5,6,7,8]}]}

            Note: Enter the json string without spaces as a input.

            :return: A tuple containing a return code and a string message indicating status.
             The message is for information purpose only.

            :rtype: (ReturnCode, str)

            :raises: DevFailed if the command execution is not successful
                     ValueError if input argument json string contains invalid value
                     KeyError if input argument json string contains invalid key
            """
            device = self.target
            try:
                assert (device._mccs_subarray_proxy.obsState in (ObsState.IDLE, ObsState.READY))
                log_msg = "Input JSON for MCCS Subarray Leaf Node Configure command is: " + argin
                self.logger.info(log_msg)
               
                argin_json = json.loads(argin)
                station_beam_pointings = argin_json["station_beam_pointings"][0]
                azimuth_coord = station_beam_pointings["target"]["Az"]
                elevation_coord = station_beam_pointings["target"]["El"]

                # Append current timestamp into sky_coordinates set
                time_t0 = datetime.today() + timedelta(seconds=0)
                time_t0_utc = (time_t0.astimezone(pytz.UTC)).timestamp()
                device._sky_coordinates.append(time_t0_utc)

                # Append Azimuth and Azimuth_rate into sky_coordinates set
                device._sky_coordinates.append(azimuth_coord)
                device._sky_coordinates.append(0.0)

                # Append Elevation and Elevation_rate into sky_coordinates set
                device._sky_coordinates.append(elevation_coord)
                device._sky_coordinates.append(0.0)

                # Add in sky_coordinates set in station_beam_pointings
                station_beam_pointings["sky_coordinates"] = device._sky_coordinates
                # Add station_id in station_beam_pointings
                station_beam_pointings["station_id"] = 1
                # Remove target block from station_beam_pointings
                station_beam_pointings.pop("target", None)

                argin_json["station_beam_pointings"][0] = station_beam_pointings
                argin_json["station_beams"] = argin_json["station_beam_pointings"]
                argin_json.pop("station_beam_pointings", None)
                
                device._mccs_subarray_proxy.command_inout_asynch(const.CMD_CONFIGURE, json.dumps(argin_json),
                                                        self.configure_cmd_ended_cb)
                device._read_activity_message = const.STR_CONFIGURE_SUCCESS
                self.logger.info(const.STR_CONFIGURE_SUCCESS)

            except AssertionError:
                log_msg = (f"Mccs Subarray is in ObsState {device._mccs_subarray_proxy.obsState.name}.""Unable to invoke Configure command")
                device._read_activity_message = log_msg
                self.logger.exception(log_msg)
                tango.Except.throw_exception(const.STR_CONFIGURE_EXEC, log_msg,
                                            "MccsSubarrayLeafNode.ConfigureCommand",
                                            tango.ErrSeverity.ERR)
            except ValueError as value_error:
                log_msg = const.ERR_INVALID_JSON_CONFIG + str(value_error)
                device._read_activity_message = log_msg
                self.logger.exception(value_error)
                tango.Except.throw_exception(const.ERR_CONFIGURE_INVOKING_CMD, log_msg,
                                             "MccsSubarrayLeafNode.ConfigureCommand",
                                             tango.ErrSeverity.ERR)

            except KeyError as key_error:
                log_msg = const.ERR_JSON_KEY_NOT_FOUND + str(key_error)
                device._read_activity_message = const.ERR_JSON_KEY_NOT_FOUND + str(key_error)
                self.logger.exception(key_error)
                tango.Except.throw_exception(const.ERR_CONFIGURE_INVOKING_CMD, log_msg,
                                             "MccsSubarrayLeafNode.ConfigureCommand",
                                             tango.ErrSeverity.ERR)

            except DevFailed as dev_failed:
                log_msg = const.ERR_CONFIGURE_INVOKING_CMD + str(dev_failed)
                device._read_activity_message = log_msg
                self.logger.exception(dev_failed)
                tango.Except.throw_exception(const.ERR_CONFIGURE_INVOKING_CMD, log_msg,
                                             "MccsSubarrayLeafNode.ConfigureCommand",
                                             tango.ErrSeverity.ERR)

    def is_Configure_allowed(self):
=======

            :rtype: boolean

            :raises: DevFailed if this command is not allowed to be run
                in current device state

            """
            if self.state_model.op_state in [DevState.FAULT, DevState.UNKNOWN, DevState.DISABLE]:
                tango.Except.throw_exception("Scan() is not allowed in current state",
                                             "Failed to invoke Scan command on mccssubarrayleafnode.",
                                             "mccssubarrayleafnode.Scan()",
                                             tango.ErrSeverity.ERR)

            return True

        def scan_cmd_ended_cb(self, event):
            """
            Callback function immediately executed when the asynchronous invoked
            command returns.

            :param event: a CmdDoneEvent object. This class is used to pass data
                to the callback method in asynchronous callback model for command
                execution.

            :type: CmdDoneEvent object
                It has the following members:
                    - device     : (DeviceProxy) The DeviceProxy object on which the call was executed.
                    - cmd_name   : (str) The command name
                    - argout_raw : (DeviceData) The command argout
                    - argout     : The command argout
                    - err        : (bool) A boolean flag set to true if the command failed. False otherwise
                    - errors     : (sequence<DevError>) The error stack
                    - ext

            :return: none
            """

            device = self.target
            # Update logs and activity message attribute with received event
            if event.err:
                log_msg = const.ERR_INVOKING_CMD + str(event.cmd_name) + "\n" + str(event.errors)
                self.logger.error(log_msg)
                device._read_activity_message = log_msg
            else:
                log_msg = const.STR_COMMAND + str(event.cmd_name) + const.STR_INVOKE_SUCCESS
                self.logger.info(log_msg)
                device._read_activity_message = log_msg

        def do(self, argin):
            """
            This command invokes Scan command on MccsSubarray. It is allowed only when MccsSubarray is in
            ObsState READY.

            :param argin: JSON string consists of scan id (int).

            Example:
            {"id":1}

            Note: Enter the json string without spaces as a input.

            :return: None

            :rtype: Void

            :raises: DevFailed if the command execution is not successful
            """
            device = self.target
            try:
                assert device._mccs_subarray_proxy.obsState == ObsState.READY
                device._mccs_subarray_proxy.command_inout_asynch(const.CMD_SCAN, argin,
                                                             self.scan_cmd_ended_cb)
                device._read_activity_message = const.STR_SCAN_SUCCESS
                self.logger.info(const.STR_SCAN_SUCCESS)

            except AssertionError as assertion_error:
                log_msg = const.ERR_DEVICE_NOT_READY + str(assertion_error)
                device._read_activity_message = log_msg
                self.logger.exception(log_msg)
                tango.Except.throw_exception(const.STR_SCAN_EXEC, log_msg,
                                             "MccsSubarrayLeafNode.ScanCommand",
                                             tango.ErrSeverity.ERR)

            except DevFailed as dev_failed:
                log_msg = const.ERR_SCAN_RESOURCES + str(dev_failed)
                device._read_activity_message = log_msg
                self.logger.exception(dev_failed)
                tango.Except.throw_exception(const.STR_SCAN_EXEC, log_msg,
                                             "MccsSubarrayLeafNode.ScanCommand",
                                             tango.ErrSeverity.ERR)

    @command(
        dtype_in=('str',)
    )
    @DebugIt()
    def Scan(self, argin):
        """ Invokes Scan command on mccssubarrayleafnode"""
        handler = self.get_command_object("Scan")
        handler(argin)

    def is_Scan_allowed(self):
        """
        Checks whether the command is allowed to be run in the current state

        :return: True if this command is allowed to be run in
        current device state

        :rtype: boolean

        :raises: DevFailed if this command is not allowed to be run
        in current device state

        """
        handler = self.get_command_object("Scan")
        return handler.check_allowed()


    class EndScanCommand(BaseCommand):
        """
        A class for MccsSubarrayLeafNode's EndScan() command.
        """

        def check_allowed(self):
            """
            Checks whether the command is allowed to be run in the current state

            :return: True if this command is allowed to be run in
                current device state

            :rtype: boolean

            :raises: DevFailed if this command is not allowed to be run
                in current device state

            """
            if self.state_model.op_state in [DevState.FAULT, DevState.UNKNOWN, DevState.DISABLE]:
                tango.Except.throw_exception("EndScan() is not allowed in current state",
                                             "Failed to invoke EndScan command on mccssubarrayleafnode.",
                                             "mccssubarrayleafnode.EndScan()",
                                             tango.ErrSeverity.ERR)

            return True

        def endscan_cmd_ended_cb(self, event):
            """
            Callback function immediately executed when the asynchronous invoked
            command returns.

            :param event: a CmdDoneEvent object. This class is used to pass data
                to the callback method in asynchronous callback model for command
                execution.

            :type: CmdDoneEvent object
                It has the following members:
                    - device     : (DeviceProxy) The DeviceProxy object on which the call was executed.
                    - cmd_name   : (str) The command name
                    - argout_raw : (DeviceData) The command argout
                    - argout     : The command argout
                    - err        : (bool) A boolean flag set to true if the command failed. False otherwise
                    - errors     : (sequence<DevError>) The error stack
                    - ext

            :return: none
            """
            device = self.target
            # Update logs and activity message attribute with received event
            if event.err:
                log_msg = const.ERR_INVOKING_CMD + str(event.cmd_name) + "\n" + str(event.errors)
                self.logger.error(log_msg)
                device._read_activity_message = log_msg
            else:
                log_msg = const.STR_COMMAND + str(event.cmd_name) + const.STR_INVOKE_SUCCESS
                self.logger.info(log_msg)
                device._read_activity_message = log_msg

        def do(self):
            """
            This command invokes EndScan command on MccsSubarray. It is allowed only when MccsSubarray is in
            ObsState SCANNING.

            :raises: DevFailed if the command execution is not successful.
                     AssertionError if MccsSubarray is not in SCANNING obsState.
            """
            device = self.target
            try:
                assert device._mccs_subarray_proxy.obsState == ObsState.SCANNING
                device._mccs_subarray_proxy.command_inout_asynch(const.CMD_ENDSCAN,
                                                                 self.endscan_cmd_ended_cb)
                device._read_activity_message = const.STR_ENDSCAN_SUCCESS
                self.logger.info(const.STR_ENDSCAN_SUCCESS)

            except AssertionError:
                device._read_activity_message = const.ERR_DEVICE_NOT_SCANNING
                self.logger.error(const.ERR_DEVICE_NOT_SCANNING)
                tango.Except.throw_exception(const.STR_END_SCAN_EXEC, const.ERR_DEVICE_NOT_SCANNING,
                                             "MCCSSubarrayLeafNode.EndScanCommand",
                                             tango.ErrSeverity.ERR)

            except DevFailed as dev_failed:
                log_msg = const.ERR_ENDSCAN_COMMAND + str(dev_failed)
                device._read_activity_message = log_msg
                self.logger.exception(dev_failed)
                tango.Except.throw_exception(const.STR_END_SCAN_EXEC, log_msg,
                                             "MccsSubarrayLeafNode.EndScanCommand",
                                             tango.ErrSeverity.ERR)

    @command()
    def EndScan(self):
        """ Invokes EndScan command on MccsSubarray."""
        handler = self.get_command_object("EndScan")
        handler()

    def is_EndScan_allowed(self):
        """
        Checks whether the command is allowed to be run in the current state.

        :return: True if this command is allowed to be run in
        current device state

        :rtype: boolean

        :raises: DevFailed if this command is not allowed to be run
        in current device state

        """
        handler = self.get_command_object("EndScan")
        return handler.check_allowed()


    class EndCommand(BaseCommand):
        """
        A class for MccsSubarrayLeafNode's End() command.
        """
        def check_allowed(self):
            """
            Checks whether the command is allowed to be run in the current state

            :return: True if this command is allowed to be run in
                current device state

            :rtype: boolean

            :raises: DevFailed if this command is not allowed to be run
                in current device state

            """
            if self.state_model.op_state in [
                DevState.FAULT, DevState.UNKNOWN, DevState.DISABLE,
            ]:
                tango.Except.throw_exception("End() is not allowed in current state",
                                             "Failed to invoke End command on MccsSubarrayLeafNode.",
                                             "Mccssubarrayleafnode.End()",
                                             tango.ErrSeverity.ERR)
            return True

        def end_cmd_ended_cb(self, event):
            """
            Callback function immediately executed when the asynchronous invoked
            command returns.

            :param event: a CmdDoneEvent object. This class is used to pass data
                to the callback method in asynchronous callback model for command
                execution.

            :type: CmdDoneEvent object
                It has the following members:
                    - device     : (DeviceProxy) The DeviceProxy object on which the call was executed.
                    - cmd_name   : (str) The command name
                    - argout_raw : (DeviceData) The command argout
                    - argout     : The command argout
                    - err        : (bool) A boolean flag set to true if the command failed. False otherwise
                    - errors     : (sequence<DevError>) The error stack
                    - ext

            :return: none
            """
            device = self.target
            # Update logs and activity message attribute with received event
            if event.err:
                log_msg = const.ERR_INVOKING_CMD + str(event.cmd_name) + "\n" + str(event.errors)
                self.logger.error(log_msg)
                device._read_activity_message = log_msg
            else:
                log_msg = const.STR_COMMAND + str(event.cmd_name) + const.STR_INVOKE_SUCCESS
                self.logger.info(log_msg)
                device._read_activity_message = log_msg

        def do(self):
            """
            This command invokes End command on MCCS Subarray in order to end current scheduling block.

            :return: None

            :rtype: Void

            :raises: DevFailed if the command execution is not successful
            """
            device = self.target
            allowed_obstate = [ObsState.READY,ObsState.IDLE]
            try:
                assert device._mccs_subarray_proxy.obsState in allowed_obstate
                device._mccs_subarray_proxy.command_inout_asynch(const.CMD_END,
                                                                self.end_cmd_ended_cb)
                device._read_activity_message = const.STR_END_SUCCESS
                self.logger.info(const.STR_END_SUCCESS)

            except AssertionError:
                log_msg = const.STR_OBS_STATE
                device._read_activity_message = const.ERR_DEVICE_NOT_READY
                self.logger.error(log_msg)
                tango.Except.throw_exception(const.STR_END_EXEC, const.ERR_DEVICE_NOT_READY,
                                             "MCCSSubarrayLeafNode.EndCommand",
                                             tango.ErrSeverity.ERR)
            except DevFailed as dev_failed:
                log_msg = const.ERR_END_INVOKING_CMD + str(dev_failed)
                device._read_activity_message = log_msg
                self.logger.exception(dev_failed)
                tango.Except.throw_exception(const.ERR_END_INVOKING_CMD, log_msg,
                                             "MccsSubarrayLeafNode.EndCommand",
                                             tango.ErrSeverity.ERR)

    def is_End_allowed(self):
>>>>>>> 3783faf3
        """
        Checks whether the command is allowed to be run in the current state

        :return: True if this command is allowed to be run in
        current device state

        :rtype: boolean

        :raises: DevFailed if this command is not allowed to be run
        in current device state

        """
<<<<<<< HEAD
        handler = self.get_command_object("Configure")
=======
        handler = self.get_command_object("End")
>>>>>>> 3783faf3
        return handler.check_allowed()

    @command(
        dtype_in=('str')
    )
    @DebugIt()
<<<<<<< HEAD
    def Configure(self, argin):
        """ Invokes Configure command on MccsSubarrayLeafNode """
        handler = self.get_command_object("Configure")
        handler(argin)
    
    def init_command_objects(self):
        """
        Initialises the command handlers for commands supported by this
        device.
        """
        super().init_command_objects()
        args = (self, self.state_model, self.logger)
        self.register_command_object("Configure", self.ConfigureCommand(*args))
=======
    def End(self):
        """ Invokes End command on MccsSubarrayLeafNode. """
        handler = self.get_command_object("End")
        handler()
>>>>>>> 3783faf3

# ----------
# Run server
# ----------

def main(args=None, **kwargs):
    # PROTECTED REGION ID(MccsSubarrayLeafNode.main) ENABLED START #
    return run((MccsSubarrayLeafNode,), args=args, **kwargs)
    # PROTECTED REGION END #    //  MccsSubarrayLeafNode.main

if __name__ == '__main__':
    main()<|MERGE_RESOLUTION|>--- conflicted
+++ resolved
@@ -14,28 +14,18 @@
 # PROTECTED REGION ID(MccSubarrayLeafNode.additional_import) ENABLED START #
 # Tango imports
 import tango
-<<<<<<< HEAD
 from tango import DebugIt, AttrWriteType, DeviceProxy, DevState, DevFailed
 from tango.server import run, attribute, command, device_property
-=======
-from tango import DebugIt, AttrWriteType, DeviceProxy, DevState, DevFailed, ApiUtil
-from tango.server import run, attribute, command, device_property, DeviceMeta
->>>>>>> 3783faf3
 from ska.base.commands import ResultCode, BaseCommand
 from ska.base import SKABaseDevice
 from ska.base.control_model import HealthState, ObsState
 
 # Additional import
 from . import const, release
-<<<<<<< HEAD
 import json
 from datetime import datetime, timedelta
 import pytz
 # PROTECTED REGION END #    //  MccsSubarrayLeafNode.additional_import
-=======
-# PROTECTED REGION ID(MccsSubarrayLeafNode.additionnal_import) ENABLED START #
-# PROTECTED REGION END #    //  MccsSubarrayLeafNode.additionnal_import
->>>>>>> 3783faf3
 
 __all__ = ["MccsSubarrayLeafNode", "main"]
 
@@ -44,12 +34,6 @@
     """
     MCCS Subarray Leaf node monitors the MCCS Subarray and issues control actions during an observation.
     """
-<<<<<<< HEAD
-=======
-    # PROTECTED REGION ID(MccsSubarrayLeafNode.class_variable) ENABLED START #
-    # PROTECTED REGION END #    //  MccsSubarrayLeafNode.class_variable
-
->>>>>>> 3783faf3
     # -----------------
     # Device Properties
     # -----------------
@@ -67,12 +51,8 @@
         access=AttrWriteType.READ_WRITE,
     )
 
-<<<<<<< HEAD
 
     mccssubarrayHealthState = attribute(name="mccsSubarrayHealthState", label="mccsSubarrayHealthState",
-=======
-    mccssubarrayHealthState = attribute(name="mccssubarrayHealthState", label="mccssubarrayHealthState",
->>>>>>> 3783faf3
         forwarded=True
     )
     mccsSubarrayObsState = attribute(name="mccsSubarrayObsState", label="mccsSubarrayObsState",
@@ -104,7 +84,6 @@
             try:
                 # create MccsSubarray Proxy
                 device._mccs_subarray_proxy = DeviceProxy(device.MccsSubarrayFQDN)
-<<<<<<< HEAD
                 self.logger.info("Mccs Subarray device proxy created successfully.")
             except DevFailed as dev_failed:
                 log_msg = const.ERR_IN_CREATE_PROXY_MCCSSA + str(dev_failed)
@@ -113,16 +92,6 @@
                                              "MccsSubarrayLeafNode.Init()",
                                              tango.ErrSeverity.ERR)
             # TODO: For Future Reference
-=======
-            except DevFailed as dev_failed:
-                log_msg = const.ERR_IN_CREATE_PROXY_MCCSSA + str(dev_failed)
-                self.logger.debug(log_msg)
-                return (ResultCode.FAILED, log_msg)
-            ApiUtil.instance().set_asynch_cb_sub_model(tango.cb_sub_model.PUSH_CALLBACK)
-            log_msg = const.STR_SETTING_CB_MODEL + str(ApiUtil.instance().get_asynch_cb_sub_model())
-            self.logger.debug(log_msg)
-            #TODO
->>>>>>> 3783faf3
             # self.set_change_event("adminMode", True, True)
             # self.set_archive_event("adminMode", True, True)
             device._build_state = '{},{},{}'.format(release.name, release.version, release.description)
@@ -134,23 +103,6 @@
             device._mccs_subarray_health_state = HealthState.OK
             self.logger.info(const.STR_MCCSSALN_INIT_SUCCESS)
             return (ResultCode.OK, const.STR_MCCSSALN_INIT_SUCCESS)
-<<<<<<< HEAD
-=======
-        # PROTECTED REGION ID(MccsSubarrayLeafNode.init_device) ENABLED START #
-        # PROTECTED REGION END #    //  MccsSubarrayLeafNode.init_device
-
-
-    def init_command_objects(self):
-        """
-        Initialises the command handlers for commands supported by this
-        device.
-        """
-        super().init_command_objects()
-        args = (self, self.state_model, self.logger)
-        self.register_command_object("Scan", self.ScanCommand(*args))
-        self.register_command_object("End", self.EndCommand(*args))
-        self.register_command_object("EndScan", self.EndScanCommand(*args))
->>>>>>> 3783faf3
 
     def always_executed_hook(self):
         # PROTECTED REGION ID(MccsSubarrayLeafNode.always_executed_hook) ENABLED START #
@@ -167,7 +119,6 @@
     # ------------------
 
     def read_activityMessage(self):
-<<<<<<< HEAD
         # PROTECTED REGION ID(MccsSubarrayLeafNode.activityMessage_read) ENABLED START #
         return self._read_activity_message
         # PROTECTED REGION END #    //  MccsSubarrayLeafNode.activityMessage_read
@@ -176,30 +127,14 @@
         # PROTECTED REGION ID(MccsSubarrayLeafNode.activityMessage_write) ENABLED START #
         self._read_activity_message = value
         # PROTECTED REGION END #    //  MccsSubarrayLeafNode.activityMessage_write
-=======
-        # PROTECTED REGION ID(MccsSubarrayLeafNode.activitymessage_read) ENABLED START #
-        return self._read_activity_message
-        # PROTECTED REGION END #    //  MccsSubarrayLeafNode.activitymessage_read
-
-    def write_activityMessage(self, value):
-        # PROTECTED REGION ID(MccsSubarrayLeafNode.activitymessage_write) ENABLED START #
-        self._read_activity_message = value
-        # PROTECTED REGION END #    //  MccsSubarrayLeafNode.activitymessage_write
->>>>>>> 3783faf3
 
     # --------
     # Commands
     # --------
 
-<<<<<<< HEAD
     class ConfigureCommand(BaseCommand):
         """
         A class for MccsSubarrayLeafNode's Configure() command.
-=======
-    class ScanCommand(BaseCommand):
-        """
-        A class for MccsSubarrayLeafNode's Scan() command.
->>>>>>> 3783faf3
         """
 
         def check_allowed(self):
@@ -208,7 +143,6 @@
 
             :return: True if this command is allowed to be run in
                 current device state
-<<<<<<< HEAD
 
             :rtype: boolean
 
@@ -347,7 +281,41 @@
                                              tango.ErrSeverity.ERR)
 
     def is_Configure_allowed(self):
-=======
+        """
+        Checks whether the command is allowed to be run in the current state
+
+        :return: True if this command is allowed to be run in
+        current device state
+
+        :rtype: boolean
+
+        :raises: DevFailed if this command is not allowed to be run
+        in current device state
+
+        """
+        handler = self.get_command_object("Configure")
+        return handler.check_allowed()
+
+    @command(
+        dtype_in=('str')
+    )
+    @DebugIt()
+    def Configure(self, argin):
+        """ Invokes Configure command on MccsSubarrayLeafNode """
+        handler = self.get_command_object("Configure")
+        handler(argin)
+
+
+    class ScanCommand(BaseCommand):
+        """
+        A class for MccsSubarrayLeafNode's Scan() command.        
+         """
+        def check_allowed(self):
+            """
+            Checks whether the command is allowed to be run in the current state
+
+            :return: True if this command is allowed to be run in
+                current device state
 
             :rtype: boolean
 
@@ -669,7 +637,6 @@
                                              tango.ErrSeverity.ERR)
 
     def is_End_allowed(self):
->>>>>>> 3783faf3
         """
         Checks whether the command is allowed to be run in the current state
 
@@ -682,37 +649,29 @@
         in current device state
 
         """
-<<<<<<< HEAD
-        handler = self.get_command_object("Configure")
-=======
         handler = self.get_command_object("End")
->>>>>>> 3783faf3
         return handler.check_allowed()
 
     @command(
-        dtype_in=('str')
     )
     @DebugIt()
-<<<<<<< HEAD
-    def Configure(self, argin):
-        """ Invokes Configure command on MccsSubarrayLeafNode """
-        handler = self.get_command_object("Configure")
-        handler(argin)
-    
-    def init_command_objects(self):
-        """
-        Initialises the command handlers for commands supported by this
-        device.
-        """
-        super().init_command_objects()
-        args = (self, self.state_model, self.logger)
-        self.register_command_object("Configure", self.ConfigureCommand(*args))
-=======
     def End(self):
         """ Invokes End command on MccsSubarrayLeafNode. """
         handler = self.get_command_object("End")
         handler()
->>>>>>> 3783faf3
+
+    
+    def init_command_objects(self):
+        """
+        Initialises the command handlers for commands supported by this
+        device.
+        """
+        super().init_command_objects()
+        args = (self, self.state_model, self.logger)
+        self.register_command_object("Configure", self.ConfigureCommand(*args))
+        self.register_command_object("Scan", self.ScanCommand(*args))
+        self.register_command_object("End", self.EndCommand(*args))
+        self.register_command_object("EndScan", self.EndScanCommand(*args))
 
 # ----------
 # Run server
