--- conflicted
+++ resolved
@@ -88,17 +88,9 @@
          Method to invoke Abort command on MCCS Subarray.
 
         :param argin: None
-<<<<<<< HEAD
-        
+
         return:
             None
-
-        rtype:
-            Void
-=======
-
-        :return: None
->>>>>>> a6e6f85f
 
         raises:
             DevFailed if the command execution is not successful
