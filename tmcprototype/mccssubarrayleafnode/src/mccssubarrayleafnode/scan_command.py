--- conflicted
+++ resolved
@@ -18,12 +18,9 @@
 class Scan(BaseCommand):
     """
     A class for MccsSubarrayLeafNode's Scan() command.
-<<<<<<< HEAD
 
     This command invokes Scan command on MccsSubarray. It is allowed only when MccsSubarray is in
     ObsState READY.
-=======
->>>>>>> a6e6f85f
     """
 
     def check_allowed(self):
