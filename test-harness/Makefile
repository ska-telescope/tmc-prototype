--- conflicted
+++ resolved
@@ -24,6 +24,7 @@
 	retry --max=10 -- tango_admin --ping-device ska_mid/tm_leaf_node/sdp_subarray
 	retry --max=10 -- tango_admin --ping-device mid_csp_cbf/sub_elt/master
 	retry --max=10 -- tango_admin --ping-device ska_mid/tm_leaf_node/sdp_master
+	retry --max=10 -- tango_admin --ping-device mid_sdp/elt/master
 	retry --max=10 -- tango_admin --ping-device mid_csp/elt/master
 	retry --max=10 -- tango_admin --ping-device ska_mid/tm_subarray_node/1
 	retry --max=10 -- tango_admin --ping-device ska_mid/tm_subarray_node/2
@@ -36,12 +37,10 @@
 	cd /app/tmcprototype/DishLeafNode && python setup.py test | tee setup_py_test.stdout
 	cd /app/tmcprototype/SdpSubarrayLeafNode && python setup.py test | tee setup_py_test.stdout
 	cd /app/tmcprototype/CspMasterLeafNode && python setup.py test | tee setup_py_test.stdout
-<<<<<<< HEAD
 	cd /app/tmcprototype/CspSubarray && python setup.py test | tee setup_py_test.stdout
 	cd /app/tmcprototype/SdpSubarray && python setup.py test | tee setup_py_test.stdout
-=======
 	cd /app/tmcprototype/SdpMasterLeafNode && python setup.py test | tee setup_py_test.stdout
->>>>>>> 90906c83
+    cd /app/tmcprototype/SdpMaster && python setup.py test | tee setup_py_test.stdout
 	cd /app/tmcprototype/SubarrayNode && python setup.py test | tee setup_py_test.stdout
 	cd /app/tmcprototype/CentralNode && python setup.py test | tee setup_py_test.stdout
 	cd /app && ./code-analysis.sh | tee code_analysis.stdout
@@ -76,6 +75,9 @@
         mv /app/tmcprototype/SdpSubarray/setup_py_test.stdout /build/sdpsubarray_setup_py_test.stdout; \
         mv /app/tmcprototype/SdpSubarray/htmlcov /build/sdpsubarray_htmlcov; \
         mv /app/tmcprototype/SdpSubarray/coverage.xml /build/sdpsubarray_coverage.xml; \
+        mv /app/tmcprototype/SdpMaster/setup_py_test.stdout /build/sdpmaster_setup_py_test.stdout; \
+        mv /app/tmcprototype/SdpMaster/htmlcov /build/sdpmaster_htmlcov; \
+        mv /app/tmcprototype/SdpMaster/coverage.xml /build/sdpmaster_coverage.xml; \
         mv /app/code_analysis.stdout /build/tmcprototype_code_analysis.stdout; \
     fi;
 .PHONY: all test